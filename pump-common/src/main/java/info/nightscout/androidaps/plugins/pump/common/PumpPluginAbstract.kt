package info.nightscout.androidaps.plugins.pump.common

import android.content.Context
import android.content.Intent
import android.content.ServiceConnection
import android.text.format.DateFormat
import com.google.gson.GsonBuilder
import dagger.android.HasAndroidInjector
import info.nightscout.androidaps.data.DetailedBolusInfo
import info.nightscout.androidaps.data.PumpEnactResult
import info.nightscout.androidaps.events.EventAppExit
import info.nightscout.androidaps.events.EventCustomActionsChanged
import info.nightscout.androidaps.extensions.convertedToAbsolute
import info.nightscout.androidaps.extensions.plannedRemainingMinutes
import info.nightscout.androidaps.extensions.toStringFull
import info.nightscout.androidaps.interfaces.*
import info.nightscout.androidaps.interfaces.PumpSync.TemporaryBasalType
import info.nightscout.androidaps.plugins.bus.RxBus
import info.nightscout.androidaps.plugins.common.ManufacturerType
import info.nightscout.androidaps.plugins.general.overview.events.EventOverviewBolusProgress
import info.nightscout.androidaps.plugins.pump.common.data.PumpStatus
import info.nightscout.androidaps.plugins.pump.common.defs.PumpDriverState
import info.nightscout.androidaps.plugins.pump.common.defs.PumpType
import info.nightscout.androidaps.plugins.pump.common.sync.PumpDbEntryCarbs
import info.nightscout.androidaps.utils.DateUtil
import info.nightscout.androidaps.utils.DecimalFormatter.to0Decimal
import info.nightscout.androidaps.utils.DecimalFormatter.to2Decimal
import info.nightscout.androidaps.utils.FabricPrivacy
import info.nightscout.androidaps.interfaces.ResourceHelper
import info.nightscout.androidaps.plugins.pump.common.sync.PumpSyncStorage
import info.nightscout.androidaps.utils.rx.AapsSchedulers
import info.nightscout.shared.logging.AAPSLogger
import info.nightscout.shared.logging.LTag
import info.nightscout.shared.sharedPreferences.SP
import io.reactivex.rxjava3.disposables.CompositeDisposable
import org.json.JSONException
import org.json.JSONObject

/**
 * Created by andy on 23.04.18.
 */
// When using this class, make sure that your first step is to create mConnection (see MedtronicPumpPlugin)
abstract class PumpPluginAbstract protected constructor(
    pluginDescription: PluginDescription,
    pumpType: PumpType,
    injector: HasAndroidInjector,
    rh: ResourceHelper,
    aapsLogger: AAPSLogger,
    commandQueue: CommandQueue,
    var rxBus: RxBus,
    var activePlugin: ActivePlugin,
    var sp: SP,
    var context: Context,
    var fabricPrivacy: FabricPrivacy,
    var dateUtil: DateUtil,
    var aapsSchedulers: AapsSchedulers,
    var pumpSync: PumpSync,
<<<<<<< HEAD
    var pumpSyncStorage: info.nightscout.androidaps.plugins.pump.common.sync.PumpSyncStorage
    ) : PumpPluginBase(pluginDescription!!, injector!!, aapsLogger, rh, commandQueue), Pump, Constraints, info.nightscout.androidaps.plugins.pump.common.sync.PumpSyncEntriesCreator {
=======
    var pumpSyncStorage: PumpSyncStorage
) : PumpPluginBase(pluginDescription, injector, aapsLogger, rh, commandQueue), Pump, Constraints, info.nightscout.androidaps.plugins.pump.common.sync.PumpSyncEntriesCreator {
>>>>>>> ede68f1c

    private val disposable = CompositeDisposable()

    // Pump capabilities
    final override var pumpDescription = PumpDescription()
    //protected set

    protected var serviceConnection: ServiceConnection? = null
    protected var serviceRunning = false
    protected var pumpState = PumpDriverState.NotInitialized
    protected var displayConnectionMessages = false

    var pumpType: PumpType = PumpType.GENERIC_AAPS
        get() = field
        set(value) {
            field = value
            pumpDescription.fillFor(value)
        }

    protected var gson = GsonBuilder().excludeFieldsWithoutExposeAnnotation().create()

    abstract fun initPumpStatusData()

    open fun hasService(): Boolean {
        return true
    }

    override fun onStart() {
        super.onStart()
        initPumpStatusData()
        if (hasService()) {
            val intent = Intent(context, serviceClass)
            context.bindService(intent, serviceConnection!!, Context.BIND_AUTO_CREATE)
            disposable.add(rxBus
                               .toObservable(EventAppExit::class.java)
                               .observeOn(aapsSchedulers.io)
                               .subscribe({ _ -> context.unbindService(serviceConnection!!) }) { throwable: Throwable? -> fabricPrivacy.logException(throwable!!) }
            )
        }
        serviceRunning = true
<<<<<<< HEAD
        disposable.add(rxBus
                           .toObservable(EventAppExit::class.java)
                           .observeOn(aapsSchedulers.io)
                           .subscribe({ context.unbindService(serviceConnection!!) }) { throwable: Throwable? -> fabricPrivacy.logException(throwable!!) }
        )
        onStartCustomActions()
=======
        onStartScheduledPumpActions()
>>>>>>> ede68f1c
    }

    override fun onStop() {
        aapsLogger.debug(LTag.PUMP, model().model + " onStop()")
        if (hasService()) {
            context.unbindService(serviceConnection!!)
        }
        serviceRunning = false
        disposable.clear()
        super.onStop()
    }

    /**
     * If we need to run any custom actions in onStart (triggering events, etc)
     */
    abstract fun onStartScheduledPumpActions()

    /**
     * Service class (same one you did serviceConnection for)
     *
     * @return Class
     */
    abstract val serviceClass: Class<*>?
    abstract val pumpStatusData: PumpStatus

    override fun isInitialized(): Boolean = pumpState.isInitialized()
    override fun isSuspended(): Boolean = pumpState == PumpDriverState.Suspended
    override fun isBusy(): Boolean = pumpState == PumpDriverState.Busy

    override fun isConnected(): Boolean {
        if (displayConnectionMessages) aapsLogger.debug(LTag.PUMP, "isConnected [PumpPluginAbstract].")
        return pumpState.isConnected()
    }

    override fun isConnecting(): Boolean {
        if (displayConnectionMessages) aapsLogger.debug(LTag.PUMP, "isConnecting [PumpPluginAbstract].")
        return pumpState === PumpDriverState.Connecting
    }

    override fun connect(reason: String) {
        if (displayConnectionMessages) aapsLogger.debug(LTag.PUMP, "connect (reason={}) [PumpPluginAbstract] - default (empty) implementation.$reason")
    }

    override fun disconnect(reason: String) {
        if (displayConnectionMessages) aapsLogger.debug(LTag.PUMP, "disconnect (reason={}) [PumpPluginAbstract] - default (empty) implementation.$reason")
    }

    override fun stopConnecting() {
        if (displayConnectionMessages) aapsLogger.debug(LTag.PUMP, "stopConnecting [PumpPluginAbstract] - default (empty) implementation.")
    }

    override fun isHandshakeInProgress(): Boolean {
        if (displayConnectionMessages) aapsLogger.debug(LTag.PUMP, "isHandshakeInProgress [PumpPluginAbstract] - default (empty) implementation.")
        return false
    }

    override fun finishHandshaking() {
        if (displayConnectionMessages) aapsLogger.debug(LTag.PUMP, "finishHandshaking [PumpPluginAbstract] - default (empty) implementation.")
    }

    // Upload to pump new basal profile
    override fun setNewBasalProfile(profile: Profile): PumpEnactResult {
        aapsLogger.debug(LTag.PUMP, "setNewBasalProfile [PumpPluginAbstract] - Not implemented.")
        return getOperationNotSupportedWithCustomText(R.string.pump_operation_not_supported_by_pump_driver)
    }

    override fun isThisProfileSet(profile: Profile): Boolean {
        aapsLogger.debug(LTag.PUMP, "isThisProfileSet [PumpPluginAbstract] - Not implemented.")
        return true
    }

    override fun lastDataTime(): Long {
        aapsLogger.debug(LTag.PUMP, "lastDataTime [PumpPluginAbstract].")
        return pumpStatusData.lastConnection
    }

    // base basal rate, not temp basal
    override val baseBasalRate: Double
        get() {
            aapsLogger.debug(LTag.PUMP, "getBaseBasalRate [PumpPluginAbstract] - Not implemented.")
            return 0.0
        }

    override fun stopBolusDelivering() {
        aapsLogger.debug(LTag.PUMP, "stopBolusDelivering [PumpPluginAbstract] - Not implemented.")
    }

    override fun setTempBasalAbsolute(absoluteRate: Double, durationInMinutes: Int, profile: Profile, enforceNew: Boolean, tbrType: TemporaryBasalType): PumpEnactResult {
        aapsLogger.debug(LTag.PUMP, "setTempBasalAbsolute [PumpPluginAbstract] - Not implemented.")
        return getOperationNotSupportedWithCustomText(R.string.pump_operation_not_supported_by_pump_driver)
    }

    override fun setTempBasalPercent(percent: Int, durationInMinutes: Int, profile: Profile, enforceNew: Boolean, tbrType: TemporaryBasalType): PumpEnactResult {
        aapsLogger.debug(LTag.PUMP, "setTempBasalPercent [PumpPluginAbstract] - Not implemented.")
        return getOperationNotSupportedWithCustomText(R.string.pump_operation_not_supported_by_pump_driver)
    }

    override fun setExtendedBolus(insulin: Double, durationInMinutes: Int): PumpEnactResult {
        aapsLogger.debug(LTag.PUMP, "setExtendedBolus [PumpPluginAbstract] - Not implemented.")
        return getOperationNotSupportedWithCustomText(R.string.pump_operation_not_supported_by_pump_driver)
    }

    // some pumps might set a very short temp close to 100% as cancelling a temp can be noisy
    // when the cancel request is requested by the user (forced), the pump should always do a real cancel
    override fun cancelTempBasal(enforceNew: Boolean): PumpEnactResult {
        aapsLogger.debug(LTag.PUMP, "cancelTempBasal [PumpPluginAbstract] - Not implemented.")
        return getOperationNotSupportedWithCustomText(R.string.pump_operation_not_supported_by_pump_driver)
    }

    override fun cancelExtendedBolus(): PumpEnactResult {
        aapsLogger.debug(LTag.PUMP, "cancelExtendedBolus [PumpPluginAbstract] - Not implemented.")
        return getOperationNotSupportedWithCustomText(R.string.pump_operation_not_supported_by_pump_driver)
    }

    // Status to be passed to NS
    // public JSONObject getJSONStatus(Profile profile, String profileName) {
    // return pumpDriver.getJSONStatus(profile, profileName);
    // }
    open fun deviceID(): String {
        aapsLogger.debug(LTag.PUMP, "deviceID [PumpPluginAbstract] - Not implemented.")
        return "FakeDevice"
    }

    // Short info for SMS, Wear etc
    override val isFakingTempsByExtendedBoluses: Boolean
        get() {
            aapsLogger.debug(LTag.PUMP, "isFakingTempsByExtendedBoluses [PumpPluginAbstract] - Not implemented.")
            return false
        }

    override fun loadTDDs(): PumpEnactResult {
        aapsLogger.debug(LTag.PUMP, "loadTDDs [PumpPluginAbstract] - Not implemented.")
        return getOperationNotSupportedWithCustomText(R.string.pump_operation_not_supported_by_pump_driver)
    }

    override fun getJSONStatus(profile: Profile, profileName: String, version: String): JSONObject {
        if (pumpStatusData.lastConnection + 60 * 60 * 1000L < System.currentTimeMillis()) {
            return JSONObject()
        }
        val now = System.currentTimeMillis()
        val pump = JSONObject()
        val battery = JSONObject()
        val status = JSONObject()
        val extended = JSONObject()
        try {
<<<<<<< HEAD
            battery.put("percent", pumpStatusData.batteryLevel)
            status.put("status", pumpStatusData.pumpStatusType.status)
=======
            battery.put("percent", pumpStatusData.batteryRemaining)
            status.put("status", pumpStatusData.pumpRunningState.status)
>>>>>>> ede68f1c
            extended.put("Version", version)
            try {
                extended.put("ActiveProfile", profileName)
            } catch (ignored: Exception) {
            }
            val tb = pumpSync.expectedPumpState().temporaryBasal
            if (tb != null) {
                extended.put("TempBasalAbsoluteRate", tb.convertedToAbsolute(now, profile))
                extended.put("TempBasalStart", dateUtil.dateAndTimeString(tb.timestamp))
                extended.put("TempBasalRemaining", tb.plannedRemainingMinutes)
            }
            val eb = pumpSync.expectedPumpState().extendedBolus
            if (eb != null) {
                extended.put("ExtendedBolusAbsoluteRate", eb.rate)
                extended.put("ExtendedBolusStart", dateUtil.dateAndTimeString(eb.timestamp))
                extended.put("ExtendedBolusRemaining", eb.plannedRemainingMinutes)
            }
            status.put("timestamp", dateUtil.toISOString(dateUtil.now()))
            pump.put("battery", battery)
            pump.put("status", status)
            pump.put("extended", extended)
            pump.put("reservoir", pumpStatusData.reservoirLevel)
            pump.put("clock", dateUtil.toISOString(dateUtil.now()))
        } catch (e: JSONException) {
            aapsLogger.error("Unhandled exception", e)
        }
        return pump
    }

    // FIXME i18n, null checks: iob, TDD
    override fun shortStatus(veryShort: Boolean): String {
        var ret = ""

        ret += if (pumpStatusData.lastConnection == 0L) {
            "LastConn: never\n"
        } else {
<<<<<<< HEAD
            val agoMSec = System.currentTimeMillis() - pumpStatusData.lastConnection
            val agoMin = (agoMSec / 60.0 / 1000.0).toInt()
=======
            val agoMin = ((System.currentTimeMillis() - pumpStatusData.lastConnection) / 60.0 / 1000.0).toInt()
>>>>>>> ede68f1c
            "LastConn: $agoMin min ago\n"
        }

        pumpStatusData.lastBolusTime?.let {
            if (it.time != 0L) {
                ret += "LastBolus: ${to2Decimal(pumpStatusData.lastBolusAmount!!)}U @${DateFormat.format("HH:mm", it)}\n"
            }
        }
<<<<<<< HEAD
        // if (!veryShort) {
        // ret += "TDD: " + DecimalFormatter.to0Decimal(pumpStatus.dailyTotalUnits) + " / "
        // + pumpStatus.maxDailyTotalUnits + " U\n";
        // }
        ret += """
            IOB: ${pumpStatusData.iob}U
            
            """.trimIndent()
        ret += """
            Reserv: ${to0Decimal(pumpStatusData.reservoirLevel)}U
            
            """.trimIndent()
        ret += """
            Batt: ${pumpStatusData.batteryLevel}
            
            """.trimIndent()
=======
        pumpSync.expectedPumpState().temporaryBasal?.let { ret += "Temp: ${it.toStringFull(dateUtil)}\n" }
        pumpSync.expectedPumpState().extendedBolus?.let { ret += "Extended: ${it.toStringFull(dateUtil)}\n" }
        ret += "IOB: ${pumpStatusData.iob}U\n"
        ret += "Reserv: ${to0Decimal(pumpStatusData.reservoirRemainingUnits)}U\n"
        ret += "Batt: ${pumpStatusData.batteryRemaining}\n"
>>>>>>> ede68f1c
        return ret
    }

    @Synchronized
    override fun deliverTreatment(detailedBolusInfo: DetailedBolusInfo): PumpEnactResult {
        return try {
            if (detailedBolusInfo.insulin == 0.0 && detailedBolusInfo.carbs == 0.0) {
                // neither carbs nor bolus requested
                aapsLogger.error("deliverTreatment: Invalid input")
                PumpEnactResult(injector).success(false).enacted(false).bolusDelivered(0.0).carbsDelivered(0.0)
                    .comment(R.string.invalidinput)
            } else if (detailedBolusInfo.insulin > 0) {
                // bolus needed, ask pump to deliver it
                deliverBolus(detailedBolusInfo)
            } else {
                detailedBolusInfo.timestamp = System.currentTimeMillis()

                // no bolus required, carb only treatment
                pumpSyncStorage.addCarbs(PumpDbEntryCarbs(detailedBolusInfo, this))

                val bolusingEvent = EventOverviewBolusProgress
                bolusingEvent.t = EventOverviewBolusProgress.Treatment(0.0, detailedBolusInfo.carbs.toInt(), detailedBolusInfo.bolusType === DetailedBolusInfo.BolusType.SMB, detailedBolusInfo.id)
                bolusingEvent.percent = 100
                rxBus.send(bolusingEvent)
                aapsLogger.debug(LTag.PUMP, "deliverTreatment: Carb only treatment.")
                PumpEnactResult(injector).success(true).enacted(true).bolusDelivered(0.0)
                    .carbsDelivered(detailedBolusInfo.carbs).comment(R.string.common_resultok)
            }
        } finally {
            triggerUIChange()
        }
    }

    protected fun refreshCustomActionsList() {
        rxBus.send(EventCustomActionsChanged())
    }

    override fun manufacturer(): ManufacturerType = pumpType.manufacturer!!
    override fun model(): PumpType = pumpType
    override fun canHandleDST(): Boolean = false

    protected abstract fun deliverBolus(detailedBolusInfo: DetailedBolusInfo): PumpEnactResult

    protected abstract fun triggerUIChange()

    private fun getOperationNotSupportedWithCustomText(resourceId: Int): PumpEnactResult =
        PumpEnactResult(injector).success(false).enacted(false).comment(resourceId)

    init {
        pumpDescription.fillFor(pumpType)
        this.pumpType = pumpType
    }
}<|MERGE_RESOLUTION|>--- conflicted
+++ resolved
@@ -55,13 +55,8 @@
     var dateUtil: DateUtil,
     var aapsSchedulers: AapsSchedulers,
     var pumpSync: PumpSync,
-<<<<<<< HEAD
-    var pumpSyncStorage: info.nightscout.androidaps.plugins.pump.common.sync.PumpSyncStorage
-    ) : PumpPluginBase(pluginDescription!!, injector!!, aapsLogger, rh, commandQueue), Pump, Constraints, info.nightscout.androidaps.plugins.pump.common.sync.PumpSyncEntriesCreator {
-=======
     var pumpSyncStorage: PumpSyncStorage
 ) : PumpPluginBase(pluginDescription, injector, aapsLogger, rh, commandQueue), Pump, Constraints, info.nightscout.androidaps.plugins.pump.common.sync.PumpSyncEntriesCreator {
->>>>>>> ede68f1c
 
     private val disposable = CompositeDisposable()
 
@@ -98,20 +93,11 @@
             disposable.add(rxBus
                                .toObservable(EventAppExit::class.java)
                                .observeOn(aapsSchedulers.io)
-                               .subscribe({ _ -> context.unbindService(serviceConnection!!) }) { throwable: Throwable? -> fabricPrivacy.logException(throwable!!) }
+                           .subscribe({ context.unbindService(serviceConnection!!) }) { throwable: Throwable? -> fabricPrivacy.logException(throwable!!) }
             )
         }
         serviceRunning = true
-<<<<<<< HEAD
-        disposable.add(rxBus
-                           .toObservable(EventAppExit::class.java)
-                           .observeOn(aapsSchedulers.io)
-                           .subscribe({ context.unbindService(serviceConnection!!) }) { throwable: Throwable? -> fabricPrivacy.logException(throwable!!) }
-        )
-        onStartCustomActions()
-=======
         onStartScheduledPumpActions()
->>>>>>> ede68f1c
     }
 
     override fun onStop() {
@@ -257,13 +243,8 @@
         val status = JSONObject()
         val extended = JSONObject()
         try {
-<<<<<<< HEAD
             battery.put("percent", pumpStatusData.batteryLevel)
-            status.put("status", pumpStatusData.pumpStatusType.status)
-=======
-            battery.put("percent", pumpStatusData.batteryRemaining)
             status.put("status", pumpStatusData.pumpRunningState.status)
->>>>>>> ede68f1c
             extended.put("Version", version)
             try {
                 extended.put("ActiveProfile", profileName)
@@ -300,13 +281,16 @@
         ret += if (pumpStatusData.lastConnection == 0L) {
             "LastConn: never\n"
         } else {
-<<<<<<< HEAD
             val agoMSec = System.currentTimeMillis() - pumpStatusData.lastConnection
             val agoMin = (agoMSec / 60.0 / 1000.0).toInt()
-=======
-            val agoMin = ((System.currentTimeMillis() - pumpStatusData.lastConnection) / 60.0 / 1000.0).toInt()
->>>>>>> ede68f1c
             "LastConn: $agoMin min ago\n"
+        }
+
+        if (pumpStatusData.lastBolusTime != null && pumpStatusData.lastBolusTime!!.time != 0L) {
+            ret += """
+                LastBolus: ${to2Decimal(pumpStatusData.lastBolusAmount!!)}U @${DateFormat.format("HH:mm", pumpStatusData.lastBolusTime)}
+                
+                """.trimIndent()
         }
 
         pumpStatusData.lastBolusTime?.let {
@@ -314,11 +298,9 @@
                 ret += "LastBolus: ${to2Decimal(pumpStatusData.lastBolusAmount!!)}U @${DateFormat.format("HH:mm", it)}\n"
             }
         }
-<<<<<<< HEAD
-        // if (!veryShort) {
-        // ret += "TDD: " + DecimalFormatter.to0Decimal(pumpStatus.dailyTotalUnits) + " / "
-        // + pumpStatus.maxDailyTotalUnits + " U\n";
-        // }
+        pumpSync.expectedPumpState().temporaryBasal?.let { ret += "Temp: ${it.toStringFull(dateUtil)}\n" }
+        pumpSync.expectedPumpState().extendedBolus?.let { ret += "Extended: ${it.toStringFull(dateUtil)}\n" }
+
         ret += """
             IOB: ${pumpStatusData.iob}U
             
@@ -331,13 +313,11 @@
             Batt: ${pumpStatusData.batteryLevel}
             
             """.trimIndent()
-=======
         pumpSync.expectedPumpState().temporaryBasal?.let { ret += "Temp: ${it.toStringFull(dateUtil)}\n" }
         pumpSync.expectedPumpState().extendedBolus?.let { ret += "Extended: ${it.toStringFull(dateUtil)}\n" }
         ret += "IOB: ${pumpStatusData.iob}U\n"
-        ret += "Reserv: ${to0Decimal(pumpStatusData.reservoirRemainingUnits)}U\n"
-        ret += "Batt: ${pumpStatusData.batteryRemaining}\n"
->>>>>>> ede68f1c
+        ret += "Reserv: ${to0Decimal(pumpStatusData.reservoirLevel)}U\n"
+        ret += "Batt: ${pumpStatusData.batteryLevel}\n"
         return ret
     }
 
