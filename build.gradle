--- conflicted
+++ resolved
@@ -58,11 +58,7 @@
         maven { url "https://plugins.gradle.org/m2/" } // jacoco 0.2
     }
     dependencies {
-<<<<<<< HEAD
-        classpath 'com.android.tools.build:gradle:7.3.0'
-=======
         classpath 'com.android.tools.build:gradle:7.4.1'
->>>>>>> aeeb2e6d
         classpath 'com.google.gms:google-services:4.3.14'
         classpath 'com.google.firebase:firebase-crashlytics-gradle:2.9.4'
 
