// Top-level build file where you can add configuration options common to all sub-projects/modules.

buildscript {
    ext {
        kotlin_version = '1.7.10'
        core_version = '1.8.0'
        rxjava_version = '3.1.5'
        rxandroid_version = '3.0.0'
        rxkotlin_version = '3.0.1'
        room_version = '2.4.2'
        lifecycle_version = '2.5.0'
        dagger_version = '2.42'
        coroutines_version = '1.6.3'
        activity_version = '1.4.0'
        fragmentktx_version = '1.4.1'
        ormLite_version = '4.46'
        gson_version = '2.9.0'
        nav_version = '2.4.2'
        appcompat_version = '1.4.2'
        material_version = '1.6.1'
        constraintlayout_version = '2.1.4'
        preferencektx_version = '1.2.0'
        commonslang3_version = '3.12.0'
        commonscodec_version = '1.15'
        jodatime_version = '2.10.14'
        work_version = '2.7.1'
        tink_version = '1.5.0'
        json_version = '20220320'
        joga_version = '2.10.14'

        junit_version = '4.13.2'
        mockito_version = '4.4.0'
        dexmaker_version = '1.2'
        retrofit2_version = '2.9.0'
        okhttp3_version = '4.9.0'
        byteBuddy_version = '1.12.8'

        androidx_junit_version = '1.1.3'
        androidx_rules_version = '1.4.0'

        wearable_version = '2.9.0'
        play_services_wearable_version = '17.1.0'
        play_services_location_version = '20.0.0'
    }
    repositories {
        google()
        mavenCentral()
        maven { url "https://plugins.gradle.org/m2/" } // jacoco 0.2
    }
    dependencies {
<<<<<<< HEAD
        classpath 'com.android.tools.build:gradle:7.1.3'
=======
        classpath 'com.android.tools.build:gradle:7.2.1'
>>>>>>> 4722dc45
        classpath 'com.google.gms:google-services:4.3.10'
        classpath 'com.google.firebase:firebase-crashlytics-gradle:2.9.1'

        // NOTE: Do not place your application dependencies here; they belong
        // in the individual module build.gradle files

        classpath "org.jetbrains.kotlin:kotlin-gradle-plugin:$kotlin_version"
        classpath "org.jetbrains.kotlin:kotlin-allopen:$kotlin_version"
        classpath "org.jetbrains.kotlin:kotlin-serialization:$kotlin_version"
        classpath 'com.hiya:jacoco-android:0.2'
    }
}

plugins {
    id "io.gitlab.arturbosch.detekt" version "1.20.0"
    id "org.jlleitschuh.gradle.ktlint" version "10.3.0"
    id 'org.barfuin.gradle.jacocolog' version '2.0.0'
    id 'org.jetbrains.kotlin.android' version '1.7.10' apply false
}

allprojects {
    repositories {
        google()
        mavenCentral()
        maven { url "https://maven.google.com" }
        maven { url 'https://jitpack.io' }
    }
    tasks.withType(org.jetbrains.kotlin.gradle.tasks.KotlinCompile).all {
        kotlinOptions {
            freeCompilerArgs = [
                    '-opt-in=kotlin.RequiresOptIn',
                    '-Xjvm-default=all'     //Support @JvmDefault
            ]
            jvmTarget = "11"
        }
    }
    gradle.projectsEvaluated {
        tasks.withType(JavaCompile) {
            options.compilerArgs << "-Xlint:unchecked" << "-Xlint:deprecation"
        }
    }
}

apply from: 'jacoco_project.gradle'

task clean(type: Delete) {
    delete rootProject.buildDir
}

subprojects {
    tasks.withType(Test) {
        maxParallelForks = Runtime.runtime.availableProcessors().intdiv(2) ?: 1
    }
}<|MERGE_RESOLUTION|>--- conflicted
+++ resolved
@@ -48,11 +48,7 @@
         maven { url "https://plugins.gradle.org/m2/" } // jacoco 0.2
     }
     dependencies {
-<<<<<<< HEAD
-        classpath 'com.android.tools.build:gradle:7.1.3'
-=======
         classpath 'com.android.tools.build:gradle:7.2.1'
->>>>>>> 4722dc45
         classpath 'com.google.gms:google-services:4.3.10'
         classpath 'com.google.firebase:firebase-crashlytics-gradle:2.9.1'
 
