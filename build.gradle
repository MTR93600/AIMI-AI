--- conflicted
+++ resolved
@@ -19,11 +19,7 @@
         jcenter()
     }
     dependencies {
-<<<<<<< HEAD
-        classpath 'com.android.tools.build:gradle:4.0.0'
-=======
         classpath 'com.android.tools.build:gradle:3.6.3'
->>>>>>> b5957db9
         classpath 'com.google.gms:google-services:4.3.3'
         classpath 'com.google.firebase:firebase-crashlytics-gradle:2.1.1'
 
