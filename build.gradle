// Top-level build file where you can add configuration options common to all sub-projects/modules.

buildscript {
    ext {
        kotlin_version = '1.6.10'
        core_version = '1.7.0'
        rxjava_version = '2.2.21'
        rxandroid_version = '2.1.1'
        rxkotlin_version = '2.4.0'
        room_version = '2.4.2'
        lifecycle_version = '2.3.1'
        dagger_version = '2.41'
        coroutines_version = '1.4.1'
        activity_version = '1.3.1'
        fragmentktx_version = '1.4.1'
        ormLite_version = '4.46'
<<<<<<< HEAD
        nav_version = '2.4.1'
        appcompat_version = '1.4.1'
        material_version = '1.5.0'
        constraintlayout_version = '2.1.3'
        preferencektx_version = '1.1.1'
=======
        nav_version = '2.3.5'
        appcompat_version = '1.4.1'
        material_version = '1.4.0'
        constraintlayout_version = '2.1.0'
        preferencektx_version = '1.2.0'
>>>>>>> 24c957ec
        commonslang3_version = '3.11'
        commonscodec_version = '1.15'
        jodatime_version = '2.10.13'
        work_version = '2.7.1'
        tink_version = '1.5.0'

        junit_version = '4.13.2'
        mockito_version = '4.3.1'
        dexmaker_version = "1.2"
        retrofit2_version = '2.9.0'
        okhttp3_version = '4.9.0'
        byteBuddy_version = '1.12.8'

        androidx_junit_version = '1.1.2'
        androidx_rules_version = '1.4.0'
    }
    repositories {
        google()
        mavenCentral()
        maven { url "https://plugins.gradle.org/m2/" } // jacoco 0.2
    }
    dependencies {
        classpath 'com.android.tools.build:gradle:7.1.2'
        classpath 'com.google.gms:google-services:4.3.10'
        classpath 'com.google.firebase:firebase-crashlytics-gradle:2.8.1'

        // NOTE: Do not place your application dependencies here; they belong
        // in the individual module build.gradle files

        classpath "org.jetbrains.kotlin:kotlin-gradle-plugin:$kotlin_version"
        classpath "org.jetbrains.kotlin:kotlin-allopen:$kotlin_version"
        classpath 'com.hiya:jacoco-android:0.2'
    }
}

plugins {
    id "io.gitlab.arturbosch.detekt" version "1.19.0"
    id "org.jlleitschuh.gradle.ktlint" version "10.2.1"
    id 'org.barfuin.gradle.jacocolog' version '2.0.0'
}

allprojects {
    repositories {
        google()
        mavenCentral()
        maven { url "https://maven.google.com" }
        maven { url 'https://jitpack.io' }
    }
    tasks.withType(org.jetbrains.kotlin.gradle.tasks.KotlinCompile).all {
        kotlinOptions {
            freeCompilerArgs = [
                    // Ignore warning for  @ExperimentalCoroutinesApi
                    "-opt-in=kotlinx.coroutines.ExperimentalCoroutinesApi",
                    '-Xjvm-default=all'     //Support @JvmDefault
            ]
            jvmTarget = "11"
        }
    }
    // Workaround to support M1 builds. Room 2.4.0 fixes this but requires min compileSdkVersion
    // 31 => remove when upgrading to Room 2.4.0
    // Source: https://issuetracker.google.com/issues/174695268
    configurations.configureEach {
        resolutionStrategy {
            force 'org.xerial:sqlite-jdbc:3.36.0.3'
        }
    }
}

apply from: 'gradle/jacoco_project.gradle'

task clean(type: Delete) {
    delete rootProject.buildDir
}

subprojects {
    tasks.withType(Test) {
        maxParallelForks = Runtime.runtime.availableProcessors().intdiv(2) ?: 1
    }
}<|MERGE_RESOLUTION|>--- conflicted
+++ resolved
@@ -14,19 +14,11 @@
         activity_version = '1.3.1'
         fragmentktx_version = '1.4.1'
         ormLite_version = '4.46'
-<<<<<<< HEAD
         nav_version = '2.4.1'
         appcompat_version = '1.4.1'
         material_version = '1.5.0'
         constraintlayout_version = '2.1.3'
-        preferencektx_version = '1.1.1'
-=======
-        nav_version = '2.3.5'
-        appcompat_version = '1.4.1'
-        material_version = '1.4.0'
-        constraintlayout_version = '2.1.0'
         preferencektx_version = '1.2.0'
->>>>>>> 24c957ec
         commonslang3_version = '3.11'
         commonscodec_version = '1.15'
         jodatime_version = '2.10.13'
