// Top-level build file where you can add configuration options common to all sub-projects/modules.

buildscript {
    ext {
        kotlin_version = '1.8.22'
        core_version = '1.10.1'
        rxjava_version = '3.1.7'
        rxandroid_version = '3.0.2'
        rxkotlin_version = '3.0.1'
        room_version = '2.5.2'
        lifecycle_version = '2.6.1'
        dagger_version = '2.47'
        coroutines_version = '1.7.3'
        activity_version = '1.7.2'
        fragmentktx_version = '1.6.1'
        ormLite_version = '4.46'
        gson_version = '2.10.1'
        nav_version = '2.6.0'
        appcompat_version = '1.6.1'
        material_version = '1.9.0'
        gridlayout_version = '1.0.0'
        constraintlayout_version = '2.1.4'
        preferencektx_version = '1.2.1'
        commonslang3_version = '3.13.0'
        commonscodec_version = '1.16.0'
        guava_version = '32.1.2-jre'
        jodatime_version = '2.12.5'
        work_version = '2.8.1'
        tink_version = '1.10.0'
        json_version = '20230618'
        joda_version = '2.12.5'
        swipe_version = '1.1.0'

        junit_version = '4.13.2'
        junit_jupiter_version = '5.10.0'
        mockito_version = '4.6.1'
        dexmaker_version = '1.2'
        retrofit2_version = '2.9.0'
        okhttp3_version = '4.11.0'
        byteBuddy_version = '1.12.8'

        androidx_junit_version = '1.1.5'
        androidx_rules_version = '1.5.0'

        rxandroidble_version = '1.12.1'
        replayshare_version = '2.2.0'

        wearable_version = '2.9.0'
        play_services_wearable_version = '18.0.0'
        play_services_location_version = '21.0.1'

        kotlinx_datetime_version = '0.4.0'
<<<<<<< HEAD
        kotlinx_serialization_version = '1.5.1'

        caverock_androidsvg_version = '1.4'
=======
        kotlinx_serialization_version = '1.6.0'
>>>>>>> ab74947c
    }
    repositories {
        google()
        mavenCentral()
    }
    dependencies {
        classpath 'com.android.tools.build:gradle:8.1.1'
        classpath 'com.google.gms:google-services:4.3.15'
        classpath 'com.google.firebase:firebase-crashlytics-gradle:2.9.9'

        // NOTE: Do not place your application dependencies here; they belong
        // in the individual module build.gradle files

        classpath "org.jetbrains.kotlin:kotlin-gradle-plugin:$kotlin_version"
        classpath "org.jetbrains.kotlin:kotlin-allopen:$kotlin_version"
        classpath "org.jetbrains.kotlin:kotlin-serialization:$kotlin_version"
        classpath "org.jacoco:org.jacoco.core:0.8.10"
        classpath "com.vanniktech:gradle-dependency-graph-generator-plugin:0.8.0"
    }
}

plugins {
    // Test Gradle build, keep disabled under normal circumstances
    // id "com.osacky.doctor" version "0.8.1"
    id "org.jlleitschuh.gradle.ktlint" version "11.5.1"
    // Aggregates and/or logs Jacoco test coverage to the Gradle build log
    id 'org.barfuin.gradle.jacocolog' version '3.1.0'
    id 'org.jetbrains.kotlin.android' version "$kotlin_version" apply false
}

allprojects {
    repositories {
        google()
        mavenCentral()
        maven { url "https://maven.google.com" }
        maven { url 'https://jitpack.io' }
    }
    tasks.withType(org.jetbrains.kotlin.gradle.tasks.KotlinCompile).all {
        kotlinOptions {
            freeCompilerArgs = [
                    '-opt-in=kotlin.RequiresOptIn',
                    '-Xjvm-default=all'     //Support @JvmDefault
            ]
            jvmTarget = "11"
        }
    }
    gradle.projectsEvaluated {
        tasks.withType(JavaCompile) {
            options.compilerArgs << "-Xlint:unchecked" << "-Xlint:deprecation"
        }
    }

    apply plugin: 'org.jlleitschuh.gradle.ktlint'
    apply plugin: 'jacoco'
}

// Setup all al reports aggregation
apply from: 'jacoco_project.gradle'

task clean(type: Delete) {
    delete rootProject.buildDir
}

subprojects {
    tasks.withType(Test) {
        maxParallelForks = Runtime.runtime.availableProcessors().intdiv(2) ?: 1
    }
}

// This is necessary to prevent Gradle build errors like:
//
//  Duplicate class androidx.lifecycle.ViewModelLazy found in modules jetified-lifecycle-viewmodel-ktx-2.3.1-runtime (androidx.lifecycle:lifecycle-viewmodel-ktx:2.3.1) and lifecycle-viewmodel-2.5.0-runtime (androidx.lifecycle:lifecycle-viewmodel:2.5.0)
//
// By explicitly adding these dependencies, the jetifier
// is forced to use the correct lifecycle version instead
// of automatically picking 2.3.1.
//
// See: https://stackoverflow.com/a/69832319/560774
configurations {
    all {
        exclude group: 'androidx.lifecycle', module: 'lifecycle-viewmodel-ktx'
    }
}<|MERGE_RESOLUTION|>--- conflicted
+++ resolved
@@ -50,13 +50,9 @@
         play_services_location_version = '21.0.1'
 
         kotlinx_datetime_version = '0.4.0'
-<<<<<<< HEAD
-        kotlinx_serialization_version = '1.5.1'
+        kotlinx_serialization_version = '1.6.0'
 
         caverock_androidsvg_version = '1.4'
-=======
-        kotlinx_serialization_version = '1.6.0'
->>>>>>> ab74947c
     }
     repositories {
         google()
