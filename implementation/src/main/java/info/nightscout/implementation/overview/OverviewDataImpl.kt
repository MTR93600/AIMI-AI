--- conflicted
+++ resolved
@@ -102,12 +102,8 @@
         epsSeries = PointsWithLabelGraphSeries()
         maxTherapyEventValue = 0.0
         therapyEventSeries = PointsWithLabelGraphSeries()
-<<<<<<< HEAD
-        heartRateGraphSeries = LineGraphSeries()
+        heartRateGraphSeries = PointsWithLabelGraphSeries()
         stepsCountGraphSeries = LineGraphSeries()
-=======
-        heartRateGraphSeries = PointsWithLabelGraphSeries()
->>>>>>> a652f516
     }
 
     override fun initRange() {
@@ -344,11 +340,7 @@
     override var dsMaxSeries: LineGraphSeries<ScaledDataPoint> = LineGraphSeries()
     override var dsMinSeries: LineGraphSeries<ScaledDataPoint> = LineGraphSeries()
     override var heartRateScale = Scale()
-<<<<<<< HEAD
-    override var heartRateGraphSeries: LineGraphSeries<DataPointWithLabelInterface> = LineGraphSeries()
+    override var heartRateGraphSeries: PointsWithLabelGraphSeries<DataPointWithLabelInterface> = PointsWithLabelGraphSeries()
     override var stepsForScale = Scale()
     override var stepsCountGraphSeries: LineGraphSeries<DataPointWithLabelInterface> = LineGraphSeries()
-=======
-    override var heartRateGraphSeries: PointsWithLabelGraphSeries<DataPointWithLabelInterface> = PointsWithLabelGraphSeries()
->>>>>>> a652f516
 }