--- conflicted
+++ resolved
@@ -34,16 +34,10 @@
         above++; count++
     }
 
-<<<<<<< HEAD
-=======
      override fun belowPct() = if (count > 0) below.toDouble() / count * 100.0 else 0.0
      override fun inRangePct() = if (count > 0) 100 - belowPct() - abovePct() else 0.0
      override fun abovePct() = if (count > 0) above.toDouble() / count * 100.0 else 0.0
->>>>>>> 2f91e77c
 
-    override fun belowPct() = if (count > 0) below.toDouble() / count * 100.0 else 0.0
-    override fun inRangePct() = if (count > 0) 100 - belowPct() - abovePct() else 0.0
-    override fun abovePct() = if (count > 0) above.toDouble() / count * 100.0 else 0.0
     companion object {
 
         fun toTableRowHeader(context: Context, rh: ResourceHelper): TableRow =
