package info.nightscout.androidaps.plugins.pump.medtronic

import android.content.ComponentName
import android.content.Context
import android.content.ServiceConnection
import android.os.IBinder
import android.os.SystemClock
import androidx.preference.Preference
import dagger.android.HasAndroidInjector
import info.nightscout.androidaps.activities.ErrorHelperActivity.Companion.runAlarm
import info.nightscout.androidaps.data.DetailedBolusInfo
import info.nightscout.androidaps.data.PumpEnactResult
import info.nightscout.androidaps.events.EventRefreshOverview
import info.nightscout.androidaps.interfaces.*
import info.nightscout.androidaps.interfaces.PumpSync.TemporaryBasalType
import info.nightscout.androidaps.plugins.bus.RxBus
import info.nightscout.androidaps.plugins.common.ManufacturerType
import info.nightscout.androidaps.plugins.general.actions.defs.CustomAction
import info.nightscout.androidaps.plugins.general.actions.defs.CustomActionType
import info.nightscout.androidaps.plugins.general.overview.events.EventNewNotification
import info.nightscout.androidaps.plugins.general.overview.notifications.Notification
import info.nightscout.androidaps.plugins.pump.common.PumpPluginAbstract
import info.nightscout.androidaps.plugins.pump.common.data.PumpStatus
import info.nightscout.androidaps.plugins.pump.common.defs.PumpDriverState
import info.nightscout.androidaps.plugins.pump.common.defs.PumpType
import info.nightscout.androidaps.plugins.pump.common.events.EventRefreshButtonState
import info.nightscout.androidaps.plugins.pump.common.hw.rileylink.RileyLinkConst
import info.nightscout.androidaps.plugins.pump.common.hw.rileylink.defs.RileyLinkPumpDevice
import info.nightscout.androidaps.plugins.pump.common.hw.rileylink.defs.RileyLinkPumpInfo
import info.nightscout.androidaps.plugins.pump.common.hw.rileylink.defs.RileyLinkServiceState
import info.nightscout.androidaps.plugins.pump.common.hw.rileylink.service.RileyLinkServiceData
import info.nightscout.androidaps.plugins.pump.common.hw.rileylink.service.tasks.ResetRileyLinkConfigurationTask
import info.nightscout.androidaps.plugins.pump.common.hw.rileylink.service.tasks.ServiceTaskExecutor
import info.nightscout.androidaps.plugins.pump.common.hw.rileylink.service.tasks.WakeAndTuneTask
import info.nightscout.androidaps.plugins.pump.common.sync.PumpDbEntryTBR
import info.nightscout.androidaps.plugins.pump.common.sync.PumpSyncEntriesCreator
import info.nightscout.androidaps.plugins.pump.common.sync.PumpSyncStorage
import info.nightscout.androidaps.plugins.pump.common.utils.DateTimeUtil
import info.nightscout.androidaps.plugins.pump.common.utils.ProfileUtil
import info.nightscout.androidaps.plugins.pump.medtronic.comm.history.pump.PumpHistoryEntry
import info.nightscout.androidaps.plugins.pump.medtronic.comm.history.pump.PumpHistoryResult
import info.nightscout.androidaps.plugins.pump.medtronic.data.MedtronicHistoryData
import info.nightscout.androidaps.plugins.pump.medtronic.data.dto.BasalProfile
import info.nightscout.androidaps.plugins.pump.medtronic.data.dto.BasalProfile.Companion.getProfilesByHourToString
import info.nightscout.androidaps.plugins.pump.medtronic.data.dto.BasalProfileEntry
import info.nightscout.androidaps.plugins.pump.medtronic.data.dto.TempBasalPair
import info.nightscout.androidaps.plugins.pump.medtronic.defs.*
import info.nightscout.androidaps.plugins.pump.medtronic.defs.MedtronicCommandType.Companion.getSettings
import info.nightscout.androidaps.plugins.pump.medtronic.driver.MedtronicPumpStatus
import info.nightscout.androidaps.plugins.pump.medtronic.events.EventMedtronicPumpConfigurationChanged
import info.nightscout.androidaps.plugins.pump.medtronic.events.EventMedtronicPumpValuesChanged
import info.nightscout.androidaps.plugins.pump.medtronic.service.RileyLinkMedtronicService
import info.nightscout.androidaps.plugins.pump.medtronic.util.MedtronicConst
import info.nightscout.androidaps.plugins.pump.medtronic.util.MedtronicUtil
import info.nightscout.androidaps.plugins.pump.medtronic.util.MedtronicUtil.Companion.isSame
import info.nightscout.androidaps.utils.DateUtil
import info.nightscout.androidaps.utils.FabricPrivacy
import info.nightscout.androidaps.utils.TimeChangeType
import info.nightscout.androidaps.utils.rx.AapsSchedulers
import info.nightscout.shared.logging.AAPSLogger
import info.nightscout.shared.logging.LTag
import info.nightscout.shared.sharedPreferences.SP
import org.joda.time.LocalDateTime
import java.util.*
import javax.inject.Inject
import javax.inject.Singleton
import kotlin.math.abs
import kotlin.math.floor

/**
 * Created by andy on 23.04.18.
 *
 * @author Andy Rozman (andy.rozman@gmail.com)
 */
@Singleton
class MedtronicPumpPlugin @Inject constructor(
    injector: HasAndroidInjector,
    aapsLogger: AAPSLogger,
    rxBus: RxBus,
    context: Context,
    rh: ResourceHelper,
    activePlugin: ActivePlugin,
    sp: SP,
    commandQueue: CommandQueue,
    fabricPrivacy: FabricPrivacy,
    private val medtronicUtil: MedtronicUtil,
    private val medtronicPumpStatus: MedtronicPumpStatus,
    private val medtronicHistoryData: MedtronicHistoryData,
    private val rileyLinkServiceData: RileyLinkServiceData,
    private val serviceTaskExecutor: ServiceTaskExecutor,
    dateUtil: DateUtil,
    aapsSchedulers: AapsSchedulers,
    pumpSync: PumpSync,
    pumpSyncStorage: PumpSyncStorage
) : PumpPluginAbstract(
    PluginDescription() //
        .mainType(PluginType.PUMP) //
        .fragmentClass(MedtronicFragment::class.java.name) //
        .pluginIcon(R.drawable.ic_veo_128)
        .pluginName(R.string.medtronic_name) //
        .shortName(R.string.medtronic_name_short) //
        .preferencesId(R.xml.pref_medtronic)
        .description(R.string.description_pump_medtronic),  //
    PumpType.MEDTRONIC_522_722,  // we default to most basic model, correct model from config is loaded later
    injector, rh, aapsLogger, commandQueue, rxBus, activePlugin, sp, context, fabricPrivacy, dateUtil, aapsSchedulers, pumpSync, pumpSyncStorage
), Pump, RileyLinkPumpDevice, PumpSyncEntriesCreator {

    private var rileyLinkMedtronicService: RileyLinkMedtronicService? = null

    // variables for handling statuses and history
    private var firstRun = true
    private var isRefresh = false
    private val statusRefreshMap: MutableMap<MedtronicStatusRefreshType, Long> = mutableMapOf()
    private var isInitialized = false
    private var lastPumpHistoryEntry: PumpHistoryEntry? = null
    private val busyTimestamps: MutableList<Long> = ArrayList()
    private var hasTimeDateOrTimeZoneChanged = false
    private var isBusy = false

    override fun onStart() {
        aapsLogger.debug(LTag.PUMP, deviceID() + " started. (V2.0006)")
        serviceConnection = object : ServiceConnection {
            override fun onServiceDisconnected(name: ComponentName) {
                aapsLogger.debug(LTag.PUMP, "RileyLinkMedtronicService is disconnected")
                //rileyLinkMedtronicService = null
            }

            override fun onServiceConnected(name: ComponentName, service: IBinder) {
                aapsLogger.debug(LTag.PUMP, "RileyLinkMedtronicService is connected")
                val mLocalBinder = service as RileyLinkMedtronicService.LocalBinder
                rileyLinkMedtronicService = mLocalBinder.serviceInstance
                isServiceSet = true
                rileyLinkMedtronicService?.verifyConfiguration()
                Thread {
                    for (i in 0..19) {
                        SystemClock.sleep(5000)
                        aapsLogger.debug(LTag.PUMP, "Starting Medtronic-RileyLink service")
                        if (rileyLinkMedtronicService?.setNotInPreInit() == true) {
                            break
                        }
                    }
                }.start()
            }
        }
        super.onStart()
    }

    override fun updatePreferenceSummary(pref: Preference) {
        super.updatePreferenceSummary(pref)
        if (pref.key == rh.gs(R.string.key_rileylink_mac_address)) {
            val value = sp.getStringOrNull(R.string.key_rileylink_mac_address, null)
            pref.summary = value ?: rh.gs(R.string.not_set_short)
        }
    }

    private val logPrefix: String
        get() = "MedtronicPumpPlugin::"

    override fun initPumpStatusData() {
        medtronicPumpStatus.lastConnection = sp.getLong(RileyLinkConst.Prefs.LastGoodDeviceCommunicationTime, 0L)
        medtronicPumpStatus.lastDataTime = medtronicPumpStatus.lastConnection
        medtronicPumpStatus.previousConnection = medtronicPumpStatus.lastConnection

        //if (rileyLinkMedtronicService != null) rileyLinkMedtronicService.verifyConfiguration();
        aapsLogger.debug(LTag.PUMP, "initPumpStatusData: $medtronicPumpStatus")

        // this is only thing that can change, by being configured
        pumpDescription.maxTempAbsolute = if (medtronicPumpStatus.maxBasal != null) medtronicPumpStatus.maxBasal!! else 35.0

        // set first Medtronic Pump Start
        if (!sp.contains(MedtronicConst.Statistics.FirstPumpStart)) {
            sp.putLong(MedtronicConst.Statistics.FirstPumpStart, System.currentTimeMillis())
        }
        migrateSettings()

        pumpSyncStorage.initStorage()

        this.displayConnectionMessages = false
    }

    override fun triggerPumpConfigurationChangedEvent() {
        rxBus.send(EventMedtronicPumpConfigurationChanged())
    }

    private fun migrateSettings() {
        if ("US (916 MHz)" == sp.getString(MedtronicConst.Prefs.PumpFrequency, "US (916 MHz)")) {
            sp.putString(MedtronicConst.Prefs.PumpFrequency, rh.gs(R.string.key_medtronic_pump_frequency_us_ca))
        }
        val encoding = sp.getString(MedtronicConst.Prefs.Encoding, "RileyLink 4b6b Encoding")
        if ("RileyLink 4b6b Encoding" == encoding) {
            sp.putString(MedtronicConst.Prefs.Encoding, rh.gs(R.string.key_medtronic_pump_encoding_4b6b_rileylink))
        }
        if ("Local 4b6b Encoding" == encoding) {
            sp.putString(MedtronicConst.Prefs.Encoding, rh.gs(R.string.key_medtronic_pump_encoding_4b6b_local))
        }
    }

    override fun hasService(): Boolean {
        return true
    }

    override fun onStartScheduledPumpActions() {

        // check status every minute (if any status needs refresh we send readStatus command)
        Thread {
            do {
                SystemClock.sleep(60000)
                if (this.isInitialized) {
                    val statusRefresh = synchronized(statusRefreshMap) { HashMap(statusRefreshMap) }
                    if (doWeHaveAnyStatusNeededRefreshing(statusRefresh)) {
                        if (!commandQueue.statusInQueue()) {
                            commandQueue.readStatus(rh.gs(R.string.scheduled_status_refresh), null)
                        }
                    }
                    clearBusyQueue()
                }
            } while (serviceRunning)
        }.start()
    }

    override val serviceClass: Class<*> = RileyLinkMedtronicService::class.java
    override val pumpStatusData: PumpStatus get() = medtronicPumpStatus
    override fun deviceID(): String = "Medtronic"
    override val isFakingTempsByExtendedBoluses: Boolean = false
    override fun canHandleDST(): Boolean = false
    private var isServiceSet: Boolean = false
    override val rileyLinkService: RileyLinkMedtronicService? get() = rileyLinkMedtronicService

    override val pumpInfo: RileyLinkPumpInfo
        get() = RileyLinkPumpInfo(
            rh.gs(if (medtronicPumpStatus.pumpFrequency == "medtronic_pump_frequency_us_ca") R.string.medtronic_pump_frequency_us_ca else R.string.medtronic_pump_frequency_worldwide),
            if (!medtronicUtil.isModelSet) "???" else "Medtronic " + medtronicPumpStatus.medtronicDeviceType.pumpModel,
            medtronicPumpStatus.serialNumber
        )

    override val lastConnectionTimeMillis: Long get() = medtronicPumpStatus.lastConnection

    override fun setLastCommunicationToNow() {
        medtronicPumpStatus.setLastCommunicationToNow()
    }

    override fun isInitialized(): Boolean {
        if (displayConnectionMessages) aapsLogger.debug(LTag.PUMP, "MedtronicPumpPlugin::isInitialized")
        return isServiceSet && isInitialized
    }

    override fun setBusy(busy: Boolean) {
        isBusy = busy
    }

    override fun isBusy(): Boolean {
        if (displayConnectionMessages) aapsLogger.debug(LTag.PUMP, "MedtronicPumpPlugin::isBusy")
        if (isServiceSet) {
            if (isBusy) return true
            if (busyTimestamps.size > 0) {
                clearBusyQueue()
                return busyTimestamps.size > 0
            }
        }
        return false
    }

    @Synchronized
    private fun clearBusyQueue() {
        if (busyTimestamps.size == 0) {
            return
        }
        val deleteFromQueue: MutableSet<Long> = HashSet()
        for (busyTimestamp in busyTimestamps) {
            if (System.currentTimeMillis() > busyTimestamp) {
                deleteFromQueue.add(busyTimestamp)
            }
        }
        if (deleteFromQueue.size == busyTimestamps.size) {
            busyTimestamps.clear()
            setEnableCustomAction(MedtronicCustomActionType.ClearBolusBlock, false)
        }
        if (deleteFromQueue.size > 0) {
            busyTimestamps.removeAll(deleteFromQueue)
        }
    }

    override fun isConnected(): Boolean {
        if (displayConnectionMessages) aapsLogger.debug(LTag.PUMP, "MedtronicPumpPlugin::isConnected")
        return isServiceSet && rileyLinkMedtronicService?.isInitialized == true
    }

    override fun isConnecting(): Boolean {
        if (displayConnectionMessages) aapsLogger.debug(LTag.PUMP, "MedtronicPumpPlugin::isConnecting")
        return !isServiceSet || rileyLinkMedtronicService?.isInitialized != true
    }

    override fun getPumpStatus(reason: String) {
        var needRefresh = true
        if (firstRun) {
            needRefresh = initializePump()  /*!isRefresh*/
        } else {
            refreshAnyStatusThatNeedsToBeRefreshed()
        }
        if (needRefresh) rxBus.send(EventMedtronicPumpValuesChanged())
    }

    fun resetStatusState() {
        firstRun = true
        isRefresh = true
    }//

    private val isPumpNotReachable: Boolean
        get() {
            val rileyLinkServiceState = rileyLinkServiceData.rileyLinkServiceState
            if (rileyLinkServiceState != RileyLinkServiceState.PumpConnectorReady
                && rileyLinkServiceState != RileyLinkServiceState.RileyLinkReady
                && rileyLinkServiceState != RileyLinkServiceState.TuneUpDevice
            ) {
                aapsLogger.debug(LTag.PUMP, "RileyLink unreachable.")
                return false
            }
            return rileyLinkMedtronicService?.deviceCommunicationManager?.isDeviceReachable != true
        }

    private fun refreshAnyStatusThatNeedsToBeRefreshed() {
        val statusRefresh = synchronized(statusRefreshMap) { HashMap(statusRefreshMap) }
        if (!doWeHaveAnyStatusNeededRefreshing(statusRefresh)) {
            return
        }
        var resetTime = false
        if (isPumpNotReachable) {
            aapsLogger.error("Pump unreachable.")
            medtronicUtil.sendNotification(MedtronicNotificationType.PumpUnreachable, rh, rxBus)
            return
        }
        medtronicUtil.dismissNotification(MedtronicNotificationType.PumpUnreachable, rxBus)
        if (hasTimeDateOrTimeZoneChanged) {
            checkTimeAndOptionallySetTime()

            // read time if changed, set new time
            hasTimeDateOrTimeZoneChanged = false
        }

        // execute
        val refreshTypesNeededToReschedule: MutableSet<MedtronicStatusRefreshType> = mutableSetOf()
        for ((key, value) in statusRefresh) {
            if (value > 0 && System.currentTimeMillis() > value) {
                @Suppress("WHEN_ENUM_CAN_BE_NULL_IN_JAVA")
                when (key) {
                    MedtronicStatusRefreshType.PumpHistory                                                -> {
                        readPumpHistory()
                    }

                    MedtronicStatusRefreshType.PumpTime                                                   -> {
                        checkTimeAndOptionallySetTime()
                        refreshTypesNeededToReschedule.add(key)
                        resetTime = true
                    }

                    MedtronicStatusRefreshType.BatteryStatus, MedtronicStatusRefreshType.RemainingInsulin -> {
                        rileyLinkMedtronicService?.medtronicUIComm?.executeCommand(key.getCommandType(medtronicUtil.medtronicPumpModel)!!)
                        refreshTypesNeededToReschedule.add(key)
                        resetTime = true
                    }

                    MedtronicStatusRefreshType.Configuration                                              -> {
                        rileyLinkMedtronicService?.medtronicUIComm?.executeCommand(key.getCommandType(medtronicUtil.medtronicPumpModel)!!)
                        resetTime = true
                    }
                }
            }

            // reschedule
            for (refreshType2 in refreshTypesNeededToReschedule) {
                scheduleNextRefresh(refreshType2)
            }
        }

        if (resetTime) medtronicPumpStatus.setLastCommunicationToNow()
    }

    private fun doWeHaveAnyStatusNeededRefreshing(statusRefresh: Map<MedtronicStatusRefreshType, Long>): Boolean {
        for ((_, value) in statusRefresh) {
            if (value > 0 && System.currentTimeMillis() > value) {
                return true
            }
        }
        return hasTimeDateOrTimeZoneChanged
    }

    private fun setRefreshButtonEnabled(enabled: Boolean) {
        rxBus.send(EventRefreshButtonState(enabled))
    }

    private fun initializePump(): Boolean {
        if (!isServiceSet) return false
        aapsLogger.info(LTag.PUMP, logPrefix + "initializePump - start")
        rileyLinkMedtronicService?.deviceCommunicationManager?.setDoWakeUpBeforeCommand(false)
        setRefreshButtonEnabled(false)
        if (isRefresh) {
            if (isPumpNotReachable) {
                aapsLogger.error(logPrefix + "initializePump::Pump unreachable.")
                medtronicUtil.sendNotification(MedtronicNotificationType.PumpUnreachable, rh, rxBus)
                setRefreshButtonEnabled(true)
                return true
            }
            medtronicUtil.dismissNotification(MedtronicNotificationType.PumpUnreachable, rxBus)
        }

        // model (once)
        if (!medtronicUtil.isModelSet) {
            rileyLinkMedtronicService?.medtronicUIComm?.executeCommand(MedtronicCommandType.PumpModel)
        } else {
            if (medtronicPumpStatus.medtronicDeviceType !== medtronicUtil.medtronicPumpModel) {
                aapsLogger.warn(LTag.PUMP, logPrefix + "Configured pump is not the same as one detected.")
                medtronicUtil.sendNotification(MedtronicNotificationType.PumpTypeNotSame, rh, rxBus)
            }
        }
        pumpState = PumpDriverState.Connected

        // time (1h)
        checkTimeAndOptionallySetTime()
        readPumpHistory()

        // remaining insulin (>50 = 4h; 50-20 = 1h; 15m)
        rileyLinkMedtronicService?.medtronicUIComm?.executeCommand(MedtronicCommandType.GetRemainingInsulin)
        scheduleNextRefresh(MedtronicStatusRefreshType.RemainingInsulin, 10)

        // remaining power (1h)
        rileyLinkMedtronicService?.medtronicUIComm?.executeCommand(MedtronicCommandType.GetBatteryStatus)
        scheduleNextRefresh(MedtronicStatusRefreshType.BatteryStatus, 20)

        // configuration (once and then if history shows config changes)
        rileyLinkMedtronicService?.medtronicUIComm?.executeCommand(getSettings(medtronicUtil.medtronicPumpModel))

        // read profile (once, later its controlled by isThisProfileSet method)
        basalProfiles
        val errorCount = rileyLinkMedtronicService?.medtronicUIComm?.invalidResponsesCount ?: 0
        if (errorCount >= 5) {
            aapsLogger.error("Number of error counts was 5 or more. Starting tuning.")
            setRefreshButtonEnabled(true)
            serviceTaskExecutor.startTask(WakeAndTuneTask(injector))
            return true
        }
        medtronicPumpStatus.setLastCommunicationToNow()
        setRefreshButtonEnabled(true)
        if (!isRefresh) {
            pumpState = PumpDriverState.Initialized
        }
        isInitialized = true
        // this.pumpState = PumpDriverState.Initialized;
        firstRun = false
        return true
    }

    private val basalProfiles: Unit
        get() {
            val medtronicUITask = rileyLinkMedtronicService?.medtronicUIComm?.executeCommand(MedtronicCommandType.GetBasalProfileSTD)
            if (medtronicUITask?.responseType === MedtronicUIResponseType.Error) {
                rileyLinkMedtronicService?.medtronicUIComm?.executeCommand(MedtronicCommandType.GetBasalProfileSTD)
            }
        }

    @Synchronized
    override fun isThisProfileSet(profile: Profile): Boolean {
        aapsLogger.debug(LTag.PUMP, "isThisProfileSet: basalInitialized=" + medtronicPumpStatus.basalProfileStatus)
        if (!isInitialized) return true
        if (medtronicPumpStatus.basalProfileStatus === BasalProfileStatus.NotInitialized) {
            // this shouldn't happen, but if there was problem we try again
            basalProfiles
            return isProfileSame(profile)
        } else if (medtronicPumpStatus.basalProfileStatus === BasalProfileStatus.ProfileChanged) {
            return false
        }
        return medtronicPumpStatus.basalProfileStatus !== BasalProfileStatus.ProfileOK || isProfileSame(profile)
    }

    private fun isProfileSame(profile: Profile): Boolean {
        var invalid = false
        val basalsByHour: DoubleArray? = medtronicPumpStatus.basalsByHour
        aapsLogger.debug(
            LTag.PUMP, "Current Basals (h):   "
                + (basalsByHour?.let { getProfilesByHourToString(it) } ?: "null"))

        // int index = 0;
        if (basalsByHour == null) return true // we don't want to set profile again, unless we are sure
        val stringBuilder = StringBuilder("Requested Basals (h): ")
        stringBuilder.append(ProfileUtil.getBasalProfilesDisplayableAsStringOfArray(profile, this.pumpType))

        for (basalValue in profile.getBasalValues()) {
            val basalValueValue = pumpDescription.pumpType.determineCorrectBasalSize(basalValue.value)
            val hour = basalValue.timeAsSeconds / (60 * 60)
            if (!isSame(basalsByHour[hour], basalValueValue)) {
                invalid = true
            }
            // stringBuilder.append(String.format(Locale.ENGLISH, "%.3f", basalValueValue))
            // stringBuilder.append(" ")
        }
        aapsLogger.debug(LTag.PUMP, stringBuilder.toString())
        if (!invalid) {
            aapsLogger.debug(LTag.PUMP, "Basal profile is same as AAPS one.")
        } else {
            aapsLogger.debug(LTag.PUMP, "Basal profile on Pump is different than the AAPS one.")
        }
        return !invalid
    }

    override fun lastDataTime(): Long {
        return if (medtronicPumpStatus.lastConnection > 0) {
            medtronicPumpStatus.lastConnection
        } else System.currentTimeMillis()
    }

    override val baseBasalRate: Double
        get() = medtronicPumpStatus.basalProfileForHour

    override val reservoirLevel: Double
        get() = medtronicPumpStatus.reservoirLevel

    override val batteryLevel: Int
        get() = medtronicPumpStatus.batteryLevel

    override fun triggerUIChange() {
        rxBus.send(EventMedtronicPumpValuesChanged())
    }

    override fun generateTempId(objectA: Any): Long {
        val timestamp: Long = objectA as Long
        return DateTimeUtil.toATechDate(timestamp)
    }

    private var bolusDeliveryType = BolusDeliveryType.Idle

    enum class BolusDeliveryType {
        Idle,  //
        DeliveryPrepared,  //
        Delivering,  //
        CancelDelivery
    }

    private fun checkTimeAndOptionallySetTime() {
        aapsLogger.info(LTag.PUMP, "MedtronicPumpPlugin::checkTimeAndOptionallySetTime - Start")
        setRefreshButtonEnabled(false)
        if (isPumpNotReachable) {
            aapsLogger.debug(LTag.PUMP, "MedtronicPumpPlugin::checkTimeAndOptionallySetTime - Pump Unreachable.")
            setRefreshButtonEnabled(true)
            return
        }
        medtronicUtil.dismissNotification(MedtronicNotificationType.PumpUnreachable, rxBus)
        rileyLinkMedtronicService?.medtronicUIComm?.executeCommand(MedtronicCommandType.GetRealTimeClock)
        var clock = medtronicUtil.pumpTime
        if (clock == null) { // retry
            rileyLinkMedtronicService?.medtronicUIComm?.executeCommand(MedtronicCommandType.GetRealTimeClock)
            clock = medtronicUtil.pumpTime
        }
        if (clock == null) return
        val timeDiff = abs(clock.timeDifference)
        if (timeDiff > 20) {
            if (clock.localDeviceTime.year <= 2015 || timeDiff <= 24 * 60 * 60) {
                aapsLogger.info(LTag.PUMP, String.format(Locale.ENGLISH, "MedtronicPumpPlugin::checkTimeAndOptionallySetTime - Time difference is %d s. Set time on pump.", timeDiff))
                rileyLinkMedtronicService?.medtronicUIComm?.executeCommand(MedtronicCommandType.SetRealTimeClock)
                if (clock.timeDifference == 0) {
                    val notification = Notification(Notification.INSIGHT_DATE_TIME_UPDATED, rh.gs(R.string.pump_time_updated), Notification.INFO, 60)
                    rxBus.send(EventNewNotification(notification))
                }
            } else {
                if (clock.localDeviceTime.year > 2015) {
                    aapsLogger.error(String.format(Locale.ENGLISH, "MedtronicPumpPlugin::checkTimeAndOptionallySetTime - Time difference over 24h requested [diff=%d s]. Doing nothing.", timeDiff))
                    medtronicUtil.sendNotification(MedtronicNotificationType.TimeChangeOver24h, rh, rxBus)
                }
            }
        } else {
            aapsLogger.info(LTag.PUMP, String.format(Locale.ENGLISH, "MedtronicPumpPlugin::checkTimeAndOptionallySetTime - Time difference is %d s. Do nothing.", timeDiff))
        }
        scheduleNextRefresh(MedtronicStatusRefreshType.PumpTime, 0)
    }

    @Synchronized
    override fun deliverBolus(detailedBolusInfo: DetailedBolusInfo): PumpEnactResult {
        aapsLogger.info(LTag.PUMP, "MedtronicPumpPlugin::deliverBolus - " + BolusDeliveryType.DeliveryPrepared)
        setRefreshButtonEnabled(false)
        if (detailedBolusInfo.insulin > medtronicPumpStatus.reservoirLevel) {
            return PumpEnactResult(injector) //
                .success(false) //
                .enacted(false) //
<<<<<<< HEAD
                .comment(rh.gs(R.string.medtronic_cmd_bolus_could_not_be_delivered_no_insulin,
                               medtronicPumpStatus.reservoirLevel,
                               detailedBolusInfo.insulin))
=======
                .comment(
                    rh.gs(
                        R.string.medtronic_cmd_bolus_could_not_be_delivered_no_insulin,
                        medtronicPumpStatus.reservoirRemainingUnits,
                        detailedBolusInfo.insulin
                    )
                )
>>>>>>> f8acbad7
        }
        bolusDeliveryType = BolusDeliveryType.DeliveryPrepared
        if (isPumpNotReachable) {
            aapsLogger.debug(LTag.PUMP, "MedtronicPumpPlugin::deliverBolus - Pump Unreachable.")
            return setNotReachable(isBolus = true, success = false)
        }
        medtronicUtil.dismissNotification(MedtronicNotificationType.PumpUnreachable, rxBus)
        if (bolusDeliveryType == BolusDeliveryType.CancelDelivery) {
            // LOG.debug("MedtronicPumpPlugin::deliverBolus - Delivery Canceled.");
            return setNotReachable(isBolus = true, success = true)
        }

        // LOG.debug("MedtronicPumpPlugin::deliverBolus - Starting wait period.");
        val sleepTime = sp.getInt(MedtronicConst.Prefs.BolusDelay, 10) * 1000
        SystemClock.sleep(sleepTime.toLong())
        return if (bolusDeliveryType == BolusDeliveryType.CancelDelivery) {
            // LOG.debug("MedtronicPumpPlugin::deliverBolus - Delivery Canceled, before wait period.");
            setNotReachable(isBolus = true, success = true)
        } else try {
            bolusDeliveryType = BolusDeliveryType.Delivering

            // LOG.debug("MedtronicPumpPlugin::deliverBolus - Start delivery");
            val responseTask = rileyLinkMedtronicService?.medtronicUIComm?.executeCommand(
                MedtronicCommandType.SetBolus,
                arrayListOf(detailedBolusInfo.insulin)
            )
            val response = responseTask?.result as Boolean?
            setRefreshButtonEnabled(true)

            // LOG.debug("MedtronicPumpPlugin::deliverBolus - Response: {}", response);
            return if (response == null || !response) {
                PumpEnactResult(injector) //
                    .success(bolusDeliveryType == BolusDeliveryType.CancelDelivery) //
                    .enacted(false) //
                    .comment(R.string.medtronic_cmd_bolus_could_not_be_delivered)
            } else {
                if (bolusDeliveryType == BolusDeliveryType.CancelDelivery) {
                    // LOG.debug("MedtronicPumpPlugin::deliverBolus - Delivery Canceled after Bolus started.");
                    Thread {
                        SystemClock.sleep(2000)
                        runAlarm(context, rh.gs(R.string.medtronic_cmd_cancel_bolus_not_supported), rh.gs(R.string.medtronic_warning), R.raw.boluserror)
                    }.start()
                }
                val now = System.currentTimeMillis()

                detailedBolusInfo.timestamp = now

                pumpSyncStorage.addBolusWithTempId(detailedBolusInfo, true, this)

                // we subtract insulin, exact amount will be visible with next remainingInsulin update.
                medtronicPumpStatus.reservoirLevel = medtronicPumpStatus.reservoirLevel - detailedBolusInfo.insulin
                incrementStatistics(if (detailedBolusInfo.bolusType === DetailedBolusInfo.BolusType.SMB) MedtronicConst.Statistics.SMBBoluses else MedtronicConst.Statistics.StandardBoluses)

                // calculate time for bolus and set driver to busy for that time
                val bolusTime = (detailedBolusInfo.insulin * 42.0).toInt()
                val time = now + bolusTime * 1000
                busyTimestamps.add(time)
                setEnableCustomAction(MedtronicCustomActionType.ClearBolusBlock, true)
                PumpEnactResult(injector).success(true) //
                    .enacted(true) //
                    .bolusDelivered(detailedBolusInfo.insulin) //
                    .carbsDelivered(detailedBolusInfo.carbs)
            }
        } finally {
            finishAction("Bolus")
            bolusDeliveryType = BolusDeliveryType.Idle
        }

        // LOG.debug("MedtronicPumpPlugin::deliverBolus - End wait period. Start delivery");
    }

    @Suppress("SameParameterValue")
    private fun setNotReachable(isBolus: Boolean, success: Boolean): PumpEnactResult {
        setRefreshButtonEnabled(true)
        if (isBolus) bolusDeliveryType = BolusDeliveryType.Idle
        return if (success) PumpEnactResult(injector).success(true).enacted(false)
        else PumpEnactResult(injector).success(false).enacted(false).comment(R.string.medtronic_pump_status_pump_unreachable)
    }

    override fun stopBolusDelivering() {
        bolusDeliveryType = BolusDeliveryType.CancelDelivery

        // if (isLoggingEnabled())
        // LOG.warn("MedtronicPumpPlugin::deliverBolus - Stop Bolus Delivery.");
    }

    private fun incrementStatistics(statsKey: String) {
        var currentCount = sp.getLong(statsKey, 0L)
        currentCount++
        sp.putLong(statsKey, currentCount)
    }

    // if enforceNew===true current temp basal is canceled and new TBR set (duration is prolonged),
    // if false and the same rate is requested enacted=false and success=true is returned and TBR is not changed
    @Synchronized
    override fun setTempBasalAbsolute(absoluteRate: Double, durationInMinutes: Int, profile: Profile, enforceNew: Boolean, tbrType: TemporaryBasalType): PumpEnactResult {
        setRefreshButtonEnabled(false)
        if (isPumpNotReachable) {
            setRefreshButtonEnabled(true)
            return PumpEnactResult(injector) //
                .success(false) //
                .enacted(false) //
                .comment(R.string.medtronic_pump_status_pump_unreachable)
        }
        medtronicUtil.dismissNotification(MedtronicNotificationType.PumpUnreachable, rxBus)
        aapsLogger.info(LTag.PUMP, logPrefix + "setTempBasalAbsolute: rate: " + absoluteRate + ", duration=" + durationInMinutes)

        // read current TBR
        val tbrCurrent = readTBR()
        if (tbrCurrent == null) {
            aapsLogger.warn(LTag.PUMP, logPrefix + "setTempBasalAbsolute - Could not read current TBR, canceling operation.")
            finishAction("TBR")
            return PumpEnactResult(injector).success(false).enacted(false)
                .comment(R.string.medtronic_cmd_cant_read_tbr)
        } else {
            aapsLogger.info(LTag.PUMP, logPrefix + "setTempBasalAbsolute: Current Basal: duration: " + tbrCurrent.durationMinutes + " min, rate=" + tbrCurrent.insulinRate)
        }
        if (!enforceNew) {
            if (isSame(tbrCurrent.insulinRate, absoluteRate)) {
                var sameRate = true
                if (isSame(0.0, absoluteRate) && durationInMinutes > 0) {
                    // if rate is 0.0 and duration>0 then the rate is not the same
                    sameRate = false
                }
                if (sameRate) {
                    aapsLogger.info(LTag.PUMP, logPrefix + "setTempBasalAbsolute - No enforceNew and same rate. Exiting.")
                    finishAction("TBR")
                    return PumpEnactResult(injector).success(true).enacted(false)
                }
            }
            // if not the same rate, we cancel and start new
        }

        // if TBR is running we will cancel it.
        if (tbrCurrent.insulinRate > 0.0 && tbrCurrent.durationMinutes > 0) {
            aapsLogger.info(LTag.PUMP, logPrefix + "setTempBasalAbsolute - TBR running - so canceling it.")

            // CANCEL
            val responseTask2 = rileyLinkMedtronicService?.medtronicUIComm?.executeCommand(MedtronicCommandType.CancelTBR)
            val response = responseTask2?.result as Boolean?
            if (response == null || !response) {
                aapsLogger.error(logPrefix + "setTempBasalAbsolute - Cancel TBR failed.")
                finishAction("TBR")
                return PumpEnactResult(injector).success(false).enacted(false)
                    .comment(R.string.medtronic_cmd_cant_cancel_tbr_stop_op)
            } else {
                //cancelTBRWithTemporaryId()
                aapsLogger.info(LTag.PUMP, logPrefix + "setTempBasalAbsolute - Current TBR cancelled.")
            }
        }

        // now start new TBR
        val responseTask = rileyLinkMedtronicService?.medtronicUIComm?.executeCommand(
            MedtronicCommandType.SetTemporaryBasal,
            arrayListOf(absoluteRate, durationInMinutes)
        )
        val response = responseTask?.result as Boolean?
        aapsLogger.info(LTag.PUMP, logPrefix + "setTempBasalAbsolute - setTBR. Response: " + response)
        return if (response == null || !response) {
            finishAction("TBR")
            PumpEnactResult(injector).success(false).enacted(false) //
                .comment(R.string.medtronic_cmd_tbr_could_not_be_delivered)
        } else {
            medtronicPumpStatus.tempBasalStart = System.currentTimeMillis()
            medtronicPumpStatus.tempBasalAmount = absoluteRate
            medtronicPumpStatus.tempBasalLength = durationInMinutes

            val tempData = PumpDbEntryTBR(absoluteRate, true, durationInMinutes * 60, tbrType)

            medtronicPumpStatus.runningTBRWithTemp = tempData
            pumpSyncStorage.addTemporaryBasalRateWithTempId(tempData, true, this)

            incrementStatistics(MedtronicConst.Statistics.TBRsSet)
            finishAction("TBR")
            PumpEnactResult(injector).success(true).enacted(true) //
                .absolute(absoluteRate).duration(durationInMinutes)
        }
    }

    @Deprecated("Not used, TBRs fixed in history, should be removed.")
    private fun cancelTBRWithTemporaryId() {
        val tbrs: MutableList<PumpDbEntryTBR> = pumpSyncStorage.getTBRs()
        if (tbrs.size > 0 && medtronicPumpStatus.runningTBRWithTemp != null) {
            aapsLogger.info(LTag.PUMP, logPrefix + "cancelTBRWithTemporaryId - TBR items: ${tbrs.size}")

            var item: PumpDbEntryTBR? = null

            if (tbrs.size == 1) {
                item = tbrs[0]
            } else {
                for (tbr in tbrs) {
                    if (tbr.date == medtronicPumpStatus.runningTBRWithTemp!!.date) {
                        item = tbr
                        break
                    }
                }
            }

            if (item != null) {

                aapsLogger.debug(LTag.PUMP, "DD: cancelTBRWithTemporaryId: tempIdEntry=${item}")

                val differenceS = (System.currentTimeMillis() - item.date) / 1000

                aapsLogger.debug(
                    LTag.PUMP, "syncTemporaryBasalWithTempId " +
                        "[date=${item.date}, " +
                        "rate=${item.rate}, " +
                        "duration=${differenceS} s, " +
                        "isAbsolute=${!item.isAbsolute}, temporaryId=${item.temporaryId}, " +
                        "pumpId=NO, pumpType=${medtronicPumpStatus.pumpType}, " +
                        "pumpSerial=${medtronicPumpStatus.serialNumber}]"
                )

                val result = pumpSync.syncTemporaryBasalWithTempId(
                    timestamp = item.date,
                    rate = item.rate,
                    duration = differenceS * 1000L,
                    isAbsolute = item.isAbsolute,
                    temporaryId = item.temporaryId,
                    type = item.tbrType,
                    pumpId = null,
                    pumpType = medtronicPumpStatus.pumpType,
                    pumpSerial = medtronicPumpStatus.serialNumber
                )

                aapsLogger.debug(LTag.PUMP, "syncTemporaryBasalWithTempId - Result: $result")
            }

        } else {
            aapsLogger.info(LTag.PUMP, logPrefix + "cancelTBRWithTemporaryId - TBR items: ${tbrs.size}, runningTBRWithTemp=${medtronicPumpStatus.runningTBRWithTemp}")
        }

        if (medtronicPumpStatus.runningTBRWithTemp != null) {
            medtronicPumpStatus.runningTBRWithTemp = null
        }
    }

    @Synchronized
    override fun setTempBasalPercent(percent: Int, durationInMinutes: Int, profile: Profile, enforceNew: Boolean, tbrType: TemporaryBasalType): PumpEnactResult {
        return if (percent == 0) {
            setTempBasalAbsolute(0.0, durationInMinutes, profile, enforceNew, tbrType)
        } else {
            var absoluteValue = profile.getBasal() * (percent / 100.0)
            absoluteValue = pumpDescription.pumpType.determineCorrectBasalSize(absoluteValue)
            aapsLogger.warn(
                LTag.PUMP,
                "setTempBasalPercent [MedtronicPumpPlugin] - You are trying to use setTempBasalPercent with percent other then 0% ($percent). This will start setTempBasalAbsolute, with calculated value ($absoluteValue). Result might not be 100% correct."
            )
            setTempBasalAbsolute(absoluteValue, durationInMinutes, profile, enforceNew, tbrType)
        }
    }

    private fun finishAction(overviewKey: String?) {
        if (overviewKey != null) rxBus.send(EventRefreshOverview(overviewKey, false))
        triggerUIChange()
        setRefreshButtonEnabled(true)
    }

    private fun readPumpHistory() {

//        if (isLoggingEnabled())
//            LOG.error(getLogPrefix() + "readPumpHistory WIP.");
        readPumpHistoryLogic()
        scheduleNextRefresh(MedtronicStatusRefreshType.PumpHistory)
        if (medtronicHistoryData.hasRelevantConfigurationChanged()) {
            scheduleNextRefresh(MedtronicStatusRefreshType.Configuration, -1)
        }
        if (medtronicHistoryData.hasPumpTimeChanged()) {
            scheduleNextRefresh(MedtronicStatusRefreshType.PumpTime, -1)
        }
        if (medtronicPumpStatus.basalProfileStatus !== BasalProfileStatus.NotInitialized
            && medtronicHistoryData.hasBasalProfileChanged()
        ) {
            medtronicHistoryData.processLastBasalProfileChange(pumpDescription.pumpType, medtronicPumpStatus)
        }
        val previousState = pumpState
        if (medtronicHistoryData.isPumpSuspended()) {
            pumpState = PumpDriverState.Suspended
            aapsLogger.debug(LTag.PUMP, logPrefix + "isPumpSuspended: true")
        } else {
            if (previousState === PumpDriverState.Suspended) {
                pumpState = PumpDriverState.Ready
            }
            aapsLogger.debug(LTag.PUMP, logPrefix + "isPumpSuspended: false")
        }
        medtronicHistoryData.processNewHistoryData()
        medtronicHistoryData.finalizeNewHistoryRecords()
    }

    private fun readPumpHistoryLogic() {

        val debugHistory = false
        val targetDate: LocalDateTime?
        if (lastPumpHistoryEntry == null) {  // first read
            if (debugHistory) aapsLogger.debug(LTag.PUMP, logPrefix + "readPumpHistoryLogic(): lastPumpHistoryEntry: null")
            val lastPumpHistoryEntryTime = lastPumpEntryTime
            var timeMinus36h = LocalDateTime()
            timeMinus36h = timeMinus36h.minusHours(36)
            medtronicHistoryData.setIsInInit(true)
            if (lastPumpHistoryEntryTime == 0L) {
                if (debugHistory) aapsLogger.debug(LTag.PUMP, logPrefix + "readPumpHistoryLogic(): lastPumpHistoryEntryTime: 0L")
                targetDate = timeMinus36h
            } else {
                // LocalDateTime lastHistoryRecordTime = DateTimeUtil.toLocalDateTime(lastPumpHistoryEntryTime);
                if (debugHistory) aapsLogger.debug(LTag.PUMP, logPrefix + "readPumpHistoryLogic(): lastPumpHistoryEntryTime: " + lastPumpHistoryEntryTime)
                //medtronicHistoryData.setLastHistoryRecordTime(lastPumpHistoryEntryTime)
                var lastHistoryRecordTime = DateTimeUtil.toLocalDateTime(lastPumpHistoryEntryTime)
                lastHistoryRecordTime = lastHistoryRecordTime.minusHours(12) // we get last 12 hours of history to
                // determine pump state
                // (we don't process that data), we process only
                targetDate = if (timeMinus36h.isAfter(lastHistoryRecordTime)) timeMinus36h else lastHistoryRecordTime
                if (debugHistory) aapsLogger.debug(LTag.PUMP, logPrefix + "readPumpHistoryLogic(): targetDate: " + targetDate)
            }
        } else { // all other reads
            if (debugHistory) aapsLogger.debug(LTag.PUMP, logPrefix + "readPumpHistoryLogic(): lastPumpHistoryEntry: not null - " + medtronicUtil.gsonInstance.toJson(lastPumpHistoryEntry))
            medtronicHistoryData.setIsInInit(false)
            // we need to read 35 minutes in the past so that we can repair any TBR or Bolus values if needed
            targetDate = LocalDateTime(DateTimeUtil.getMillisFromATDWithAddedMinutes(lastPumpHistoryEntry!!.atechDateTime, -35))
        }

        //aapsLogger.debug(LTag.PUMP, "HST: Target Date: " + targetDate);
        @Suppress("UNCHECKED_CAST")
        val responseTask2 = rileyLinkMedtronicService?.medtronicUIComm?.executeCommand(
            MedtronicCommandType.GetHistoryData,
            arrayListOf(/*lastPumpHistoryEntry*/ null, targetDate) as? ArrayList<Any>?
        )
        if (debugHistory) aapsLogger.debug(LTag.PUMP, "HST: After task")
        val historyResult = responseTask2?.result as PumpHistoryResult?
        if (debugHistory) aapsLogger.debug(LTag.PUMP, "HST: History Result: " + historyResult.toString())
        val latestEntry = historyResult!!.latestEntry
        if (debugHistory) aapsLogger.debug(LTag.PUMP, logPrefix + "Last entry: " + latestEntry)
        if (latestEntry == null) // no new history to read
            return
        lastPumpHistoryEntry = latestEntry
        sp.putLong(MedtronicConst.Statistics.LastPumpHistoryEntry, latestEntry.atechDateTime)
        if (debugHistory) aapsLogger.debug(LTag.PUMP, "HST: History: valid=" + historyResult.validEntries.size + ", unprocessed=" + historyResult.unprocessedEntries.size)
        medtronicHistoryData.addNewHistory(historyResult)
        medtronicHistoryData.filterNewEntries()

        // determine if first run, if yes determine how much of update do we need
        // - first run:
        //   - get last history entry
        //      - if not there download 1.5 days of data
        //      - there: check if last entry is older than 1.5 days
        //          - yes: download 1.5 days
        //          - no: download with last entry  TODO 5min
        //   - not there: download 1.5 days
        //
        //    upload all new entries to NightScout (TBR, Bolus)
        //    determine pump status
        //    save last entry
        //
        // - not first run:
        //    - update to last entry TODO 5min
        //        - save
        //        - determine pump status
    }

    private val lastPumpEntryTime: Long
        get() {
            val lastPumpEntryTime = sp.getLong(MedtronicConst.Statistics.LastPumpHistoryEntry, 0L)
            return try {
                val localDateTime = DateTimeUtil.toLocalDateTime(lastPumpEntryTime)
                if (localDateTime.year != GregorianCalendar()[Calendar.YEAR]) {
                    aapsLogger.warn(LTag.PUMP, "Saved LastPumpHistoryEntry was invalid. Year was not the same.")
                    return 0L
                }
                lastPumpEntryTime
            } catch (ex: Exception) {
                aapsLogger.warn(LTag.PUMP, "Saved LastPumpHistoryEntry was invalid.")
                0L
            }
        }

    private fun scheduleNextRefresh(refreshType: MedtronicStatusRefreshType, additionalTimeInMinutes: Int = 0) {
        when (refreshType) {
            MedtronicStatusRefreshType.RemainingInsulin                                                                                                                     -> {
                val remaining = medtronicPumpStatus.reservoirLevel
                val min: Int = if (remaining > 50) 4 * 60 else if (remaining > 20) 60 else 15
                synchronized(statusRefreshMap) { statusRefreshMap[refreshType] = getTimeInFutureFromMinutes(min) }
            }

            MedtronicStatusRefreshType.PumpTime, MedtronicStatusRefreshType.Configuration, MedtronicStatusRefreshType.BatteryStatus, MedtronicStatusRefreshType.PumpHistory -> {
                synchronized(statusRefreshMap) { statusRefreshMap[refreshType] = getTimeInFutureFromMinutes(refreshType.refreshTime + additionalTimeInMinutes) }
            }
        }
    }

    private fun getTimeInFutureFromMinutes(minutes: Int): Long {
        return System.currentTimeMillis() + getTimeInMs(minutes)
    }

    private fun getTimeInMs(minutes: Int): Long {
        return minutes * 60 * 1000L
    }

    private fun readTBR(): TempBasalPair? {
        val responseTask = rileyLinkMedtronicService?.medtronicUIComm?.executeCommand(MedtronicCommandType.ReadTemporaryBasal)
        return if (responseTask?.hasData() == true) {
            val tbr = responseTask.result as TempBasalPair?

            // we sometimes get rate returned even if TBR is no longer running
            if (tbr != null) {
                if (tbr.durationMinutes == 0) {
                    tbr.insulinRate = 0.0
                }
                tbr
            } else
                null
        } else {
            null
        }
    }

    @Synchronized
    override fun cancelTempBasal(enforceNew: Boolean): PumpEnactResult {
        aapsLogger.info(LTag.PUMP, logPrefix + "cancelTempBasal - started")
        if (isPumpNotReachable) {
            setRefreshButtonEnabled(true)
            return PumpEnactResult(injector) //
                .success(false) //
                .enacted(false) //
                .comment(R.string.medtronic_pump_status_pump_unreachable)
        }
        medtronicUtil.dismissNotification(MedtronicNotificationType.PumpUnreachable, rxBus)
        setRefreshButtonEnabled(false)
        val tbrCurrent = readTBR()
        if (tbrCurrent != null) {
            if (tbrCurrent.insulinRate > 0.0f && tbrCurrent.durationMinutes == 0) {
                aapsLogger.info(LTag.PUMP, logPrefix + "cancelTempBasal - TBR already canceled.")
                finishAction("TBR")
                return PumpEnactResult(injector).success(true).enacted(false)
            }
        } else {
            aapsLogger.warn(LTag.PUMP, logPrefix + "cancelTempBasal - Could not read current TBR, canceling operation.")
            finishAction("TBR")
            return PumpEnactResult(injector).success(false).enacted(false)
                .comment(R.string.medtronic_cmd_cant_read_tbr)
        }
        val responseTask2 = rileyLinkMedtronicService?.medtronicUIComm?.executeCommand(MedtronicCommandType.CancelTBR)
        val response = responseTask2?.result as Boolean?
        finishAction("TBR")
        return if (response == null || !response) {
            aapsLogger.info(LTag.PUMP, logPrefix + "cancelTempBasal - Cancel TBR failed.")
            PumpEnactResult(injector).success(false).enacted(false) //
                .comment(R.string.medtronic_cmd_cant_cancel_tbr)
        } else {
            aapsLogger.info(LTag.PUMP, logPrefix + "cancelTempBasal - Cancel TBR successful.")

            val runningTBR = medtronicPumpStatus.runningTBR
            // TODO
            if (runningTBR != null) {
                if (medtronicHistoryData.isTBRActive(runningTBR)) {

                    val differenceTime = System.currentTimeMillis() - runningTBR.date
                    //val tbrData = runningTBR

                    val result = pumpSync.syncStopTemporaryBasalWithPumpId(
                        runningTBR.date,
                        runningTBR.pumpId!!,
                        runningTBR.pumpType,
                        runningTBR.serialNumber
                    )


                    val differenceTimeMin = floor(differenceTime / (60.0 * 1000.0))

                    aapsLogger.debug(
                        LTag.PUMP, "canceling running TBR - syncTemporaryBasalWithPumpId [date=${runningTBR.date}, " +
                            "pumpId=${runningTBR.pumpId}, rate=${runningTBR.rate} U, duration=${differenceTimeMin.toInt()}, " +
                            "pumpSerial=${medtronicPumpStatus.serialNumber}] - Result: $result"
                    )
                }
            }

            //cancelTBRWithTemporaryId()

            PumpEnactResult(injector).success(true).enacted(true) //
                .isTempCancel(true)
        }
    }

    override fun manufacturer(): ManufacturerType {
        return ManufacturerType.Medtronic
    }

    override fun model(): PumpType {
        return pumpDescription.pumpType
    }

    override fun serialNumber(): String {
        return medtronicPumpStatus.serialNumber
    }

    @Synchronized
    override fun setNewBasalProfile(profile: Profile): PumpEnactResult {
        aapsLogger.info(LTag.PUMP, logPrefix + "setNewBasalProfile")

        // this shouldn't be needed, but let's do check if profile setting we are setting is same as current one
        if (isProfileSame(profile)) {
            return PumpEnactResult(injector) //
                .success(true) //
                .enacted(false) //
                .comment(R.string.medtronic_cmd_basal_profile_not_set_is_same)
        }
        setRefreshButtonEnabled(false)
        if (isPumpNotReachable) {
            setRefreshButtonEnabled(true)
            return PumpEnactResult(injector) //
                .success(false) //
                .enacted(false) //
                .comment(R.string.medtronic_pump_status_pump_unreachable)
        }
        medtronicUtil.dismissNotification(MedtronicNotificationType.PumpUnreachable, rxBus)
        val basalProfile = convertProfileToMedtronicProfile(profile)
        aapsLogger.debug("Basal Profile: $basalProfile")
        val profileInvalid = isProfileValid(basalProfile)
        if (profileInvalid != null) {
            return PumpEnactResult(injector) //
                .success(false) //
                .enacted(false) //
                .comment(rh.gs(R.string.medtronic_cmd_set_profile_pattern_overflow, profileInvalid))
        }
        val responseTask = rileyLinkMedtronicService?.medtronicUIComm?.executeCommand(
            MedtronicCommandType.SetBasalProfileSTD,
            arrayListOf(basalProfile)
        )
        val response = responseTask?.result as Boolean?
        aapsLogger.info(LTag.PUMP, logPrefix + "Basal Profile was set: " + response)
        return if (response == null || !response) {
            PumpEnactResult(injector).success(false).enacted(false) //
                .comment(R.string.medtronic_cmd_basal_profile_could_not_be_set)
        } else {
            PumpEnactResult(injector).success(true).enacted(true)
        }
    }

    private fun isProfileValid(basalProfile: BasalProfile): String? {
        val stringBuilder = StringBuilder()
        if (medtronicPumpStatus.maxBasal == null) return null
        for (profileEntry in basalProfile.getEntries()) {
            if (profileEntry.rate > medtronicPumpStatus.maxBasal!!) {
                stringBuilder.append(profileEntry.startTime!!.toString("HH:mm"))
                stringBuilder.append("=")
                stringBuilder.append(profileEntry.rate)
            }
        }
        return if (stringBuilder.isEmpty()) null else stringBuilder.toString()
    }

    private fun convertProfileToMedtronicProfile(profile: Profile): BasalProfile {
        val basalProfile = BasalProfile(aapsLogger)
        for (i in 0..23) {
            val rate = profile.getBasalTimeFromMidnight(i * 60 * 60)
            val v = pumpType.determineCorrectBasalSize(rate)
            val basalEntry = BasalProfileEntry(v, i, 0)
            basalProfile.addEntry(basalEntry)
        }
        basalProfile.generateRawDataFromEntries()
        return basalProfile
    }

    // OPERATIONS not supported by Pump or Plugin
    private var customActions: List<CustomAction>? = null
    private val customActionWakeUpAndTune = CustomAction(
        R.string.medtronic_custom_action_wake_and_tune,
        MedtronicCustomActionType.WakeUpAndTune
    )
    private val customActionClearBolusBlock = CustomAction(
        R.string.medtronic_custom_action_clear_bolus_block, MedtronicCustomActionType.ClearBolusBlock, false
    )
    private val customActionResetRLConfig = CustomAction(
        R.string.medtronic_custom_action_reset_rileylink, MedtronicCustomActionType.ResetRileyLinkConfiguration, true
    )

    override fun getCustomActions(): List<CustomAction>? {
        if (customActions == null) {
            customActions = listOf(
                customActionWakeUpAndTune,  //
                customActionClearBolusBlock,  //
                customActionResetRLConfig
            )
        }
        return customActions
    }

    override fun executeCustomAction(customActionType: CustomActionType) {
        when (customActionType as? MedtronicCustomActionType) {
            MedtronicCustomActionType.WakeUpAndTune               -> {
                if (rileyLinkMedtronicService?.verifyConfiguration() == true) {
                    serviceTaskExecutor.startTask(WakeAndTuneTask(injector))
                } else {
                    runAlarm(context, rh.gs(R.string.medtronic_error_operation_not_possible_no_configuration), rh.gs(R.string.medtronic_warning), R.raw.boluserror)
                }
            }

            MedtronicCustomActionType.ClearBolusBlock             -> {
                busyTimestamps.clear()
                customActionClearBolusBlock.isEnabled = false
                refreshCustomActionsList()
            }

            MedtronicCustomActionType.ResetRileyLinkConfiguration -> {
                serviceTaskExecutor.startTask(ResetRileyLinkConfigurationTask(injector))
            }

            null                                                  -> {

            }
        }
    }

    override fun timezoneOrDSTChanged(timeChangeType: TimeChangeType) {
        aapsLogger.warn(LTag.PUMP, logPrefix + "Time or TimeZone changed. ")
        hasTimeDateOrTimeZoneChanged = true
    }

    override fun setNeutralTempAtFullHour(): Boolean {
        return sp.getBoolean(R.string.key_set_neutral_temps, true)
    }

    @Suppress("SameParameterValue")
    private fun setEnableCustomAction(customAction: MedtronicCustomActionType, isEnabled: Boolean) {
        if (customAction === MedtronicCustomActionType.ClearBolusBlock) {
            customActionClearBolusBlock.isEnabled = isEnabled
        } else if (customAction === MedtronicCustomActionType.ResetRileyLinkConfiguration) {
            customActionResetRLConfig.isEnabled = isEnabled
        }
        refreshCustomActionsList()
    }

}<|MERGE_RESOLUTION|>--- conflicted
+++ resolved
@@ -511,10 +511,10 @@
         get() = medtronicPumpStatus.basalProfileForHour
 
     override val reservoirLevel: Double
-        get() = medtronicPumpStatus.reservoirLevel
+        get() = medtronicPumpStatus.reservoirRemainingUnits
 
     override val batteryLevel: Int
-        get() = medtronicPumpStatus.batteryLevel
+        get() = medtronicPumpStatus.batteryRemaining
 
     override fun triggerUIChange() {
         rxBus.send(EventMedtronicPumpValuesChanged())
@@ -575,23 +575,13 @@
     override fun deliverBolus(detailedBolusInfo: DetailedBolusInfo): PumpEnactResult {
         aapsLogger.info(LTag.PUMP, "MedtronicPumpPlugin::deliverBolus - " + BolusDeliveryType.DeliveryPrepared)
         setRefreshButtonEnabled(false)
-        if (detailedBolusInfo.insulin > medtronicPumpStatus.reservoirLevel) {
+        if (detailedBolusInfo.insulin > medtronicPumpStatus.reservoirRemainingUnits) {
             return PumpEnactResult(injector) //
                 .success(false) //
                 .enacted(false) //
-<<<<<<< HEAD
                 .comment(rh.gs(R.string.medtronic_cmd_bolus_could_not_be_delivered_no_insulin,
-                               medtronicPumpStatus.reservoirLevel,
+                               medtronicPumpStatus.reservoirRemainingUnits,
                                detailedBolusInfo.insulin))
-=======
-                .comment(
-                    rh.gs(
-                        R.string.medtronic_cmd_bolus_could_not_be_delivered_no_insulin,
-                        medtronicPumpStatus.reservoirRemainingUnits,
-                        detailedBolusInfo.insulin
-                    )
-                )
->>>>>>> f8acbad7
         }
         bolusDeliveryType = BolusDeliveryType.DeliveryPrepared
         if (isPumpNotReachable) {
@@ -642,7 +632,7 @@
                 pumpSyncStorage.addBolusWithTempId(detailedBolusInfo, true, this)
 
                 // we subtract insulin, exact amount will be visible with next remainingInsulin update.
-                medtronicPumpStatus.reservoirLevel = medtronicPumpStatus.reservoirLevel - detailedBolusInfo.insulin
+                medtronicPumpStatus.reservoirRemainingUnits = medtronicPumpStatus.reservoirRemainingUnits - detailedBolusInfo.insulin
                 incrementStatistics(if (detailedBolusInfo.bolusType === DetailedBolusInfo.BolusType.SMB) MedtronicConst.Statistics.SMBBoluses else MedtronicConst.Statistics.StandardBoluses)
 
                 // calculate time for bolus and set driver to busy for that time
@@ -970,7 +960,7 @@
     private fun scheduleNextRefresh(refreshType: MedtronicStatusRefreshType, additionalTimeInMinutes: Int = 0) {
         when (refreshType) {
             MedtronicStatusRefreshType.RemainingInsulin                                                                                                                     -> {
-                val remaining = medtronicPumpStatus.reservoirLevel
+                val remaining = medtronicPumpStatus.reservoirRemainingUnits
                 val min: Int = if (remaining > 50) 4 * 60 else if (remaining > 20) 60 else 15
                 synchronized(statusRefreshMap) { statusRefreshMap[refreshType] = getTimeInFutureFromMinutes(min) }
             }
