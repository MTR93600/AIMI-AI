--- conflicted
+++ resolved
@@ -573,19 +573,9 @@
             return PumpEnactResult(injector) //
                 .success(false) //
                 .enacted(false) //
-<<<<<<< HEAD
                 .comment(rh.gs(R.string.medtronic_cmd_bolus_could_not_be_delivered_no_insulin,
                                medtronicPumpStatus.reservoirLevel,
                                detailedBolusInfo.insulin))
-=======
-                .comment(
-                    rh.gs(
-                        R.string.medtronic_cmd_bolus_could_not_be_delivered_no_insulin,
-                        medtronicPumpStatus.reservoirRemainingUnits,
-                        detailedBolusInfo.insulin
-                    )
-                )
->>>>>>> 4722dc45
         }
         bolusDeliveryType = BolusDeliveryType.DeliveryPrepared
         if (isPumpNotReachable) {
