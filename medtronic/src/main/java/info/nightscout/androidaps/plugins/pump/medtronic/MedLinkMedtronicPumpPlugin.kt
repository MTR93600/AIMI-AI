package info.nightscout.androidaps.plugins.pump.medtronic

import android.content.ComponentName
import android.content.Context
import android.content.Intent
import android.content.ServiceConnection
import android.os.Bundle
import android.os.IBinder
import android.os.SystemClock
import android.widget.Toast
import androidx.preference.Preference
import javax.inject.Singleton
import javax.inject.Inject
import dagger.android.HasAndroidInjector
import info.nightscout.androidaps.Constants
import info.nightscout.shared.logging.AAPSLogger
import info.nightscout.androidaps.plugins.bus.RxBus
import info.nightscout.androidaps.utils.resources.ResourceHelper
import info.nightscout.shared.sharedPreferences.SP
import info.nightscout.androidaps.utils.FabricPrivacy
import info.nightscout.androidaps.plugins.pump.medtronic.util.MedLinkMedtronicUtil
import info.nightscout.androidaps.plugins.pump.medtronic.driver.MedLinkMedtronicPumpStatus
import info.nightscout.androidaps.plugins.pump.medtronic.data.MedLinkMedtronicHistoryData
import info.nightscout.androidaps.plugins.pump.common.hw.medlink.service.MedLinkServiceData
import info.nightscout.androidaps.plugins.pump.common.hw.rileylink.service.tasks.ServiceTaskExecutor
import info.nightscout.androidaps.receivers.ReceiverStatusStore
import info.nightscout.androidaps.utils.DateUtil
import info.nightscout.androidaps.utils.rx.AapsSchedulers
import info.nightscout.androidaps.plugins.pump.common.sync.PumpSyncStorage
import info.nightscout.androidaps.plugins.pump.common.hw.medlink.defs.MedLinkPumpDevice
import info.nightscout.androidaps.plugins.pump.medtronic.util.MedtronicPumpPluginInterface
import info.nightscout.androidaps.plugins.pump.medtronic.service.MedLinkMedtronicService
import info.nightscout.androidaps.plugins.pump.medtronic.comm.history.pump.PumpHistoryEntry
import info.nightscout.androidaps.data.PumpEnactResult
import info.nightscout.androidaps.plugins.pump.common.defs.PumpStatusType
import info.nightscout.androidaps.data.DetailedBolusInfo
import info.nightscout.shared.logging.LTag
import info.nightscout.androidaps.activities.ErrorHelperActivity
import info.nightscout.androidaps.plugins.pump.common.hw.medlink.activities.MedLinkStandardReturn
import info.nightscout.androidaps.plugins.pump.common.defs.PumpDriverState
import info.nightscout.androidaps.plugins.pump.common.hw.medlink.ble.data.MedLinkPumpMessage
import info.nightscout.androidaps.plugins.pump.common.hw.medlink.defs.MedLinkCommandType
import info.nightscout.androidaps.plugins.pump.common.hw.medlink.MedLinkConst
import info.nightscout.androidaps.plugins.pump.medtronic.util.MedtronicConst
import info.nightscout.androidaps.plugins.pump.medtronic.util.MedLinkMedtronicConst
import info.nightscout.androidaps.plugins.pump.common.data.MedLinkPumpStatus
import info.nightscout.androidaps.plugins.pump.common.hw.medlink.service.MedLinkService
import info.nightscout.androidaps.plugins.pump.common.utils.DateTimeUtil
import info.nightscout.androidaps.interfaces.PumpSync.TemporaryBasalType
import info.nightscout.androidaps.plugins.pump.common.sync.PumpDbEntryTBR
import info.nightscout.androidaps.plugins.pump.medtronic.events.EventMedtronicPumpValuesChanged
import info.nightscout.androidaps.plugins.general.overview.events.EventNewNotification
import info.nightscout.androidaps.plugins.pump.common.hw.medlink.ble.data.BasalMedLinkMessage
import info.nightscout.androidaps.interfaces.Profile.ProfileValue
import info.nightscout.androidaps.plugins.pump.common.events.EventRefreshButtonState
import info.nightscout.androidaps.plugins.pump.common.hw.medlink.defs.MedLinkServiceState
import info.nightscout.androidaps.events.EventRefreshOverview
import info.nightscout.androidaps.plugins.pump.common.defs.PumpTempBasalType
import info.nightscout.androidaps.interfaces.*
import info.nightscout.androidaps.plugins.pump.medtronic.data.NextStartStop
import info.nightscout.androidaps.plugins.common.ManufacturerType
import info.nightscout.androidaps.plugins.general.actions.defs.CustomAction
import info.nightscout.androidaps.plugins.general.actions.defs.CustomActionType
import info.nightscout.androidaps.plugins.pump.common.hw.rileylink.service.tasks.ResetRileyLinkConfigurationTask
import info.nightscout.androidaps.queue.commands.CustomCommand
import info.nightscout.androidaps.plugins.pump.common.hw.medlink.activities.BolusCallback
import info.nightscout.androidaps.plugins.pump.common.hw.medlink.ble.data.BolusAnswer
import info.nightscout.androidaps.plugins.pump.medtronic.comm.PumpResponses
import info.nightscout.androidaps.plugins.pump.common.hw.medlink.ble.data.BolusMedLinkMessage
import info.nightscout.androidaps.plugins.general.overview.notifications.Notification
import info.nightscout.androidaps.plugins.pump.common.MedLinkPumpPluginAbstract
import info.nightscout.androidaps.plugins.pump.common.defs.PumpType
import info.nightscout.androidaps.plugins.pump.common.hw.medlink.activities.BolusProgressCallback
import info.nightscout.androidaps.plugins.pump.common.hw.medlink.ble.data.BolusStatusMedLinkMessage
import info.nightscout.androidaps.plugins.pump.common.hw.medlink.activities.BolusDeliverCallback
import info.nightscout.androidaps.plugins.pump.common.hw.medlink.ble.command.*
import info.nightscout.androidaps.utils.TimeChangeType
import info.nightscout.androidaps.plugins.pump.common.hw.rileylink.defs.RileyLinkPumpInfo
import info.nightscout.androidaps.plugins.pump.medtronic.comm.history.pump.PumpHistoryEntryType
import info.nightscout.androidaps.plugins.pump.medtronic.comm.history.pump.PumpHistoryResult
import info.nightscout.androidaps.plugins.pump.common.hw.medlink.service.MedLinkStatusParser
import info.nightscout.androidaps.plugins.pump.common.hw.medlink.service.tasks.WakeAndTuneTask
import info.nightscout.androidaps.plugins.pump.medtronic.comm.activities.*
import info.nightscout.androidaps.plugins.pump.medtronic.data.dto.*
import info.nightscout.androidaps.plugins.pump.medtronic.defs.*
import info.nightscout.androidaps.queue.Callback
import org.joda.time.DateTime
import org.joda.time.DateTimeZone
import org.joda.time.Instant
import org.joda.time.LocalDateTime
import org.joda.time.Seconds
import org.json.JSONException
import org.json.JSONObject
import java.lang.Exception
import java.lang.Math.round
import java.lang.StringBuilder
import java.math.BigDecimal
import java.math.RoundingMode
import java.util.*
import java.util.concurrent.LinkedBlockingDeque
import java.util.concurrent.TimeUnit
import java.util.concurrent.atomic.AtomicReference
import java.util.function.Function
import java.util.function.Supplier
import java.util.regex.Pattern
import java.util.stream.Collectors
import java.util.stream.Stream
import kotlin.math.roundToInt

/**
 * Created by dirceu on 10.07.2020.
 */
@Singleton
open class MedLinkMedtronicPumpPlugin @Inject constructor(
        injector: HasAndroidInjector?,
        aapsLogger: AAPSLogger,
        rxBus: RxBus?,
        context: Context?,
        resourceHelper: ResourceHelper?,
        activePlugin: ActivePlugin?,
        sp: SP,
        commandQueue: CommandQueue?,
        fabricPrivacy: FabricPrivacy?,
        private val medtronicUtil: MedLinkMedtronicUtil,
        private val medLinkPumpStatus: MedLinkMedtronicPumpStatus,
        private val medtronicHistoryData: MedLinkMedtronicHistoryData,
        private val medLinkServiceData: MedLinkServiceData,
        private val serviceTaskExecutor: ServiceTaskExecutor,
        private val receiverStatusStore: ReceiverStatusStore,
        dateUtil: DateUtil?,
        aapsSchedulers: AapsSchedulers?,
        pumpSync: PumpSync?,
        pumpSyncStorage: PumpSyncStorage?,
        private val bgSync: BgSync
) : MedLinkPumpPluginAbstract(
        PluginDescription(

        ) //
                .mainType(PluginType.PUMP) //
                .fragmentClass(MedLinkMedtronicFragment::class.java.name) //
                .pluginIcon(R.drawable.ic_veo_medlink)
                .pluginName(R.string.medtronic_name)
                .shortName(R.string.medlink_medtronic_name_short) //
                .preferencesId(R.xml.pref_medtronic_medlink)
                .description(R.string.description_pump_medtronic_medlink),  //
        PumpType.MEDLINK_MEDTRONIC_554_754_VEO,  // we default to most basic model, correct model from config is loaded later
        injector, resourceHelper!!, aapsLogger, commandQueue!!, rxBus!!, activePlugin!!, sp,
        context!!, fabricPrivacy!!, dateUtil!!,
        aapsSchedulers!!, pumpSync!!, pumpSyncStorage!!
), Pump, MicrobolusPumpInterface, MedLinkPumpDevice, MedtronicPumpPluginInterface {

    private val minimumBatteryLevel = 5

    // private override var dateUtil: DateUtil? = null
    override val reservoirLevel: Double
        get() = medLinkPumpStatus.reservoirLevel

    override val batteryLevel: Int
        get() = medLinkPumpStatus.batteryLevel

    override val lastConnectionTimeMillis: Long
        get() = medLinkPumpStatus.lastConnection

    private var batteryLastRead = 0L
    private var lastBatteryLevel = 0
    private var batteryDelta = 0.0
    var medLinkService: MedLinkMedtronicService? = null
    private var missedBGs = 5
    private var firstMissedBGTimestamp = 0L

    // variables for handling statuses and history
    private var firstRun = true
    private var isRefresh = false
    private val statusRefreshMap: MutableMap<MedLinkMedtronicStatusRefreshType?, Long?> = HashMap()
    private var isInitialized = false
    private val lastPumpHistoryEntry: PumpHistoryEntry? = null
    private val busyTimestamps: MutableList<Long> = ArrayList()
    private var hasTimeDateOrTimeZoneChanged = false
    var tempBasalMicrobolusOperations: TempBasalMicrobolusOperations?
        private set
    private var percent: Int? = null
    private var durationInMinutes: Int? = null
    private val profile: Profile? = null
    private var result: PumpEnactResult? = null
    private var bolusDeliveryType = MedtronicPumpPluginInterface.BolusDeliveryType.Idle
    private var customActions: List<CustomAction>? = null
    private var lastStatus = PumpStatusType.Running.status
    protected var lastBGHistoryRead = 0L
    var basalProfile: BasalProfile? = null
    private var lastPreviousHistory = 0L
    private var lastTryToConnect = 0L
    private var lastBolusTime: Long = 0
    private var lastBgs: Array<Int?>? = null
    private var bgIndex = 0
    private var lastBolusHistoryRead = 0L
    private var lastDeliveredBolus = 0.0
    private val bolusDeliveryTime = 0L
    private var pumpTimeDelta = 0L
    private var lastDetailedBolusInfo: DetailedBolusInfo? = null
    private var initCommands: Set<String>? = null
    private var late1Min = false
    private var checkBolusAtNextStatus = false
    private var lastProfileRead: Long = 0
    override fun applyBasalConstraints(absoluteRate: Constraint<Double>, profile: Profile): Constraint<Double> {
        return absoluteRate // TODO("Evaluate")
    }

    override fun applyBasalPercentConstraints(percentRate: Constraint<Int>, profile: Profile): Constraint<Int> {
        return super.applyBasalPercentConstraints(percentRate, profile)
    }

    fun stopPump(callback: Callback) {
        aapsLogger.info(LTag.PUMP, "MedtronicPumpPlugin::stopPump - ")
        aapsLogger.info(LTag.PUMP, "batteryDelta $batteryDelta")
        val currentLevel = receiverStatusStore.batteryLevel
        if (currentLevel - batteryDelta * 5 <= minimumBatteryLevel || currentLevel <= minimumBatteryLevel || pumpStatusData.deviceBatteryRemaining != 0 &&
                pumpStatusData.deviceBatteryRemaining <= minimumBatteryLevel
        ) {
            val i = Intent(context, ErrorHelperActivity::class.java)
            i.putExtra("soundid", R.raw.boluserror)
            i.putExtra(
                    "status",
                    rh.gs(R.string.medlink_medtronic_cmd_stop_could_not_be_delivered)
            )
            i.putExtra("title", rh.gs(R.string.medtronic_errors))
            i.addFlags(Intent.FLAG_ACTIVITY_NEW_TASK)
            context.startActivity(i)
            return
        }
        if (PumpStatusType.Suspended != medLinkPumpStatus.pumpStatusType) {
            val function = ChangeStatusCallback(
                    aapsLogger,
                    ChangeStatusCallback.OperationType.STOP, this
            )
            val startStopFunction = function.andThen { f: MedLinkStandardReturn<PumpDriverState> ->
                result = when {
                    f.functionResult === PumpDriverState.Suspended -> {
                        PumpEnactResult(injector).success(true).enacted(true)
                    }
                    f.functionResult === PumpDriverState.Initialized -> {
                        PumpEnactResult(injector).success(false).enacted(true)
                    }
                    else -> {
                        PumpEnactResult(injector).success(false).enacted(false)
                    }
                }
                sendPumpUpdateEvent()
                callback.result(result).run()
                f
            }
            val message = MedLinkPumpMessage(
                    MedLinkCommandType.StopStartPump,
                    MedLinkCommandType.StopPump,
                    startStopFunction,
                    btSleepTime, BleStopCommand(
                    aapsLogger,
                    medLinkService!!.medLinkServiceData
            )
            )
            medLinkService!!.medtronicUIComm?.executeCommandCP(message)
        }
    }

    val btSleepTime: Long
        get() {
            val sleepTime = sp.getInt(rh.gs(R.string.medlink_key_interval_between_bt_connections), 5)
            return sleepTime * 1000L
        }

    fun startPump(callback: Callback?) {
        aapsLogger.info(LTag.PUMP, "MedtronicPumpPlugin::startPump - ")
        if (medLinkPumpStatus.pumpStatusType !== PumpStatusType.Running) {
            val activity: Function<Supplier<Stream<String>>, MedLinkStandardReturn<PumpDriverState>> = ChangeStatusCallback(
                    aapsLogger,
                    ChangeStatusCallback.OperationType.START, this
            ).andThen { f: MedLinkStandardReturn<PumpDriverState> ->
                result = when {
                    f.functionResult === PumpDriverState.Initialized -> {
                        pumpSync.syncStopTemporaryBasalWithPumpId(
                                timestamp = dateUtil.now(),
                                endPumpId = dateUtil.now(),
                                pumpType = pumpType ?: PumpType.GENERIC_AAPS,
                                pumpSerial = serialNumber()
                        )
                        PumpEnactResult(injector).success(true).enacted(true)
                    }
                    f.functionResult === PumpDriverState.Suspended -> {
                        PumpEnactResult(injector).success(false).enacted(true)
                    }
                    else -> {
                        PumpEnactResult(injector).success(false).enacted(false)
                    }
                }
                sendPumpUpdateEvent()
                callback?.result(result)?.run()
                f
            }
            val message: MedLinkPumpMessage<*> = MedLinkPumpMessage<PumpDriverState>(
                    MedLinkCommandType.StopStartPump,
                    MedLinkCommandType.StartPump,
                    activity,
                    btSleepTime,
                    BleStartCommand(aapsLogger, medLinkService!!.medLinkServiceData)
            )
            medLinkService!!.medtronicUIComm?.executeCommandCP(message)
        }
    }

    fun alreadyRun() {
        firstRun = false
    }

    enum class StatusRefreshAction {
        Add,  //
        GetData
    }

    override fun isFakingTempsByMicroBolus(): Boolean {
        return tempBasalMicrobolusOperations != null && tempBasalMicrobolusOperations!!.remainingOperations > 0
    }

    override val isFakingTempsByExtendedBoluses: Boolean
        get() = false

    override fun updatePreferenceSummary(pref: Preference) {
        super.updatePreferenceSummary(pref)
        if (pref.key == rh.gs(R.string.key_medlink_mac_address)) {
            val value = sp.getStringOrNull(R.string.key_medlink_mac_address, null)
            pref.summary = value ?: rh.gs(R.string.not_set_short)
        }
    }

    override fun initPumpStatusData() {
        medLinkPumpStatus.lastConnection = sp.getLong(
                MedLinkConst.Prefs.LastGoodDeviceCommunicationTime,
                0L
        )
        medLinkPumpStatus.lastDataTime = medLinkPumpStatus.lastConnection
        medLinkPumpStatus.previousConnection = medLinkPumpStatus.lastConnection

        //if (rileyLinkMedtronicService != null) rileyLinkMedtronicService.verifyConfiguration();
        aapsLogger.debug(LTag.PUMP, "initPumpStatusData: " + medLinkPumpStatus)

        // this is only thing that can change, by being configured
        pumpDescription.maxTempAbsolute = if (medLinkPumpStatus.maxBasal != null) medLinkPumpStatus.maxBasal else 35.0
        pumpDescription.tempBasalStyle = PumpDescription.PERCENT
        pumpDescription.tempPercentStep = 1

        // set first Medtronic Pump Start
        if (!sp.contains(MedtronicConst.Statistics.FirstPumpStart)) {
            sp.putLong(MedtronicConst.Statistics.FirstPumpStart, System.currentTimeMillis())
        }
        migrateSettings()
    }

    private fun migrateSettings() {
        if ("US (916 MHz)" == sp.getString(MedLinkMedtronicConst.Prefs.PumpFrequency, "US (916 MHz)")) {
            sp.putString(MedLinkMedtronicConst.Prefs.PumpFrequency, rh.gs(R.string.key_medtronic_pump_frequency_us_ca))
        }
        val initC: Any = rh.gs(R.string.key_medlink_init_command)
        //        if(initC instanceof HashSet) {
        initCommands = sp.getStringSet(rh.gs(R.string.key_medlink_init_command), emptySet<String>())
        //        }else{
//            this.initCommands= new HashSet<>();
//        }

//        String encoding = sp.getString(MedtronicConst.Prefs.Encoding, "RileyLink 4b6b Encoding");
//
//        if ("RileyLink 4b6b Encoding".equals(encoding)) {
//            sp.putString(MedtronicConst.Prefs.Encoding, getRh().gs(R.string.key_medtronic_pump_encoding_4b6b_rileylink));
//        }
//
//        if ("Local 4b6b Encoding".equals(encoding)) {
//            sp.putString(MedtronicConst.Prefs.Encoding, getRh().gs(R.string.key_medtronic_pump_encoding_4b6b_local));
//        }
    }

    override fun onStartCustomActions() {
        // check status every minute (if any status needs refresh we send readStatus command)
        Thread {
            do {
                SystemClock.sleep(60000)
                if (this.isInitialized) {
                    val statusRefresh = workWithStatusRefresh(
                            StatusRefreshAction.GetData, null, null
                    )
                    if (doWeHaveAnyStatusNeededRefreshing(statusRefresh)) {
                        if (!commandQueue.statusInQueue()) {
                            commandQueue.readStatus("Scheduled Status Refresh", null)
                        }
                    }
                    if (System.currentTimeMillis() - pumpStatusData.lastConnection > 590000) {
                        readPumpHistory()
                    }
                    clearBusyQueue()
                }
            } while (serviceRunning)
        }.start()
    }

    @Synchronized
    private fun clearBusyQueue() {
        if (busyTimestamps.size == 0) {
            return
        }
        val deleteFromQueue: MutableSet<Long> = HashSet()
        for (busyTimestamp in busyTimestamps) {
            if (System.currentTimeMillis() > busyTimestamp) {
                deleteFromQueue.add(busyTimestamp)
            }
        }
        if (deleteFromQueue.size == busyTimestamps.size) {
            busyTimestamps.clear()
            setEnableCustomAction(MedtronicCustomActionType.ClearBolusBlock, false)
        }
        if (deleteFromQueue.size > 0) {
            busyTimestamps.removeAll(deleteFromQueue)
        }
    }

    override val serviceClass: Class<*>
        get() = MedLinkMedtronicService::class.java
    override val pumpStatusData: MedLinkPumpStatus
        get() = medLinkPumpStatus
    private val isServiceSet: Boolean
        private get() = medLinkService != null

    override fun isInitialized(): Boolean {
        if (displayConnectionMessages) aapsLogger.debug(LTag.PUMP, "MedtronicPumpPlugin::isInitialized")
        return isServiceSet && isInitialized
    }

    //TODO implement
    override fun isSuspended(): Boolean {
        return pumpStatusData.pumpStatusType === PumpStatusType.Suspended
    }

    override fun isBusy(): Boolean {
        return isBusy
    }

    override fun setBusy(busy: Boolean) {}
    override fun triggerPumpConfigurationChangedEvent() {}
    override fun getRileyLinkService(): MedLinkService {
        return medLinkService!!
    }

    override fun getService(): MedLinkService {
        return medLinkService!!
    }

    //    @Override public MedLinkService getMedLinkService() {
    //        return medLinkService;
    //    }
    override fun isConnected(): Boolean {
        if (displayConnectionMessages) aapsLogger.debug(LTag.PUMP, "MedLinkMedtronicPumpPlugin::isConnected")
        return isServiceSet && medLinkService!!.isInitialized
    }

    override fun isConnecting(): Boolean {
        if (displayConnectionMessages) aapsLogger.debug(LTag.PUMP, "MedtronicPumpPlugin::isConnecting")
        return !isServiceSet || !medLinkService!!.isInitialized
    }

    override fun finishHandshaking() {}
    override fun connect(reason: String) {
//        medLinkService.getMedLinkRFSpy().e()
    }

    //
    //    @Override
    //    public void disconnect(String reason) {
    //    }
    //
    //    @Override
    //    public void stopConnecting() {
    //    }
    private fun doWeHaveAnyStatusNeededRefreshing(statusRefresh: Map<MedLinkMedtronicStatusRefreshType?, Long?>?): Boolean {
        for ((key, value) in statusRefresh!!) {
            aapsLogger.info(
                    LTag.PUMP, "Next Command " + round(
                    (value!! - System.currentTimeMillis()).toFloat()
            )
            )
            aapsLogger.info(LTag.PUMP, key!!.name)
            if (value -
                    System.currentTimeMillis() <= 0
            ) {
                return true
            }
        }
        for (oper in tempBasalMicrobolusOperations!!.operations) {
            aapsLogger.info(
                    LTag.PUMP, "Next Command " +
                    oper.releaseTime.toDateTime()
            )
            aapsLogger.info(LTag.PUMP, oper.toString())
            if (oper.releaseTime.isAfter(LocalDateTime.now().minus(Seconds.seconds(30)))) {
                return true
            }
        }
        return hasTimeDateOrTimeZoneChanged
    }

    private val lastPumpEntryTime: Long
        private get() {
            val lastPumpEntryTime = sp.getLong(MedtronicConst.Statistics.LastPumpHistoryEntry, 0L)
            return try {
                val localDateTime = DateTimeUtil.toLocalDateTime(lastPumpEntryTime)
                if (localDateTime.year != GregorianCalendar()[Calendar.YEAR]) {
                    aapsLogger.warn(LTag.PUMP, "Saved LastPumpHistoryEntry was invalid. Year was not the same.")
                    return 0L
                }
                lastPumpEntryTime
            } catch (ex: Exception) {
                aapsLogger.warn(LTag.PUMP, "Saved LastPumpHistoryEntry was invalid.")
                0L
            }
        }

    private fun readPumpHistoryLogic() {
        val debugHistory = false
        var targetDate: LocalDateTime? = null
        if (lastPumpHistoryEntry == null) {
            if (debugHistory) aapsLogger.debug(LTag.PUMP, logPrefix + "readPumpHistoryLogic(): lastPumpHistoryEntry: null")
            val lastPumpHistoryEntryTime = lastPumpEntryTime
            var timeMinus36h = LocalDateTime()
            timeMinus36h = timeMinus36h.minusHours(36)
            medtronicHistoryData.setIsInInit(true)
            if (lastPumpHistoryEntryTime == 0L) {
                if (debugHistory) aapsLogger.debug(
                        LTag.PUMP, logPrefix + "readPumpHistoryLogic(): lastPumpHistoryEntryTime: 0L - targetDate: "
                        + targetDate
                )
                targetDate = timeMinus36h
            } else {
                // LocalDateTime lastHistoryRecordTime = DateTimeUtil.toLocalDateTime(lastPumpHistoryEntryTime);
                if (debugHistory) aapsLogger.debug(LTag.PUMP, logPrefix + "readPumpHistoryLogic(): lastPumpHistoryEntryTime: " + lastPumpHistoryEntryTime + " - targetDate: " + targetDate)
                medtronicHistoryData.setLastHistoryRecordTime(lastPumpHistoryEntryTime)
                var lastHistoryRecordTime = DateTimeUtil.toLocalDateTime(lastPumpHistoryEntryTime)
                lastHistoryRecordTime = lastHistoryRecordTime.minusHours(12) // we get last 12 hours of history to
                // determine pump state
                // (we don't process that data), we process only
                if (timeMinus36h.isAfter(lastHistoryRecordTime)) {
                    targetDate = timeMinus36h
                }
                targetDate = if (timeMinus36h.isAfter(lastHistoryRecordTime)) timeMinus36h else lastHistoryRecordTime
                if (debugHistory) aapsLogger.debug(LTag.PUMP, logPrefix + "readPumpHistoryLogic(): targetDate: " + targetDate)
            }
        } else {
            if (debugHistory) aapsLogger.debug(LTag.PUMP, logPrefix + "readPumpHistoryLogic(): lastPumpHistoryEntry: not null - " + medtronicUtil.gsonInstance.toJson(lastPumpHistoryEntry))
            medtronicHistoryData.setIsInInit(false)
            // medtronicHistoryData.setLastHistoryRecordTime(lastPumpHistoryEntry.atechDateTime);

            // targetDate = lastPumpHistoryEntry.atechDateTime;
        }

        //getAapsLogger().debug(LTag.PUMP, "HST: Target Date: " + targetDate);
        val msg = MedLinkPumpMessage(
                MedLinkCommandType.GetState,
                StatusCallback(
                        aapsLogger, this,
                        medLinkPumpStatus
                ),
                btSleepTime,
                BlePartialCommand(aapsLogger, medLinkService!!.medLinkServiceData)
        )
        medLinkService!!.medtronicUIComm?.executeCommandCP(msg)
        if (debugHistory) aapsLogger.debug(LTag.PUMP, "HST: After task")

//        PumpHistoryResult historyResult = (PumpHistoryResult) responseTask2.returnData;

//        if (debugHistory)
//            getAapsLogger().debug(LTag.PUMP, "HST: History Result: " + historyResult.toString());

//        PumpHistoryEntry latestEntry = historyResult.getLatestEntry();

//        if (debugHistory)
//            getAapsLogger().debug(LTag.PUMP, getLogPrefix() + "Last entry: " + latestEntry);

//        if (latestEntry == null) // no new history to read
//            return;

//        this.lastPumpHistoryEntry = latestEntry;
//        sp.putLong(MedtronicConst.Statistics.LastPumpHistoryEntry, latestEntry.atechDateTime);

//        if (debugHistory)
//            getAapsLogger().debug(LTag.PUMP, "HST: History: valid=" + historyResult.validEntries.size() + ", unprocessed=" + historyResult.unprocessedEntries.size());
//
//        this.medtronicHistoryData.addNewHistory(historyResult);
        medtronicHistoryData.filterNewEntries()

        // determine if first run, if yes detrmine how much of update do we need
        // first run:
        // get last hiostory entry, if not there download 1.5 days of data
        // - there: check if last entry is older than 1.5 days
        // - yes: download 1.5 days
        // - no: download with last entry
        // - not there: download 1.5 days
        //
        // upload all new entries to NightScout (TBR, Bolus)
        // determine pump status
        //
        // save last entry
        //
        // not first run:
        // update to last entry
        // - save
        // - determine pump status
    }

    private fun readPumpBGHistory(force: Boolean) {
        //TODO fazer ele não ficar lendo o histórico quando o sensor estiver em warmup
        if (firstMissedBGTimestamp > 0L && System.currentTimeMillis() - lastBGHistoryRead > 610000 &&
                System.currentTimeMillis() - firstMissedBGTimestamp > 1800000 || missedBGs > 4 || force
        ) {
            lastBGHistoryRead = System.currentTimeMillis()
            val func = BGHistoryCallback(injector, this, aapsLogger, false)
            val isigFunc = IsigHistoryCallback(injector, this, aapsLogger, false, func)
            val msg: MedLinkPumpMessage<*> = MedLinkPumpMessage(
                    MedLinkCommandType.BGHistory,
                    MedLinkCommandType.IsigHistory,  //                        MedLinkCommandType.NoCommand,
                    func,
                    isigFunc,  //                        null,
                    btSleepTime,
                    BlePartialCommand(aapsLogger, medLinkService!!.medLinkServiceData)
            )
            medLinkService!!.medtronicUIComm?.executeCommandCP(msg)

//            MedLinkPumpMessage msg = new MedLinkPumpMessage(MedLinkCommandType.BGHistory);
            medLinkService!!.medtronicUIComm?.executeCommandCP(msg)
        }
    }

    protected fun readPumpHistory() {
//        if (isLoggingEnabled())
//            LOG.error(getLogPrefix() + "readPumpHistory WIP.");
        scheduleNextReadState()
        aapsLogger.info(LTag.CONFIGBUILDER, "read pump history")
        readPumpHistoryLogic()

//        if (bgDelta == 1 || bgDelta > 5) {
//            scheduleNextRefresh(MedLinkMedtronicStatusRefreshType.PumpHistory);
//        } else if (bgDelta == 0) {
//            scheduleNextRefresh(MedLinkMedtronicStatusRefreshType.PumpHistory, 1);
//        } else {
//            scheduleNextRefresh(MedLinkMedtronicStatusRefreshType.PumpHistory, -1 * bgDelta);
//        }
        if (medtronicHistoryData.hasRelevantConfigurationChanged()) {
            scheduleNextRefresh(MedLinkMedtronicStatusRefreshType.Configuration, -1)
        }
        if (medtronicHistoryData.hasPumpTimeChanged()) {
            scheduleNextRefresh(MedLinkMedtronicStatusRefreshType.PumpTime, -1)
        }
        if (medLinkPumpStatus.basalProfileStatus !== BasalProfileStatus.NotInitialized
                && medtronicHistoryData.hasBasalProfileChanged()
        ) {
            medtronicHistoryData.processLastBasalProfileChange(
                    pumpDescription.pumpType,
                    medLinkPumpStatus
            )
        }
        val previousState = pumpState
        if (medtronicHistoryData.isPumpSuspended()) {
            pumpState = PumpDriverState.Suspended
            aapsLogger.debug(LTag.PUMP, logPrefix + "isPumpSuspended: true")
        } else {
            if (previousState === PumpDriverState.Suspended) {
                pumpState = PumpDriverState.Ready
            }
            aapsLogger.debug(LTag.PUMP, logPrefix + "isPumpSuspended: false")
        }
        medtronicHistoryData.processNewHistoryData()
        medtronicHistoryData.finalizeNewHistoryRecords()
        // this.medtronicHistoryData.setLastHistoryRecordTime(this.lastPumpHistoryEntry.atechDateTime);
    }

    fun scheduleNextReadState(): Int {
        if (pumpStatusData.getLastBGTimestamp() != 0L) {
            var bgDelta = Math.toIntExact(
                    (pumpStatusData.lastDataTime -
                            pumpStatusData.getLastBGTimestamp()) / 60000
            )
            pumpTimeDelta = pumpStatusData.lastConnection -
                    pumpStatusData.lastDataTime
            var minutesDelta = Math.toIntExact(TimeUnit.MILLISECONDS.toMinutes(pumpTimeDelta))
            if (calculateBGDeltaAvg(bgDelta) > 6.0) {
                minutesDelta++
            }
            if (aapsLogger != null) {
                aapsLogger.info(LTag.CONFIGBUILDER, "Last Connection" + pumpStatusData.lastConnection)
                aapsLogger.info(LTag.CONFIGBUILDER, "Next Delta $minutesDelta")
                aapsLogger.info(LTag.CONFIGBUILDER, "bgdelta  $bgDelta")
                aapsLogger.info(
                        LTag.CONFIGBUILDER,
                        "Last connection " + dateUtil.toISONoZone(pumpStatusData.lastConnection)
                )
                aapsLogger.info(LTag.CONFIGBUILDER, "Last bg " + dateUtil.toISONoZone(pumpStatusData.getLastBGTimestamp()))
            }
            while (bgDelta >= 5) {
                bgDelta -= 5
            }
            var lostContactDelta = 0
            if (pumpStatusData.lastConnection - pumpStatusData.getLastBGTimestamp() > 360000 || late1Min) {
                lostContactDelta = 2
            }
            scheduleNextRefresh(MedLinkMedtronicStatusRefreshType.PumpHistory, lostContactDelta + minutesDelta + 3 - bgDelta)
        } else {
            aapsLogger.info(LTag.CONFIGBUILDER, "scheduling")
            scheduleNextRefresh(
                    MedLinkMedtronicStatusRefreshType.PumpHistory,
                    0
            )
        }
        return 0
    }

    private fun calculateBGDeltaAvg(bgDelta: Int): Double {
        if (lastBgs == null) {
            lastBgs = arrayOfNulls(5)
            Arrays.fill(lastBgs, 0)
        }
        bgIndex++
        if (bgIndex == 5) {
            bgIndex = 0
        }
        lastBgs!![bgIndex] = bgDelta
        var sum = 0.0
        for (value in lastBgs!!) {
            sum += value!!.toDouble()
        }
        return sum / lastBgs!!.size
    }

    protected open fun refreshAnyStatusThatNeedsToBeRefreshed() {
        val statusRefresh = workWithStatusRefresh(
                StatusRefreshAction.GetData, null,
                null
        )
        if (!doWeHaveAnyStatusNeededRefreshing(statusRefresh)) {
            return
        }
        var resetTime = false
        if (isPumpNotReachable) {
            aapsLogger.error("Pump unreachable.")
            medtronicUtil.sendNotification(MedtronicNotificationType.PumpUnreachable, rh, rxBus)
            return
        }
        medtronicUtil.dismissNotification(MedtronicNotificationType.PumpUnreachable, rxBus)
        if (hasTimeDateOrTimeZoneChanged) {
            checkTimeAndOptionallySetTime()
            // read time if changed, set new time
            hasTimeDateOrTimeZoneChanged = false
        }

        // execute
        val refreshTypesNeededToReschedule: MutableSet<MedLinkMedtronicStatusRefreshType?> = HashSet()
        if (!tempBasalMicrobolusOperations!!.operations.isEmpty() &&
                tempBasalMicrobolusOperations!!.operations.first.releaseTime.isBefore(LocalDateTime.now().plus(Seconds.seconds(30))) &&
                !tempBasalMicrobolusOperations!!.operations.first.isCommandIssued
        ) {
            val oper = tempBasalMicrobolusOperations!!.operations.peek()
            aapsLogger.info(
                    LTag.PUMP, "Next Command " +
                    oper.releaseTime.toDateTime()
            )
            aapsLogger.info(LTag.PUMP, oper.toString())
            oper.isCommandIssued = true
            when (oper.operationType) {
                TempBasalMicroBolusPair.OperationType.SUSPEND -> {
                    tempBasalMicrobolusOperations!!.setShouldBeSuspended(true)
                    if (PumpStatusType.Suspended != pumpStatusData.pumpStatusType) {
                        stopPump(object : Callback() {
                            override fun run() {
                                if (medLinkPumpStatus.pumpStatusType ===
                                        PumpStatusType.Suspended
                                ) {
                                    tempBasalMicrobolusOperations!!.operations.poll()
                                    oper.isCommandIssued = true
                                }
                            }
                        })
                    } else {
                        tempBasalMicrobolusOperations!!.operations.poll()
                    }
                }

                TempBasalMicroBolusPair.OperationType.REACTIVATE -> {
                    tempBasalMicrobolusOperations!!.setShouldBeSuspended(false)
                    val callback = oper.callback
                    reactivatePump(oper) { f: Any? -> callback }
                }

                TempBasalMicroBolusPair.OperationType.BOLUS -> {
                    if (PumpStatusType.Suspended == pumpStatusData.pumpStatusType) {
                        reactivatePump(oper) { o: Any? -> o }
                    }
                    val detailedBolusInfo = DetailedBolusInfo()
                    detailedBolusInfo.lastKnownBolusTime = pumpStatusData.lastBolusTime!!.time
                    detailedBolusInfo.eventType = DetailedBolusInfo.EventType.CORRECTION_BOLUS
                    detailedBolusInfo.insulin = oper.dose
                    detailedBolusInfo.bolusType = DetailedBolusInfo.BolusType.TBR
                    detailedBolusInfo.bolusTimestamp = System.currentTimeMillis()
                    aapsLogger.debug(LTag.APS, "applyAPSRequest: bolus()")
                    val callback = { o: PumpEnactResult? ->
                        aapsLogger.info(LTag.PUMPBTCOMM, "temp basal bolus $o")
                        if (o?.success == true) {
                            tempBasalMicrobolusOperations!!.operations.poll()
                        } else {
                            oper.isCommandIssued = false
                        }
                        Unit
                    }
                    deliverTreatment(detailedBolusInfo, callback)
                }
            }
        }
        for ((key, value) in statusRefresh!!) {
            aapsLogger.info(
                    LTag.PUMP, "Next Command " + round(
                    (value!! - System.currentTimeMillis()).toFloat()
            )
            )
            aapsLogger.info(LTag.PUMP, key!!.name)
            if (value -
                    System.currentTimeMillis() <= 0
            ) {
//                scheduleNextRefresh(refreshType.getKey());
                when (key) {
                    MedLinkMedtronicStatusRefreshType.PumpHistory -> {
                        aapsLogger.info(LTag.PUMPBTCOMM, "refreshing")
                        readPumpHistory()
                    }

                    MedLinkMedtronicStatusRefreshType.PumpTime -> {
                        checkTimeAndOptionallySetTime()
                        refreshTypesNeededToReschedule.add(key)
                        resetTime = true
                    }
                }
            }
        }
        if (statusRefreshMap.isEmpty() || System.currentTimeMillis() - lastTryToConnect >= 600000) {
            lastTryToConnect = System.currentTimeMillis()
            readPumpHistory()
            scheduleNextRefresh(MedLinkMedtronicStatusRefreshType.PumpHistory)
            aapsLogger.info(LTag.PUMPBTCOMM, "posthistory")
            //            scheduleNextRefresh(PumpHistory);
        }
        if (resetTime) medLinkPumpStatus.setLastCommunicationToNow()
    }

    private fun getStartStopCallback(
            operation: TempBasalMicroBolusPair, callback: Function1<PumpEnactResult, *>,
            function: ChangeStatusCallback, isConnect: Boolean
    ): Function<Supplier<Stream<String>>, MedLinkStandardReturn<PumpDriverState>> {
        return function.andThen(Function { f: MedLinkStandardReturn<PumpDriverState> ->
            when (f.functionResult) {
                PumpDriverState.Busy -> {
                    aapsLogger.info(LTag.PUMPBTCOMM, "busy $operation")
                    callback.invoke(
                            PumpEnactResult(injector) //
                                    .success(false) //
                                    .enacted(false) //
                                    .comment(rh.gs(R.string.tempbasaldeliveryerror))
                    )
                }

                PumpDriverState.Connected -> {
                    aapsLogger.info(LTag.PUMPBTCOMM, "connected $operation")
                    callback.invoke(
                            PumpEnactResult(injector) //
                                    .success(isConnect) //
                                    .enacted(isConnect) //
                                    .comment(rh.gs(R.string.careportal_tempbasalend))
                    )
                    if (isConnect) {
                        lastStatus = PumpStatusType.Running.status
                        tempBasalMicrobolusOperations!!.operations.peek()
                    } else {
                        operation.isCommandIssued = false
                    }
                }

                PumpDriverState.Suspended -> {
                    aapsLogger.info(LTag.PUMPBTCOMM, "suspended $operation")
                    callback.invoke(
                            PumpEnactResult(injector) //
                                    .success(!isConnect) //
                                    .enacted(!isConnect) //
                                    .comment(rh.gs(R.string.careportal_tempbasalstart))
                    )
                    if (!isConnect) {
                        lastStatus = PumpStatusType.Suspended.status
                        tempBasalMicrobolusOperations!!.operations.peek()
                        //                        createTemporaryBasalData(oper.getDuration(),
//                                oper.getDose().setScale(2).doubleValue());
                    } else {
                        operation.isCommandIssued = false
                    }
                }
            }
            f
        })
    }

    fun createTemporaryBasalData(duration: Int, dose: Double) {


        val type: TemporaryBasalType = if (dose == 0.0) TemporaryBasalType.PUMP_SUSPEND else {
            TemporaryBasalType.NORMAL
        }

        val tempData = PumpDbEntryTBR(dose, true, duration, type)
        val result = pumpSync.syncTemporaryBasalWithPumpId(
                dateUtil.now(),
                dose,
                (duration * 60000).toLong(),
                false,
                tempData.tbrType,
                dateUtil.now(),
                pumpType,
                serialNumber())
        pumpStatusData.tempBasalLength = duration
        pumpStatusData.tempBasalAmount = dose
        pumpSyncStorage.addTemporaryBasalRateWithTempId(tempData, true, this)
        incrementStatistics(MedtronicConst.Statistics.TBRsSet)
        finishAction("TBR")
        aapsLogger.info(LTag.EVENTS, "CreateTemporaryData")
    }

    private fun reactivatePump(oper: TempBasalMicroBolusPair, callback: Function1<PumpEnactResult, *>) {
        aapsLogger.debug(LTag.APS, "reactivate pump")
        medLinkService!!.medtronicUIComm?.executeCommandCP(
                buildReactivateFunction(
                        oper,
                        callback, ChangeStatusCallback.OperationType.START
                )
        )
    }

    private fun buildReactivateFunction(
            oper: TempBasalMicroBolusPair,
            callback: Function1<PumpEnactResult, *>,
            operationType: ChangeStatusCallback.OperationType
    ): MedLinkPumpMessage<*> {
        val function = ChangeStatusCallback(
                aapsLogger,
                operationType, this
        )
        val command: BleCommand
        val commandType: MedLinkCommandType
        if (operationType == ChangeStatusCallback.OperationType.START) {
            commandType = MedLinkCommandType.StartPump
            command = BleStartCommand(aapsLogger, medLinkService!!.medLinkServiceData)
        } else {
            commandType = MedLinkCommandType.StopPump
            command = BleStopCommand(aapsLogger, medLinkService!!.medLinkServiceData)
        }
        val startStopFunction =
                getStartStopCallback(oper, callback, function, true)
        return MedLinkPumpMessage(
                MedLinkCommandType.StopStartPump,
                commandType, startStopFunction,
                btSleepTime,
                command
        )
    }

    override fun getPumpStatus(status: String) {
        if (status.lowercase(Locale.getDefault()) == "clicked refresh") {
            readPumpHistory()
        } else if (firstRun) {
            initializePump(!isRefresh)
        } else {
            refreshAnyStatusThatNeedsToBeRefreshed()
        }
        rxBus.send(EventMedtronicPumpValuesChanged())
    }

    fun sendChargingEvent() {
//        rxBus.send(new EventChargingState(false, medLinkPumpStatus.batteryVoltage));
    }

    fun sendPumpUpdateEvent() {
        rxBus.send(EventMedtronicPumpValuesChanged())
    }

    private fun initializePump(b: Boolean) {
        aapsLogger.info(LTag.PUMP, logPrefix + "initializePump - start")
        aapsLogger.info(LTag.PUMP, logPrefix + b)
        if (medLinkService!!.deviceCommunicationManager != null) {
            if (!b) {
                medLinkService!!.deviceCommunicationManager.wakeUp(false)
            }
            medLinkService!!.deviceCommunicationManager.setDoWakeUpBeforeCommand(false)
        } else {
            aapsLogger.info(LTag.PUMP, "nullmedlinkservice$medLinkService")
        }
        setRefreshButtonEnabled(false)
        readPumpHistory()
    }

    fun postInit() {
        if (isRefresh) {
            if (isPumpNotReachable) {
                aapsLogger.error(logPrefix + "initializePump::Pump unreachable.")
                medtronicUtil.sendNotification(MedtronicNotificationType.PumpUnreachable, rh, rxBus)
                setRefreshButtonEnabled(true)
                return
            }
            medtronicUtil.dismissNotification(MedtronicNotificationType.PumpUnreachable, rxBus)
        }

        // model (once)
        if (medtronicUtil.medtronicPumpModel == null) {
            val func = Function<Supplier<Stream<String?>?>, MedLinkStandardReturn<MedLinkMedtronicDeviceType>> { f: Supplier<Stream<String?>?>? ->
                val res = MedLinkModelParser.parse(f)
                medtronicUtil.medtronicPumpModel = res.functionResult
                res
            }
            val message: MedLinkPumpMessage<*> = MedLinkPumpMessage(
                    MedLinkCommandType.Connect,
                    func,
                    btSleepTime,
                    BleConnectCommand(aapsLogger, medLinkService!!.medLinkServiceData)
            )
            medLinkService!!.medtronicUIComm?.executeCommandCP(message)
        } else {
            if (medLinkPumpStatus.medtronicDeviceType != medtronicUtil.medtronicPumpModel) {
//                getAapsLogger().warn(LTag.PUMP, getLogPrefix() + "Configured pump is not the same as one detected.");
//                medtronicUtil.sendNotification(MedtronicNotificationType.PumpTypeNotSame, getRh(), getRxBus());
            }
        }
        pumpState = PumpDriverState.Connected

        // time (1h)
//        checkTimeAndOptionallySetTime();

//        readPumpHistory();

        // remaining insulin (>50 = 4h; 50-20 = 1h; 15m)
//        medLinkService.getMedtronicUIComm().executeCommand(MedLinkMedtronicCommandType.GetRemainingInsulin);
//        scheduleNextRefresh(MedLinkMedtronicStatusRefreshType.RemainingInsulin, 10);

        // remaining power (1h)
//        medLinkService.getMedtronicUIComm().executeCommand(MedLinkMedtronicCommandType.GetBatteryStatus);
//        scheduleNextRefresh(MedLinkMedtronicStatusRefreshType.BatteryStatus, 20);
        aapsLogger.info(LTag.PUMPBTCOMM, "postinit")
        scheduleNextRefresh(MedLinkMedtronicStatusRefreshType.PumpHistory)

        // configuration (once and then if history shows config changes)
//        medLinkService.getMedtronicUIComm().executeCommand(MedLinkMedtronicCommandType.getSettings(medtronicUtil.getMedtronicPumpModel()));

        // read profile (once, later its controlled by isThisProfileSet method)

//        if (initCommands.contains(getRh().gs(R.string.key_medlink_init_commands_profile))) {
        readPumpProfile()
        //        }

//        readPumpBGHistory(true);
        if (initCommands!!.contains(rh.gs(R.string.key_medlink_init_commands_previous_bg_history))) {
            previousBGHistory
        }
        if (initCommands!!.contains(rh.gs(R.string.key_medlink_init_commands_last_bolus_history))) {
            aapsLogger.info(LTag.PUMPBTCOMM, "read bolus history")
            readBolusHistory()
        }
        val errorCount = medLinkService!!.medtronicUIComm?.invalidResponsesCount
        if (errorCount!! >= 5) {
            aapsLogger.error("Number of error counts was 5 or more. Starting tunning.")
            setRefreshButtonEnabled(true)
            serviceTaskExecutor.startTask(WakeAndTuneTask(injector))
            return
        }
        medLinkPumpStatus.setLastCommunicationToNow()
        setRefreshButtonEnabled(true)
        rxBus.send(EventMedtronicPumpValuesChanged())
        if (!isRefresh) {
            pumpState = PumpDriverState.Initialized
        }
        isInitialized = true
        pumpState = PumpDriverState.Initialized
        firstRun = false
        aapsLogger.info(LTag.EVENTS, "pump initialized")
    }

    private fun readBolusHistory() {
        this.readBolusHistory(false)
    }

    fun readBolusHistory(previous: Boolean) {
        aapsLogger.info(LTag.PUMPBTCOMM, "get full bolus history")
        lastBolusHistoryRead = System.currentTimeMillis()
        val func = BolusHistoryCallback(aapsLogger, this)
        val command: MedLinkCommandType
        command = if (previous) {
            MedLinkCommandType.PreviousBolusHistory
        } else {
            MedLinkCommandType.BolusHistory
        }
        val msg = MedLinkPumpMessage(
                command,
                func,
                btSleepTime, BleCommand(aapsLogger, medLinkService!!.medLinkServiceData)
        )
        medLinkService!!.medtronicUIComm?.executeCommandCP(msg)
    }

    //                MedLinkCommandType.PreviousIsigHistory,
    //                isigFunc,
    private val previousBGHistory: Unit
        private get() {
            aapsLogger.info(LTag.PUMPBTCOMM, "get bolus history")
            val func = BGHistoryCallback(injector, this, aapsLogger, true)
            val isigFunc = IsigHistoryCallback(injector, this, aapsLogger, false, func)
            val msg = MedLinkPumpMessage(
                    MedLinkCommandType.PreviousBGHistory,  //                MedLinkCommandType.PreviousIsigHistory,
                    MedLinkCommandType.NoCommand,
                    func,  //                isigFunc,
                    btSleepTime,
                    BlePartialCommand(aapsLogger, medLinkService!!.medLinkServiceData)
            )
            medLinkService!!.medtronicUIComm?.executeCommandCP(msg)
        }

    private fun checkTimeAndOptionallySetTime() {
        aapsLogger.info(LTag.PUMP, "MedtronicPumpPlugin::checkTimeAndOptionallySetTime - Start")
        setRefreshButtonEnabled(false)
        if (isPumpNotReachable) {
            aapsLogger.debug(LTag.PUMP, "MedtronicPumpPlugin::checkTimeAndOptionallySetTime - Pump Unreachable.")
            setRefreshButtonEnabled(true)
            return
        }
        medtronicUtil.dismissNotification(MedtronicNotificationType.PumpUnreachable, rxBus)

//        medLinkService.getMedtronicUIComm().executeCommand(MedLinkMedtronicCommandType.GetRealTimeClock);
        val clock = medtronicUtil.pumpTime ?: return

//        if (clock == null) { // retry
//            medLinkService.getMedtronicUIComm().executeCommand(MedLinkMedtronicCommandType.GetRealTimeClock);
//
//            clock = medtronicUtil.getPumpTime();
//        }
        val timeDiff = Math.abs(clock.timeDifference)
        if (timeDiff > 20) {
            if (clock.localDeviceTime.year <= 2015 || timeDiff <= 24 * 60 * 60) {
                aapsLogger.info(LTag.PUMP, "MedtronicPumpPlugin::checkTimeAndOptionallySetTime - Time difference is {} s. Set time on pump.", timeDiff)

//                medLinkService.getMedtronicUIComm().executeCommand(MedLinkMedtronicCommandType.SetRealTimeClock);
                if (clock.timeDifference == 0) {
                    val notification = Notification(Notification.INSIGHT_DATE_TIME_UPDATED, rh.gs(R.string.pump_time_updated), Notification.INFO, 60)
                    rxBus.send(EventNewNotification(notification))
                }
            } else {
                if (clock.localDeviceTime.year > 2015) {
                    aapsLogger.error("MedtronicPumpPlugin::checkTimeAndOptionallySetTime - Time difference over 24h requested [diff={} s]. Doing nothing.", timeDiff)
                    medtronicUtil.sendNotification(MedtronicNotificationType.TimeChangeOver24h, rh, rxBus)
                }
            }
        } else {
            aapsLogger.info(LTag.PUMP, "MedtronicPumpPlugin::checkTimeAndOptionallySetTime - Time difference is {} s. Do nothing.", timeDiff)
        }
        scheduleNextRefresh(MedLinkMedtronicStatusRefreshType.PumpTime, 0)
    }

    fun setPumpTime(currentTime: Long) {
        val clockDTO = ClockDTO(LocalDateTime(), LocalDateTime(currentTime))
        clockDTO.timeDifference = clockDTO.localDeviceTime.compareTo(clockDTO.pumpTime)
        medtronicUtil.pumpTime = clockDTO
    }

    private fun readPumpProfile() {
        lastProfileRead = System.currentTimeMillis()
        aapsLogger.info(LTag.PUMPBTCOMM, "get basal profiles")
        val basalCallback = BasalCallback(aapsLogger, this)
        val profileCallback = ProfileCallback(injector, aapsLogger, context, this)
        val msg: MedLinkPumpMessage<BasalProfile> = BasalMedLinkMessage(
                MedLinkCommandType.ActiveBasalProfile,
                MedLinkCommandType.BaseProfile, basalCallback, profileCallback,
                btSleepTime, BleCommand(aapsLogger, medLinkService!!.medLinkServiceData)
        )
        medLinkService!!.medtronicUIComm?.executeCommandCP(msg)

//        if (medtronicUITask.getResponseType() == MedtronicUIResponseType.Error) {
//            getAapsLogger().info(LTag.PUMP, "reprocessing due to error response type");
//            medLinkService.getMedtronicUIComm().executeCommandCP(msg);
//        }
    }

    private fun scheduleNextRefresh(refreshType: MedLinkMedtronicStatusRefreshType) {
        scheduleNextRefresh(refreshType, 0)
    }

    fun scheduleNextRefresh(refreshType: MedLinkMedtronicStatusRefreshType, additionalTimeInMinutes: Int): Int {
        when (refreshType) {
            MedLinkMedtronicStatusRefreshType.PumpHistory -> {
                if (aapsLogger != null) {
                    aapsLogger.info(
                            LTag.PUMPBTCOMM, "Next refresh will be in " +
                            getTimeInFutureFromMinutes(refreshType.refreshTime + additionalTimeInMinutes)
                    )
                }
                workWithStatusRefresh(
                        StatusRefreshAction.Add, refreshType,
                        getTimeInFutureFromMinutes(refreshType.refreshTime + additionalTimeInMinutes)
                )
            }
        }
        return 0
    }

    fun getTimeInFutureFromMinutes(minutes: Int): Long {
        return currentTime.toDateTime().toInstant().millis + getTimeInMs(minutes)
    }

    fun getTimeInMs(minutes: Int): Long {
        return minutes * 60 * 1000L
    }

    @Synchronized
    fun workWithStatusRefresh(
            action: StatusRefreshAction?,  //
            statusRefreshType: MedLinkMedtronicStatusRefreshType?,  //
            time: Long?
    ): Map<MedLinkMedtronicStatusRefreshType?, Long?>? {
        return when (action) {
            StatusRefreshAction.Add -> {
                aapsLogger.info(LTag.PUMPBTCOMM, DateTime(time).toString())
                //                if(!statusRefreshMap.containsKey(statusRefreshType)) {
                statusRefreshMap[statusRefreshType] = time
                //                }
                null
            }

            StatusRefreshAction.GetData -> {
                HashMap(statusRefreshMap)
            }

            else -> null
        }
    }

    override fun isThisProfileSet(profile: Profile): Boolean {
        aapsLogger.debug(LTag.PUMP, "isThisProfileSet: basalInitalized=" + medLinkPumpStatus.basalProfileStatus)
        if (!isInitialized) return true

//        if (medtronicPumpStatus.basalProfileStatus == BasalProfileStatus.NotInitialized) {
//            // this shouldn't happen, but if there was problem we try again
//            getPumpProfile();
//            return isProfileSame(profile);
//        } else
        return if (medLinkPumpStatus.basalProfileStatus === BasalProfileStatus.ProfileChanged) {
            false
        } else medLinkPumpStatus.basalProfileStatus !== BasalProfileStatus.ProfileOK || isProfileSame(profile)
    }

    private fun isProfileSame(profile: Profile): Boolean {
        var invalid = false
        val basalsByHour = medLinkPumpStatus.basalsByHour
        aapsLogger.debug(
                LTag.PUMP, "Current Basals (h):   "
                + if (basalsByHour == null) "null" else basalProfile!!.basalProfileAsString
        )

        // int index = 0;
        if (basalsByHour == null) return true // we don't want to set profile again, unless we are sure
        val stringBuilder = StringBuilder("Requested Basals (h): ")
        for (basalValue in profile.getBasalValues()) {
            val basalValueValue = pumpDescription.pumpType.determineCorrectBasalSize(basalValue.value)
            val hour = basalValue.timeAsSeconds / (60 * 60)
            if (!MedLinkMedtronicUtil.isSame(basalsByHour[hour], basalValueValue)) {
                invalid = true
            }
            stringBuilder.append(String.format(Locale.ENGLISH, "%.3f", basalValueValue))
            stringBuilder.append(" ")
        }
        aapsLogger.debug(LTag.PUMP, stringBuilder.toString())
        if (!invalid) {
            aapsLogger.debug(LTag.PUMP, "Basal profile is same as AAPS one.")
        } else {
            aapsLogger.debug(LTag.PUMP, "Basal profile on Pump is different than the AAPS one.")
        }
        return !invalid
    }

    override fun lastDataTime(): Long {
        return if (medLinkPumpStatus.lastConnection != 0L) {
            medLinkPumpStatus.lastConnection
        } else System.currentTimeMillis()
    }

    override val baseBasalRate: Double
        get() = medLinkPumpStatus.basalProfileForHour

    override fun stopBolusDelivering() {
        bolusDeliveryType = MedtronicPumpPluginInterface.BolusDeliveryType.CancelDelivery
    }

    private fun setRefreshButtonEnabled(enabled: Boolean) {
        rxBus.send(EventRefreshButtonState(enabled))
    }//

    //        return (!rileyLinkMedtronicService.getDeviceCommunicationManager().isDeviceReachable());
    //
    private val isPumpNotReachable: Boolean
        private get() {
            val medLinkServiceState = medLinkServiceData.medLinkServiceState
            if (medLinkServiceState == null) {
                aapsLogger.debug(LTag.PUMP, "MedLink unreachable. MedLinkServiceState is null.")
                return false
            }
            if (medLinkServiceState != MedLinkServiceState.PumpConnectorReady //
                    && medLinkServiceState != MedLinkServiceState.MedLinkReady //
                    && medLinkServiceState != MedLinkServiceState.TuneUpDevice
            ) {
                aapsLogger.debug(LTag.PUMP, "RileyLink unreachable.")
                return false
            }
            return false
            //        return (!rileyLinkMedtronicService.getDeviceCommunicationManager().isDeviceReachable());
        }
    private val logPrefix: String
        private get() = "MedLinkMedtronicPumpPlugin::"

    private fun readTBR(): TempBasalPair {
        return TempBasalPair(
                medLinkPumpStatus.tempBasalAmount, true,
                medLinkPumpStatus.tempBasalLength
        )
        //        MedtronicUITask responseTask = null;//rileyLinkMedtronicService.getMedtronicUIComm().executeCommand(MedtronicCommandType.ReadTemporaryBasal);
//
//        if (responseTask.hasData()) {
//            TempBasalPair tbr = (TempBasalPair) responseTask.returnData;
//
//            // we sometimes get rate returned even if TBR is no longer running
//            if (tbr.getDurationMinutes() == 0) {
//                tbr.setInsulinRate(0.0d);
//            }
//
//            return tbr;
//        } else {
//            return null;
//        }
    }

    private fun finishAction(overviewKey: String?) {
        if (overviewKey != null) rxBus.send(EventRefreshOverview(overviewKey, false))
        triggerUIChange()
        setRefreshButtonEnabled(true)
    }

    private fun incrementStatistics(statsKey: String) {
        var currentCount = sp.getLong(statsKey, 0L)
        currentCount++
        sp.putLong(statsKey, currentCount)
    }

    // if enforceNew===true current temp basal is canceled and new TBR set (duration is prolonged),
    // if false and the same rate is requested enacted=false and success=true is returned and TBR is not changed
    override fun setTempBasalAbsolute(
            absoluteRate: Double, durationInMinutes: Int, profile: Profile,
            enforceNew: Boolean, callback: Function1<PumpEnactResult, *>
    ) {
        val result: PumpEnactResult
        checkPumpNeedToBeStarted(absoluteRate, profile)
        aapsLogger.info(LTag.PUMPBTCOMM, "absolute rate $absoluteRate $durationInMinutes")
        aapsLogger.info(LTag.PUMPBTCOMM, "gettempBasal $temporaryBasal")
        result = if (absoluteRate != 0.0 && (absoluteRate == baseBasalRate ||
                        Math.abs(absoluteRate - baseBasalRate) < pumpDescription.bolusStep)
        ) {
            aapsLogger.info(LTag.EVENTS, "cancelling temp basal")
            aapsLogger.info(LTag.EVENTS, "" + baseBasalRate)
            aapsLogger.info(LTag.EVENTS, "" + absoluteRate)
            aapsLogger.info(LTag.EVENTS, "" + pumpDescription.bolusStep)
            tempBasalMicrobolusOperations!!.operations.clear()
            clearTempBasal()
            PumpEnactResult(injector).enacted(true).success(true)
        } else if (temporaryBasal != null && temporaryBasal!!.desiredRate == absoluteRate && absoluteRate == 0.0) {
            aapsLogger.info(LTag.EVENTS, "extendbasaltreatment")
            extendBasalTreatment(durationInMinutes, callback)
        } else {
            if (absoluteRate == medLinkPumpStatus.currentBasal ||
                    Math.abs(absoluteRate - medLinkPumpStatus.currentBasal) < pumpDescription.bolusStep
            ) {
                aapsLogger.info(LTag.EVENTS, "clearing temp basal")
                aapsLogger.info(LTag.EVENTS, "" + baseBasalRate)
                aapsLogger.info(LTag.EVENTS, "" + absoluteRate)
                aapsLogger.info(LTag.EVENTS, "" + pumpDescription.bolusStep)
                clearTempBasal()
            } else if (absoluteRate < medLinkPumpStatus.currentBasal) {
                aapsLogger.info(LTag.EVENTS, "suspending")
                aapsLogger.info(LTag.EVENTS, "" + baseBasalRate)
                aapsLogger.info(LTag.EVENTS, "" + absoluteRate)
                aapsLogger.info(LTag.EVENTS, "" + pumpDescription.bolusStep)
                tempBasalMicrobolusOperations!!.clearOperations()
                scheduleSuspension(
                        0, durationInMinutes, profile, callback,
                        absoluteRate,
                        PumpTempBasalType.Absolute
                )!!
            } else {
                aapsLogger.info(LTag.EVENTS, "bolusingbasal")
                aapsLogger.info(LTag.EVENTS, "" + baseBasalRate)
                aapsLogger.info(LTag.EVENTS, "" + absoluteRate)
                aapsLogger.info(LTag.EVENTS, "" + pumpDescription.bolusStep)
                clearTempBasal()
                scheduleTempBasalBolus(
                        0, durationInMinutes, profile, callback,
                        absoluteRate, PumpTempBasalType.Absolute
                )
            }
            //        result.success = false;
//        result.comment = MainApp.gs(R.string.pumperror);
        }
        aapsLogger.info(LTag.EVENTS, "Settings temp basal percent: $result")

    }

    fun setTempBasalAbsolute(
            absoluteRate: Double, durationInMinutes: Int, profile: Profile,
            enforceNew: Boolean
    ): PumpEnactResult {
        checkPumpNeedToBeStarted(absoluteRate, profile)
        setRefreshButtonEnabled(false)
        if (isPumpNotReachable) {
            setRefreshButtonEnabled(true)
            aapsLogger.info(LTag.PUMP, "pump unreachable")
            return PumpEnactResult(injector) //
                    .success(false) //
                    .enacted(false) //
                    .comment(rh.gs(R.string.medtronic_pump_status_pump_unreachable))
        }
        medtronicUtil.dismissNotification(MedtronicNotificationType.PumpUnreachable, rxBus)
        aapsLogger.info(LTag.PUMP, logPrefix + "setTempBasalAbsolute: rate: " + absoluteRate + ", duration=" + durationInMinutes)

        // read current TBR
        val tbrCurrent = readTBR()
        if (tbrCurrent == null) {
            aapsLogger.warn(LTag.PUMP, logPrefix + "setTempBasalAbsolute - Could not read current TBR, canceling operation.")
            finishAction("TBR")
            return PumpEnactResult(injector).success(false).enacted(false)
                    .comment(rh.gs(R.string.medtronic_cmd_cant_read_tbr))
        } else {
            aapsLogger.info(LTag.PUMP, logPrefix + "setTempBasalAbsolute: Current Basal: duration: " + tbrCurrent.durationMinutes + " min, rate=" + tbrCurrent.insulinRate)
        }
        if (!enforceNew) {
            if (MedLinkMedtronicUtil.isSame(tbrCurrent.insulinRate, absoluteRate)) {
                var sameRate = true
                if (MedLinkMedtronicUtil.isSame(0.0, absoluteRate) && durationInMinutes > 0) {
                    // if rate is 0.0 and duration>0 then the rate is not the same
                    sameRate = false
                }
                if (sameRate) {
                    aapsLogger.info(LTag.PUMP, logPrefix + "setTempBasalAbsolute - No enforceNew and same rate. Exiting.")
                    finishAction("TBR")
                    return PumpEnactResult(injector).success(true).enacted(false)
                }
            }
            // if not the same rate, we cancel and start new
        }

        // if TBR is running we will cancel it.
        if (tbrCurrent.insulinRate != 0.0 && tbrCurrent.durationMinutes > 0) {
            aapsLogger.info(LTag.PUMP, logPrefix + "setTempBasalAbsolute - TBR running - so canceling it.")

            // CANCEL
            cancelTempBasal(true, object : Callback() {
                override fun run() {
                    aapsLogger.info(LTag.PUMPBTCOMM, "tbr cancelled")
                }
            })
            Toast.makeText(
                    context, info.nightscout.androidaps.plugins.pump
                    .common.R
                    .string
                    .tempbasaldeliveryerror, Toast.LENGTH_SHORT
            ).show()
            //            Boolean response = (Boolean) responseTask2.returnData;

//            if (response) {
//                getAapsLogger().info(LTag.PUMP, getLogPrefix() + "setTempBasalAbsolute - Current TBR cancelled.");
//            } else {
//                getAapsLogger().error(getLogPrefix() + "setTempBasalAbsolute - Cancel TBR failed.");
//
//                finishAction("TBR");
            return PumpEnactResult(injector).success(false).enacted(false)
                    .comment(rh.gs(R.string.medtronic_cmd_cant_cancel_tbr_stop_op))
            //            }
        }
        return PumpEnactResult(injector).success(false).enacted(false)
                .comment(rh.gs(R.string.medtronic_cmd_cant_cancel_tbr_stop_op))
        // now start new TBR
//        MedtronicUITask responseTask = null;//rileyLinkMedtronicService.getMedtronicUIComm().executeCommand(MedtronicCommandType.SetTemporaryBasal,
//        //absoluteRate, durationInMinutes);
//
//        Boolean response = (Boolean) responseTask.returnData;
//
//        getAapsLogger().info(LTag.PUMP, getLogPrefix() + "setTempBasalAbsolute - setTBR. Response: " + response);
//
//        if (response) {
//            // FIXME put this into UIPostProcessor
//            medtronicPumpStatus.tempBasalStart = new Date();
//            medtronicPumpStatus.tempBasalAmount = absoluteRate;
//            medtronicPumpStatus.tempBasalLength = durationInMinutes;
//
//            TemporaryBasal tempStart = new TemporaryBasal(getInjector()) //
//                    .date(System.currentTimeMillis()) //
//                    .duration(durationInMinutes) //
//                    .absolute(absoluteRate) //
//                    .source(Source.USER);
//
//            activePlugin.getActiveTreatments().addToHistoryTempBasal(tempStart);
//
//            incrementStatistics(MedtronicConst.Statistics.TBRsSet);
//
//            finishAction("TBR");
//
//            return new PumpEnactResult(getInjector()).success(true).enacted(true) //
//                    .absolute(absoluteRate).duration(durationInMinutes);
//
//        } else {
//            finishAction("TBR");
//
//            return new PumpEnactResult(getInjector()).success(false).enacted(false) //
//                    .comment(getRh().gs(R.string.medtronic_cmd_tbr_could_not_be_delivered));
//        }
    }

    private fun checkPumpNeedToBeStarted(absoluteRate: Double, profile: Profile) {
        val previousBasal = temporaryBasal
        if (previousBasal != null) {
            if (absoluteRate > 0.0 && previousBasal.desiredRate!! < profile.getBasal()) {
                startPump(object : Callback() {
                    override fun run() {}
                })
            }
        }
    }

    protected fun clearTempBasal(): PumpEnactResult {
        aapsLogger.info(LTag.EVENTS, " clearing temp basal")
        val result = buildPumpEnactResult()
        tempBasalMicrobolusOperations!!.clearOperations()
        result.success = true
        result.comment = rh.gs(R.string.canceltemp)
        if (pumpStatusData.pumpStatusType == PumpStatusType.Suspended) {
            startPump(object : Callback() {
                override fun run() {
                    aapsLogger.info(LTag.EVENTS, "temp basal cleared")
                }
            })
        }
        //        createTemporaryBasalData(0, 0);
        return result
    }

    private fun buildSuspensionScheduler(
            totalSuspendedMinutes: Int,  //                                                                                  Integer suspensions,
            durationInMinutes: Int,
            callback: Function1<*, *>
    ): LinkedBlockingDeque<TempBasalMicroBolusPair> {
        var mod = 0
        var mergeOperations = 0
        var operationInterval = 0
        var possibleSuspensions: Int
        var operationDuration = 0
        val durationDouble = durationInMinutes - totalSuspendedMinutes
        if (durationDouble == 0) {
            operationDuration = totalSuspendedMinutes
            possibleSuspensions = 1
        } else {
            possibleSuspensions = (durationDouble / Constants.INTERVAL_BETWEEN_OPERATIONS)
            val neededSuspensions = (totalSuspendedMinutes.toDouble() /
                    Constants.INTERVAL_BETWEEN_OPERATIONS).roundToInt()
            if (neededSuspensions < possibleSuspensions) {
                possibleSuspensions = neededSuspensions
            }
            if (possibleSuspensions > 0) {
                operationInterval = durationDouble / possibleSuspensions
                mod = operationInterval % Constants.INTERVAL_BETWEEN_OPERATIONS
                if (mod / Constants.INTERVAL_BETWEEN_OPERATIONS > 0.5) {
                    operationInterval += Constants.INTERVAL_BETWEEN_OPERATIONS - mod
                } else {
                    operationInterval -= mod
                }
                operationDuration = (totalSuspendedMinutes.toDouble() / possibleSuspensions).toInt()
                if (operationDuration < Constants.INTERVAL_BETWEEN_OPERATIONS) {
                    operationDuration = Constants.INTERVAL_BETWEEN_OPERATIONS
                }
                mod = operationDuration % Constants.INTERVAL_BETWEEN_OPERATIONS
                if (mod / Constants.INTERVAL_BETWEEN_OPERATIONS > 0.5) {
                    operationDuration += Constants.INTERVAL_BETWEEN_OPERATIONS - mod
                } else {
                    operationDuration -= mod
                }
                if (totalSuspendedMinutes > operationDuration * possibleSuspensions) {
                    val diff = totalSuspendedMinutes - operationDuration * possibleSuspensions
                    mergeOperations = diff / Constants.INTERVAL_BETWEEN_OPERATIONS
                }
                if ((operationDuration + operationInterval) * possibleSuspensions > java.lang.Double.valueOf(durationInMinutes.toDouble())) {
                    while (operationInterval >= 2 * Constants.INTERVAL_BETWEEN_OPERATIONS &&
                            (operationDuration + operationInterval) * possibleSuspensions >
                            java.lang.Double.valueOf(durationInMinutes.toDouble())
                    ) {
                        operationInterval -= Constants.INTERVAL_BETWEEN_OPERATIONS
                    }
                    while (mergeOperations * operationDuration + (operationDuration + operationInterval) *
                            (possibleSuspensions - mergeOperations) > durationInMinutes && possibleSuspensions > 1
                    ) {
                        mergeOperations++
                    }
                    possibleSuspensions -= mergeOperations
                }
            }
//        operationDuration = Double.valueOf(totalSuspendedMinutes) / Double.valueOf(suspensions);
//        if (operationDuration < Constants.INTERVAL_BETWEEN_OPERATIONS) {
//            operationDuration = (double) Constants.INTERVAL_BETWEEN_OPERATIONS;
//        }
//        mod = operationDuration % Constants.INTERVAL_BETWEEN_OPERATIONS;
//        if ((mod / Constants.INTERVAL_BETWEEN_OPERATIONS) > 0.5) {
//            operationDuration += Constants.INTERVAL_BETWEEN_OPERATIONS - mod;
//        } else {
//            operationDuration -= mod;
//        }
        }
        val nextStartStop = NextStartStop()
        var startStopDateTime = nextStartStop.getNextStartStop(operationDuration, operationInterval)
        var totalSuspended = 0
        val operations = LinkedBlockingDeque<TempBasalMicroBolusPair>()
        var oper = 0
        while (oper < possibleSuspensions) {
            operations.add(
                    TempBasalMicroBolusPair(
                            totalSuspendedMinutes, 0.0,
                            0.0, startStopDateTime.startOperationTime,
                            TempBasalMicroBolusPair.OperationType.SUSPEND, callback
                    )
            )
            operations.add(
                    TempBasalMicroBolusPair(
                            totalSuspendedMinutes, 0.0,
                            0.0, startStopDateTime.endOperationTime,
                            TempBasalMicroBolusPair.OperationType.REACTIVATE, callback
                    )
            )
            if (mergeOperations > 0) {
                startStopDateTime = nextStartStop.getNextStartStop(
                        operationDuration * 2,
                        operationInterval
                )
                mergeOperations--
                totalSuspended += operationDuration * 2
            } else {
                startStopDateTime = nextStartStop.getNextStartStop(
                        operationDuration,
                        operationInterval
                )
                totalSuspended += operationDuration
            }
            oper += 1
        }
        return mergeExtraOperations(operations, mod, possibleSuspensions)
    }

    private fun mergeExtraOperations(
            operations: LinkedBlockingDeque<TempBasalMicroBolusPair>, mod: Int, suspensions: Int
    ): LinkedBlockingDeque<TempBasalMicroBolusPair> {
        var deltaMod = mod * suspensions
        var previousReleaseTime: LocalDateTime? = null
        val toRemove: MutableList<Int> = ArrayList()
        val newOperations = LinkedBlockingDeque<TempBasalMicroBolusPair>()
        for ((index, operation) in operations.withIndex()) {
            if (deltaMod > Constants.INTERVAL_BETWEEN_OPERATIONS &&
                    operation.operationType == TempBasalMicroBolusPair.OperationType.REACTIVATE
            ) {
                operation.delayInMinutes(Constants.INTERVAL_BETWEEN_OPERATIONS)
                previousReleaseTime = operation.releaseTime
                deltaMod -= Constants.INTERVAL_BETWEEN_OPERATIONS
            }
            if (previousReleaseTime != null && operation.operationType ==
                    TempBasalMicroBolusPair.OperationType.SUSPEND && operation.releaseTime.compareTo(previousReleaseTime) >= 0
            ) {
                toRemove.add(index)
                toRemove.add(index + 1)
            } else {
                newOperations.add(operation)
            }
        }
        return newOperations
    }

    private fun scheduleSuspension(
            percent: Int,
            durationInMinutes: Int,
            profile: Profile,
            callback: Function1<*, *>,
            absoluteBasalValue: Double,
            pumpTempBasalType: PumpTempBasalType
    ): PumpEnactResult? {
        this.durationInMinutes = durationInMinutes
        var totalSuspendedMinutes = 0
        var calcPercent: Double
        if (pumpTempBasalType == PumpTempBasalType.Absolute) {
            if (absoluteBasalValue != 0.0) {
                calcPercent = 1 - absoluteBasalValue / profile.getBasal()
                totalSuspendedMinutes = calculateTotalSuspended(calcPercent)
            } else if (percent == 0) {
                totalSuspendedMinutes = durationInMinutes
            }
        } else {
            calcPercent = 1 - percent / 100.0
            totalSuspendedMinutes = calculateTotalSuspended(calcPercent)
        }
        this.percent = percent
        if (totalSuspendedMinutes < Constants.INTERVAL_BETWEEN_OPERATIONS) {
            return result
        } else {
//            int suspensions;
//            if (totalSuspendedMinutes < durationInMinutes / 2) {
//                suspensions = new BigDecimal(totalSuspendedMinutes)
//                        .divide(new BigDecimal(Constants.INTERVAL_BETWEEN_OPERATIONS), RoundingMode.HALF_UP)
//                        .setScale(0, RoundingMode.HALF_UP).intValue();
//            } else {
////                int delta = durationInMinutes - ;
//                suspensions = totalSuspendedMinutes / Constants.INTERVAL_BETWEEN_OPERATIONS;
//                if (suspensions == 0) {
//                    suspensions++;
//                }
//            }

            //TODO need to reavaluate some cases, used floor here to avoid two possible up rounds
            val operations = buildSuspensionScheduler(
                    totalSuspendedMinutes, durationInMinutes, callback
            )
            tempBasalMicrobolusOperations!!.updateOperations(
                    operations.size, 0.0,
                    operations,
                    totalSuspendedMinutes
            )
            tempBasalMicrobolusOperations!!.absoluteRate = absoluteBasalValue
            tempBasalMicrobolusOperations.let {
                if (it != null && it.operations.isNotEmpty() &&
                        it.operations.first.operationType == TempBasalMicroBolusPair.OperationType.SUSPEND &&
                        pumpStatusData.pumpStatusType == PumpStatusType.Suspended && it.operations.first.releaseTime.isBefore(LocalDateTime.now())) {
                    operations.removeFirst()
                } else if (it != null && it.operations.isNotEmpty() &&
                        it.operations.first.operationType == TempBasalMicroBolusPair.OperationType.SUSPEND &&
                        pumpStatusData.pumpStatusType == PumpStatusType.Suspended && percent > 0) {
                    startPump(object : Callback() {
                        override fun run() {}
                    })
                }
                it
            }
        }


        refreshAnyStatusThatNeedsToBeRefreshed()
        //criar fila de comandos aqui, esta fila deverá ser consumida a cada execução de checagem de status
        return buildPumpEnactResult().success(true).comment(rh.gs(R.string.medtronic_cmd_desc_set_tbr))
    }

    private fun calculateTotalSuspended(calcPercent: Double): Int {
        val suspended = durationInMinutes!! * calcPercent
        return BigDecimal(java.lang.Double.toString(suspended)).setScale(0, RoundingMode.HALF_UP).toInt()
    }

    private fun buildFirstLevelTempBasalMicroBolusOperations(
            percent: Int, basalProfilesFromTemp: LinkedList<ProfileValue?>,
            durationInMinutes: Int, callback: Function1<*, *>, absoluteBasalValue: Double,
            basalType: PumpTempBasalType
    ): TempBasalMicrobolusOperations {
        val insulinPeriod: MutableList<TempBasalMicroBolusDTO> = ArrayList()
        var previousProfileValue: ProfileValue? = null
        var spentBasalTimeInSeconds = 0
        var currentStep = 0
        var totalAmount = 0.0
        var durationInSeconds = durationInMinutes * 60
        val time = currentTime
        var startedTime = time.hourOfDay * 3600 + time.minuteOfHour * 60 + time.secondOfMinute
        while (!basalProfilesFromTemp.isEmpty()) {
            val currentProfileValue = basalProfilesFromTemp.pollFirst()
            if (previousProfileValue == null) {
                previousProfileValue = currentProfileValue
            }
            if (currentProfileValue!!.timeAsSeconds == 0) {
                if (currentStep > 0) {
                    startedTime = 0
                }
                durationInSeconds -= spentBasalTimeInSeconds
                spentBasalTimeInSeconds = 0
            }
            val tempBasalPair = calculateTempBasalDosage(
                    startedTime + spentBasalTimeInSeconds,
                    currentProfileValue, basalProfilesFromTemp, percent, absoluteBasalValue,
                    durationInSeconds - spentBasalTimeInSeconds, basalType
            )
            totalAmount += tempBasalPair.insulinRate
            spentBasalTimeInSeconds += tempBasalPair.durationMinutes * 60
            insulinPeriod.add(tempBasalPair)
            currentStep++
        }
        val roundedTotalAmount = BigDecimal(totalAmount).setScale(
                1,
                RoundingMode.HALF_UP
        ).toDouble()
        val operations: TempBasalMicrobolusOperations
        operations = if (roundedTotalAmount == pumpType.bolusSize) {
            val tempBasalList = LinkedBlockingDeque<TempBasalMicroBolusPair>()
            tempBasalList.add(
                    TempBasalMicroBolusPair(
                            0, roundedTotalAmount, totalAmount,
                            currentTime.plusMinutes(durationInMinutes / 2),
                            TempBasalMicroBolusPair.OperationType.BOLUS, callback
                    )
            )
            TempBasalMicrobolusOperations(
                    1, totalAmount,
                    durationInMinutes,
                    tempBasalList
            )
        } else if (roundedTotalAmount < pumpType.bolusSize) {
            cancelTempBasal(true)
            TempBasalMicrobolusOperations(
                    0, 0.0, 0,
                    LinkedBlockingDeque()
            )
        } else {
            buildTempBasalSMBOperations(
                    roundedTotalAmount, insulinPeriod, callback,
                    durationInMinutes, absoluteBasalValue
            )
        }
        if (basalType == PumpTempBasalType.Percent) {
            operations.absoluteRate = totalAmount
        }
        return operations
    }

    private fun calculateTempBasalDosage(
            startedTime: Int,
            currentProfileValue: ProfileValue?,
            basalProfilesFromTemp: LinkedList<ProfileValue?>,
            percent: Int, abs: Double,
            remainingDurationInSeconds: Int,
            basalType: PumpTempBasalType
    ): TempBasalMicroBolusDTO {
        var delta = 0
        if (basalProfilesFromTemp.isEmpty()) {
            delta = remainingDurationInSeconds
        } else if (basalProfilesFromTemp.peekFirst()!!.timeAsSeconds < startedTime) {
            if (basalProfilesFromTemp.peekFirst()!!.timeAsSeconds == 0) {
                delta = Constants.SECONDS_PER_DAY - startedTime
            }
        } else {
            delta = basalProfilesFromTemp.peekFirst()!!.timeAsSeconds - startedTime
        }
        var profileDosage = 0.0
        profileDosage = if (basalType == PumpTempBasalType.Percent) {
            calcTotalAmountPct(percent, currentProfileValue!!.value, delta / 60)
        } else {
            calcTotalAmountAbs(abs, currentProfileValue!!.value, delta / 60)
        }
        return createTempBasalPair(profileDosage, delta, currentProfileValue.timeAsSeconds, basalType)
    }

    private fun createTempBasalPair(
            totalAmount: Double, durationInSeconds: Int,
            startTime: Int, basalType: PumpTempBasalType
    ): TempBasalMicroBolusDTO {
        return TempBasalMicroBolusDTO(
                totalAmount, basalType == PumpTempBasalType.Percent, durationInSeconds / 60,
                startTime, startTime + durationInSeconds
        )
    }

    private fun calcTotalAmountPct(
            tempBasal: Int, currentBasalValue: Double,
            durationInMinutes: Int
    ): Double {
        var tempBasal = tempBasal
        if (tempBasal > 100) {
            tempBasal -= 100
        }
        return tempBasal / 100.0 * currentBasalValue * (durationInMinutes / 60.0)
    }

    private fun calcTotalAmountAbs(
            tempBasal: Double, currentBasalValue: Double,
            durationInMinutes: Int
    ): Double {
        return (tempBasal - currentBasalValue) * (durationInMinutes / 60.0)
    }

    private fun calcTotalAmount(percent: Int, value: Double, durationInMinutes: Int): Double {
        return (percent.toDouble() / 100 - 1) * value * (durationInMinutes / 60.0)
    }

    open val currentTime: LocalDateTime
        get() = LocalDateTime.now()

    private fun buildTempBasalSMBOperations(
            totalAmount: Double,
            insulinPeriod: List<TempBasalMicroBolusDTO>,
            callback: Function1<*, *>,
            durationInMinutes: Int,
            absoluteRate: Double
    ): TempBasalMicrobolusOperations {
        val result = TempBasalMicrobolusOperations()
        result.durationInMinutes = durationInMinutes
        result.absoluteRate = absoluteRate
        var operationTime = currentTime
        var minDosage = 0.0
        for (period in insulinPeriod) {
            val periodDose = period.insulinRate // + accumulatedNextPeriodDose;
            val roundedPeriodDose = BigDecimal(periodDose).setScale(1, RoundingMode.HALF_DOWN).toDouble()
            val time = (period.endTimeInSeconds - period.sartTimeInSeconds) / 60
            val periodAvailableOperations: Int = time / Constants.INTERVAL_BETWEEN_OPERATIONS
            aapsLogger.info(LTag.PUMPBTCOMM, "" + time)
            aapsLogger.info(LTag.PUMPBTCOMM, "" + periodAvailableOperations)
            val minBolusDose = pumpType.bolusSize
            if (roundedPeriodDose >= minBolusDose) {
                val doses = BigDecimal(
                        roundedPeriodDose / minBolusDose
                ).setScale(0, RoundingMode.HALF_DOWN).toInt()
                val calculatedDose = BigDecimal(periodDose).divide(BigDecimal(doses), 2, RoundingMode.HALF_DOWN).toDouble()
                minDosage = BigDecimal(periodDose / doses).setScale(1, RoundingMode.HALF_DOWN).toDouble()
                val list = buildOperations(doses.toDouble(), periodAvailableOperations, emptyList())
                //TODO convert build operations to return list of tempmicroboluspair
                for (dose in list) {
                    if (dose > 0) {
                        val pair = TempBasalMicroBolusPair(
                                0,
                                dose, calculatedDose, operationTime,
                                TempBasalMicroBolusPair.OperationType.BOLUS, callback
                        )
                        aapsLogger.info(LTag.EVENTS, pair.toString())
                        result.operations.add(pair)
                    }
                    operationTime = if (currentTime.isAfter(operationTime)) {
                        val refresh = statusRefreshMap[MedLinkMedtronicStatusRefreshType.PumpHistory]
                        if (refresh!! > currentTime.plusMinutes(5).toDateTime().millis) {
                            operationTime.plusMinutes(Constants.INTERVAL_BETWEEN_OPERATIONS)
                        } else {
                            val instant = Instant.ofEpochMilli(refresh)
                            instant.toDateTime().withZone(DateTimeZone.getDefault()).toLocalDateTime()
                        }
                    } else {
                        operationTime.plusMinutes(Constants.INTERVAL_BETWEEN_OPERATIONS)
                    }
                }
            }
        }
        val totalDose = result.operations.stream().map { obj: TempBasalMicroBolusPair -> obj.dose }.reduce(0.0) { a: Double, b: Double -> java.lang.Double.sum(a, b) }
        val doseDiff = totalDose - totalAmount
        if (totalDose.compareTo(totalAmount) > 0 && Math.abs(doseDiff - minDosage) < 1E-2) {
            result.operations = excludeExtraDose(totalDose, totalAmount, result)
            aapsLogger.info(
                    LTag.AUTOMATION,
                    "Error in temp basal microbolus calculation, totalDose: $totalDose, totalAmount $totalAmount, profiles $insulinPeriod, absoluteRate: $absoluteRate, insulin period$insulinPeriod"
            )
        } else if (totalAmount.compareTo(totalDose) > 0 && Math.abs(doseDiff) >= minDosage) {
            //TODO need a test to verify if this is reacheable
            aapsLogger.info(
                    LTag.AUTOMATION,
                    "Error in temp basal microbolus calculation, totalDose: $totalDose, totalAmount $totalAmount, profiles $insulinPeriod, absoluteRate: $absoluteRate, insulin period$insulinPeriod"
            )
            //            throw new RuntimeException("Error in temp basal microbolus calculation, totalDose: " + totalDose + ", totalAmount " + totalAmount + ", profiles " + insulinPeriod);
        }
        return result
    }

    private fun excludeExtraDose(
            totalDose: Double,
            totalAmount: Double,
            result: TempBasalMicrobolusOperations
    ): LinkedBlockingDeque<TempBasalMicroBolusPair> {
        var dosesToDecrease = round((totalDose - totalAmount) / pumpType.bolusSize).toInt()
        val maxDosage = result.operations.stream().map { obj: TempBasalMicroBolusPair -> obj.dose }
                .max { obj: Double, anotherDouble: Double? -> obj.compareTo(anotherDouble!!) }.orElse(0.0)
        val minDosage = result.operations.stream().map { obj: TempBasalMicroBolusPair -> obj.dose }
                .min { obj: Double, anotherDouble: Double? -> obj.compareTo(anotherDouble!!) }.orElse(0.0)
        var operations = LinkedBlockingDeque<TempBasalMicroBolusPair>()
        if (maxDosage == minDosage) {
            val sortedOperations = result.operations.stream().sorted { prev: TempBasalMicroBolusPair, curr: TempBasalMicroBolusPair -> prev.delta.compareTo(curr.delta) }
            operations = sortedOperations.skip(dosesToDecrease.toLong()).sorted { prev: TempBasalMicroBolusPair, curr: TempBasalMicroBolusPair -> prev.releaseTime.compareTo(curr.releaseTime) }
                    .collect(
                            Collectors.toCollection(
                                    Supplier<LinkedBlockingDeque<TempBasalMicroBolusPair>> { LinkedBlockingDeque() })
                    )
        } else {
            while (!result.operations.isEmpty()) {
                val tmp = result.operations.pollFirst()
                if (tmp.dose == maxDosage && dosesToDecrease > 0) {
                    dosesToDecrease -= 1
                    if (tmp.dose.compareTo(pumpType.bolusSize) > 0) {
                        operations.add(tmp.decreaseDosage(pumpType.bolusSize))
                    }
                } else {
                    operations.add(tmp)
                }
            }
        }
        return operations
    }

    private fun buildOperationsList(doses: Double, operations: Int, dose: Double): List<Double> {
        val result = DoubleArray(operations)
        Arrays.fill(result, dose)
        return buildOperations(doses - operations, operations, result.asList())
    }

    fun buildOperations(doses: Double, operations: Int, list: List<Double>): List<Double> {
        var list: MutableList<Double> = list.toMutableList()
        if (list.isEmpty()) {
            val values = DoubleArray(operations)
            Arrays.fill(values, 0.0)
            list = values.asList().toMutableList()
        }
        return if (doses == 0.0 || operations == 0) {
            list
        } else if (doses > operations) {
            buildOperationsList(doses, operations, list[0] + pumpType.bolusSize)
        } else {
            val step = operations.toDouble() / doses
            if (doses == 1.0) {
                var position = Math.floorDiv(operations, 2) - 1
                if (position < 0) {
                    position = 0
                }
                list.set(position, list[position] + pumpType.bolusSize)
                return list
            }
            if (step < 2.5) {
                buildSmallStepsTempSMBDosage(operations, doses, list, step)
            } else {
                buildBigStepsTempSMBDosage(operations, doses, list, step)
            }
        }
    }

    private fun buildBigStepsTempSMBDosage(operations: Int, doses: Double, list: MutableList<Double>, step: Double): List<Double> {
        var doses = doses
        var nextStep = step
        list.set(0, list[0] + pumpType.bolusSize)
        doses--
        for (index in 1 until operations) {
            if (doses > 0 && nextStep < index) {
                doses--
                list.set(index, list[index] + pumpType.bolusSize)
                nextStep = index + step
            }
        }
        return if (doses == 0.0) {
            list
        } else {
            aapsLogger.info(LTag.PUMPBTCOMM, "unrecheable?")
            //TODO unreachable code
            buildOperations(doses, operations, list)
        }
    }

    private fun buildSmallStepsTempSMBDosage(operations: Int, doses: Double, list: List<Double>, step: Double): List<Double> {
        val diff = operations - doses
        return if (diff == 3.0) {
            val newStep = java.lang.Double.valueOf(Math.floor(operations * 0.33)).toInt()
            val secondPosition = 2 * newStep
            val thirdPosition = 3 * newStep
            fillTempSMBWithExclusions(list, newStep, secondPosition, thirdPosition)
        } else if (diff == 2.0) {
            val newStep = java.lang.Double.valueOf(Math.floor(operations * 0.25)).toInt()
            val half = round(operations / diff).toInt()
            val secondPosition = half + newStep
            fillTempSMBWithExclusions(list, newStep, secondPosition)
        } else if (diff == 1.0) {
            fillTempSMBWithExclusions(list, Math.floorDiv(operations, 2))
        } else {
            fillTempSMBWithStep(list, step, doses)
        }
    }

    private fun fillTempSMBWithStep(list: List<Double>, step: Double, doses: Double): List<Double> {
        var doses = doses
        val result: MutableList<Double> = ArrayList()
        var index = 0
        var stepIndex = 0
        for (value in list) {
            val currentStep = step * stepIndex
            if (doses == 0.0) {
                result.add(value)
            } else if (index == 0) {
                stepIndex++
                result.add(value + pumpType.bolusSize)
                doses--
            } else if (currentStep <= index) {
                stepIndex++
                result.add(value + pumpType.bolusSize)
                doses--
            } else {
                result.add(value)
            }
            index++
        }
        return result
    }

    private fun fillTempSMBWithExclusions(list: List<Double>, vararg exclusions: Int): List<Double> {
        val result: MutableList<Double> = ArrayList()
        var index = 0
        for (value in list) {
            if (!exclusions.contains(index)) {
                result.add(value + pumpType.bolusSize)
            } else {
                result.add(value)
            }
            index++
        }
        return result
    }

    private fun scheduleTempBasalBolus(
            percent: Int, durationInMinutes: Int,
            profile: Profile, callback: Function1<*, *>, absoluteBasalValue: Double, basalType: PumpTempBasalType
    ): PumpEnactResult {
        val currentTime = currentTime
        val currentTas = currentTime.millisOfDay / 1000
        val endTas = currentTas + durationInMinutes * 60L
        val basalProfilesFromTemp = extractTempProfiles(profile, endTas, currentTas)
        tempBasalMicrobolusOperations = buildFirstLevelTempBasalMicroBolusOperations(
                percent,
                basalProfilesFromTemp, durationInMinutes, callback, absoluteBasalValue, basalType
        )
        refreshAnyStatusThatNeedsToBeRefreshed()
        return buildPumpEnactResult().success(true).comment(rh.gs(R.string.medtronic_cmd_desc_set_tbr))
    }

    private fun extractTempProfiles(profile: Profile, endTas: Long, currentTas: Int): LinkedList<ProfileValue?> {
        val tempBasalProfiles = LinkedList<ProfileValue?>()
        var previousProfile: ProfileValue? = null
        val basalValues = cloneProfileValue(profile)
        for (basalValue in basalValues) {
            if (endTas < basalValue!!.timeAsSeconds) {
                if (previousProfile == null) {
                    tempBasalProfiles.add(basalValue)
                }
                break
            }
            if (currentTas <= basalValue.timeAsSeconds) {
                if (tempBasalProfiles.isEmpty()) {
                    if (currentTas < basalValue.timeAsSeconds) {
                        tempBasalProfiles.add(previousProfile)
                    }
                    tempBasalProfiles.add(basalValue)
                } else if (previousProfile == null || basalValue.value != previousProfile.value) {
                    tempBasalProfiles.add(basalValue)
                }
            }
            previousProfile = basalValue
        }
        if (tempBasalProfiles.isEmpty()) {
            if (previousProfile!!.timeAsSeconds < endTas && previousProfile.timeAsSeconds < currentTas) {
                tempBasalProfiles.add(previousProfile)
            }
        }
        if (endTas >= Constants.SECONDS_PER_DAY) {
            if (tempBasalProfiles.isEmpty() && previousProfile != null) {
                previousProfile.timeAsSeconds = currentTas
                tempBasalProfiles.add(previousProfile)
            }
            tempBasalProfiles.addAll(extractTempProfiles(profile, endTas - Constants.SECONDS_PER_DAY, 0))
        }
        return tempBasalProfiles
    }

    private fun cloneProfileValue(profile: Profile): Array<ProfileValue?> {
        val basalValues = profile.getBasalValues()
        val cloned = arrayOfNulls<ProfileValue>(basalValues.size)
        for (index in cloned.indices) {
            val profileValue = basalValues[index]
            cloned[index] = ProfileValue(profileValue.timeAsSeconds, profileValue.value)
        }
        return cloned
    }

    protected open fun buildPumpEnactResult(): PumpEnactResult {
        return PumpEnactResult(injector)
    }

    fun setTempBasalPercent(percent: Int?, durationInMinutes: Int?, profile: Profile?, enforceNew: Boolean): PumpEnactResult {
        aapsLogger.debug(LTag.PUMP, "setTempBasalPercent [PumpPluginAbstract] - Not implemented.")
        return PumpEnactResult(injector).success(false).enacted(false).comment(
                rh.gs(
                        info.nightscout.androidaps.plugins.pump.common.R.string.pump_operation_not_supported_by_pump_driver
                )
        )
    }

    override fun setTempBasalPercent(
            percent: Int, durationInMinutes: Int,
            profile: Profile, enforceNew: Boolean, callback: Function1<PumpEnactResult, *>
    ): PumpEnactResult {
        val previousBasal = temporaryBasal
<<<<<<< HEAD
        if (previousBasal?.desiredPct != null &&  previousBasal.desiredPct!! < 100 && percent >= 100) {
=======
        if (previousBasal?.desiredPct != null && previousBasal.desiredPct!! < 100 && percent >= 100) {
>>>>>>> b9399a32
            startPump(object : Callback() {
                override fun run() {}
            })
        }
        val result: PumpEnactResult
        tempBasalMicrobolusOperations!!.operations.clear()
        result = if (percent == 100) {
            clearTempBasal()
        } else if (percent < 100) {
            scheduleSuspension(
                    percent, durationInMinutes, profile, callback, 0.0,
                    PumpTempBasalType.Percent
            )!!
        } else {
            scheduleTempBasalBolus(
                    percent, durationInMinutes, profile, callback,
                    0.0, PumpTempBasalType.Percent
            )
        }
        //        result.success = false;
//        result.comment = MainApp.gs(R.string.pumperror);
        aapsLogger.info(LTag.DATATREATMENTS, "Settings temp basal percent: $result")
        return result
    }

// fun setExtendedBolus(insulin: Double?, durationInMinutes: Int?): PumpEnactResult {
//     val result = buildPumpEnactResult()
//     result.success = false
//     medtronicUtil.sendNotification(MedtronicNotificationType.PumpExtendedBolusNotEnabled, rh, rxBus)
//     aapsLogger.debug("Setting extended bolus: $result")
//     return result
// }

    override fun cancelTempBasal(enforceNew: Boolean, callback: Callback?) {
        aapsLogger.info(LTag.PUMP, logPrefix + "cancelTempBasal - started")
        if (isPumpNotReachable) {
            setRefreshButtonEnabled(true)
            return
        }
        medtronicUtil.dismissNotification(MedtronicNotificationType.PumpUnreachable, rxBus)
        setRefreshButtonEnabled(false)
        val tbrCurrent = readTBR()
        if (tbrCurrent.durationMinutes > 0) {
            if (tbrCurrent.insulinRate > 0.0f && tbrCurrent.durationMinutes == 0) {
                aapsLogger.info(LTag.PUMP, logPrefix + "cancelTempBasal - TBR already canceled.")
                finishAction("TBR")

            }
        } else {
            aapsLogger.warn(LTag.PUMP, logPrefix + "cancelTempBasal - Could not read current TBR, canceling operation.")
            finishAction("TBR")
        }
        if (tempBasalMicrobolusOperations?.operations?.size ?: 0 > 0) {
            var first = tempBasalMicrobolusOperations?.operations?.first
            if ((first?.operationType == TempBasalMicroBolusPair.OperationType.REACTIVATE && !first.isCommandIssued) ||
                    (first?.operationType == TempBasalMicroBolusPair.OperationType.SUSPEND && first.isCommandIssued) ||
                    medLinkPumpStatus.pumpStatusType == PumpStatusType.Suspended
            ) {
                startPump(callback)
            }
            tempBasalMicrobolusOperations?.operations?.clear()
        }
        // val responseTask2 = medLinkService?.medtronicUIComm?.executeCommand(MedtronicCommandType.CancelTBR)
        // val response = responseTask2?.result as Boolean?
        // finishAction("TBR")
        // return if(tbrCurrent.){
        //     aapsLogger.info(LTag.PUMP, logPrefix + "cancelTempBasal - Cancel TBR failed.")
        //     startPump(callback)
        //     return
        // } else {
        //     aapsLogger.info(LTag.PUMP, logPrefix + "cancelTempBasal - Cancel TBR successful.")
        //
        //
        //     //cancelTBRWithTemporaryId()
        //
        //     return
        // }
    }

    override fun extendBasalTreatment(duration: Int, callback: Function1<PumpEnactResult, *>): PumpEnactResult {
//TODO implement
        val result = PumpEnactResult(injector).success(true).enacted(true).comment(rh.gs(R.string.let_temp_basal_run))
        val reactivateOper = tempBasalMicrobolusOperations!!.operations.stream().filter { f: TempBasalMicroBolusPair ->
            f.operationType ==
                    TempBasalMicroBolusPair.OperationType.REACTIVATE
        }.findFirst()
        if (reactivateOper.isPresent) {
            reactivateOper.get().setReleaseTime(duration)
            callback.invoke(result)
        }
        return result
    }

// override fun cancelExtendedBolus(): PumpEnactResult {
//     val result = PumpEnactResult(injector)
//     result.success = false
//     medtronicUtil.sendNotification(MedtronicNotificationType.No, rh, rxBus)
//     aapsLogger.debug("Canceling extended bolus: $result")
//     return result
// }

    override fun manufacturer(): ManufacturerType {
        return ManufacturerType.Medtronic
    }

    override fun generateTempId(dataObject: Any): Long {
        val timestamp: Long = dataObject as Long
        return DateTimeUtil.toATechDate(timestamp)
    }

    override fun model(): PumpType {
        return pumpDescription.pumpType
    }

    //    @Override public PumpType getPumpType() {
//        return pumpDescription.pumpType;
//    }
    override fun serialNumber(): String {
        return medLinkPumpStatus.serialNumber
    }

// override fun shortStatus(veryShort: Boolean): String {
//     var ret = ""
//     if (pumpStatusData.lastConnection != 0L) {
//         val agoMsec = System.currentTimeMillis() - pumpStatusData.lastConnection
//         val agoMin = (agoMsec / 60.0 / 1000.0).toInt()
//         ret += "LastConn: $agoMin min ago\n"
//     }
//     if (pumpStatusData.lastBolusTime != null && pumpStatusData.lastBolusTime!!.time != 0L) {
//         ret += """
//             LastBolus: ${to2Decimal(pumpStatusData.lastBolusAmount!!)}U @${DateFormat.format("HH:mm", pumpStatusData.lastBolusTime)}
//
//             """.trimIndent()
//     }
//     val activeTemp: TemporaryBasal = activePlugin.getActiveTreatments().getRealTempBasalFromHistory(System.currentTimeMillis())
//     if (activeTemp != null) {
//         ret += """
//             Temp: ${activeTemp.toStringFull().toString()}
//
//             """.trimIndent()
//     }
//     val activeExtendedBolus: ExtendedBolus = activePlugin.getActiveTreatments().getExtendedBolusFromHistory(
//         System.currentTimeMillis()
//     )
//     if (activeExtendedBolus != null) {
//         ret += """
//             Extended: ${activeExtendedBolus.toString().toString()}
//
//             """.trimIndent()
//     }
//     // if (!veryShort) {
//     // ret += "TDD: " + DecimalFormatter.to0Decimal(pumpStatus.dailyTotalUnits) + " / "
//     // + pumpStatus.maxDailyTotalUnits + " U\n";
//     // }
//     ret += """
//         IOB: ${pumpStatusData.iob}U
//
//         """.trimIndent()
//     ret += """
//         Reserv: ${to0Decimal(pumpStatusData.reservoirLevel)}U
//
//         """.trimIndent()
//     ret += """
//         Batt: ${pumpStatusData.batteryVoltage}
//
//         """.trimIndent()
//     return ret
// }

    override fun getCustomActions(): List<CustomAction>? {
        if (customActions == null) {
            customActions = Arrays.asList(
                    customActionClearBolusBlock
            )
        }
        return customActions
    }

    override fun executeCustomAction(customActionType: CustomActionType) {
        val mcat = customActionType as MedtronicCustomActionType
        when (mcat) {
            MedtronicCustomActionType.WakeUpAndTune -> {
                if (medLinkService!!.verifyConfiguration()) {
                    serviceTaskExecutor.startTask(WakeAndTuneTask(injector))
                } else {
                    aapsLogger.debug("Medronic Pump plugin intent")
                    val i = Intent(context, ErrorHelperActivity::class.java)
                    i.putExtra("soundid", R.raw.boluserror)
                    i.putExtra("status", rh.gs(R.string.medtronic_error_operation_not_possible_no_configuration))
                    i.putExtra("title", rh.gs(R.string.medtronic_warning))
                    i.addFlags(Intent.FLAG_ACTIVITY_NEW_TASK)
                    context.startActivity(i)
                }
            }

            MedtronicCustomActionType.ClearBolusBlock -> {
                busyTimestamps.clear()

//                this.customActionClearBolusBlock.setEnabled(false);
                refreshCustomActionsList()
            }

            MedtronicCustomActionType.ResetRileyLinkConfiguration -> {
                serviceTaskExecutor.startTask(ResetRileyLinkConfigurationTask(injector))
            }

            else -> {}
        }
    }

    override fun executeCustomCommand(customCommand: CustomCommand): PumpEnactResult? {
        return null
    }

    override fun isUnreachableAlertTimeoutExceeded(alertTimeoutMilliseconds: Long): Boolean {
        return false
    }

    override fun setNeutralTempAtFullHour(): Boolean {
        return false
    }

    override fun canHandleDST(): Boolean {
        return true
    }

    fun comparePumpBasalProfile(profile: BasalProfile): PumpEnactResult {
        val validProfile = isProfileValid(profile)
        aapsLogger.info(LTag.PUMPBTCOMM, "valid profile $validProfile")
        if (validProfile != null && !validProfile.isEmpty()) {
            return PumpEnactResult(injector) //
                    .success(false) //
                    .enacted(false) //
                    .comment(rh.gs(R.string.medtronic_cmd_set_profile_pattern_overflow, validProfile))
        }
        return if (this.profile == null) {

//            this.setNewBasalProfile(profile);
            PumpEnactResult(injector) //
                    .success(false) //
                    .enacted(false) //
                    .comment(rh.gs(R.string.medtronic_cmd_set_profile_pattern_overflow, profile.basalProfileToString()))
        } else if (convertProfileToMedtronicProfile(this.profile) != profile) {
//            getAapsLogger().info(LTag.PUMPBTCOMM,profile.toString());
            aapsLogger.info(LTag.PUMPBTCOMM, this.profile.toString())
            Toast.makeText(
                    context,
                    rh.gs(info.nightscout.androidaps.plugins.pump.common.R.string.need_manual_profile_set, 40), Toast.LENGTH_LONG
            ).show()

            // showToastInUiThread(
            //     context, rxBus, rh.gs(info.nightscout.androidaps.plugins.pump.common.R.string.need_manual_profile_set, 40),
            //     Toast.LENGTH_LONG
            // )
            PumpEnactResult(injector) //
                    .success(false) //
                    .enacted(false) //
                    .comment(
                            rh.gs(
                                    R.string.medtronic_cmd_set_profile_pattern_overflow,
                                    profile.basalProfileToString()
                            )
                    )
        } else {
            PumpEnactResult(injector) //
                    .success(true) //
                    .enacted(true) //
                    .comment(rh.gs(R.string.medtronic_cmd_set_profile_pattern_overflow))
        }
    }

    override fun setNewBasalProfile(profile: Profile): PumpEnactResult {
        aapsLogger.info(LTag.PUMP, logPrefix + "setNewBasalProfile")

        // this shouldn't be needed, but let's do check if profile setting we are setting is same as current one
        if (isThisProfileSet(profile)) {
            return PumpEnactResult(injector) //
                    .success(true) //
                    .enacted(false) //
                    .comment(rh.gs(R.string.medtronic_cmd_basal_profile_not_set_is_same))
        }
        setRefreshButtonEnabled(false)
        if (isPumpNotReachable) {
            setRefreshButtonEnabled(true)
            aapsLogger.info(LTag.PUMP, "pump unreachable")
            return PumpEnactResult(injector) //
                    .success(false) //
                    .enacted(false) //
                    .comment(rh.gs(R.string.medtronic_pump_status_pump_unreachable))
        }
        medtronicUtil.dismissNotification(MedtronicNotificationType.PumpUnreachable, rxBus)
        val basalProfile = convertProfileToMedtronicProfile(profile)
        val profileInvalid = isProfileValid(basalProfile)
        if (profileInvalid != null) {
            return PumpEnactResult(injector) //
                    .success(false) //
                    .enacted(false) //
                    .comment(rh.gs(R.string.medtronic_cmd_set_profile_pattern_overflow, profileInvalid))
        }
        Toast.makeText(context, rh.gs(R.string.medtronic_cmd_basal_profile_could_not_be_set, 40), Toast.LENGTH_LONG).show()

//        MedtronicUITask responseTask = medLinkService.getMedtronicUIComm().executeCommand(MedLinkMedtronicCommandType.SetBasalProfileSTD,
//                basalProfile);
//
//        Boolean response = (Boolean) responseTask.returnData;
//
//        getAapsLogger().info(LTag.PUMP, getLogPrefix() + "Basal Profile was set: " + response);
//
//        if (response) {
        return PumpEnactResult(injector).success(false).enacted(false)
        //        } else {
//            return new PumpEnactResult(getInjector()).success(response).enacted(response) //
//                    .comment(getRh().gs(R.string.medtronic_cmd_basal_profile_could_not_be_set));
//        }
    }

    private fun isProfileValid(basalProfile: BasalProfile): String? {
        val stringBuilder = StringBuilder()
        if (medLinkPumpStatus.maxBasal == null) return null
        for (profileEntry in basalProfile.getEntries()) {
            if (profileEntry.rate > medLinkPumpStatus.maxBasal) {
                stringBuilder.append(profileEntry.startTime!!.toString("HH:mm"))
                stringBuilder.append("=")
                stringBuilder.append(profileEntry.rate)
            }
        }
        return if (stringBuilder.length == 0) null else stringBuilder.toString()
    }

    private fun convertProfileToMedtronicProfile(profile: Profile?): BasalProfile {
        val basalProfile = BasalProfile(aapsLogger)
        for (i in 0..23) {
            val rate = profile!!.getBasalTimeFromMidnight(i * 60 * 60)
            val v = pumpDescription.pumpType.determineCorrectBasalSize(rate)
            val basalEntry = BasalProfileEntry(v, i, 0)
            basalProfile.addEntry(basalEntry)
        }
        basalProfile.generateRawDataFromEntries()
        return basalProfile
    }

    private fun setNotReachable(isBolus: Boolean, success: Boolean): PumpEnactResult {
        setRefreshButtonEnabled(true)
        if (isBolus) {
            bolusDeliveryType = MedtronicPumpPluginInterface.BolusDeliveryType.Idle
        }
        return if (success) {
            PumpEnactResult(injector) //
                    .success(true) //
                    .enacted(false)
        } else {
            aapsLogger.info(LTag.PUMP, "pump unreachable")
            PumpEnactResult(injector) //
                    .success(false) //
                    .enacted(false) //
                    .comment(rh.gs(R.string.medtronic_pump_status_pump_unreachable))
        }
    }

    private val customActionClearBolusBlock = CustomAction(
            R.string.medtronic_custom_action_clear_bolus_block, MedtronicCustomActionType.ClearBolusBlock, false
    )

    private fun setEnableCustomAction(customAction: MedtronicCustomActionType, isEnabled: Boolean) {
        if (customAction === MedtronicCustomActionType.ClearBolusBlock) {
            customActionClearBolusBlock.isEnabled = isEnabled
        } else if (customAction === MedtronicCustomActionType.ResetRileyLinkConfiguration) {
            //TODO see if medlink will need this resetconfig
            //            this.customActionResetRLConfig.setEnabled(isEnabled);
        }
        refreshCustomActionsList()
    }

    override fun deliverBolus(detailedBolusInfo: DetailedBolusInfo): PumpEnactResult {
        aapsLogger.info(LTag.PUMP, "MedtronicPumpPlugin::deliverBolus - " + MedtronicPumpPluginInterface.BolusDeliveryType.DeliveryPrepared)
        setRefreshButtonEnabled(false)
        if (detailedBolusInfo.insulin > medLinkPumpStatus.reservoirLevel) {
            return PumpEnactResult(injector) //
                    .success(false) //
                    .enacted(false) //
                    .comment(
                            rh.gs(
                                    R.string.medtronic_cmd_bolus_could_not_be_delivered_no_insulin,
                                    medLinkPumpStatus.reservoirLevel,
                                    detailedBolusInfo.insulin
                            )
                    )
        }
        bolusDeliveryType = MedtronicPumpPluginInterface.BolusDeliveryType.DeliveryPrepared
        if (isPumpNotReachable) {
            aapsLogger.debug(LTag.PUMP, "MedtronicPumpPlugin::deliverBolus - Pump Unreachable.")
            return setNotReachable(true, false)
        }
        medtronicUtil.dismissNotification(MedtronicNotificationType.PumpUnreachable, rxBus)
        if (bolusDeliveryType == MedtronicPumpPluginInterface.BolusDeliveryType.CancelDelivery) {
            // LOG.debug("MedtronicPumpPlugin::deliverBolus - Delivery Canceled.");
            return setNotReachable(true, true)
        }

        // LOG.debug("MedtronicPumpPlugin::deliverBolus - Starting wait period.");
        val sleepTime = sp.getInt(MedtronicConst.Prefs.BolusDelay, 10) * 1000

//        SystemClock.sleep(sleepTime);
        return if (bolusDeliveryType == MedtronicPumpPluginInterface.BolusDeliveryType.CancelDelivery) {
            // LOG.debug("MedtronicPumpPlugin::deliverBolus - Delivery Canceled, before wait period.");
            setNotReachable(true, true)
        } else try {
            bolusDeliveryType = MedtronicPumpPluginInterface.BolusDeliveryType.Delivering

            // LOG.debug("MedtronicPumpPlugin::deliverBolus - Start delivery");
            val response = AtomicReference(false)
            val bolusTimesstamp = 0L
            val bolusCallback = BolusCallback(aapsLogger, this)
            val andThem: Function<Supplier<Stream<String>>, MedLinkStandardReturn<String>> = bolusCallback.andThen(Function { f: MedLinkStandardReturn<BolusAnswer> ->
                val answer = f.functionResult
                if (answer.response == PumpResponses.BolusDelivered &&
                        answer.bolusAmount == detailedBolusInfo.insulin
                ) {
                    detailedBolusInfo.timestamp = answer.bolusDeliveryTime.toInstant().toEpochMilli()
                    detailedBolusInfo.deliverAtTheLatest = answer.bolusDeliveryTime.toInstant().toEpochMilli()
                    handleNewTreatmentData(Stream.of(JSONObject(detailedBolusInfo.toJsonString())))
                } else if (answer.response == PumpResponses.DeliveringBolus) {
                    lastDetailedBolusInfo = detailedBolusInfo
                    lastBolusTime = System.currentTimeMillis()
                    aapsLogger.info(LTag.PUMPBTCOMM, "pump is delivering")
                    response.set(true)
                    //                    bolusInProgress(detailedBolusInfo, bolusDeliveryTime);
//                    processDeliveredBolus(answer, detailedBolusInfo);
                } else if (answer.response == PumpResponses.UnknownAnswer) {
                    aapsLogger.info(LTag.PUMPBTCOMM, "need to check bolus")
                    //                    processDeliveredBolus(answer, detailedBolusInfo);
                    checkBolusAtNextStatus = true
                }
                MedLinkStandardReturn({ f.answer }, f.functionResult.answer)
            })
            val bolusCommand = if (detailedBolusInfo.bolusType == DetailedBolusInfo.BolusType.TBR) MedLinkCommandType.TBRBolus
            else if (detailedBolusInfo.bolusType == DetailedBolusInfo.BolusType.SMB) MedLinkCommandType.SMBBolus else
                MedLinkCommandType
                        .Bolus
            val msg = BolusMedLinkMessage(bolusCommand,
                    detailedBolusInfo.insulin,
                    andThem, buildBolusStatusMessage(),
                    BleBolusCommand(aapsLogger, medLinkService!!.medLinkServiceData),
                    buildBolusCommands(),
                    tempBasalMicrobolusOperations != null &&
                            (tempBasalMicrobolusOperations!!.shouldBeSuspended() ||
                                    tempBasalMicrobolusOperations!!.operations.stream().findFirst()
                                            .map { f: TempBasalMicroBolusPair -> f.operationType == TempBasalMicroBolusPair.OperationType.REACTIVATE }
                                            .orElse(false)
                                    || tempBasalMicrobolusOperations!!.absoluteRate == 0.0)
            )
            val responseTask = medLinkService!!.medtronicUIComm?.executeCommandCP(msg)
            setRefreshButtonEnabled(true)

//            int count = 0;
//            while ((!isPumpNotReachable() || bolusTimesstamp == 0l) && count < 15) {
//                SystemClock.sleep(5000);
//                count++;
//            }
//            // LOG.debug("MedtronicPumpPlugin::deliverBolus - Response: {}", response);
            if (response.get() && !isPumpNotReachable) {
                if (bolusDeliveryType == MedtronicPumpPluginInterface.BolusDeliveryType.CancelDelivery) {
                    // LOG.debug("MedtronicPumpPlugin::deliverBolus - Delivery Canceled after Bolus started.");
                    Thread {

                        // Looper.prepare();
                        // LOG.debug("MedtronicPumpPlugin::deliverBolus - Show dialog - before");
                        SystemClock.sleep(2000)
                        // LOG.debug("MedtronicPumpPlugin::deliverBolus - Show dialog. Context: "
                        // + MainApp.instance().getApplicationContext());
                        val i = Intent(context, ErrorHelperActivity::class.java)
                        i.putExtra("soundid", R.raw.boluserror)
                        i.putExtra("status", rh.gs(R.string.medtronic_cmd_cancel_bolus_not_supported))
                        i.putExtra("title", rh.gs(R.string.medtronic_warning))
                        i.addFlags(Intent.FLAG_ACTIVITY_NEW_TASK)
                        context.startActivity(i)
                    }.start()
                }
                val now = System.currentTimeMillis()
                detailedBolusInfo.deliverAtTheLatest = now

//                activePlugin.getActiveTreatments().addToHistoryTreatment(detailedBolusInfo, true);

                // we subtract insulin, exact amount will be visible with next remainingInsulin update.
                medLinkPumpStatus.reservoirLevel -= detailedBolusInfo.insulin
                incrementStatistics(if (detailedBolusInfo.bolusType == DetailedBolusInfo.BolusType.SMB) MedtronicConst.Statistics.SMBBoluses else MedtronicConst.Statistics.StandardBoluses)

                // calculate time for bolus and set driver to busy for that time
                val bolusTime = (detailedBolusInfo.insulin * 42.0).toInt()
                val time = now + bolusTime * 1000
                busyTimestamps.add(time)
                setEnableCustomAction(MedtronicCustomActionType.ClearBolusBlock, true)
                PumpEnactResult(injector).success(true) //
                        .enacted(true) //
                        .bolusDelivered(detailedBolusInfo.insulin) //
                        .carbsDelivered(detailedBolusInfo.carbs)
            } else {
                PumpEnactResult(injector) //
                        .success(bolusDeliveryType == MedtronicPumpPluginInterface.BolusDeliveryType.CancelDelivery) //
                        .enacted(false) //
                        .comment(rh.gs(R.string.medtronic_cmd_bolus_could_not_be_delivered))
            }
        } finally {
            finishAction("Bolus")
            bolusDeliveryType = MedtronicPumpPluginInterface.BolusDeliveryType.Idle
        }

        // LOG.debug("MedtronicPumpPlugin::deliverBolus - End wait period. Start delivery");
    }

    private fun buildBolusCommands(): List<MedLinkPumpMessage<*>> {
        return if (currentPumpStatus === PumpStatusType.Suspended) {
            val commands: MutableList<MedLinkPumpMessage<*>> = ArrayList()
            val callback: Function1<PumpEnactResult, *> = { o: Any? -> null }
            commands.add(
                    buildReactivateFunction(
                            tempBasalMicrobolusOperations!!.operations.first,
                            callback, ChangeStatusCallback.OperationType.START
                    )
            )
            if (tempBasalMicrobolusOperations!!.shouldBeSuspended() && temporaryBasal != null && temporaryBasal?.rate!! < 100) {
                commands.add(
                        buildReactivateFunction(
                                tempBasalMicrobolusOperations!!.operations.first,
                                callback, ChangeStatusCallback.OperationType.STOP
                        )
                )
            }
            commands
        } else {
            emptyList()
        }
    }

    private val currentPumpStatus: Any
        private get() = if (tempBasalMicrobolusOperations != null &&
                !tempBasalMicrobolusOperations!!.operations.isEmpty()
        ) {
            val firstOperation = tempBasalMicrobolusOperations!!.operations.first
            if (firstOperation.operationType == TempBasalMicroBolusPair.OperationType.BOLUS ||
                    firstOperation.operationType == TempBasalMicroBolusPair.OperationType.SUSPEND
            ) {
                PumpStatusType.Running
            } else {
                PumpStatusType.Suspended
            }
        } else {
            PumpStatusType.Running
        }

    private fun processDeliveredBolus(answer: BolusAnswer, detailedBolusInfo: DetailedBolusInfo) {
        detailedBolusInfo.insulin = answer.bolusAmount
        detailedBolusInfo.deliverAtTheLatest = answer.bolusDeliveryTime.toInstant().toEpochMilli()
        pumpSyncStorage.addBolusWithTempId(detailedBolusInfo, true, this)
        lastBolusTime = detailedBolusInfo.deliverAtTheLatest
        lastDeliveredBolus = detailedBolusInfo.insulin
        lastDetailedBolusInfo = null
        //        if (answer.get().anyMatch(ans -> ans.trim().contains("recent bolus bl"))) {
//            answer.get().filter(ans -> ans.trim().contains("recent bolus bl")).forEach(
//                    bolusStr -> {
//                        Pattern bolusPattern = Pattern.compile("\\d{1,2}\\.\\d{1,2}");
//                        Matcher matcher = bolusPattern.matcher(bolusStr);
//                        if (matcher.find() &&
//                                detailedBolusInfo.insulin == Double.parseDouble(matcher.group(0))) {
//                            lastDeliveredBolus = detailedBolusInfo.insulin;
//                            lastDetailedBolusInfo = detailedBolusInfo;
//                        }
//                        Pattern datePattern = Pattern.compile("\\d{1,2}:\\d{2}");
//                        Matcher dateMatcher = datePattern.matcher(bolusStr);
//                        if (dateMatcher.find()) {
//                            String date = dateMatcher.group(0);
//                        }
//
//                    });
//        }
    }

//     private fun bolusInProgress(detailedBolusInfo: DetailedBolusInfo, actionTime: Long) {
//         aapsLogger.info(LTag.EVENTS, "bolus in progress")
//         val t = Treatment()
//         t.isSMB = detailedBolusInfo.bolusType == DetailedBolusInfo.BolusType.SMB
//         t.isTBR = detailedBolusInfo.bolusType == DetailedBolusInfo.BolusType.TBR
//         val bolusEvent = EventOverviewBolusProgress
//         bolusEvent.t = t
//         bolusEvent.status = rh.gs(R.string.bolusdelivering, 0.0, detailedBolusInfo.insulin)
//         bolusEvent.percent = 0
//         rxBus.send(bolusEvent)
//
// //        Function<Supplier<Stream<String>>, MedLinkStandardReturn> function = new BolusHistoryCallback();
// //        MedLinkPumpMessage msg = new BolusStatusMedLinkMessage(
// //                MedLinkCommandType.StopStartPump,function, medLinkServiceData,
// //                getAapsLogger(), bolusingEvent);
// //        medLinkService.getMedtronicUIComm().executeCommandCP(msg);
//         val bolusTime = (detailedBolusInfo.insulin * 42.0).toInt()
//         val bolusEndTime = actionTime + bolusTime * 1000L
//         val bolusDelta = System.currentTimeMillis() - actionTime
//         //        Thread bolusEventThread = new Thread() {
// //            @Override public void run() {
// //                super.run();
//         while (bolusEndTime > System.currentTimeMillis() + 100) {
//             val remaining = (bolusEndTime - System.currentTimeMillis()) / bolusDelta
//             val bolusEvt = EventOverviewBolusProgress
//             bolusEvt.t = t
//             bolusEvt.percent = remaining.toInt()
//             bolusEvt.status = rh.gs(R.string.medlink_delivered, remaining * detailedBolusInfo.insulin, detailedBolusInfo.insulin)
//             rxBus.send(bolusEvt)
//         }
//         val bolusEvt = EventOverviewBolusProgress
//         bolusEvt.percent = 100
//         bolusEvt.status = rh.gs(R.string.medlink_delivered, detailedBolusInfo.insulin, detailedBolusInfo.insulin)
//         rxBus.send(bolusEvt)
//         SystemClock.sleep(200)
//         scheduleNextRefresh(MedLinkMedtronicStatusRefreshType.PumpHistory, -5)
//         //                getRxBus().send(new EventDismissBolusProgressIfRunning(new PumpEnactResult(getInjector()).
// //                        success(true).enacted(true).bolusDelivered(detailedBolusInfo.insulin) //
// //                        .carbsDelivered(detailedBolusInfo.carbs)));
// //                getRxBus().send(new ());
// //                getRxBus().send(new EventDismissBolusProgressIfRunning());
// //            }
// //        };
// //        bolusEventThread.start();
//     }

    override fun deliverBolus(
            detailedBolusInfo: DetailedBolusInfo,
            func: (PumpEnactResult) -> Unit
    ) {
        aapsLogger.info(LTag.PUMP, "MedtronicPumpPlugin::deliverBolus - " + MedtronicPumpPluginInterface.BolusDeliveryType.DeliveryPrepared)
        setRefreshButtonEnabled(false)
        if (detailedBolusInfo.insulin > medLinkPumpStatus.reservoirLevel) {
            func.invoke(
                    PumpEnactResult(injector) //
                            .success(false) //
                            .enacted(false) //
                            .comment(
                                    rh.gs(
                                            R.string.medtronic_cmd_bolus_could_not_be_delivered_no_insulin,
                                            medLinkPumpStatus.reservoirLevel,
                                            detailedBolusInfo.insulin
                                    )
                            )
            )
            return
        }
        bolusDeliveryType = MedtronicPumpPluginInterface.BolusDeliveryType.DeliveryPrepared
        if (isPumpNotReachable) {
            aapsLogger.debug(LTag.PUMP, "MedtronicPumpPlugin::deliverBolus - Pump Unreachable.")
            func.invoke(setNotReachable(true, false))
        }
        medtronicUtil.dismissNotification(MedtronicNotificationType.PumpUnreachable, rxBus)
        if (bolusDeliveryType == MedtronicPumpPluginInterface.BolusDeliveryType.CancelDelivery) {
            // LOG.debug("MedtronicPumpPlugin::deliverBolus - Delivery Canceled.");
            func.invoke(setNotReachable(true, true))
        }
        // LOG.debug("MedtronicPumpPlugin::deliverBolus - Starting wait period.");
        val sleepTime = sp.getInt(MedtronicConst.Prefs.BolusDelay, 10) * 1000
        //        SystemClock.sleep(sleepTime);
        if (bolusDeliveryType == MedtronicPumpPluginInterface.BolusDeliveryType.CancelDelivery) {
            // LOG.debug("MedtronicPumpPlugin::deliverBolus - Delivery Canceled, before wait period.");
            func.invoke(setNotReachable(true, true))
        }
        // LOG.debug("MedtronicPumpPlugin::deliverBolus - End wait period. Start delivery");
        try {
            bolusDeliveryType = MedtronicPumpPluginInterface.BolusDeliveryType.Delivering
            // LOG.debug("MedtronicPumpPlugin::deliverBolus - Start delivery");
            val response = AtomicReference(false)
            if (lastDetailedBolusInfo != null) {
                readBolusData(lastDetailedBolusInfo!!)
            }
            val bolus = detailedBolusInfo.copy()
            val bolusCallback = BolusCallback(aapsLogger, this, bolus)
            val andThen: Function<Supplier<Stream<String>>, MedLinkStandardReturn<String>> = bolusCallback.andThen(Function { f: MedLinkStandardReturn<BolusAnswer> ->
                val answer = Supplier { f.answer }
                aapsLogger.info(LTag.PUMPBTCOMM, f.functionResult.response.name)
                if (PumpResponses.BolusDelivered == f.functionResult.response) {
                    bolusDeliveryType = MedtronicPumpPluginInterface.BolusDeliveryType.Idle
                    bolus.timestamp = f.functionResult.bolusDeliveryTime.toInstant().toEpochMilli()
                    processDeliveredBolus(f.functionResult, bolus)
                    //                    bolusInProgress(detailedBolusInfo, bolusDeliveryTime);
                    func.invoke(
                            PumpEnactResult(injector).success(true) //
                                    .enacted(true) //
                                    .bolusDelivered(bolus.insulin) //
                                    .carbsDelivered(bolus.carbs)
                    )
                } else if (PumpResponses.UnknownAnswer == f.functionResult.response) {
                    val bolusAnswer = f.functionResult
                    if (detailedBolusInfo.insulin == bolusAnswer.bolusAmount && bolusAnswer.bolusDeliveryTime.toInstant().toEpochMilli() >
                            lastBolusTime && bolusAnswer.bolusDeliveryTime.toInstant().toEpochMilli() -
                            lastBolusTime <= 180000
                    ) {
<<<<<<< HEAD
                        detailedBolusInfo.timestamp= bolusAnswer.bolusDeliveryTime.toInstant().toEpochMilli()
=======
                        detailedBolusInfo.timestamp = bolusAnswer.bolusDeliveryTime.toInstant().toEpochMilli()
>>>>>>> b9399a32
                        detailedBolusInfo.insulin = bolusAnswer.bolusAmount
                        detailedBolusInfo.bolusTimestamp = bolusAnswer.bolusDeliveryTime.toInstant().toEpochMilli()
                        handleNewTreatmentData(Stream.of(JSONObject(detailedBolusInfo.toJsonString())))
                    } else {
                        //TODO postpone this message to later,  call status logic before to guarantee that the bolus has not been delivered
                        aapsLogger.info(LTag.PUMPBTCOMM, "pump is not deliverying")
                        if (f.functionResult.bolusDeliveryTime != null) {
                            processDeliveredBolus(f.functionResult, detailedBolusInfo)
                            func.invoke(
                                    PumpEnactResult(injector) //
                                            .success(bolusDeliveryType == MedtronicPumpPluginInterface.BolusDeliveryType.CancelDelivery) //
                                            .enacted(false) //
                                            .comment(rh.gs(R.string.medtronic_cmd_bolus_could_not_be_delivered))
                            )
                            val i = Intent(context, ErrorHelperActivity::class.java)
                            i.putExtra("soundid", R.raw.boluserror)
                            i.putExtra("status", f.answer.collect(Collectors.joining()))
                            i.putExtra("title", rh.gs(R.string.medtronic_cmd_bolus_could_not_be_delivered))
                            i.addFlags(Intent.FLAG_ACTIVITY_NEW_TASK)
                            context.startActivity(i)
                        } else {
                            readBolusData(detailedBolusInfo)
                        }
                    }
                } else if (PumpResponses.DeliveringBolus == f.functionResult.response) {
                    lastDetailedBolusInfo = detailedBolusInfo
                    lastBolusTime = pumpStatusData.lastDataTime
                    aapsLogger.info(LTag.PUMPBTCOMM, "and themmmm")
                }
                val recentBolus = Supplier { answer.get().filter { ans: String -> ans.contains("recent bolus") } }
                if (recentBolus.get().findFirst().isPresent) {
                    val result = recentBolus.get().findFirst().get()
                    aapsLogger.info(LTag.PUMPBTCOMM, result)
                    val pattern = Pattern.compile("\\d{1,2}\\.\\d{1,2}")
                    val matcher = pattern.matcher(result)
                    if (matcher.find()) {
                        detailedBolusInfo.insulin = matcher.group(0).toDouble()
                    }
                }
                MedLinkStandardReturn({ f.answer }, f.functionResult.answer)
            })
            if (pumpStatusData.pumpStatusType == PumpStatusType.Suspended &&
                    detailedBolusInfo.insulin > 0.0
            ) {
                startPump(object : Callback() {
                    override fun run() {
                        aapsLogger.info(LTag.EVENTS, "starting pump for bolus")
                    }
                })
            }
            val bolusCommand =
                    if (detailedBolusInfo.bolusType == DetailedBolusInfo.BolusType.TBR) MedLinkCommandType.TBRBolus else if (detailedBolusInfo.bolusType == DetailedBolusInfo.BolusType.SMB) MedLinkCommandType.SMBBolus else MedLinkCommandType.Bolus
            var bolusStatusMessage: MedLinkPumpMessage<*>? = null
            if (detailedBolusInfo.insulin > 0.3) {
                bolusStatusMessage = buildBolusStatusMessage()
            }
            val msg = BolusMedLinkMessage(bolusCommand, bolus.insulin,
                    andThen, bolusStatusMessage,
                    BleBolusCommand(aapsLogger, medLinkService!!.medLinkServiceData),
                    buildBolusCommands(),
                    tempBasalMicrobolusOperations != null &&
                            (tempBasalMicrobolusOperations!!.shouldBeSuspended() ||
                                    tempBasalMicrobolusOperations!!.operations.stream().findFirst()
                                            .map { f: TempBasalMicroBolusPair -> f.operationType == TempBasalMicroBolusPair.OperationType.REACTIVATE }
                                            .orElse(false)
                                    || tempBasalMicrobolusOperations!!.absoluteRate == 0.0)
            )
            medLinkService!!.medtronicUIComm?.executeCommandCP(msg)
            setRefreshButtonEnabled(true)

//            int count = 0;
//            while ((!isPumpNotReachable() || bolusTimesstamp == 0l) && count < 15) {
//                SystemClock.sleep(5000);
//                count++;
//            }
            // LOG.debug("MedtronicPumpPlugin::deliverBolus - Response: {}", response);
            if (!isPumpNotReachable) {
                if (bolusDeliveryType == MedtronicPumpPluginInterface.BolusDeliveryType.CancelDelivery) {
                    // LOG.debug("MedtronicPumpPlugin::deliverBolus - Delivery Canceled after Bolus started.");
                    Thread {

                        // Looper.prepare();
                        // LOG.debug("MedtronicPumpPlugin::deliverBolus - Show dialog - before");
                        SystemClock.sleep(2000)
                        // LOG.debug("MedtronicPumpPlugin::deliverBolus - Show dialog. Context: "
                        // + MainApp.instance().getApplicationContext());
                        val i = Intent(context, ErrorHelperActivity::class.java)
                        i.putExtra("soundid", R.raw.boluserror)
                        i.putExtra("status", rh.gs(R.string.medtronic_cmd_cancel_bolus_not_supported))
                        i.putExtra("title", rh.gs(R.string.medtronic_warning))
                        i.addFlags(Intent.FLAG_ACTIVITY_NEW_TASK)
                        context.startActivity(i)
                    }.start()
                }
                val now = System.currentTimeMillis()
                detailedBolusInfo.deliverAtTheLatest = now
                // detailedBolusInfo.deliverAt = now // not sure about that one

//                activePlugin.getActiveTreatments().addToHistoryTreatment(detailedBolusInfo, true);

                // we subtract insulin, exact amount will be visible with next remainingInsulin update.
                medLinkPumpStatus.reservoirLevel -= detailedBolusInfo.insulin
                incrementStatistics(if (detailedBolusInfo.bolusType == DetailedBolusInfo.BolusType.SMB) MedtronicConst.Statistics.SMBBoluses else MedtronicConst.Statistics.StandardBoluses)

                // calculate time for bolus and set driver to busy for that time
                val bolusTime = (detailedBolusInfo.insulin * 42.0).toInt()
                val time = now + bolusTime * 1000L
                busyTimestamps.add(time)
                //                setEnableCustomAction(MedtronicCustomActionType.ClearBolusBlock, true);
            }
        } finally {
            finishAction("Bolus")
            bolusDeliveryType = MedtronicPumpPluginInterface.BolusDeliveryType.Idle
        }
    }

    private fun buildBolusStatusMessage(): MedLinkPumpMessage<*> {
        val bolusCallback = BolusProgressCallback(
<<<<<<< HEAD
            medLinkPumpStatus,
            rh,
            rxBus, null,
            aapsLogger,
=======
                medLinkPumpStatus,
                rh,
                rxBus, null,
                aapsLogger,
>>>>>>> b9399a32
                this
        )
        val bolusStatusCommand = BleCommand(aapsLogger, medLinkService!!.medLinkServiceData)
        return BolusStatusMedLinkMessage<String>(
                bolusCallback, btSleepTime,
                bolusStatusCommand
        )
    }

    private fun readBolusData(detailedBolusInfo: DetailedBolusInfo) {
        aapsLogger.info(LTag.PUMPBTCOMM, "get full bolus data")
        lastBolusHistoryRead = System.currentTimeMillis()
        val func = BolusDeliverCallback(
                pumpStatusData, this, aapsLogger,
                detailedBolusInfo
        )
        assert(medLinkService != null)
        val msg: MedLinkPumpMessage<String> = BolusStatusMedLinkMessage(
                func,
                btSleepTime,
                BleBolusStatusCommand(aapsLogger, medLinkService!!.medLinkServiceData)
        )
        medLinkService!!.medtronicUIComm?.executeCommandCP(msg)
    }

    override fun triggerUIChange() {
        rxBus.send(EventMedtronicPumpValuesChanged())
    }

    override fun timezoneOrDSTChanged(changeType: TimeChangeType) {
        aapsLogger.warn(LTag.PUMP, logPrefix + "Time or TimeZone changed. ")
        hasTimeDateOrTimeZoneChanged = true
    }

    override fun getPumpInfo(): RileyLinkPumpInfo? {
        val frequency = rh.gs(if (medLinkPumpStatus.pumpFrequency == "medtronic_pump_frequency_us_ca") R.string.medtronic_pump_frequency_us_ca else R.string.medtronic_pump_frequency_worldwide)
        val model = if (!medtronicUtil.isModelSet) "???" else "Medtronic " + medLinkPumpStatus.medtronicDeviceType.pumpModel
        val serialNumber = medLinkPumpStatus.serialNumber
        return RileyLinkPumpInfo(frequency, model, serialNumber)
    }

// override fun getLastConnectionTimeMillis(): Long {
//     return pumpStatusData.lastConnection
// }

    override fun setLastCommunicationToNow() {
        medLinkPumpStatus.setLastCommunicationToNow()
    }

    fun resetStatusState() {
        firstRun = true
        isRefresh = true
    }

// private fun buildIntentSensValues(vararg bgs: InMemoryGlucoseValue): Intent {
//     val intent = Intent()
//     intent.putExtra("sensorType", "Enlite")
//     val glucoseValues = Bundle()
//     val fingerValues = Bundle()
//     var gvPosition = 0
//     var meterPosition = 0
//     for (bg in bgs) {
//         if (bg ==GlucoseValue.SourceSensor.UNKNOW) {
//             aapsLogger.info(LTag.BGSOURCE, "User bg source")
//             val bgBundle = Bundle()
//             bgBundle.putDouble("meterValue", bg.value)
//             bgBundle.putLong("timestamp", bg.timestamp)
//             fingerValues.putBundle("" + meterPosition, bgBundle)
//             meterPosition++
//         } else {
//             val bgBundle = Bundle()
//             bgBundle.putDouble("value", bg.value)
//             bgBundle.putLong("date", bg.timestamp)
//             bgBundle.putString("direction", bg.get)
//             //            bgBundle.putString("raw", bg.raw);
//             glucoseValues.putBundle("" + gvPosition, bgBundle)
//             gvPosition++
//         }
//     }
//     intent.putExtra("glucoseValues", glucoseValues)
//     intent.putExtra("meters", fingerValues)
//     intent.putExtra("isigValues", Bundle())
//     return intent
// }

    private fun buildIntentSensValues(vararg sensorDataReadings: BgSync.BgHistory): Bundle {
        val baseBundle = Bundle()
        baseBundle.putString("sensorType", "Enlite")
        // val glucoseValues = Bundle()
        val fingerValues = Bundle()
        val isigValues = Bundle()
        // var gvPosition = 0
        var meterPosition = 0
        var isigPosition = 0
        sensorDataReadings.forEach { value ->

            aapsLogger.info(LTag.BGSOURCE, "User bg source")
            value.bgCalibration.forEach {
                val bgBundle = Bundle()
                bgBundle.putDouble("meterValue", it.value)
                bgBundle.putLong("timestamp", it.timestamp)
                fingerValues.putBundle("" + meterPosition, bgBundle)
                meterPosition++
            }
            value.bgValue.forEach {
                //     val bgBundle = Bundle()
                //     bgBundle.putDouble("value", it.value)
                //     bgBundle.putLong("date", it.timestamp)
                //     // bgBundle.putString("direction", sens.trendArrow.text)
                //     //                bgBundle.putString("raw", bg.raw);
                //     glucoseValues.putBundle("" + gvPosition, bgBundle)
                //     gvPosition++
                // }
                val sensBundle = Bundle()
                sensBundle.putDouble("value", it.value)
                sensBundle.putLong("timestamp", it.timestamp)
                // sensBundle.putString("direction", sens.trendArrow.text)
                it.calibrationFactor?.let { it1 -> sensBundle.putDouble("calibration_factor", it1) }
                it.sensorUptime?.let { it1 -> sensBundle.putInt("sensor_uptime", it1) }
                it.isig?.let { it1 -> sensBundle.putDouble("isig", it1) }
                // sensBundle.putDouble("delta", it.de)
                isigValues.putBundle("" + isigPosition, sensBundle)
                aapsLogger.info(LTag.BGSOURCE, sensBundle.toString())
                isigPosition++
            }
        }
        baseBundle.putBundle("glucoseValues", isigValues)
        baseBundle.putBundle("meters", fingerValues)
        // intent.putExtra("isigValues", isigValues)
        return baseBundle
    }

    //    private Bundle buildIntentSensValues(SensorDataReading... sens) {
//        Bundle isigValues = new Bundle();
//
//        int gvPosition = 0;
//        int meterPosition = 0;
//        for (SensorDataReading bg : sens) {
//            Bundle bgBundle = new Bundle();
//            bgBundle.putDouble("value", bg.value);
//            bgBundle.putLong("date", bg.date);
//            bgBundle.putString("direction", bg.direction);
//            bgBundle.putDouble("calibrationFactor", bg.calibrationFactor);
//            bgBundle.putInt("sensorUptime", bg.sensorUptime);
//            bgBundle.putDouble("isig", bg.isig);
//            bgBundle.putDouble("delta", bg.deltaSinceLastBG);
//            isigValues.putBundle("" + gvPosition, bgBundle);
//            gvPosition++;
//        }
//        return isigValues;
//    }
    fun handleNewCareportalEvent(events: Stream<JSONObject?>) {
        events.forEach { e: JSONObject? ->
            pumpSync.insertTherapyEventIfNewWithTimestamp(
                    e!!.getLong("mills"),
                    DetailedBolusInfo.EventType.valueOf(e.getString("eventType")),
                    pumpSerial = medLinkServiceData.pumpID,
                    pumpType = pumpType
            )
        }
    }

    override fun handleNewTreatmentData(bolusInfo: Stream<JSONObject>) {
        bolusInfo.forEachOrdered { bolusJson: JSONObject ->
            val bInfo = DetailedBolusInfo.fromJsonString(bolusJson.toString())
<<<<<<< HEAD
            if (lastDetailedBolusInfo != null && bInfo.bolusTimestamp?:0L - (lastDetailedBolusInfo?.bolusTimestamp?:0L) < 220000L && bInfo.insulin == lastDetailedBolusInfo!!.insulin && lastDetailedBolusInfo!!.carbs != 0.0) {
=======
            if (lastDetailedBolusInfo != null && bInfo.bolusTimestamp ?: 0L - (lastDetailedBolusInfo?.bolusTimestamp
                            ?: 0L) < 220000L && bInfo.insulin == lastDetailedBolusInfo!!.insulin && lastDetailedBolusInfo!!.carbs != 0.0) {
>>>>>>> b9399a32
                bInfo.carbs = lastDetailedBolusInfo!!.carbs
                lastDetailedBolusInfo = null
            }

<<<<<<< HEAD
=======
            val mod = bInfo.timestamp % 60000
>>>>>>> b9399a32

            pumpSyncStorage.pumpSync.syncBolusWithTempId(
                    bInfo.timestamp - mod, bInfo.insulin,
                    generateTempId(bInfo.timestamp - mod),
                    bInfo.bolusType, bInfo.bolusPumpId,
                    this.pumpType, serialNumber()
            )

            // pumpSyncStorage.addBolusWithTempId(bInfo, true, this)
        }
    }

    private fun handleNewEvent() {
        aapsLogger.info(LTag.EVENTS, " new event ")
        aapsLogger.info(LTag.EVENTS, "" + isInitialized)
        aapsLogger.info(LTag.EVENTS, "" + lastBolusTime)
        aapsLogger.info(LTag.EVENTS, "" + (medLinkPumpStatus.lastBolusTime?.time ?: ""))
        aapsLogger.info(LTag.EVENTS, "" + pumpTimeDelta)
        if (isInitialized) {
            if (lastBolusTime != medLinkPumpStatus.lastBolusTime!!.time && lastDeliveredBolus == medLinkPumpStatus.lastBolusAmount && Math.abs(lastBolusTime - medLinkPumpStatus.lastBolusTime!!.time) >
                    pumpTimeDelta + 60000
            ) {
                aapsLogger.info(LTag.PUMPBTCOMM, "read bolus history")
                readBolusHistory()
            } else if (lastBolusTime > 0 && lastDetailedBolusInfo != null) {
                lastBolusTime = lastDetailedBolusInfo!!.deliverAtTheLatest
                if (sp.getBoolean(R.string.medlink_key_force_bolus_history_read, false) ||
                        pumpStatusData.lastBolusAmount != lastDetailedBolusInfo!!.insulin
                ) {
                    aapsLogger.info(LTag.PUMPBTCOMM, "read bolus history")
                    readBolusHistory()
                } else {
                    lastDetailedBolusInfo!!.deliverAtTheLatest = pumpStatusData.lastBolusTime!!.time
                    lastDetailedBolusInfo!!.bolusTimestamp = pumpStatusData.lastBolusTime!!.time
                    pumpSyncStorage.addBolusWithTempId(lastDetailedBolusInfo!!, true, this)
                    lastDetailedBolusInfo = null
                }
            } else if (lastBolusTime < pumpStatusData.lastBolusTime!!.time) {
                aapsLogger.info(LTag.PUMPBTCOMM, "read bolus history")
                readBolusHistory()
            }
        } else {
            lastBolusTime = medLinkPumpStatus.lastBolusTime?.time ?: 0L
        }
    }

    fun handleNewBgData(sensorDataReadings: BgSync.BgHistory) {
        if (lastStatus !== medLinkPumpStatus.pumpStatusType.status) {
            if (medLinkPumpStatus.pumpStatusType === PumpStatusType.Suspended &&
                    (PumpStatusType.Running.status == lastStatus ||
                            !isInitialized)
            ) {
                createTemporaryBasalData(30, 0.0)
            } else if (medLinkPumpStatus.pumpStatusType == PumpStatusType.Running &&
                    (PumpStatusType.Suspended.status == lastStatus ||
                            !isInitialized)
            ) {
                cancelTempBasal(
                        false, null
                )
            }
        }
        if (sensorDataReadings.bgValue.size == 1) {
            val searchEntry = PumpHistoryEntry()
            searchEntry.setEntryType(
                    MedtronicDeviceType.Medtronic_515,
                    PumpHistoryEntryType.BGReceived, TODO("Could not convert int literal '0B' to Kotlin")
            )
            searchEntry.displayableValue = sensorDataReadings.bgValue.first().toString()
            val historyResult = PumpHistoryResult(
                    aapsLogger, searchEntry,
                    sensorDataReadings.bgValue.first().timestamp
            )
            medtronicHistoryData.addNewHistory(historyResult)
            if (medLinkPumpStatus.needToGetBGHistory() && isInitialized()) {
                missedBGs++
                if (firstMissedBGTimestamp == 0L) {
                    firstMissedBGTimestamp = lastBGHistoryRead
                }
            }
        } else if (sensorDataReadings.bgValue.size > 1) {
            if (sensorDataReadings.bgValue.first().timestamp > firstMissedBGTimestamp && System.currentTimeMillis() - lastPreviousHistory > 500000) {
                previousBGHistory
                lastPreviousHistory = System.currentTimeMillis()
            }
            missedBGs = 0
            firstMissedBGTimestamp = 0L
        }
        // val intent = buildIntentSensValues(*sensorDataReadings)

        handleNewSensorData(sensorDataReadings)
        // sensorDataReadings.bgValue.forEach { f ->
        //
        // }
        handleNewEvent()

        handleDailyDoseUpdate()
        //        medtronicHistoryData.addNewHistory();
//        long latestbg = Arrays.stream(bgs).mapToLong(f -> f.date).max().orElse(0l);
//        if (bgFailedToRead > 6) {
//            ToastUtils.showToastInUiThread(context, R.string.pump_status_pump_unreachable);
//        } else if (System.currentTimeMillis() - latestBGHistoryRead > 60000 * 5) { //TODO
//            bgFailedToRead++;

        //         if (sensorDataReadings.bgValue.isNotEmpty() && sensorDataReadings.bgValue.first().value != 0.0) {
//             aapsLogger.info(LTag.PUMPBTCOMM, "pump bg history")
//             readPumpBGHistory(false)
//         }
//

        //        } else {
//            bgFailedToRead = 0;
//        }
    }

    private fun handleDailyDoseUpdate() {
//        pumpSync.
//        pumpSync.createOrUpdateTotalDailyDose()
    }

    fun handleNewSensorData(sens: BgSync.BgHistory) {
        if (sens.bgValue.size == 1 && lastBolusTime == 0L) {
            lastBolusTime = pumpStatusData.lastBolusTime?.time ?: 0L
        }
        handleNewPumpData()
        if (sens.bgValue.size == 1 &&
                medLinkPumpStatus.needToGetBGHistory() && isInitialized()
        ) {
            missedBGs++
            if (firstMissedBGTimestamp == 0L && isInitialized()) {
                firstMissedBGTimestamp = lastBGHistoryRead
            }
        } else if (sens.bgValue.size > 1) {
            aapsLogger.info(LTag.PUMPBTCOMM, "" + isInitialized)
            aapsLogger.info(LTag.PUMPBTCOMM, "" + isInitialized())
            if (isInitialized() &&
                    sens.bgValue.first().timestamp != pumpStatusData.getLastBGTimestamp() &&
                    sens.bgValue.last().timestamp > firstMissedBGTimestamp &&
                    System.currentTimeMillis() - lastPreviousHistory > 500000
            ) {
                previousBGHistory
                lastPreviousHistory = System.currentTimeMillis()
            }
            missedBGs = 0
            firstMissedBGTimestamp = 0L
        }
        val intent = buildIntentSensValues(sens)

        bgSync.syncBgWithTempId(intent)
        late1Min = if (sens.bgValue.isNotEmpty() && sens.bgValue.first().value != 0.0) {
            readPumpBGHistory(false)
            false
        } else {
            true
        }
    }

    fun handleNewPumpData() {
        medtronicUtil.dismissNotification(MedtronicNotificationType.PumpUnreachable, rxBus)
        handleBatteryData()
        //        if(sens.length>0) {
        handleBolusDelivered(lastDetailedBolusInfo)
        //        }
        handleProfile()
        handleBolusAlarm()
        if (temporaryBasal?.rate == 0.0 && temporaryBasal?.duration!! > 0 && pumpStatusData.pumpStatusType == PumpStatusType.Running) {
            stopPump(object : Callback() {
                override fun run() {
                    aapsLogger.info(LTag.PUMP, "Stopping unstopped pump")
                }
            })
        }
        handleNewEvent()
    }

    private fun handleProfile() {
        if (lastProfileRead > 0 && System.currentTimeMillis() - lastProfileRead > 300000 && basalProfile != null && basalProfile!!.getEntryForTime(Instant.now()).rate != medLinkPumpStatus.currentBasal) {
            readPumpProfile()
        }
    }

    private fun handleBolusAlarm() {
        if (!medLinkPumpStatus.bgAlarmOn) {
            isClosedLoopAllowed(Constraint(false))
        } else {
            isClosedLoopAllowed(Constraint(false))
        }
    }

    override fun handleBolusDelivered(lastBolusInfo: DetailedBolusInfo?) {
        if (checkBolusAtNextStatus) {
            if (lastBolusInfo != null && lastBolusInfo.insulin == medLinkPumpStatus.lastBolusAmount && medLinkPumpStatus.lastBolusTime!!.time > lastBolusTime) {
                lastBolusTime = medLinkPumpStatus.lastBolusTime!!.time
                lastBolusInfo.bolusTimestamp = lastBolusTime
                lastDeliveredBolus = lastBolusInfo.insulin
                checkBolusAtNextStatus = false
                handleNewTreatmentData(Stream.of(JSONObject(lastBolusInfo.toJsonString())))
            } else {
                val i = Intent(context, ErrorHelperActivity::class.java)
                i.putExtra("soundid", R.raw.boluserror)
                i.putExtra("status", result!!.comment)
                i.putExtra("title", rh.gs(R.string.medtronic_cmd_bolus_could_not_be_delivered))
                i.addFlags(Intent.FLAG_ACTIVITY_NEW_TASK)
                context.startActivity(i)
            }
        }
    }

    private fun handleBatteryData() {
        val currentBatRead = medLinkPumpStatus.lastDataTime
        val currentLevel = receiverStatusStore.batteryLevel
        if (lastBatteryLevel == 0) {
            lastBatteryLevel = currentLevel
        }
        if ((currentLevel - batteryDelta * 5 <= minimumBatteryLevel ||
                        medLinkServiceData.batteryLevel <= minimumBatteryLevel) &&
                medLinkPumpStatus.pumpStatusType === PumpStatusType.Suspended
        ) {
            clearTempBasal()
        }
        if (batteryLastRead == 0L) {
            batteryLastRead = currentBatRead
        } else {
            val batDelta = (currentBatRead - batteryLastRead) / 60000
            var delta = 0.0
            if (batDelta > 0L) {
                delta = ((currentLevel - lastBatteryLevel) / batDelta).toDouble()
            }
            if (delta > batteryDelta) {
                batteryDelta = delta
            }
        }
    }

    override val temporaryBasal: PumpSync.PumpState.TemporaryBasal?
        get() {
            if (!tempBasalMicrobolusOperations!!.operations.isEmpty()) {

                // tempBasal.date(tempBasalMicrobolusOperations!!.operations.first.releaseTime.toDate().time)
                // tempBasal.duration(
                //     tempBasalMicrobolusOperations!!.durationInMinutes
                // )
                // tempBasal.desiredRate = tempBasalMicrobolusOperations!!.absoluteRate
                // if (tempBasalMicrobolusOperations!!.absoluteRate == 0.0) {
                //     tempBasal.absolute(0.0)
                // } else {
                //     tempBasal.absolute(baseBasalRate)
                // }
                return PumpSync.PumpState.TemporaryBasal(
                        timestamp = tempBasalMicrobolusOperations!!.operations.first.releaseTime.toDate().time,
                        duration = tempBasalMicrobolusOperations!!.durationInMinutes * 60 * 1000L,
                        isAbsolute = false,
                        rate = baseBasalRate,
                        type = TemporaryBasalType.NORMAL,
                        desiredRate = tempBasalMicrobolusOperations?.absoluteRate!!,
                        id = 0L,
                        pumpId = 0L
                )
            }
            return null
        }

    override fun nextScheduledCommand(): String? {
        val nextCommandStream: Stream<MutableMap.MutableEntry<MedLinkMedtronicStatusRefreshType?, Long?>>? =
                statusRefreshMap.entries.stream().sorted { f1: Map.Entry<MedLinkMedtronicStatusRefreshType?, Long?>, f2: Map.Entry<MedLinkMedtronicStatusRefreshType?, Long?> ->
                    f1.value!!.compareTo(
                            f2.value!!
                    )
                }
        val nextCommand = nextCommandStream?.findFirst()
        var result = ""
        if (nextCommand?.isPresent == true) {
            val key = nextCommand.get().key
            val commandType = key!!.getCommandType(medtronicUtil.medtronicPumpModel)
            if (commandType != null) {
                result = commandType.commandDescription
                result = result + " " + LocalDateTime(nextCommand.get().value).toString("HH:mm")
            } else if (key.name != null) {
                result = key.name
                result = result + " " + LocalDateTime(nextCommand.get().value).toString("HH:mm")
            }
        }
        return result
    }

    override fun getBatteryInfoConfig(): String? {
        return sp.getString(rh.gs(R.string.key_medlink_battery_info), "Age")
    }

    override fun getJSONStatus(profile: Profile, profileName: String, version: String): JSONObject {
        val result = super.getJSONStatus(profile, profileName, version)
        val battery = JSONObject()
        try {
            if (sp.getString(R.string.key_medlink_battery_info, "Age") !== "Age") {
                battery.put("voltage", pumpStatusData.batteryVoltage)
            } else {
                val dto = BatteryStatusDTO()
                dto.voltage = pumpStatusData.batteryVoltage
                dto.batteryStatusType = BatteryStatusDTO.BatteryStatusType.Unknown
                val type = BatteryType.valueOf(sp.getString(R.string.key_medtronic_battery_type, BatteryType.None.name))
                pumpStatusData.deviceBatteryRemaining = dto.getCalculatedPercent(type)
                battery.put("percent", pumpStatusData.deviceBatteryRemaining)
            }
            result.put("battery", battery)
            result.put("clock", dateUtil.toISOString(pumpStatusData.lastDataTime))
        } catch (e: JSONException) {
            e.printStackTrace()
        }
        return result
    }

    companion object {

        var isBusy = false
    }

    init {
        tempBasalMicrobolusOperations = TempBasalMicrobolusOperations()
        displayConnectionMessages = false
        injector?.let { MedLinkStatusParser.parseStatus(emptyArray<String>(), medLinkPumpStatus, it) }
        serviceConnection = object : ServiceConnection {
            override fun onServiceDisconnected(name: ComponentName) {
                aapsLogger.debug(LTag.PUMP, "MedLinkMedtronicService is disconnected")
                medLinkService = null
            }

            override fun onServiceConnected(name: ComponentName, service: IBinder) {
                aapsLogger.debug(LTag.PUMP, "MedLinkMedtronicService is connected")
                val mLocalBinder = service as MedLinkMedtronicService.LocalBinder
                medLinkService = mLocalBinder.serviceInstance
                medLinkService!!.verifyConfiguration()
                Thread {
                    for (i in 0..19) {
                        SystemClock.sleep(5000)
                        aapsLogger.debug(LTag.PUMP, "Starting Medtronic-MedLink service")
                        if (medLinkService!!.setNotInPreInit()) {
                            aapsLogger.debug("MedlinkService setnotinpreinit")
                            break
                        }
                    }
                }.start()
            }
        }
    }
}<|MERGE_RESOLUTION|>--- conflicted
+++ resolved
@@ -2201,11 +2201,7 @@
             profile: Profile, enforceNew: Boolean, callback: Function1<PumpEnactResult, *>
     ): PumpEnactResult {
         val previousBasal = temporaryBasal
-<<<<<<< HEAD
         if (previousBasal?.desiredPct != null &&  previousBasal.desiredPct!! < 100 && percent >= 100) {
-=======
-        if (previousBasal?.desiredPct != null && previousBasal.desiredPct!! < 100 && percent >= 100) {
->>>>>>> b9399a32
             startPump(object : Callback() {
                 override fun run() {}
             })
@@ -2897,11 +2893,7 @@
                             lastBolusTime && bolusAnswer.bolusDeliveryTime.toInstant().toEpochMilli() -
                             lastBolusTime <= 180000
                     ) {
-<<<<<<< HEAD
                         detailedBolusInfo.timestamp= bolusAnswer.bolusDeliveryTime.toInstant().toEpochMilli()
-=======
-                        detailedBolusInfo.timestamp = bolusAnswer.bolusDeliveryTime.toInstant().toEpochMilli()
->>>>>>> b9399a32
                         detailedBolusInfo.insulin = bolusAnswer.bolusAmount
                         detailedBolusInfo.bolusTimestamp = bolusAnswer.bolusDeliveryTime.toInstant().toEpochMilli()
                         handleNewTreatmentData(Stream.of(JSONObject(detailedBolusInfo.toJsonString())))
@@ -3020,17 +3012,10 @@
 
     private fun buildBolusStatusMessage(): MedLinkPumpMessage<*> {
         val bolusCallback = BolusProgressCallback(
-<<<<<<< HEAD
-            medLinkPumpStatus,
-            rh,
-            rxBus, null,
-            aapsLogger,
-=======
                 medLinkPumpStatus,
                 rh,
                 rxBus, null,
-                aapsLogger,
->>>>>>> b9399a32
+            aapsLogger,
                 this
         )
         val bolusStatusCommand = BleCommand(aapsLogger, medLinkService!!.medLinkServiceData)
@@ -3196,20 +3181,13 @@
     override fun handleNewTreatmentData(bolusInfo: Stream<JSONObject>) {
         bolusInfo.forEachOrdered { bolusJson: JSONObject ->
             val bInfo = DetailedBolusInfo.fromJsonString(bolusJson.toString())
-<<<<<<< HEAD
-            if (lastDetailedBolusInfo != null && bInfo.bolusTimestamp?:0L - (lastDetailedBolusInfo?.bolusTimestamp?:0L) < 220000L && bInfo.insulin == lastDetailedBolusInfo!!.insulin && lastDetailedBolusInfo!!.carbs != 0.0) {
-=======
             if (lastDetailedBolusInfo != null && bInfo.bolusTimestamp ?: 0L - (lastDetailedBolusInfo?.bolusTimestamp
                             ?: 0L) < 220000L && bInfo.insulin == lastDetailedBolusInfo!!.insulin && lastDetailedBolusInfo!!.carbs != 0.0) {
->>>>>>> b9399a32
                 bInfo.carbs = lastDetailedBolusInfo!!.carbs
                 lastDetailedBolusInfo = null
             }
 
-<<<<<<< HEAD
-=======
             val mod = bInfo.timestamp % 60000
->>>>>>> b9399a32
 
             pumpSyncStorage.pumpSync.syncBolusWithTempId(
                     bInfo.timestamp - mod, bInfo.insulin,
