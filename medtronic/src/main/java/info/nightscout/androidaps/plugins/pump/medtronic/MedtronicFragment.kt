--- conflicted
+++ resolved
@@ -95,11 +95,7 @@
 
         binding.rlStatus.text = rh.gs(RileyLinkServiceState.NotStarted.resourceId)
 
-<<<<<<< HEAD
-        binding.pumpStatusIcon.setTextColor(rh.gac(context,R.attr.iconColorToolbar ))
-=======
         binding.pumpStatusIcon.setTextColor(rh.gac(context,R.attr.defaultTextColor))
->>>>>>> aa29423e
         @SuppressLint("SetTextI18n")
         binding.pumpStatusIcon.text = "{fa-bed}"
 
@@ -207,11 +203,7 @@
                 rileyLinkServiceData.rileyLinkServiceState.isError && rileyLinkError != null   -> "{fa-bluetooth-b}   " + rh.gs(rileyLinkError.getResourceId(RileyLinkTargetDevice.MedtronicPump))
                 else                                                                           -> "{fa-bluetooth-b}   " + rh.gs(resourceId)
             }
-<<<<<<< HEAD
-        binding.rlStatus.setTextColor(if (rileyLinkError != null) rh.gac(context, R.attr.statuslightAlarm)  else rh.gac(context, R.attr.defaultTextColor))
-=======
         binding.rlStatus.setTextColor(rh.gac( context, if (rileyLinkError != null) R.attr.warningColor else R.attr.defaultTextColor))
->>>>>>> aa29423e
 
         binding.errors.text =
             rileyLinkServiceData.rileyLinkError?.let {
@@ -283,11 +275,7 @@
             val min = (System.currentTimeMillis() - medtronicPumpStatus.lastConnection) / 1000 / 60
             if (medtronicPumpStatus.lastConnection + 60 * 1000 > System.currentTimeMillis()) {
                 binding.lastConnection.setText(R.string.medtronic_pump_connected_now)
-<<<<<<< HEAD
-                binding.lastConnection.setTextColor(rh.gac(context, R.attr.defaultTextColor))
-=======
                 binding.lastConnection.setTextColor(rh.gac(context,R.attr.defaultTextColor))
->>>>>>> aa29423e
             } else if (medtronicPumpStatus.lastConnection + 30 * 60 * 1000 < System.currentTimeMillis()) {
 
                 if (min < 60) {
@@ -303,17 +291,10 @@
                     binding.lastConnection.text = (rh.gq(R.plurals.duration_days, d, d) + " "
                         + rh.gs(R.string.ago))
                 }
-<<<<<<< HEAD
-                binding.lastConnection.setTextColor(rh.gac(context, R.attr.statuslightAlarm))
-            } else {
-                binding.lastConnection.text = minAgo
-                binding.lastConnection.setTextColor(rh.gac(context, R.attr.defaultTextColor))
-=======
                 binding.lastConnection.setTextColor(rh.gac(context,R.attr.warningColor))
             } else {
                 binding.lastConnection.text = minAgo
                 binding.lastConnection.setTextColor(rh.gac(context,R.attr.defaultTextColor))
->>>>>>> aa29423e
             }
         }
 
@@ -354,16 +335,12 @@
         } else {
             binding.pumpStateBattery.text = "{fa-battery-" + medtronicPumpStatus.batteryRemaining / 25 + "}  " + medtronicPumpStatus.batteryRemaining + "%" + String.format("  (%.2f V)", medtronicPumpStatus.batteryVoltage)
         }
-        warnColors.setColorInverse(binding.pumpStateBattery, medtronicPumpStatus.batteryRemaining.toDouble(), 25.0, 10.0, rh.gac(context, R.attr.statuslightNormal),
-            rh.gac(context, R.attr.statuslightWarning),
-            rh.gac(context, R.attr.statuslightAlarm))
+        warnColors.setColorInverse(binding.pumpStateBattery, medtronicPumpStatus.batteryRemaining.toDouble(), 25.0, 10.0)
 
 
         // reservoir
         binding.reservoir.text = rh.gs(R.string.reservoirvalue, medtronicPumpStatus.reservoirRemainingUnits, medtronicPumpStatus.reservoirFullUnits)
-        warnColors.setColorInverse(binding.reservoir, medtronicPumpStatus.reservoirRemainingUnits, 50.0, 20.0, rh.gac(context, R.attr.statuslightNormal),
-            rh.gac(context, R.attr.statuslightWarning),
-            rh.gac(context, R.attr.statuslightAlarm))
+        warnColors.setColorInverse(binding.reservoir, medtronicPumpStatus.reservoirRemainingUnits, 50.0, 20.0)
 
         medtronicPumpPlugin.rileyLinkService?.verifyConfiguration()
         binding.errors.text = medtronicPumpStatus.errorInfo
