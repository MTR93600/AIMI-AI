--- conflicted
+++ resolved
@@ -90,21 +90,12 @@
     override fun onViewCreated(view: View, savedInstanceState: Bundle?) {
         super.onViewCreated(view, savedInstanceState)
 
-<<<<<<< HEAD
-        binding.pumpStatus.setBackgroundColor(rh.getAttributeColor(context, R.attr.informationBackground))
-        binding.pumpStatus.setTextColor(rh.getAttributeColor(context, R.attr.informationText))
-
-        binding.rlStatus.text = rh.gs(RileyLinkServiceState.NotStarted.resourceId)
-
-        binding.pumpStatusIcon.setTextColor(rh.getAttributeColor(context,R.attr.iconColorToolbar ))
-=======
         binding.pumpStatus.setBackgroundColor(rh.gac(context, R.attr.informationBackground))
         binding.pumpStatus.setTextColor(rh.gac(context, R.attr.informationText))
 
         binding.rlStatus.text = rh.gs(RileyLinkServiceState.NotStarted.resourceId)
 
         binding.pumpStatusIcon.setTextColor(rh.gac(context,R.attr.iconColorToolbar ))
->>>>>>> 28e7ea70
         @SuppressLint("SetTextI18n")
         binding.pumpStatusIcon.text = "{fa-bed}"
 
@@ -212,11 +203,7 @@
                 rileyLinkServiceData.rileyLinkServiceState.isError && rileyLinkError != null   -> "{fa-bluetooth-b}   " + rh.gs(rileyLinkError.getResourceId(RileyLinkTargetDevice.MedtronicPump))
                 else                                                                           -> "{fa-bluetooth-b}   " + rh.gs(resourceId)
             }
-<<<<<<< HEAD
-        binding.rlStatus.setTextColor(if (rileyLinkError != null) rh.getAttributeColor(context, R.attr.statuslightAlarm)  else rh.getAttributeColor(context, R.attr.defaultTextColor))
-=======
         binding.rlStatus.setTextColor(if (rileyLinkError != null) rh.gac(context, R.attr.statuslightAlarm)  else rh.gac(context, R.attr.defaultTextColor))
->>>>>>> 28e7ea70
 
         binding.errors.text =
             rileyLinkServiceData.rileyLinkError?.let {
@@ -288,11 +275,7 @@
             val min = (System.currentTimeMillis() - medtronicPumpStatus.lastConnection) / 1000 / 60
             if (medtronicPumpStatus.lastConnection + 60 * 1000 > System.currentTimeMillis()) {
                 binding.lastConnection.setText(R.string.medtronic_pump_connected_now)
-<<<<<<< HEAD
-                binding.lastConnection.setTextColor(rh.getAttributeColor(context, R.attr.defaultTextColor))
-=======
                 binding.lastConnection.setTextColor(rh.gac(context, R.attr.defaultTextColor))
->>>>>>> 28e7ea70
             } else if (medtronicPumpStatus.lastConnection + 30 * 60 * 1000 < System.currentTimeMillis()) {
 
                 if (min < 60) {
@@ -308,17 +291,10 @@
                     binding.lastConnection.text = (rh.gq(R.plurals.duration_days, d, d) + " "
                         + rh.gs(R.string.ago))
                 }
-<<<<<<< HEAD
-                binding.lastConnection.setTextColor(rh.getAttributeColor(context, R.attr.statuslightAlarm))
-            } else {
-                binding.lastConnection.text = minAgo
-                binding.lastConnection.setTextColor(rh.getAttributeColor(context, R.attr.defaultTextColor))
-=======
                 binding.lastConnection.setTextColor(rh.gac(context, R.attr.statuslightAlarm))
             } else {
                 binding.lastConnection.text = minAgo
                 binding.lastConnection.setTextColor(rh.gac(context, R.attr.defaultTextColor))
->>>>>>> 28e7ea70
             }
         }
 
@@ -337,11 +313,7 @@
             binding.lastBolus.text = rh.gs(R.string.mdt_last_bolus, bolus, unit, ago)
         } else {
             binding.lastBolus.text = ""
-<<<<<<< HEAD
-            binding.lastBolus.setTextColor(rh.getAttributeColor(context, R.attr.defaultTextColor))
-=======
             binding.lastBolus.setTextColor(rh.gac(context, R.attr.defaultTextColor))
->>>>>>> 28e7ea70
         }
 
         // base basal rate
@@ -363,28 +335,16 @@
         } else {
             binding.pumpStateBattery.text = "{fa-battery-" + medtronicPumpStatus.batteryRemaining / 25 + "}  " + medtronicPumpStatus.batteryRemaining + "%" + String.format("  (%.2f V)", medtronicPumpStatus.batteryVoltage)
         }
-<<<<<<< HEAD
-        warnColors.setColorInverse(binding.pumpStateBattery, medtronicPumpStatus.batteryRemaining.toDouble(), 25.0, 10.0, rh.getAttributeColor(context, R.attr.statuslightNormal),
-            rh.getAttributeColor(context, R.attr.statuslightWarning),
-            rh.getAttributeColor(context, R.attr.statuslightAlarm))
-=======
         warnColors.setColorInverse(binding.pumpStateBattery, medtronicPumpStatus.batteryRemaining.toDouble(), 25.0, 10.0, rh.gac(context, R.attr.statuslightNormal),
             rh.gac(context, R.attr.statuslightWarning),
             rh.gac(context, R.attr.statuslightAlarm))
->>>>>>> 28e7ea70
 
 
         // reservoir
         binding.reservoir.text = rh.gs(R.string.reservoirvalue, medtronicPumpStatus.reservoirRemainingUnits, medtronicPumpStatus.reservoirFullUnits)
-<<<<<<< HEAD
-        warnColors.setColorInverse(binding.reservoir, medtronicPumpStatus.reservoirRemainingUnits, 50.0, 20.0, rh.getAttributeColor(context, R.attr.statuslightNormal),
-            rh.getAttributeColor(context, R.attr.statuslightWarning),
-            rh.getAttributeColor(context, R.attr.statuslightAlarm))
-=======
         warnColors.setColorInverse(binding.reservoir, medtronicPumpStatus.reservoirRemainingUnits, 50.0, 20.0, rh.gac(context, R.attr.statuslightNormal),
             rh.gac(context, R.attr.statuslightWarning),
             rh.gac(context, R.attr.statuslightAlarm))
->>>>>>> 28e7ea70
 
         medtronicPumpPlugin.rileyLinkService?.verifyConfiguration()
         binding.errors.text = medtronicPumpStatus.errorInfo
