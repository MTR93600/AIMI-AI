--- conflicted
+++ resolved
@@ -86,12 +86,8 @@
     override fun onViewCreated(view: View, savedInstanceState: Bundle?) {
         super.onViewCreated(view, savedInstanceState)
 
-<<<<<<< HEAD
-        medtronic_pumpstatus.setBackgroundColor(resourceHelper.getAttributeColor(context, R.attr.informationBackground))
-        medtronic_pumpstatus.setTextColor(resourceHelper.getAttributeColor(context, R.attr.informationText))
-=======
-        binding.pumpStatus.setBackgroundColor(resourceHelper.gc(R.color.colorInitializingBorder))
->>>>>>> 86ca5f30
+        binding.pumpStatus.setBackgroundColor(resourceHelper.getAttributeColor(context, R.attr.informationBackground))
+        binding.pumpStatus.setTextColor(resourceHelper.getAttributeColor(context, R.attr.informationText))
 
         binding.rlStatus.text = resourceHelper.gs(RileyLinkServiceState.NotStarted.resourceId)
 
@@ -325,23 +321,16 @@
         } else {
             binding.pumpStateBattery.text = "{fa-battery-" + medtronicPumpStatus.batteryRemaining / 25 + "}  " + medtronicPumpStatus.batteryRemaining + "%" + String.format("  (%.2f V)", medtronicPumpStatus.batteryVoltage)
         }
-<<<<<<< HEAD
-        warnColors.setColorInverse(medtronic_pumpstate_battery, medtronicPumpStatus.batteryRemaining.toDouble(), 25.0, 10.0 , resourceHelper.getAttributeColor(context, R.attr.statuslight_normal),
+        warnColors.setColorInverse(binding.pumpStateBattery, medtronicPumpStatus.batteryRemaining.toDouble(), 25.0, 10.0, resourceHelper.getAttributeColor(context, R.attr.statuslight_normal),
             resourceHelper.getAttributeColor(context, R.attr.statuslight_Warning),
             resourceHelper.getAttributeColor(context, R.attr.statuslight_alarm))
 
+
         // reservoir
-        medtronic_reservoir.text = resourceHelper.gs(R.string.reservoirvalue, medtronicPumpStatus.reservoirRemainingUnits, medtronicPumpStatus.reservoirFullUnits)
-        warnColors.setColorInverse(medtronic_reservoir, medtronicPumpStatus.reservoirRemainingUnits, 50.0, 20.0 , resourceHelper.getAttributeColor(context, R.attr.statuslight_normal),
+        binding.reservoir.text = resourceHelper.gs(R.string.reservoirvalue, medtronicPumpStatus.reservoirRemainingUnits, medtronicPumpStatus.reservoirFullUnits)
+        warnColors.setColorInverse(binding.reservoir, medtronicPumpStatus.reservoirRemainingUnits, 50.0, 20.0, resourceHelper.getAttributeColor(context, R.attr.statuslight_normal),
             resourceHelper.getAttributeColor(context, R.attr.statuslight_Warning),
             resourceHelper.getAttributeColor(context, R.attr.statuslight_alarm))
-=======
-        warnColors.setColorInverse(binding.pumpStateBattery, medtronicPumpStatus.batteryRemaining.toDouble(), 25.0, 10.0)
-
-        // reservoir
-        binding.reservoir.text = resourceHelper.gs(R.string.reservoirvalue, medtronicPumpStatus.reservoirRemainingUnits, medtronicPumpStatus.reservoirFullUnits)
-        warnColors.setColorInverse(binding.reservoir, medtronicPumpStatus.reservoirRemainingUnits, 50.0, 20.0)
->>>>>>> 86ca5f30
 
         medtronicPumpPlugin.rileyLinkService?.verifyConfiguration()
         binding.errors.text = medtronicPumpStatus.errorInfo
