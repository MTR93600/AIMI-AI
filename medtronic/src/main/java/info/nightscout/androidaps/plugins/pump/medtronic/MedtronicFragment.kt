package info.nightscout.androidaps.plugins.pump.medtronic

import android.annotation.SuppressLint
import android.content.Intent
import android.os.Bundle
import android.os.Handler
import android.os.HandlerThread
import android.view.LayoutInflater
import android.view.View
import android.view.ViewGroup
import dagger.android.support.DaggerFragment
import info.nightscout.androidaps.events.EventExtendedBolusChange
import info.nightscout.androidaps.events.EventPumpStatusChanged
import info.nightscout.androidaps.events.EventTempBasalChange
import info.nightscout.androidaps.interfaces.ActivePlugin
import info.nightscout.androidaps.interfaces.CommandQueue
import info.nightscout.androidaps.interfaces.PumpSync
import info.nightscout.androidaps.interfaces.ResourceHelper
import info.nightscout.androidaps.plugins.bus.RxBus
import info.nightscout.androidaps.plugins.pump.common.defs.PumpDeviceState
import info.nightscout.androidaps.plugins.pump.common.events.EventRefreshButtonState
import info.nightscout.androidaps.plugins.pump.common.events.EventRileyLinkDeviceStatusChange
import info.nightscout.androidaps.plugins.pump.common.hw.rileylink.defs.RileyLinkServiceState
import info.nightscout.androidaps.plugins.pump.common.hw.rileylink.defs.RileyLinkTargetDevice
import info.nightscout.androidaps.plugins.pump.common.hw.rileylink.dialog.RileyLinkStatusActivity
import info.nightscout.androidaps.plugins.pump.common.hw.rileylink.service.RileyLinkServiceData
import info.nightscout.androidaps.plugins.pump.medtronic.databinding.MedtronicFragmentBinding
import info.nightscout.androidaps.plugins.pump.medtronic.defs.BatteryType
import info.nightscout.androidaps.plugins.pump.medtronic.defs.MedtronicCommandType
import info.nightscout.androidaps.plugins.pump.medtronic.dialog.MedtronicHistoryActivity
import info.nightscout.androidaps.plugins.pump.medtronic.driver.MedtronicPumpStatus
import info.nightscout.androidaps.plugins.pump.medtronic.events.EventMedtronicPumpConfigurationChanged
import info.nightscout.androidaps.plugins.pump.medtronic.events.EventMedtronicPumpValuesChanged
import info.nightscout.androidaps.plugins.pump.medtronic.util.MedtronicUtil
import info.nightscout.androidaps.queue.Callback
import info.nightscout.androidaps.queue.events.EventQueueChanged
import info.nightscout.androidaps.utils.DateUtil
import info.nightscout.androidaps.utils.FabricPrivacy
import info.nightscout.androidaps.utils.T
import info.nightscout.androidaps.utils.WarnColors
import info.nightscout.androidaps.utils.alertDialogs.OKDialog
import info.nightscout.androidaps.utils.rx.AapsSchedulers
import info.nightscout.shared.logging.AAPSLogger
import info.nightscout.shared.logging.LTag
import io.reactivex.rxjava3.disposables.CompositeDisposable
import io.reactivex.rxjava3.kotlin.plusAssign
import javax.inject.Inject

class MedtronicFragment : DaggerFragment() {

    @Inject lateinit var aapsLogger: AAPSLogger
    @Inject lateinit var fabricPrivacy: FabricPrivacy
    @Inject lateinit var rh: ResourceHelper
    @Inject lateinit var dateUtil: DateUtil
    @Inject lateinit var rxBus: RxBus
    @Inject lateinit var commandQueue: CommandQueue
    @Inject lateinit var activePlugin: ActivePlugin
    @Inject lateinit var medtronicPumpPlugin: MedtronicPumpPlugin
    @Inject lateinit var warnColors: WarnColors
    @Inject lateinit var medtronicUtil: MedtronicUtil
    @Inject lateinit var medtronicPumpStatus: MedtronicPumpStatus
    @Inject lateinit var rileyLinkServiceData: RileyLinkServiceData
    @Inject lateinit var aapsSchedulers: AapsSchedulers
    @Inject lateinit var pumpSync: PumpSync

    private var disposable: CompositeDisposable = CompositeDisposable()

    private val handler = Handler(HandlerThread(this::class.simpleName + "Handler").also { it.start() }.looper)
    private lateinit var refreshLoop: Runnable

    init {
        refreshLoop = Runnable {
            activity?.runOnUiThread { updateGUI() }
            handler.postDelayed(refreshLoop, T.mins(1).msecs())
        }
    }

    private var _binding: MedtronicFragmentBinding? = null

    // This property is only valid between onCreateView and
    // onDestroyView.
    private val binding get() = _binding!!

    override fun onCreateView(inflater: LayoutInflater, container: ViewGroup?, savedInstanceState: Bundle?): View =
        MedtronicFragmentBinding.inflate(inflater, container, false).also { _binding = it }.root

    override fun onViewCreated(view: View, savedInstanceState: Bundle?) {
        super.onViewCreated(view, savedInstanceState)

        binding.rlStatus.text = rh.gs(RileyLinkServiceState.NotStarted.resourceId)

        binding.pumpStatusIcon.setTextColor(rh.gac(context, R.attr.defaultTextColor))
        @SuppressLint("SetTextI18n")
        binding.pumpStatusIcon.text = "{fa-bed}"

        binding.history.setOnClickListener {
            if (medtronicPumpPlugin.rileyLinkService?.verifyConfiguration() == true) {
                startActivity(Intent(context, MedtronicHistoryActivity::class.java))
            } else {
                displayNotConfiguredDialog()
            }
        }

        binding.refresh.setOnClickListener {
            if (medtronicPumpPlugin.rileyLinkService?.verifyConfiguration() != true) {
                displayNotConfiguredDialog()
            } else {
                binding.refresh.isEnabled = false
                medtronicPumpPlugin.resetStatusState()
                commandQueue.readStatus(rh.gs(R.string.clicked_refresh), object : Callback() {
                    override fun run() {
                        activity?.runOnUiThread { if (_binding != null) binding.refresh.isEnabled = true }
                    }
                })
            }
        }

        binding.stats.setOnClickListener {
            if (medtronicPumpPlugin.rileyLinkService?.verifyConfiguration() == true) {
                startActivity(Intent(context, RileyLinkStatusActivity::class.java))
            } else {
                displayNotConfiguredDialog()
            }
        }
    }

    @Synchronized
    override fun onResume() {
        super.onResume()
        handler.postDelayed(refreshLoop, T.mins(1).msecs())
        disposable += rxBus
            .toObservable(EventRefreshButtonState::class.java)
            .observeOn(aapsSchedulers.main)
            .subscribe({ binding.refresh.isEnabled = it.newState }, fabricPrivacy::logException)
        disposable += rxBus
            .toObservable(EventRileyLinkDeviceStatusChange::class.java)
            .observeOn(aapsSchedulers.main)
            .subscribe({
                           aapsLogger.debug(LTag.PUMP, "onStatusEvent(EventRileyLinkDeviceStatusChange): $it")
                           setDeviceStatus()
                       }, fabricPrivacy::logException)
        disposable += rxBus
            .toObservable(EventMedtronicPumpValuesChanged::class.java)
            .observeOn(aapsSchedulers.main)
            .subscribe({ updateGUI() }, fabricPrivacy::logException)
        disposable += rxBus
            .toObservable(EventExtendedBolusChange::class.java)
            .observeOn(aapsSchedulers.main)
            .subscribe({ updateGUI() }, fabricPrivacy::logException)
        disposable += rxBus
            .toObservable(EventTempBasalChange::class.java)
            .observeOn(aapsSchedulers.main)
            .subscribe({ updateGUI() }, fabricPrivacy::logException)
        disposable += rxBus
            .toObservable(EventMedtronicPumpConfigurationChanged::class.java)
            .observeOn(aapsSchedulers.main)
            .subscribe({
                           aapsLogger.debug(LTag.PUMP, "EventMedtronicPumpConfigurationChanged triggered")
                           medtronicPumpPlugin.rileyLinkService?.verifyConfiguration()
                           updateGUI()
                       }, fabricPrivacy::logException)
        disposable += rxBus
            .toObservable(EventPumpStatusChanged::class.java)
            .observeOn(aapsSchedulers.main)
            .subscribe({ updateGUI() }, fabricPrivacy::logException)
        disposable += rxBus
            .toObservable(EventQueueChanged::class.java)
            .observeOn(aapsSchedulers.main)
            .subscribe({ updateGUI() }, fabricPrivacy::logException)

        updateGUI()
    }

    @Synchronized
    override fun onPause() {
        super.onPause()
        disposable.clear()
        handler.removeCallbacks(refreshLoop)
    }

    @Synchronized
    override fun onDestroyView() {
        super.onDestroyView()
        _binding = null
    }

    @SuppressLint("SetTextI18n")
    @Synchronized
    private fun setDeviceStatus() {
        val resourceId = rileyLinkServiceData.rileyLinkServiceState.resourceId
        val rileyLinkError =rileyLinkServiceData.rileyLinkError
        binding.rlStatus.text =
            when {
                rileyLinkServiceData.rileyLinkServiceState == RileyLinkServiceState.NotStarted -> rh.gs(resourceId)
                rileyLinkServiceData.rileyLinkServiceState.isConnecting                        -> "{fa-bluetooth-b spin}   " + rh.gs(resourceId)
                rileyLinkServiceData.rileyLinkServiceState.isError && rileyLinkError == null   -> "{fa-bluetooth-b}   " + rh.gs(resourceId)
                rileyLinkServiceData.rileyLinkServiceState.isError && rileyLinkError != null   -> "{fa-bluetooth-b}   " + rh.gs(rileyLinkError.getResourceId(RileyLinkTargetDevice.MedtronicPump))
                else                                                                           -> "{fa-bluetooth-b}   " + rh.gs(resourceId)
            }
        binding.rlStatus.setTextColor(rh.gac(context, if (rileyLinkError != null) R.attr.warningColor else R.attr.defaultTextColor))

        binding.errors.text =
            rileyLinkServiceData.rileyLinkError?.let {
                rh.gs(it.getResourceId(RileyLinkTargetDevice.MedtronicPump))
            } ?: "-"

        when (medtronicPumpStatus.pumpDeviceState) {
            PumpDeviceState.Sleeping             ->
                binding.pumpStatusIcon.text = "{fa-bed}   " // + pumpStatus.pumpDeviceState.name());

            PumpDeviceState.NeverContacted,
            PumpDeviceState.WakingUp,
            PumpDeviceState.PumpUnreachable,
            PumpDeviceState.ErrorWhenCommunicating,
            PumpDeviceState.TimeoutWhenCommunicating,
            PumpDeviceState.InvalidConfiguration ->
                binding.pumpStatusIcon.text = " " + rh.gs(medtronicPumpStatus.pumpDeviceState.resourceId)

            PumpDeviceState.Active               -> {
                val cmd = medtronicUtil.getCurrentCommand()
                if (cmd == null)
                    binding.pumpStatusIcon.text = " " + rh.gs(medtronicPumpStatus.pumpDeviceState.resourceId)
                else {
                    aapsLogger.debug(LTag.PUMP, "Command: $cmd")
                    val cmdResourceId = cmd.resourceId //!!
                    if (cmd == MedtronicCommandType.GetHistoryData) {
                        binding.pumpStatusIcon.text = medtronicUtil.frameNumber?.let {
                            rh.gs(cmdResourceId!!, medtronicUtil.pageNumber, medtronicUtil.frameNumber)
                        }
                            ?: rh.gs(R.string.medtronic_cmd_desc_get_history_request, medtronicUtil.pageNumber)
                    } else {
                        binding.pumpStatusIcon.text = " " + (cmdResourceId?.let { rh.gs(it) }
                            ?: cmd.commandDescription)
                    }
                }
            }

            else                                 ->
                aapsLogger.warn(LTag.PUMP, "Unknown pump state: " + medtronicPumpStatus.pumpDeviceState)
        }

        val status = commandQueue.spannedStatus()
        if (status.toString() == "") {
            binding.queue.visibility = View.GONE
        } else {
            binding.queue.visibility = View.VISIBLE
            binding.queue.text = status
        }
    }

    private fun displayNotConfiguredDialog() {
        context?.let {
            OKDialog.show(
                it, rh.gs(R.string.medtronic_warning),
                rh.gs(R.string.medtronic_error_operation_not_possible_no_configuration), null
            )
        }
    }

    // GUI functions
    @SuppressLint("SetTextI18n")
    @Synchronized
    fun updateGUI() {
        if (_binding == null) return

        setDeviceStatus()

        // last connection
        if (medtronicPumpStatus.lastConnection != 0L) {
            val minAgo = dateUtil.minAgo(rh, medtronicPumpStatus.lastConnection)
            val min = (System.currentTimeMillis() - medtronicPumpStatus.lastConnection) / 1000 / 60
            if (medtronicPumpStatus.lastConnection + 60 * 1000 > System.currentTimeMillis()) {
                binding.lastConnection.setText(R.string.medtronic_pump_connected_now)
                binding.lastConnection.setTextColor(rh.gac(context, R.attr.defaultTextColor))
            } else if (medtronicPumpStatus.lastConnection + 30 * 60 * 1000 < System.currentTimeMillis()) {

                if (min < 60) {
                    binding.lastConnection.text = rh.gs(R.string.minago, min)
                } else if (min < 1440) {
                    val h = (min / 60).toInt()
                    binding.lastConnection.text = (rh.gq(R.plurals.duration_hours, h, h) + " "
                        + rh.gs(R.string.ago))
                } else {
                    val h = (min / 60).toInt()
                    val d = h / 24
                    // h = h - (d * 24);
                    binding.lastConnection.text = (rh.gq(R.plurals.duration_days, d, d) + " "
                        + rh.gs(R.string.ago))
                }
                binding.lastConnection.setTextColor(rh.gac(context, R.attr.warningColor))
            } else {
                binding.lastConnection.text = minAgo
                binding.lastConnection.setTextColor(rh.gac(context, R.attr.defaultTextColor))
            }
        }

        // last bolus
        val bolus = medtronicPumpStatus.lastBolusAmount
        val bolusTime = medtronicPumpStatus.lastBolusTime
        if (bolus != null && bolusTime != null) {
            val agoMsc = System.currentTimeMillis() - bolusTime.time
            val bolusMinAgo = agoMsc.toDouble() / 60.0 / 1000.0
            val unit = rh.gs(R.string.insulin_unit_shortname)
            val ago = when {
                agoMsc < 60 * 1000 -> rh.gs(R.string.medtronic_pump_connected_now)
                bolusMinAgo < 60   -> dateUtil.minAgo(rh, bolusTime.time)
                else               -> dateUtil.hourAgo(bolusTime.time, rh)
            }
            binding.lastBolus.text = rh.gs(R.string.mdt_last_bolus, bolus, unit, ago)
        } else {
            binding.lastBolus.text = ""
        }

        // base basal rate
        binding.baseBasalRate.text = ("(" + medtronicPumpStatus.activeProfileName + ")  "
            + rh.gs(R.string.pump_basebasalrate, medtronicPumpPlugin.baseBasalRate))

        // TBR
        var tbrStr = ""
        val tbrRemainingTime: Int? = medtronicPumpStatus.tbrRemainingTime

        if (tbrRemainingTime != null) {
            tbrStr = rh.gs(R.string.mdt_tbr_remaining, medtronicPumpStatus.tempBasalAmount, tbrRemainingTime)
        }
        binding.tempBasal.text = tbrStr

        // battery
        if (medtronicPumpStatus.batteryType == BatteryType.None || medtronicPumpStatus.batteryVoltage == null) {
            binding.pumpStateBattery.text = "{fa-battery-" + medtronicPumpStatus.batteryLevel / 25 + "}  "
        } else {
<<<<<<< HEAD
            binding.pumpStateBattery.text = "{fa-battery-" + medtronicPumpStatus.batteryLevel / 25 + "}  " + medtronicPumpStatus.batteryLevel + "%" + String.format("  (%.2f V)", medtronicPumpStatus
                .batteryVoltage)
=======
            binding.pumpStateBattery.text =
                "{fa-battery-" + medtronicPumpStatus.batteryRemaining / 25 + "}  " + medtronicPumpStatus.batteryRemaining + "%" + String.format("  (%.2f V)", medtronicPumpStatus.batteryVoltage)
>>>>>>> f8acbad7
        }
        warnColors.setColorInverse(binding.pumpStateBattery, medtronicPumpStatus.batteryLevel.toDouble(), 25.0, 10.0)

        // reservoir
        binding.reservoir.text = rh.gs(R.string.reservoirvalue, medtronicPumpStatus.reservoirLevel, medtronicPumpStatus.reservoirFullUnits)
        warnColors.setColorInverse(binding.reservoir, medtronicPumpStatus.reservoirLevel, 50.0, 20.0)

        medtronicPumpPlugin.rileyLinkService?.verifyConfiguration()
        binding.errors.text = medtronicPumpStatus.errorInfo

        if (rileyLinkServiceData.showBatteryLevel) {
            binding.rlBatteryView.visibility = View.VISIBLE
            binding.rlBatteryLabel.visibility = View.VISIBLE
            binding.rlBatteryState.visibility = View.VISIBLE
            binding.rlBatteryLayout.visibility = View.VISIBLE
            binding.rlBatterySemicolon.visibility = View.VISIBLE
            binding.rlBatteryState.text =
                if (rileyLinkServiceData.batteryLevel == null) " ?"
                else "{fa-battery-${rileyLinkServiceData.batteryLevel!! / 25}}  ${rileyLinkServiceData.batteryLevel}%"
        } else {
            binding.rlBatteryView.visibility = View.GONE
            binding.rlBatteryLabel.visibility = View.GONE
            binding.rlBatteryState.visibility = View.GONE
            binding.rlBatteryLayout.visibility = View.GONE
            binding.rlBatterySemicolon.visibility = View.GONE
        }

    }
}<|MERGE_RESOLUTION|>--- conflicted
+++ resolved
@@ -326,21 +326,16 @@
 
         // battery
         if (medtronicPumpStatus.batteryType == BatteryType.None || medtronicPumpStatus.batteryVoltage == null) {
-            binding.pumpStateBattery.text = "{fa-battery-" + medtronicPumpStatus.batteryLevel / 25 + "}  "
+            binding.pumpStateBattery.text = "{fa-battery-" + medtronicPumpStatus.batteryRemaining / 25 + "}  "
         } else {
-<<<<<<< HEAD
-            binding.pumpStateBattery.text = "{fa-battery-" + medtronicPumpStatus.batteryLevel / 25 + "}  " + medtronicPumpStatus.batteryLevel + "%" + String.format("  (%.2f V)", medtronicPumpStatus
+            binding.pumpStateBattery.text = "{fa-battery-" + medtronicPumpStatus.batteryRemaining / 25 + "}  " + medtronicPumpStatus.batteryRemaining + "%" + String.format("  (%.2f V)", medtronicPumpStatus
                 .batteryVoltage)
-=======
-            binding.pumpStateBattery.text =
-                "{fa-battery-" + medtronicPumpStatus.batteryRemaining / 25 + "}  " + medtronicPumpStatus.batteryRemaining + "%" + String.format("  (%.2f V)", medtronicPumpStatus.batteryVoltage)
->>>>>>> f8acbad7
-        }
-        warnColors.setColorInverse(binding.pumpStateBattery, medtronicPumpStatus.batteryLevel.toDouble(), 25.0, 10.0)
+        }
+        warnColors.setColorInverse(binding.pumpStateBattery, medtronicPumpStatus.batteryRemaining.toDouble(), 25.0, 10.0)
 
         // reservoir
-        binding.reservoir.text = rh.gs(R.string.reservoirvalue, medtronicPumpStatus.reservoirLevel, medtronicPumpStatus.reservoirFullUnits)
-        warnColors.setColorInverse(binding.reservoir, medtronicPumpStatus.reservoirLevel, 50.0, 20.0)
+        binding.reservoir.text = rh.gs(R.string.reservoirvalue, medtronicPumpStatus.reservoirRemainingUnits, medtronicPumpStatus.reservoirFullUnits)
+        warnColors.setColorInverse(binding.reservoir, medtronicPumpStatus.reservoirRemainingUnits, 50.0, 20.0)
 
         medtronicPumpPlugin.rileyLinkService?.verifyConfiguration()
         binding.errors.text = medtronicPumpStatus.errorInfo
