<RelativeLayout xmlns:android="http://schemas.android.com/apk/res/android"
    xmlns:tools="http://schemas.android.com/tools"
    android:layout_width="match_parent"
    android:layout_height="match_parent"
    android:background="?attr/fragmentbackground"
    tools:context="info.nightscout.androidaps.plugins.pump.medtronic.MedtronicFragment">


    <ScrollView
        android:layout_width="match_parent"
        android:layout_height="match_parent"
        android:layout_above="@+id/buttons"
        android:fillViewport="true">


        <LinearLayout
            android:layout_width="match_parent"
            android:layout_height="wrap_content"
            android:orientation="vertical">

            <LinearLayout
                android:id="@+id/pump_status_layout"
                android:layout_width="match_parent"
                android:layout_height="wrap_content"
                android:orientation="horizontal"
                android:paddingTop="2dp"
                android:paddingBottom="5dp"
                android:visibility="gone">

                <TextView
                    android:id="@+id/pump_status"
                    android:layout_width="match_parent"
                    android:layout_height="wrap_content"
                    android:layout_marginLeft="5dp"
                    android:layout_marginRight="5dp"
                    android:gravity="center_vertical|center_horizontal"
                    android:text="@string/initializing"
                    android:textAppearance="?android:attr/textAppearanceSmall" />
            </LinearLayout>


            <View
                android:layout_width="fill_parent"
                android:layout_height="2dip"
                android:layout_marginLeft="20dp"
                android:layout_marginTop="5dp"
                android:layout_marginRight="20dp"
                android:layout_marginBottom="5dp"
                android:background="@color/list_delimiter" />

            <LinearLayout
                android:layout_width="match_parent"
                android:layout_height="wrap_content"
                android:orientation="horizontal">

                <TextView
                    android:layout_width="match_parent"
                    android:layout_height="wrap_content"
<<<<<<< HEAD
                    android:orientation="horizontal"
                    android:paddingBottom="5dp"
                    android:paddingTop="2dp"
                    android:visibility="gone">

                    <TextView
                        android:id="@+id/medtronic_pumpstatus"
                        android:layout_width="match_parent"
                        android:layout_height="wrap_content"
                        android:layout_marginLeft="5dp"
                        android:layout_marginRight="5dp"
                        android:gravity="center_vertical|center_horizontal"
                        android:text="@string/initializing"
                        android:textAppearance="?android:attr/textAppearanceSmall" />
                </LinearLayout>


                <View
                    android:layout_width="fill_parent"
                    android:layout_height="2dip"
                    android:layout_marginBottom="5dp"
                    android:layout_marginLeft="20dp"
                    android:layout_marginRight="20dp"
                    android:layout_marginTop="5dp"
                    android:background="?android:attr/dividerHorizontal" />

                <LinearLayout
                    android:layout_width="match_parent"
                    android:layout_height="wrap_content"
                    android:orientation="horizontal">

                    <TextView
                        android:layout_width="match_parent"
                        android:layout_height="wrap_content"
                        android:layout_weight="1.5"
                        android:gravity="end"
                        android:paddingEnd="5dp"
                        android:text="@string/rileylink_status"
                        android:textSize="14sp" />

                    <TextView
                        android:layout_width="5dp"
                        android:layout_height="wrap_content"
                        android:layout_weight="0"
                        android:gravity="center_horizontal"
                        android:paddingEnd="2dp"
                        android:paddingStart="2dp"
                        android:text=":"
                        android:textSize="14sp" />

                    <com.joanzapata.iconify.widget.IconTextView
                        android:id="@+id/medtronic_rl_status"
                        android:layout_width="match_parent"
                        android:layout_height="wrap_content"
                        android:layout_weight="1"
                        android:gravity="start"
                        android:paddingStart="5dp"
                        android:text="{fa-bluetooth-b}"
                        android:textSize="14sp" />


                </LinearLayout>


                <View
                    android:layout_width="fill_parent"
                    android:layout_height="2dip"
                    android:layout_marginBottom="5dp"
                    android:layout_marginLeft="20dp"
                    android:layout_marginRight="20dp"
                    android:layout_marginTop="5dp"
                    android:background="?android:attr/dividerHorizontal" />

                <LinearLayout
                    android:layout_width="match_parent"
                    android:layout_height="wrap_content"
                    android:orientation="horizontal">

                    <TextView
                        android:layout_width="match_parent"
                        android:layout_height="wrap_content"
                        android:layout_weight="1.5"
                        android:gravity="end"
                        android:paddingEnd="5dp"
                        android:text="@string/medtronic_pump_status"
                        android:textSize="14sp" />

                    <TextView
                        android:layout_width="5dp"
                        android:layout_height="wrap_content"
                        android:layout_weight="0"
                        android:gravity="center_horizontal"
                        android:paddingEnd="2dp"
                        android:paddingStart="2dp"
                        android:text=":"
                        android:textSize="14sp" />

                    <com.joanzapata.iconify.widget.IconTextView
                        android:id="@+id/medtronic_pump_status"
                        android:layout_width="match_parent"
                        android:layout_height="wrap_content"
                        android:layout_weight="1"
                        android:gravity="start"
                        android:paddingStart="5dp"
                        android:text="{fa-bluetooth-b}"
                        android:textSize="14sp" />


                </LinearLayout>
=======
                    android:layout_weight="1.5"
                    android:gravity="end"
                    android:paddingRight="5dp"
                    android:text="@string/rileylink_status"
                    android:textSize="14sp" />

                <TextView
                    android:layout_width="5dp"
                    android:layout_height="wrap_content"
                    android:layout_weight="0"
                    android:gravity="center_horizontal"
                    android:paddingStart="2dp"
                    android:paddingEnd="2dp"
                    android:text=":"
                    android:textSize="14sp" />

                <com.joanzapata.iconify.widget.IconTextView
                    android:id="@+id/rl_status"
                    android:layout_width="match_parent"
                    android:layout_height="wrap_content"
                    android:layout_weight="1"
                    android:gravity="start"
                    android:paddingLeft="5dp"
                    android:text="{fa-bluetooth-b}"
                    android:textColor="@android:color/white"
                    android:textSize="14sp" />


            </LinearLayout>


            <View
                android:layout_width="fill_parent"
                android:layout_height="2dip"
                android:layout_marginLeft="20dp"
                android:layout_marginTop="5dp"
                android:layout_marginRight="20dp"
                android:layout_marginBottom="5dp"
                android:background="@color/list_delimiter" />

            <LinearLayout
                android:layout_width="match_parent"
                android:layout_height="wrap_content"
                android:orientation="horizontal">

                <TextView
                    android:layout_width="match_parent"
                    android:layout_height="wrap_content"
                    android:layout_weight="1.5"
                    android:gravity="end"
                    android:paddingRight="5dp"
                    android:text="@string/medtronic_pump_status"
                    android:textSize="14sp" />
>>>>>>> 86ca5f30

                <TextView
                    android:layout_width="5dp"
                    android:layout_height="wrap_content"
                    android:layout_weight="0"
                    android:gravity="center_horizontal"
                    android:paddingStart="2dp"
                    android:paddingEnd="2dp"
                    android:text=":"
                    android:textSize="14sp" />

                <com.joanzapata.iconify.widget.IconTextView
                    android:id="@+id/pump_status_icon"
                    android:layout_width="match_parent"
                    android:layout_height="wrap_content"
<<<<<<< HEAD
                    android:text="content"
                    android:textAlignment="center" />

                <View
                    android:layout_width="fill_parent"
                    android:layout_height="2dip"
                    android:layout_marginBottom="5dp"
                    android:layout_marginLeft="20dp"
                    android:layout_marginRight="20dp"
                    android:layout_marginTop="5dp"
                    android:background="?android:attr/dividerHorizontal" />

                <LinearLayout
                    android:layout_width="match_parent"
                    android:layout_height="wrap_content"
                    android:orientation="horizontal">

                    <TextView
                        android:layout_width="match_parent"
                        android:layout_height="wrap_content"
                        android:layout_weight="1.5"
                        android:gravity="end"
                        android:paddingEnd="5dp"
                        android:text="@string/battery_label"
                        android:textSize="14sp" />

                    <TextView
                        android:layout_width="5dp"
                        android:layout_height="wrap_content"
                        android:layout_weight="0"
                        android:gravity="center_horizontal"
                        android:paddingEnd="2dp"
                        android:paddingStart="2dp"
                        android:text=":"
                        android:textSize="14sp" />

                    <com.joanzapata.iconify.widget.IconTextView
                        android:id="@+id/medtronic_pumpstate_battery"
                        android:layout_width="match_parent"
                        android:layout_height="wrap_content"
                        android:layout_weight="1"
                        android:gravity="start"
                        android:paddingStart="5dp"
                        android:text=""
                        android:textSize="14sp" />


                </LinearLayout>

                <View
                    android:layout_width="fill_parent"
                    android:layout_height="2dip"
                    android:layout_marginBottom="5dp"
                    android:layout_marginLeft="20dp"
                    android:layout_marginRight="20dp"
                    android:layout_marginTop="5dp"
                    android:background="?android:attr/dividerHorizontal" />

                <LinearLayout
                    android:layout_width="match_parent"
                    android:layout_height="wrap_content"
                    android:orientation="horizontal">

                    <TextView
                        android:layout_width="match_parent"
                        android:layout_height="wrap_content"
                        android:layout_weight="1.5"
                        android:gravity="end"
                        android:paddingEnd="5dp"
                        android:text="@string/lastconnection_label"
                        android:textSize="14sp" />

                    <TextView
                        android:layout_width="5dp"
                        android:layout_height="wrap_content"
                        android:layout_weight="0"
                        android:gravity="center_horizontal"
                        android:paddingEnd="2dp"
                        android:paddingStart="2dp"
                        android:text=":"
                        android:textSize="14sp" />

                    <TextView
                        android:id="@+id/medtronic_lastconnection"
                        android:layout_width="match_parent"
                        android:layout_height="wrap_content"
                        android:layout_weight="1"
                        android:gravity="start"
                        android:paddingStart="5dp"
                        android:textSize="14sp" />

                </LinearLayout>

                <View
                    android:layout_width="fill_parent"
                    android:layout_height="2dip"
                    android:layout_marginBottom="5dp"
                    android:layout_marginLeft="20dp"
                    android:layout_marginRight="20dp"
                    android:layout_marginTop="5dp"
                    android:background="?android:attr/dividerHorizontal" />

                <LinearLayout
                    android:layout_width="match_parent"
                    android:layout_height="wrap_content"
                    android:orientation="horizontal">

                    <TextView
                        android:layout_width="match_parent"
                        android:layout_height="wrap_content"
                        android:layout_weight="1.5"
                        android:gravity="end"
                        android:paddingEnd="5dp"
                        android:text="@string/lastbolus_label"
                        android:textSize="14sp" />

                    <TextView
                        android:layout_width="5dp"
                        android:layout_height="wrap_content"
                        android:layout_weight="0"
                        android:gravity="center_horizontal"
                        android:paddingEnd="2dp"
                        android:paddingStart="2dp"
                        android:text=":"
                        android:textSize="14sp" />

                    <TextView
                        android:id="@+id/medtronic_lastbolus"
                        android:layout_width="match_parent"
                        android:layout_height="wrap_content"
                        android:layout_weight="1"
                        android:gravity="start"
                        android:paddingStart="5dp"
                        android:textSize="14sp" />

                </LinearLayout>


                <View
                    android:layout_width="fill_parent"
                    android:layout_height="2dip"
                    android:layout_marginBottom="5dp"
                    android:layout_marginLeft="20dp"
                    android:layout_marginRight="20dp"
                    android:layout_marginTop="5dp"
                    android:background="?android:attr/dividerHorizontal" />

                <LinearLayout
                    android:layout_width="match_parent"
                    android:layout_height="wrap_content"
                    android:orientation="horizontal">

                    <TextView
                        android:layout_width="match_parent"
                        android:layout_height="wrap_content"
                        android:layout_weight="1.5"
                        android:gravity="end"
                        android:paddingEnd="5dp"
                        android:text="@string/basebasalrate_label"
                        android:textSize="14sp" />

                    <TextView
                        android:layout_width="5dp"
                        android:layout_height="wrap_content"
                        android:layout_weight="0"
                        android:gravity="center_horizontal"
                        android:paddingEnd="2dp"
                        android:paddingStart="2dp"
                        android:text=":"
                        android:textSize="14sp" />

                    <TextView
                        android:id="@+id/medtronic_basabasalrate"
                        android:layout_width="match_parent"
                        android:layout_height="wrap_content"
                        android:layout_weight="1"
                        android:gravity="start"
                        android:paddingStart="5dp"
                        android:textSize="14sp" />

                </LinearLayout>

                <View
                    android:layout_width="fill_parent"
                    android:layout_height="2dip"
                    android:layout_marginBottom="5dp"
                    android:layout_marginLeft="20dp"
                    android:layout_marginRight="20dp"
                    android:layout_marginTop="5dp"
                    android:background="?android:attr/dividerHorizontal" />

                <LinearLayout
                    android:layout_width="match_parent"
                    android:layout_height="wrap_content"
                    android:orientation="horizontal">

                    <TextView
                        android:layout_width="match_parent"
                        android:layout_height="wrap_content"
                        android:layout_weight="1.5"
                        android:gravity="end"
                        android:paddingEnd="5dp"
                        android:text="@string/tempbasal_label"
                        android:textSize="14sp" />

                    <TextView
                        android:layout_width="5dp"
                        android:layout_height="wrap_content"
                        android:layout_weight="0"
                        android:gravity="center_horizontal"
                        android:paddingEnd="2dp"
                        android:paddingStart="2dp"
                        android:text=":"
                        android:textSize="14sp" />

                    <TextView
                        android:id="@+id/medtronic_tempbasal"
                        android:layout_width="match_parent"
                        android:layout_height="wrap_content"
                        android:layout_weight="1"
                        android:gravity="start"
                        android:paddingStart="5dp"
                        android:textSize="14sp" />

                </LinearLayout>

                <View
                    android:layout_width="fill_parent"
                    android:layout_height="2dip"
                    android:layout_marginBottom="5dp"
                    android:layout_marginLeft="20dp"
                    android:layout_marginRight="20dp"
                    android:layout_marginTop="5dp"
                    android:background="?android:attr/dividerHorizontal" />


                <LinearLayout
                    android:layout_width="match_parent"
                    android:layout_height="wrap_content"
                    android:orientation="horizontal">

                    <TextView
                        android:layout_width="match_parent"
                        android:layout_height="wrap_content"
                        android:layout_weight="1.5"
                        android:gravity="end"
                        android:paddingEnd="5dp"
                        android:text="@string/reservoir_label"
                        android:textSize="14sp" />

                    <TextView
                        android:layout_width="5dp"
                        android:layout_height="wrap_content"
                        android:layout_weight="0"
                        android:gravity="center_horizontal"
                        android:paddingEnd="2dp"
                        android:paddingStart="2dp"
                        android:text=":"
                        android:textSize="14sp" />

                    <TextView
                        android:id="@+id/medtronic_reservoir"
                        android:layout_width="match_parent"
                        android:layout_height="wrap_content"
                        android:layout_weight="1"
                        android:gravity="start"
                        android:paddingStart="5dp"
                        android:textSize="14sp" />

                </LinearLayout>


                <View
                    android:layout_width="fill_parent"
                    android:layout_height="2dip"
                    android:layout_marginBottom="5dp"
                    android:layout_marginLeft="20dp"
                    android:layout_marginRight="20dp"
                    android:layout_marginTop="5dp"
                    android:background="?android:attr/dividerHorizontal" />

                <LinearLayout
                    android:layout_width="match_parent"
                    android:layout_height="wrap_content"
                    android:orientation="horizontal">

                    <TextView
                        android:layout_width="match_parent"
                        android:layout_height="wrap_content"
                        android:layout_weight="1.5"
                        android:gravity="end"
                        android:paddingEnd="5dp"
                        android:text="@string/medtronic_errors"
                        android:textSize="14sp" />

                    <TextView
                        android:layout_width="5dp"
                        android:layout_height="wrap_content"
                        android:layout_weight="0"
                        android:gravity="center_horizontal"
                        android:paddingEnd="2dp"
                        android:paddingStart="2dp"
                        android:text=":"
                        android:textSize="14sp" />

                    <TextView
                        android:id="@+id/medtronic_errors"
                        android:layout_width="match_parent"
                        android:layout_height="wrap_content"
                        android:layout_weight="1"
                        android:gravity="start"
                        android:paddingStart="5dp"
                        android:textSize="14sp" />

                </LinearLayout>

                <View
                    android:layout_width="fill_parent"
                    android:layout_height="2dip"
                    android:layout_marginBottom="5dp"
                    android:layout_marginLeft="20dp"
                    android:layout_marginRight="20dp"
                    android:layout_marginTop="5dp"
                    android:background="?android:attr/dividerHorizontal" />
=======
                    android:layout_weight="1"
                    android:gravity="start"
                    android:paddingLeft="5dp"
                    android:text="{fa-bluetooth-b}"
                    android:textColor="@android:color/white"
                    android:textSize="14sp" />


            </LinearLayout>

            <TextView
                android:id="@+id/queue"
                android:layout_width="match_parent"
                android:layout_height="wrap_content"
                android:text="content"
                android:textAlignment="center" />

            <View
                android:layout_width="fill_parent"
                android:layout_height="2dip"
                android:layout_marginLeft="20dp"
                android:layout_marginTop="5dp"
                android:layout_marginRight="20dp"
                android:layout_marginBottom="5dp"
                android:background="@color/list_delimiter" />

            <LinearLayout
                android:layout_width="match_parent"
                android:layout_height="wrap_content"
                android:orientation="horizontal">

                <TextView
                    android:layout_width="match_parent"
                    android:layout_height="wrap_content"
                    android:layout_weight="1.5"
                    android:gravity="end"
                    android:paddingRight="5dp"
                    android:text="@string/battery_label"
                    android:textSize="14sp" />

                <TextView
                    android:layout_width="5dp"
                    android:layout_height="wrap_content"
                    android:layout_weight="0"
                    android:gravity="center_horizontal"
                    android:paddingStart="2dp"
                    android:paddingEnd="2dp"
                    android:text=":"
                    android:textSize="14sp" />

                <com.joanzapata.iconify.widget.IconTextView
                    android:id="@+id/pump_state_battery"
                    android:layout_width="match_parent"
                    android:layout_height="wrap_content"
                    android:layout_weight="1"
                    android:gravity="start"
                    android:paddingLeft="5dp"
                    android:text=""
                    android:textColor="@android:color/white"
                    android:textSize="14sp" />


            </LinearLayout>

            <View
                android:layout_width="fill_parent"
                android:layout_height="2dip"
                android:layout_marginLeft="20dp"
                android:layout_marginTop="5dp"
                android:layout_marginRight="20dp"
                android:layout_marginBottom="5dp"
                android:background="@color/list_delimiter" />

            <LinearLayout
                android:layout_width="match_parent"
                android:layout_height="wrap_content"
                android:orientation="horizontal">

                <TextView
                    android:layout_width="match_parent"
                    android:layout_height="wrap_content"
                    android:layout_weight="1.5"
                    android:gravity="end"
                    android:paddingRight="5dp"
                    android:text="@string/lastconnection_label"
                    android:textSize="14sp" />

                <TextView
                    android:layout_width="5dp"
                    android:layout_height="wrap_content"
                    android:layout_weight="0"
                    android:gravity="center_horizontal"
                    android:paddingStart="2dp"
                    android:paddingEnd="2dp"
                    android:text=":"
                    android:textSize="14sp" />

                <TextView
                    android:id="@+id/last_connection"
                    android:layout_width="match_parent"
                    android:layout_height="wrap_content"
                    android:layout_weight="1"
                    android:gravity="start"
                    android:paddingLeft="5dp"
                    android:textColor="@android:color/white"
                    android:textSize="14sp" />

            </LinearLayout>

            <View
                android:layout_width="fill_parent"
                android:layout_height="2dip"
                android:layout_marginLeft="20dp"
                android:layout_marginTop="5dp"
                android:layout_marginRight="20dp"
                android:layout_marginBottom="5dp"
                android:background="@color/list_delimiter" />

            <LinearLayout
                android:layout_width="match_parent"
                android:layout_height="wrap_content"
                android:orientation="horizontal">

                <TextView
                    android:layout_width="match_parent"
                    android:layout_height="wrap_content"
                    android:layout_weight="1.5"
                    android:gravity="end"
                    android:paddingRight="5dp"
                    android:text="@string/lastbolus_label"
                    android:textSize="14sp" />

                <TextView
                    android:layout_width="5dp"
                    android:layout_height="wrap_content"
                    android:layout_weight="0"
                    android:gravity="center_horizontal"
                    android:paddingStart="2dp"
                    android:paddingEnd="2dp"
                    android:text=":"
                    android:textSize="14sp" />

                <TextView
                    android:id="@+id/last_bolus"
                    android:layout_width="match_parent"
                    android:layout_height="wrap_content"
                    android:layout_weight="1"
                    android:gravity="start"
                    android:paddingLeft="5dp"
                    android:textColor="@android:color/white"
                    android:textSize="14sp" />

            </LinearLayout>


            <View
                android:layout_width="fill_parent"
                android:layout_height="2dip"
                android:layout_marginLeft="20dp"
                android:layout_marginTop="5dp"
                android:layout_marginRight="20dp"
                android:layout_marginBottom="5dp"
                android:background="@color/list_delimiter" />

            <LinearLayout
                android:layout_width="match_parent"
                android:layout_height="wrap_content"
                android:orientation="horizontal">

                <TextView
                    android:layout_width="match_parent"
                    android:layout_height="wrap_content"
                    android:layout_weight="1.5"
                    android:gravity="end"
                    android:paddingRight="5dp"
                    android:text="@string/basebasalrate_label"
                    android:textSize="14sp" />
>>>>>>> 86ca5f30

                <TextView
                    android:layout_width="5dp"
                    android:layout_height="wrap_content"
                    android:layout_weight="0"
                    android:gravity="center_horizontal"
                    android:paddingStart="2dp"
                    android:paddingEnd="2dp"
                    android:text=":"
                    android:textSize="14sp" />

                <TextView
                    android:id="@+id/base_basal_rate"
                    android:layout_width="match_parent"
                    android:layout_height="wrap_content"
                    android:layout_weight="1"
                    android:gravity="start"
                    android:paddingLeft="5dp"
                    android:textColor="@android:color/white"
                    android:textSize="14sp" />

            </LinearLayout>

            <View
                android:layout_width="fill_parent"
                android:layout_height="2dip"
                android:layout_marginLeft="20dp"
                android:layout_marginTop="5dp"
                android:layout_marginRight="20dp"
                android:layout_marginBottom="5dp"
                android:background="@color/list_delimiter" />

            <LinearLayout
                android:layout_width="match_parent"
                android:layout_height="wrap_content"
                android:orientation="horizontal">

                <TextView
                    android:layout_width="match_parent"
                    android:layout_height="wrap_content"
                    android:layout_weight="1.5"
                    android:gravity="end"
                    android:paddingRight="5dp"
                    android:text="@string/tempbasal_label"
                    android:textSize="14sp" />

                <TextView
                    android:layout_width="5dp"
                    android:layout_height="wrap_content"
                    android:layout_weight="0"
                    android:gravity="center_horizontal"
                    android:paddingStart="2dp"
                    android:paddingEnd="2dp"
                    android:text=":"
                    android:textSize="14sp" />

                <TextView
                    android:id="@+id/temp_basal"
                    android:layout_width="match_parent"
                    android:layout_height="wrap_content"
                    android:layout_weight="1"
<<<<<<< HEAD
                    android:drawableTop="@drawable/ic_actions_refill"
                    android:paddingStart="0dp"
                    android:paddingEnd="0dp"
                    android:text="@string/combo_refresh" />
=======
                    android:gravity="start"
                    android:paddingLeft="5dp"
                    android:textColor="@android:color/white"
                    android:textSize="14sp" />

            </LinearLayout>

            <View
                android:layout_width="fill_parent"
                android:layout_height="2dip"
                android:layout_marginLeft="20dp"
                android:layout_marginTop="5dp"
                android:layout_marginRight="20dp"
                android:layout_marginBottom="5dp"
                android:background="@color/list_delimiter" />


            <LinearLayout
                android:layout_width="match_parent"
                android:layout_height="wrap_content"
                android:orientation="horizontal">
>>>>>>> 86ca5f30

                <TextView
                    android:layout_width="match_parent"
                    android:layout_height="wrap_content"
                    android:layout_weight="1.5"
                    android:gravity="end"
                    android:paddingRight="5dp"
                    android:text="@string/reservoir_label"
                    android:textSize="14sp" />

                <TextView
                    android:layout_width="5dp"
                    android:layout_height="wrap_content"
                    android:layout_weight="0"
                    android:gravity="center_horizontal"
                    android:paddingStart="2dp"
                    android:paddingEnd="2dp"
                    android:text=":"
                    android:textSize="14sp" />

                <TextView
                    android:id="@+id/reservoir"
                    android:layout_width="match_parent"
                    android:layout_height="wrap_content"
                    android:layout_weight="1"
<<<<<<< HEAD
                    android:drawableTop="@drawable/ic_danarhistory"
                    android:paddingStart="0dp"
                    android:paddingEnd="0dp"
                    android:text="@string/pumphistory" />

                <Button
                    android:id="@+id/medtronic_stats"
                    style="@style/ButtonSmallFontStyle"
                    android:layout_width="match_parent"
                    android:layout_height="wrap_content"
                    android:layout_weight="1"
                    android:drawableTop="@drawable/ic_danarstats"
                    android:paddingStart="0dp"
                    android:paddingEnd="0dp"
                    android:text="RL Stats" />
=======
                    android:gravity="start"
                    android:paddingLeft="5dp"
                    android:textColor="@android:color/white"
                    android:textSize="14sp" />

            </LinearLayout>


            <View
                android:layout_width="fill_parent"
                android:layout_height="2dip"
                android:layout_marginLeft="20dp"
                android:layout_marginTop="5dp"
                android:layout_marginRight="20dp"
                android:layout_marginBottom="5dp"
                android:background="@color/list_delimiter" />

            <LinearLayout
                android:layout_width="match_parent"
                android:layout_height="wrap_content"
                android:orientation="horizontal">

                <TextView
                    android:layout_width="match_parent"
                    android:layout_height="wrap_content"
                    android:layout_weight="1.5"
                    android:gravity="end"
                    android:paddingRight="5dp"
                    android:text="@string/medtronic_errors"
                    android:textSize="14sp" />

                <TextView
                    android:layout_width="5dp"
                    android:layout_height="wrap_content"
                    android:layout_weight="0"
                    android:gravity="center_horizontal"
                    android:paddingStart="2dp"
                    android:paddingEnd="2dp"
                    android:text=":"
                    android:textSize="14sp" />

                <TextView
                    android:id="@+id/errors"
                    android:layout_width="match_parent"
                    android:layout_height="wrap_content"
                    android:layout_weight="1"
                    android:gravity="start"
                    android:paddingLeft="5dp"
                    android:textColor="@android:color/white"
                    android:textSize="14sp" />
>>>>>>> 86ca5f30

            </LinearLayout>

            <View
                android:layout_width="fill_parent"
                android:layout_height="2dip"
                android:layout_marginLeft="20dp"
                android:layout_marginTop="5dp"
                android:layout_marginRight="20dp"
                android:layout_marginBottom="5dp"
                android:background="@color/list_delimiter" />

            <TextView
                android:layout_width="wrap_content"
                android:layout_height="wrap_content"
                android:layout_gravity="center"
                android:drawableTop="@drawable/ic_veo"
                android:paddingTop="10dp" />

        </LinearLayout>

    </ScrollView>

    <LinearLayout
        android:id="@+id/buttons"
        android:layout_width="match_parent"
        android:layout_height="wrap_content"
        android:layout_alignParentBottom="true"
        android:orientation="horizontal">

        <Button
            android:id="@+id/refresh"
            style="@style/ButtonSmallFontStyle"
            android:layout_width="match_parent"
            android:layout_height="wrap_content"
            android:layout_weight="1"
            android:drawableTop="@drawable/ic_actions_refill"
            android:paddingLeft="0dp"
            android:paddingRight="0dp"
            android:text="@string/refresh" />


        <Button
            android:id="@+id/history"
            style="@style/ButtonSmallFontStyle"
            android:layout_width="match_parent"
            android:layout_height="wrap_content"
            android:layout_weight="1"
            android:drawableTop="@drawable/ic_danarhistory"
            android:paddingLeft="0dp"
            android:paddingRight="0dp"
            android:text="@string/pumphistory" />

        <Button
            android:id="@+id/stats"
            style="@style/ButtonSmallFontStyle"
            android:layout_width="match_parent"
            android:layout_height="wrap_content"
            android:layout_weight="1"
            android:drawableTop="@drawable/ic_danarstats"
            android:paddingLeft="0dp"
            android:paddingRight="0dp"
            android:text="RL Stats" />


    </LinearLayout>

</RelativeLayout><|MERGE_RESOLUTION|>--- conflicted
+++ resolved
@@ -2,7 +2,6 @@
     xmlns:tools="http://schemas.android.com/tools"
     android:layout_width="match_parent"
     android:layout_height="match_parent"
-    android:background="?attr/fragmentbackground"
     tools:context="info.nightscout.androidaps.plugins.pump.medtronic.MedtronicFragment">
 
 
@@ -56,117 +55,6 @@
                 <TextView
                     android:layout_width="match_parent"
                     android:layout_height="wrap_content"
-<<<<<<< HEAD
-                    android:orientation="horizontal"
-                    android:paddingBottom="5dp"
-                    android:paddingTop="2dp"
-                    android:visibility="gone">
-
-                    <TextView
-                        android:id="@+id/medtronic_pumpstatus"
-                        android:layout_width="match_parent"
-                        android:layout_height="wrap_content"
-                        android:layout_marginLeft="5dp"
-                        android:layout_marginRight="5dp"
-                        android:gravity="center_vertical|center_horizontal"
-                        android:text="@string/initializing"
-                        android:textAppearance="?android:attr/textAppearanceSmall" />
-                </LinearLayout>
-
-
-                <View
-                    android:layout_width="fill_parent"
-                    android:layout_height="2dip"
-                    android:layout_marginBottom="5dp"
-                    android:layout_marginLeft="20dp"
-                    android:layout_marginRight="20dp"
-                    android:layout_marginTop="5dp"
-                    android:background="?android:attr/dividerHorizontal" />
-
-                <LinearLayout
-                    android:layout_width="match_parent"
-                    android:layout_height="wrap_content"
-                    android:orientation="horizontal">
-
-                    <TextView
-                        android:layout_width="match_parent"
-                        android:layout_height="wrap_content"
-                        android:layout_weight="1.5"
-                        android:gravity="end"
-                        android:paddingEnd="5dp"
-                        android:text="@string/rileylink_status"
-                        android:textSize="14sp" />
-
-                    <TextView
-                        android:layout_width="5dp"
-                        android:layout_height="wrap_content"
-                        android:layout_weight="0"
-                        android:gravity="center_horizontal"
-                        android:paddingEnd="2dp"
-                        android:paddingStart="2dp"
-                        android:text=":"
-                        android:textSize="14sp" />
-
-                    <com.joanzapata.iconify.widget.IconTextView
-                        android:id="@+id/medtronic_rl_status"
-                        android:layout_width="match_parent"
-                        android:layout_height="wrap_content"
-                        android:layout_weight="1"
-                        android:gravity="start"
-                        android:paddingStart="5dp"
-                        android:text="{fa-bluetooth-b}"
-                        android:textSize="14sp" />
-
-
-                </LinearLayout>
-
-
-                <View
-                    android:layout_width="fill_parent"
-                    android:layout_height="2dip"
-                    android:layout_marginBottom="5dp"
-                    android:layout_marginLeft="20dp"
-                    android:layout_marginRight="20dp"
-                    android:layout_marginTop="5dp"
-                    android:background="?android:attr/dividerHorizontal" />
-
-                <LinearLayout
-                    android:layout_width="match_parent"
-                    android:layout_height="wrap_content"
-                    android:orientation="horizontal">
-
-                    <TextView
-                        android:layout_width="match_parent"
-                        android:layout_height="wrap_content"
-                        android:layout_weight="1.5"
-                        android:gravity="end"
-                        android:paddingEnd="5dp"
-                        android:text="@string/medtronic_pump_status"
-                        android:textSize="14sp" />
-
-                    <TextView
-                        android:layout_width="5dp"
-                        android:layout_height="wrap_content"
-                        android:layout_weight="0"
-                        android:gravity="center_horizontal"
-                        android:paddingEnd="2dp"
-                        android:paddingStart="2dp"
-                        android:text=":"
-                        android:textSize="14sp" />
-
-                    <com.joanzapata.iconify.widget.IconTextView
-                        android:id="@+id/medtronic_pump_status"
-                        android:layout_width="match_parent"
-                        android:layout_height="wrap_content"
-                        android:layout_weight="1"
-                        android:gravity="start"
-                        android:paddingStart="5dp"
-                        android:text="{fa-bluetooth-b}"
-                        android:textSize="14sp" />
-
-
-                </LinearLayout>
-=======
                     android:layout_weight="1.5"
                     android:gravity="end"
                     android:paddingRight="5dp"
@@ -220,7 +108,6 @@
                     android:paddingRight="5dp"
                     android:text="@string/medtronic_pump_status"
                     android:textSize="14sp" />
->>>>>>> 86ca5f30
 
                 <TextView
                     android:layout_width="5dp"
@@ -236,332 +123,6 @@
                     android:id="@+id/pump_status_icon"
                     android:layout_width="match_parent"
                     android:layout_height="wrap_content"
-<<<<<<< HEAD
-                    android:text="content"
-                    android:textAlignment="center" />
-
-                <View
-                    android:layout_width="fill_parent"
-                    android:layout_height="2dip"
-                    android:layout_marginBottom="5dp"
-                    android:layout_marginLeft="20dp"
-                    android:layout_marginRight="20dp"
-                    android:layout_marginTop="5dp"
-                    android:background="?android:attr/dividerHorizontal" />
-
-                <LinearLayout
-                    android:layout_width="match_parent"
-                    android:layout_height="wrap_content"
-                    android:orientation="horizontal">
-
-                    <TextView
-                        android:layout_width="match_parent"
-                        android:layout_height="wrap_content"
-                        android:layout_weight="1.5"
-                        android:gravity="end"
-                        android:paddingEnd="5dp"
-                        android:text="@string/battery_label"
-                        android:textSize="14sp" />
-
-                    <TextView
-                        android:layout_width="5dp"
-                        android:layout_height="wrap_content"
-                        android:layout_weight="0"
-                        android:gravity="center_horizontal"
-                        android:paddingEnd="2dp"
-                        android:paddingStart="2dp"
-                        android:text=":"
-                        android:textSize="14sp" />
-
-                    <com.joanzapata.iconify.widget.IconTextView
-                        android:id="@+id/medtronic_pumpstate_battery"
-                        android:layout_width="match_parent"
-                        android:layout_height="wrap_content"
-                        android:layout_weight="1"
-                        android:gravity="start"
-                        android:paddingStart="5dp"
-                        android:text=""
-                        android:textSize="14sp" />
-
-
-                </LinearLayout>
-
-                <View
-                    android:layout_width="fill_parent"
-                    android:layout_height="2dip"
-                    android:layout_marginBottom="5dp"
-                    android:layout_marginLeft="20dp"
-                    android:layout_marginRight="20dp"
-                    android:layout_marginTop="5dp"
-                    android:background="?android:attr/dividerHorizontal" />
-
-                <LinearLayout
-                    android:layout_width="match_parent"
-                    android:layout_height="wrap_content"
-                    android:orientation="horizontal">
-
-                    <TextView
-                        android:layout_width="match_parent"
-                        android:layout_height="wrap_content"
-                        android:layout_weight="1.5"
-                        android:gravity="end"
-                        android:paddingEnd="5dp"
-                        android:text="@string/lastconnection_label"
-                        android:textSize="14sp" />
-
-                    <TextView
-                        android:layout_width="5dp"
-                        android:layout_height="wrap_content"
-                        android:layout_weight="0"
-                        android:gravity="center_horizontal"
-                        android:paddingEnd="2dp"
-                        android:paddingStart="2dp"
-                        android:text=":"
-                        android:textSize="14sp" />
-
-                    <TextView
-                        android:id="@+id/medtronic_lastconnection"
-                        android:layout_width="match_parent"
-                        android:layout_height="wrap_content"
-                        android:layout_weight="1"
-                        android:gravity="start"
-                        android:paddingStart="5dp"
-                        android:textSize="14sp" />
-
-                </LinearLayout>
-
-                <View
-                    android:layout_width="fill_parent"
-                    android:layout_height="2dip"
-                    android:layout_marginBottom="5dp"
-                    android:layout_marginLeft="20dp"
-                    android:layout_marginRight="20dp"
-                    android:layout_marginTop="5dp"
-                    android:background="?android:attr/dividerHorizontal" />
-
-                <LinearLayout
-                    android:layout_width="match_parent"
-                    android:layout_height="wrap_content"
-                    android:orientation="horizontal">
-
-                    <TextView
-                        android:layout_width="match_parent"
-                        android:layout_height="wrap_content"
-                        android:layout_weight="1.5"
-                        android:gravity="end"
-                        android:paddingEnd="5dp"
-                        android:text="@string/lastbolus_label"
-                        android:textSize="14sp" />
-
-                    <TextView
-                        android:layout_width="5dp"
-                        android:layout_height="wrap_content"
-                        android:layout_weight="0"
-                        android:gravity="center_horizontal"
-                        android:paddingEnd="2dp"
-                        android:paddingStart="2dp"
-                        android:text=":"
-                        android:textSize="14sp" />
-
-                    <TextView
-                        android:id="@+id/medtronic_lastbolus"
-                        android:layout_width="match_parent"
-                        android:layout_height="wrap_content"
-                        android:layout_weight="1"
-                        android:gravity="start"
-                        android:paddingStart="5dp"
-                        android:textSize="14sp" />
-
-                </LinearLayout>
-
-
-                <View
-                    android:layout_width="fill_parent"
-                    android:layout_height="2dip"
-                    android:layout_marginBottom="5dp"
-                    android:layout_marginLeft="20dp"
-                    android:layout_marginRight="20dp"
-                    android:layout_marginTop="5dp"
-                    android:background="?android:attr/dividerHorizontal" />
-
-                <LinearLayout
-                    android:layout_width="match_parent"
-                    android:layout_height="wrap_content"
-                    android:orientation="horizontal">
-
-                    <TextView
-                        android:layout_width="match_parent"
-                        android:layout_height="wrap_content"
-                        android:layout_weight="1.5"
-                        android:gravity="end"
-                        android:paddingEnd="5dp"
-                        android:text="@string/basebasalrate_label"
-                        android:textSize="14sp" />
-
-                    <TextView
-                        android:layout_width="5dp"
-                        android:layout_height="wrap_content"
-                        android:layout_weight="0"
-                        android:gravity="center_horizontal"
-                        android:paddingEnd="2dp"
-                        android:paddingStart="2dp"
-                        android:text=":"
-                        android:textSize="14sp" />
-
-                    <TextView
-                        android:id="@+id/medtronic_basabasalrate"
-                        android:layout_width="match_parent"
-                        android:layout_height="wrap_content"
-                        android:layout_weight="1"
-                        android:gravity="start"
-                        android:paddingStart="5dp"
-                        android:textSize="14sp" />
-
-                </LinearLayout>
-
-                <View
-                    android:layout_width="fill_parent"
-                    android:layout_height="2dip"
-                    android:layout_marginBottom="5dp"
-                    android:layout_marginLeft="20dp"
-                    android:layout_marginRight="20dp"
-                    android:layout_marginTop="5dp"
-                    android:background="?android:attr/dividerHorizontal" />
-
-                <LinearLayout
-                    android:layout_width="match_parent"
-                    android:layout_height="wrap_content"
-                    android:orientation="horizontal">
-
-                    <TextView
-                        android:layout_width="match_parent"
-                        android:layout_height="wrap_content"
-                        android:layout_weight="1.5"
-                        android:gravity="end"
-                        android:paddingEnd="5dp"
-                        android:text="@string/tempbasal_label"
-                        android:textSize="14sp" />
-
-                    <TextView
-                        android:layout_width="5dp"
-                        android:layout_height="wrap_content"
-                        android:layout_weight="0"
-                        android:gravity="center_horizontal"
-                        android:paddingEnd="2dp"
-                        android:paddingStart="2dp"
-                        android:text=":"
-                        android:textSize="14sp" />
-
-                    <TextView
-                        android:id="@+id/medtronic_tempbasal"
-                        android:layout_width="match_parent"
-                        android:layout_height="wrap_content"
-                        android:layout_weight="1"
-                        android:gravity="start"
-                        android:paddingStart="5dp"
-                        android:textSize="14sp" />
-
-                </LinearLayout>
-
-                <View
-                    android:layout_width="fill_parent"
-                    android:layout_height="2dip"
-                    android:layout_marginBottom="5dp"
-                    android:layout_marginLeft="20dp"
-                    android:layout_marginRight="20dp"
-                    android:layout_marginTop="5dp"
-                    android:background="?android:attr/dividerHorizontal" />
-
-
-                <LinearLayout
-                    android:layout_width="match_parent"
-                    android:layout_height="wrap_content"
-                    android:orientation="horizontal">
-
-                    <TextView
-                        android:layout_width="match_parent"
-                        android:layout_height="wrap_content"
-                        android:layout_weight="1.5"
-                        android:gravity="end"
-                        android:paddingEnd="5dp"
-                        android:text="@string/reservoir_label"
-                        android:textSize="14sp" />
-
-                    <TextView
-                        android:layout_width="5dp"
-                        android:layout_height="wrap_content"
-                        android:layout_weight="0"
-                        android:gravity="center_horizontal"
-                        android:paddingEnd="2dp"
-                        android:paddingStart="2dp"
-                        android:text=":"
-                        android:textSize="14sp" />
-
-                    <TextView
-                        android:id="@+id/medtronic_reservoir"
-                        android:layout_width="match_parent"
-                        android:layout_height="wrap_content"
-                        android:layout_weight="1"
-                        android:gravity="start"
-                        android:paddingStart="5dp"
-                        android:textSize="14sp" />
-
-                </LinearLayout>
-
-
-                <View
-                    android:layout_width="fill_parent"
-                    android:layout_height="2dip"
-                    android:layout_marginBottom="5dp"
-                    android:layout_marginLeft="20dp"
-                    android:layout_marginRight="20dp"
-                    android:layout_marginTop="5dp"
-                    android:background="?android:attr/dividerHorizontal" />
-
-                <LinearLayout
-                    android:layout_width="match_parent"
-                    android:layout_height="wrap_content"
-                    android:orientation="horizontal">
-
-                    <TextView
-                        android:layout_width="match_parent"
-                        android:layout_height="wrap_content"
-                        android:layout_weight="1.5"
-                        android:gravity="end"
-                        android:paddingEnd="5dp"
-                        android:text="@string/medtronic_errors"
-                        android:textSize="14sp" />
-
-                    <TextView
-                        android:layout_width="5dp"
-                        android:layout_height="wrap_content"
-                        android:layout_weight="0"
-                        android:gravity="center_horizontal"
-                        android:paddingEnd="2dp"
-                        android:paddingStart="2dp"
-                        android:text=":"
-                        android:textSize="14sp" />
-
-                    <TextView
-                        android:id="@+id/medtronic_errors"
-                        android:layout_width="match_parent"
-                        android:layout_height="wrap_content"
-                        android:layout_weight="1"
-                        android:gravity="start"
-                        android:paddingStart="5dp"
-                        android:textSize="14sp" />
-
-                </LinearLayout>
-
-                <View
-                    android:layout_width="fill_parent"
-                    android:layout_height="2dip"
-                    android:layout_marginBottom="5dp"
-                    android:layout_marginLeft="20dp"
-                    android:layout_marginRight="20dp"
-                    android:layout_marginTop="5dp"
-                    android:background="?android:attr/dividerHorizontal" />
-=======
                     android:layout_weight="1"
                     android:gravity="start"
                     android:paddingLeft="5dp"
@@ -739,7 +300,6 @@
                     android:paddingRight="5dp"
                     android:text="@string/basebasalrate_label"
                     android:textSize="14sp" />
->>>>>>> 86ca5f30
 
                 <TextView
                     android:layout_width="5dp"
@@ -801,34 +361,27 @@
                     android:layout_width="match_parent"
                     android:layout_height="wrap_content"
                     android:layout_weight="1"
-<<<<<<< HEAD
-                    android:drawableTop="@drawable/ic_actions_refill"
-                    android:paddingStart="0dp"
-                    android:paddingEnd="0dp"
-                    android:text="@string/combo_refresh" />
-=======
-                    android:gravity="start"
-                    android:paddingLeft="5dp"
-                    android:textColor="@android:color/white"
-                    android:textSize="14sp" />
-
-            </LinearLayout>
-
-            <View
-                android:layout_width="fill_parent"
-                android:layout_height="2dip"
-                android:layout_marginLeft="20dp"
-                android:layout_marginTop="5dp"
-                android:layout_marginRight="20dp"
-                android:layout_marginBottom="5dp"
-                android:background="@color/list_delimiter" />
-
-
-            <LinearLayout
-                android:layout_width="match_parent"
-                android:layout_height="wrap_content"
-                android:orientation="horizontal">
->>>>>>> 86ca5f30
+                    android:gravity="start"
+                    android:paddingLeft="5dp"
+                    android:textColor="@android:color/white"
+                    android:textSize="14sp" />
+
+            </LinearLayout>
+
+            <View
+                android:layout_width="fill_parent"
+                android:layout_height="2dip"
+                android:layout_marginLeft="20dp"
+                android:layout_marginTop="5dp"
+                android:layout_marginRight="20dp"
+                android:layout_marginBottom="5dp"
+                android:background="@color/list_delimiter" />
+
+
+            <LinearLayout
+                android:layout_width="match_parent"
+                android:layout_height="wrap_content"
+                android:orientation="horizontal">
 
                 <TextView
                     android:layout_width="match_parent"
@@ -854,23 +407,6 @@
                     android:layout_width="match_parent"
                     android:layout_height="wrap_content"
                     android:layout_weight="1"
-<<<<<<< HEAD
-                    android:drawableTop="@drawable/ic_danarhistory"
-                    android:paddingStart="0dp"
-                    android:paddingEnd="0dp"
-                    android:text="@string/pumphistory" />
-
-                <Button
-                    android:id="@+id/medtronic_stats"
-                    style="@style/ButtonSmallFontStyle"
-                    android:layout_width="match_parent"
-                    android:layout_height="wrap_content"
-                    android:layout_weight="1"
-                    android:drawableTop="@drawable/ic_danarstats"
-                    android:paddingStart="0dp"
-                    android:paddingEnd="0dp"
-                    android:text="RL Stats" />
-=======
                     android:gravity="start"
                     android:paddingLeft="5dp"
                     android:textColor="@android:color/white"
@@ -921,7 +457,6 @@
                     android:paddingLeft="5dp"
                     android:textColor="@android:color/white"
                     android:textSize="14sp" />
->>>>>>> 86ca5f30
 
             </LinearLayout>
 
