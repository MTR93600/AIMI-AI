--- conflicted
+++ resolved
@@ -5,20 +5,20 @@
             android:name=".service.RileyLinkMedtronicService"
             android:enabled="true"
             android:exported="false" />
-<<<<<<< HEAD
-        <service
-            android:name=".service.MedLinkMedtronicService"
-            android:enabled="true"
-            android:exported="false" />
-        <activity android:name=".dialog.MedtronicHistoryActivity" />
-        <activity android:name=".dialog.MedLinkMedtronicHistoryActivity" />
-=======
 
         <activity
             android:name=".dialog.MedtronicHistoryActivity"
             android:exported="false"
             android:theme="@style/AppTheme" />
->>>>>>> 4722dc45
+        <service
+            android:name=".service.MedLinkMedtronicService"
+            android:enabled="true"
+            android:exported="false" />
+
+        <activity android:name=".dialog.MedLinkMedtronicHistoryActivity"
+            android:exported="false"
+            android:theme="@style/AppTheme" />
+
 
         <uses-library
             android:name="org.apache.http.legacy"
