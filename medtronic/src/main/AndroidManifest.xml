--- conflicted
+++ resolved
@@ -5,20 +5,11 @@
             android:name=".service.RileyLinkMedtronicService"
             android:enabled="true"
             android:exported="false" />
-<<<<<<< HEAD
-        <service
-            android:name=".service.MedLinkMedtronicService"
-            android:enabled="true"
-            android:exported="false" />
-        <activity android:name=".dialog.MedtronicHistoryActivity" />
-        <activity android:name=".dialog.MedLinkMedtronicHistoryActivity" />
-=======
 
         <activity
             android:name=".dialog.MedtronicHistoryActivity"
             android:exported="false"
             android:theme="@style/AppTheme" />
->>>>>>> f8acbad7
 
         <uses-library
             android:name="org.apache.http.legacy"
