<ScrollView xmlns:android="http://schemas.android.com/apk/res/android"
    xmlns:app="http://schemas.android.com/apk/res-auto"
    xmlns:tools="http://schemas.android.com/tools"
    android:layout_width="match_parent"
    android:layout_height="match_parent"
    android:fillViewport="true"
    android:focusable="true"
    android:focusableInTouchMode="true"
    tools:context="info.nightscout.androidaps.diaconn.activities.DiaconnG8UserOptionsActivity">


    <LinearLayout
        android:layout_width="match_parent"
        android:layout_height="wrap_content"
        android:orientation="vertical">

        <RelativeLayout
            android:id="@+id/header"
            android:layout_width="match_parent"
            android:layout_height="wrap_content"
            android:layout_gravity="center"
            android:background="@color/activity_title_background"
            android:orientation="horizontal"
            android:padding="5dp">

            <ImageView
                android:layout_width="wrap_content"
                android:layout_height="wrap_content"
                android:importantForAccessibility="no"
                app:srcCompat="@drawable/ic_danar_useropt" />

            <TextView
                android:layout_width="match_parent"
                android:layout_height="wrap_content"
                android:layout_centerInParent="true"
                android:layout_gravity="center"
                android:layout_marginLeft="10dp"
                android:layout_marginRight="10dp"
                android:text="@string/diaconng8_pump_settings"
                android:textAlignment="center"
                android:textAppearance="?android:attr/textAppearanceLarge" />

        </RelativeLayout>

        <LinearLayout
            android:id="@+id/spacer"
            android:layout_width="match_parent"
            android:layout_height="wrap_content"
            android:orientation="horizontal"
            android:padding="5dp" />

        <LinearLayout
            android:layout_width="match_parent"
            android:layout_height="wrap_content"
            android:layout_marginStart="20dp"
            android:layout_marginEnd="20dp"
            android:orientation="horizontal">

            <TextView
                android:layout_width="0dp"
                android:layout_height="wrap_content"
                android:layout_weight="1"
                android:gravity="start"
                android:text="@string/diaconn_g8_pumpalarm"
                android:textSize="14sp" />

        </LinearLayout>

        <View
            android:layout_width="fill_parent"
            android:layout_height="2dip"
            android:layout_marginLeft="20dp"
            android:layout_marginTop="5dp"
            android:layout_marginRight="20dp"
            android:layout_marginBottom="5dp"
            android:background="?android:attr/dividerHorizontal" />

        <LinearLayout
            android:layout_width="match_parent"
            android:layout_height="wrap_content"
            android:layout_marginStart="20dp"
            android:layout_marginEnd="20dp"
            android:orientation="horizontal">

            <Spinner
                android:id="@+id/beep_and_alarm"
                android:layout_width="wrap_content"
                android:layout_height="wrap_content"
                android:gravity="end"
                android:minWidth="120dp" />

            <Spinner
                android:id="@+id/alarm_intesity"
                android:layout_width="wrap_content"
                android:layout_height="wrap_content"
                android:gravity="end"
                android:minWidth="120dp" />

            <View
                android:layout_width="0dp"
                android:layout_height="0dp"
                android:layout_weight="1" />

            <com.google.android.material.button.MaterialButton
                style="@style/OkCancelButton.Text"
                android:id="@+id/save_alarm"
                android:layout_width="wrap_content"
                android:layout_height="wrap_content"
                android:text="@string/save" />

        </LinearLayout>

        <LinearLayout
            android:layout_width="match_parent"
            android:layout_height="40dp"
            android:orientation="horizontal"
            android:padding="5dp" />

        <LinearLayout
            android:layout_width="match_parent"
            android:layout_height="wrap_content"
            android:layout_marginStart="20dp"
            android:layout_marginEnd="20dp"
            android:gravity="center"
            android:orientation="horizontal">

            <TextView
                android:layout_width="0dp"
                android:layout_height="wrap_content"
                android:layout_weight="1"
                android:gravity="top"
                android:text="@string/diaconn_g8_screentimeout"
                android:textSize="14sp" />

        </LinearLayout>

        <View
            android:layout_width="fill_parent"
            android:layout_height="2dip"
            android:layout_marginLeft="20dp"
            android:layout_marginTop="5dp"
            android:layout_marginRight="20dp"
            android:layout_marginBottom="5dp"
            android:background="?android:attr/dividerHorizontal" />

        <LinearLayout
            android:layout_width="match_parent"
            android:layout_height="wrap_content"
            android:layout_marginStart="20dp"
            android:layout_marginEnd="20dp"
            android:orientation="horizontal">

            <RadioGroup
                android:id="@+id/pumpscreentimeout"
                android:layout_width="wrap_content"
                android:layout_height="wrap_content"
                android:checkedButton="@+id/pumpalarm_sound"
                android:orientation="vertical">

                <RadioButton
                    android:id="@+id/pumpscreentimeout_10"
                    android:layout_width="wrap_content"
                    android:layout_height="wrap_content"
                    android:text="@string/diaconn_g8_pumpscreentimeout_10" />

                <RadioButton
                    android:id="@+id/pumpscreentimeout_20"
                    android:layout_width="wrap_content"
                    android:layout_height="wrap_content"
                    android:text="@string/diaconn_g8_pumpscreentimeout_20" />

                <RadioButton
                    android:id="@+id/pumpscreentimeout_30"
                    android:layout_width="171dp"
                    android:layout_height="wrap_content"
                    android:text="@string/diaconn_g8_pumpscreentimeout_30" />

            </RadioGroup>

            <View
                android:layout_width="0dp"
                android:layout_height="0dp"
                android:layout_weight="1" />

            <com.google.android.material.button.MaterialButton
                style="@style/OkCancelButton.Text"
                android:id="@+id/save_lcd_on_time"
                android:layout_width="wrap_content"
                android:layout_height="wrap_content"
                android:text="@string/save" />

        </LinearLayout>

        <LinearLayout
            android:layout_width="match_parent"
            android:layout_height="40dp"
            android:orientation="horizontal"
            android:padding="5dp" />


        <LinearLayout
            android:layout_width="match_parent"
            android:layout_height="wrap_content"
            android:layout_marginStart="20dp"
            android:layout_marginEnd="20dp"
            android:gravity="center"
            android:orientation="horizontal">

            <TextView
                android:layout_width="0dp"
                android:layout_height="wrap_content"
                android:layout_weight="1"
                android:gravity="start"
                android:text="@string/diaconn_g8_language"
                android:textSize="14sp" />

        </LinearLayout>

        <View
            android:layout_width="fill_parent"
            android:layout_height="2dip"
            android:layout_marginLeft="20dp"
            android:layout_marginTop="5dp"
            android:layout_marginRight="20dp"
            android:layout_marginBottom="5dp"
            android:background="?android:attr/dividerHorizontal" />

        <LinearLayout
            android:layout_width="match_parent"
            android:layout_height="wrap_content"
            android:layout_marginStart="20dp"
            android:layout_marginEnd="20dp"
            android:orientation="horizontal">

            <RadioGroup
                android:id="@+id/pumplang"
                android:layout_width="wrap_content"
                android:layout_height="wrap_content"
                android:checkedButton="@+id/pumpalarm_sound"
                android:orientation="vertical">

                <RadioButton
                    android:id="@+id/pumplang_english"
                    android:layout_width="wrap_content"
                    android:layout_height="wrap_content"
                    android:text="@string/diaconn_g8_pumplang_english" />

                <RadioButton
                    android:id="@+id/pumplang_korean"
                    android:layout_width="wrap_content"
                    android:layout_height="wrap_content"
                    android:text="@string/diaconn_g8_pumplang_korean" />

                <RadioButton
                    android:id="@+id/pumplang_chiness"
                    android:layout_width="106dp"
                    android:layout_height="wrap_content"
                    android:text="@string/diaconn_g8_pumplang_chiness" />

            </RadioGroup>

            <View
                android:layout_width="0dp"
                android:layout_height="0dp"
                android:layout_weight="1" />

            <com.google.android.material.button.MaterialButton
                style="@style/OkCancelButton.Text"
                android:id="@+id/save_lang"
                android:layout_width="wrap_content"
                android:layout_height="wrap_content"
                android:text="@string/save" />

        </LinearLayout>

        <LinearLayout
            android:layout_width="match_parent"
            android:layout_height="40dp"
            android:orientation="horizontal"
            android:padding="5dp" />

        <LinearLayout
            android:layout_width="match_parent"
            android:layout_height="wrap_content"
            android:layout_marginStart="20dp"
            android:layout_marginEnd="20dp"
            android:gravity="center"
            android:orientation="horizontal">

            <TextView
                android:layout_width="0dp"
                android:layout_height="wrap_content"
                android:layout_weight="1"
                android:gravity="start"
                android:text="@string/diaconn_g8_bolus_speed"
                android:textSize="14sp" />

        </LinearLayout>

        <View
            android:layout_width="fill_parent"
            android:layout_height="2dip"
            android:layout_marginLeft="20dp"
            android:layout_marginTop="5dp"
            android:layout_marginRight="20dp"
            android:layout_marginBottom="5dp"
            android:background="?android:attr/dividerHorizontal" />


        <LinearLayout
            android:layout_width="match_parent"
            android:layout_height="wrap_content"
            android:layout_marginStart="20dp"
            android:layout_marginEnd="20dp"
            android:orientation="horizontal">

            <info.nightscout.androidaps.utils.ui.NumberPicker
                android:id="@+id/bolus_speed"
                android:layout_width="wrap_content"
                android:layout_height="40dp"
                android:layout_marginTop="5dp"
<<<<<<< HEAD
                android:paddingEnd="5dp" />
=======
                android:paddingEnd="5dp"
                tools:ignore="RtlSymmetry" />
>>>>>>> 2e2b6179

            <View
                android:layout_width="0dp"
                android:layout_height="0dp"
                android:layout_weight="1" />

            <com.google.android.material.button.MaterialButton
                style="@style/OkCancelButton.Text"
                android:id="@+id/save_bolus_speed"
                android:layout_width="wrap_content"
                android:layout_height="wrap_content"
                android:text="@string/save" />

        </LinearLayout>

    </LinearLayout>

</ScrollView><|MERGE_RESOLUTION|>--- conflicted
+++ resolved
@@ -319,12 +319,8 @@
                 android:layout_width="wrap_content"
                 android:layout_height="40dp"
                 android:layout_marginTop="5dp"
-<<<<<<< HEAD
-                android:paddingEnd="5dp" />
-=======
                 android:paddingEnd="5dp"
                 tools:ignore="RtlSymmetry" />
->>>>>>> 2e2b6179
 
             <View
                 android:layout_width="0dp"
