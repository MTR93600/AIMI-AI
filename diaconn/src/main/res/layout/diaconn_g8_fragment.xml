<RelativeLayout xmlns:android="http://schemas.android.com/apk/res/android"
    xmlns:tools="http://schemas.android.com/tools"
    android:layout_width="match_parent"
    android:layout_height="match_parent"
    android:background="?attr/fragmentbackground"
    android:paddingTop="5dp"
    tools:context="info.nightscout.androidaps.diaconn.DiaconnG8Fragment">


    <androidx.core.widget.NestedScrollView
            android:layout_width="match_parent"
            android:layout_height="match_parent"
            android:layout_above="@+id/buttons"
            android:fillViewport="true">

            <LinearLayout
                android:layout_width="match_parent"
                android:layout_height="wrap_content"
                android:orientation="vertical">

                <LinearLayout
                    android:id="@+id/diaconn_g8_pumpstatuslayout"
                    android:layout_width="match_parent"
                    android:layout_height="wrap_content"
                    android:orientation="horizontal"
                    android:paddingBottom="5dp"
                    android:paddingTop="2dp"
                    android:visibility="gone">

                    <TextView
                        android:id="@+id/diaconn_g8_pumpstatus"
                        android:layout_width="match_parent"
                        android:layout_height="wrap_content"
                        android:layout_marginLeft="5dp"
                        android:layout_marginRight="5dp"
                        android:background="?attr/fragmentbackground"
                        android:gravity="center_vertical|center_horizontal"
                        android:text="@string/initializing"
                        android:textAppearance="?android:attr/textAppearanceSmall" />
                </LinearLayout>

                <LinearLayout
                    android:layout_width="match_parent"
                    android:layout_height="wrap_content"
                    android:orientation="horizontal"
                    android:focusable="true">

                    <TextView
                        android:layout_width="match_parent"
                        android:layout_height="wrap_content"
                        android:layout_weight="1"
                        android:gravity="end"
                        android:paddingEnd="5dp"
                        android:text="@string/serialnumber"
                        android:textSize="14sp" />

                    <TextView
                        android:layout_width="5dp"
                        android:layout_height="wrap_content"
                        android:layout_weight="0"
                        android:gravity="center_horizontal"
                        android:paddingEnd="2dp"
                        android:paddingStart="2dp"
                        android:text=":"
                        android:textSize="14sp"
                        tools:ignore="HardcodedText" />

                    <TextView
                        android:id="@+id/serial_number"
                        android:layout_width="match_parent"
                        android:layout_height="wrap_content"
                        android:layout_weight="1"
                        android:gravity="start"
<<<<<<< HEAD
                        android:paddingLeft="5dp"
=======
                        android:paddingStart="5dp"
>>>>>>> 5621d5e1
                        android:textSize="14sp" />


                </LinearLayout>

                <View
                    android:layout_width="fill_parent"
                    android:layout_height="2dip"
                    android:layout_marginBottom="5dp"
                    android:layout_marginLeft="20dp"
                    android:layout_marginRight="20dp"
                    android:layout_marginTop="5dp"
                    android:background="?android:attr/dividerHorizontal" />

                <LinearLayout
                    android:layout_width="match_parent"
                    android:layout_height="wrap_content"
                    android:orientation="horizontal"
                    android:focusable="true">

                    <TextView
                        android:layout_width="match_parent"
                        android:layout_height="wrap_content"
                        android:layout_weight="1"
                        android:gravity="end"
                        android:paddingEnd="5dp"
                        android:text="@string/diaconn_g8_bluetooth_status"
                        android:textSize="14sp" />

                    <TextView
                        android:layout_width="5dp"
                        android:layout_height="wrap_content"
                        android:layout_weight="0"
                        android:gravity="center_horizontal"
                        android:paddingEnd="2dp"
                        android:paddingStart="2dp"
                        android:text=":"
                        android:textSize="14sp"
                        tools:ignore="HardcodedText" />

                    <com.joanzapata.iconify.widget.IconTextView
                        android:id="@+id/btconnection"
                        android:layout_width="match_parent"
                        android:layout_height="wrap_content"
                        android:layout_weight="1"
                        android:gravity="start"
                        android:paddingStart="5dp"
                        android:text="{fa-bluetooth-b}"
<<<<<<< HEAD
                        android:textSize="20dp" />
=======
                        android:textSize="20dp"
                        tools:ignore="HardcodedText" />
>>>>>>> 5621d5e1


                </LinearLayout>

                <TextView
                    android:id="@+id/queue"
                    android:layout_width="match_parent"
                    android:layout_height="wrap_content"
                    android:text="content"
                    android:textAlignment="center"
                    tools:ignore="HardcodedText" />

                <View
                    android:layout_width="fill_parent"
                    android:layout_height="2dip"
                    android:layout_marginBottom="5dp"
                    android:layout_marginLeft="20dp"
                    android:layout_marginRight="20dp"
                    android:layout_marginTop="5dp"
                    android:background="?android:attr/dividerHorizontal" />

                <LinearLayout
                    android:layout_width="match_parent"
                    android:layout_height="wrap_content"
                    android:orientation="horizontal"
                    android:focusable="true">

                    <TextView
                        android:layout_width="match_parent"
                        android:layout_height="wrap_content"
                        android:layout_weight="1"
                        android:gravity="end"
                        android:paddingEnd="5dp"
                        android:text="@string/battery_label"
                        android:textSize="14sp" />

                    <TextView
                        android:layout_width="5dp"
                        android:layout_height="wrap_content"
                        android:layout_weight="0"
                        android:gravity="center_horizontal"
                        android:paddingEnd="2dp"
                        android:paddingStart="2dp"
                        android:text=":"
                        android:textSize="14sp"
                        tools:ignore="HardcodedText" />

                    <com.joanzapata.iconify.widget.IconTextView
                        android:id="@+id/battery"
                        android:layout_width="match_parent"
                        android:layout_height="wrap_content"
                        android:layout_weight="1"
                        android:gravity="start"
<<<<<<< HEAD
                        android:paddingLeft="5dp"
                        android:textSize="20dp" />
=======
                        android:paddingStart="5dp"
                        android:textSize="20sp" />
>>>>>>> 5621d5e1


                </LinearLayout>

                <View
                    android:layout_width="fill_parent"
                    android:layout_height="2dip"
                    android:layout_marginBottom="5dp"
                    android:layout_marginLeft="20dp"
                    android:layout_marginRight="20dp"
                    android:layout_marginTop="5dp"
                    android:background="?android:attr/dividerHorizontal" />

                <LinearLayout
                    android:layout_width="match_parent"
                    android:layout_height="wrap_content"
                    android:orientation="horizontal"
                    android:focusable="true">

                    <TextView
                        android:layout_width="match_parent"
                        android:layout_height="wrap_content"
                        android:layout_weight="1"
                        android:gravity="end"
                        android:paddingEnd="5dp"
                        android:text="@string/lastconnection_label"
                        android:textSize="14sp" />

                    <TextView
                        android:layout_width="5dp"
                        android:layout_height="wrap_content"
                        android:layout_weight="0"
                        android:gravity="center_horizontal"
                        android:paddingEnd="2dp"
                        android:paddingStart="2dp"
                        android:text=":"
                        android:textSize="14sp"
                        tools:ignore="HardcodedText" />

                    <TextView
                        android:id="@+id/lastconnection"
                        android:layout_width="match_parent"
                        android:layout_height="wrap_content"
                        android:layout_weight="1"
                        android:gravity="start"
<<<<<<< HEAD
                        android:paddingLeft="5dp"
=======
                        android:paddingStart="5dp"
>>>>>>> 5621d5e1
                        android:textSize="14sp" />

                </LinearLayout>

                <View
                    android:layout_width="fill_parent"
                    android:layout_height="2dip"
                    android:layout_marginBottom="5dp"
                    android:layout_marginLeft="20dp"
                    android:layout_marginRight="20dp"
                    android:layout_marginTop="5dp"
                    android:background="?android:attr/dividerHorizontal" />

                <LinearLayout
                    android:layout_width="match_parent"
                    android:layout_height="wrap_content"
                    android:orientation="horizontal"
                    android:focusable="true">

                    <TextView
                        android:layout_width="match_parent"
                        android:layout_height="wrap_content"
                        android:layout_weight="1"
                        android:gravity="end"
                        android:paddingEnd="5dp"
                        android:text="@string/lastbolus_label"
                        android:textSize="14sp" />

                    <TextView
                        android:layout_width="5dp"
                        android:layout_height="wrap_content"
                        android:layout_weight="0"
                        android:gravity="center_horizontal"
                        android:paddingEnd="2dp"
                        android:paddingStart="2dp"
                        android:text=":"
                        android:textSize="14sp"
                        tools:ignore="HardcodedText" />

                    <TextView
                        android:id="@+id/lastbolus"
                        android:layout_width="match_parent"
                        android:layout_height="wrap_content"
                        android:layout_weight="1"
                        android:gravity="start"
<<<<<<< HEAD
                        android:paddingLeft="5dp"
=======
                        android:paddingStart="5dp"
>>>>>>> 5621d5e1
                        android:textSize="14sp" />

                </LinearLayout>

                <View
                    android:layout_width="fill_parent"
                    android:layout_height="2dip"
                    android:layout_marginBottom="5dp"
                    android:layout_marginLeft="20dp"
                    android:layout_marginRight="20dp"
                    android:layout_marginTop="5dp"
                    android:background="?android:attr/dividerHorizontal" />

                <LinearLayout
                    android:layout_width="match_parent"
                    android:layout_height="wrap_content"
                    android:orientation="horizontal"
                    android:focusable="true">

                    <TextView
                        android:layout_width="match_parent"
                        android:layout_height="wrap_content"
                        android:layout_weight="1"
                        android:gravity="end"
                        android:paddingEnd="5dp"
                        android:text="@string/dailyunits"
                        android:textSize="14sp" />

                    <TextView
                        android:layout_width="5dp"
                        android:layout_height="wrap_content"
                        android:layout_weight="0"
                        android:gravity="center_horizontal"
                        android:paddingEnd="2dp"
                        android:paddingStart="2dp"
                        android:text=":"
                        android:textSize="14sp"
                        tools:ignore="HardcodedText" />

                    <TextView
                        android:id="@+id/dailyunits"
                        android:layout_width="match_parent"
                        android:layout_height="wrap_content"
                        android:layout_weight="1"
                        android:gravity="start"
                        android:paddingStart="5dp"
                        android:textSize="14sp" />

                </LinearLayout>

                <View
                    android:layout_width="fill_parent"
                    android:layout_height="2dip"
                    android:layout_marginBottom="5dp"
                    android:layout_marginLeft="20dp"
                    android:layout_marginRight="20dp"
                    android:layout_marginTop="5dp"
                    android:background="?android:attr/dividerHorizontal" />

                <LinearLayout
                    android:layout_width="match_parent"
                    android:layout_height="wrap_content"
                    android:orientation="horizontal"
                    android:focusable="true">

                    <TextView
                        android:layout_width="match_parent"
                        android:layout_height="wrap_content"
                        android:layout_weight="1"
                        android:gravity="end"
                        android:paddingEnd="5dp"
                        android:text="@string/basebasalrate_label"
                        android:textSize="14sp" />

                    <TextView
                        android:layout_width="5dp"
                        android:layout_height="wrap_content"
                        android:layout_weight="0"
                        android:gravity="center_horizontal"
                        android:paddingEnd="2dp"
                        android:paddingStart="2dp"
                        android:text=":"
                        android:textSize="14sp"
                        tools:ignore="HardcodedText" />

                    <TextView
                        android:id="@+id/basabasalrate"
                        android:layout_width="match_parent"
                        android:layout_height="wrap_content"
                        android:layout_weight="1"
                        android:gravity="start"
                        android:paddingStart="5dp"
                        android:textSize="14sp" />

                </LinearLayout>

                <View
                    android:layout_width="fill_parent"
                    android:layout_height="2dip"
                    android:layout_marginBottom="5dp"
                    android:layout_marginLeft="20dp"
                    android:layout_marginRight="20dp"
                    android:layout_marginTop="5dp"
                    android:background="?android:attr/dividerHorizontal" />

                <LinearLayout
                    android:layout_width="match_parent"
                    android:layout_height="wrap_content"
                    android:orientation="horizontal"
                    android:focusable="true">

                    <TextView
                        android:layout_width="match_parent"
                        android:layout_height="wrap_content"
                        android:layout_weight="1"
                        android:gravity="end"
                        android:paddingEnd="5dp"
                        android:text="@string/tempbasal_label"
                        android:textSize="14sp" />

                    <TextView
                        android:layout_width="5dp"
                        android:layout_height="wrap_content"
                        android:layout_weight="0"
                        android:gravity="center_horizontal"
                        android:paddingEnd="2dp"
                        android:paddingStart="2dp"
                        android:text=":"
                        android:textSize="14sp"
                        tools:ignore="HardcodedText" />

                    <TextView
                        android:id="@+id/tempbasal"
                        android:layout_width="match_parent"
                        android:layout_height="wrap_content"
                        android:layout_weight="1"
                        android:gravity="start"
                        android:paddingStart="5dp"
                        android:textSize="14sp" />

                </LinearLayout>

                <View
                    android:layout_width="fill_parent"
                    android:layout_height="2dip"
                    android:layout_marginBottom="5dp"
                    android:layout_marginLeft="20dp"
                    android:layout_marginRight="20dp"
                    android:layout_marginTop="5dp"
                    android:background="?android:attr/dividerHorizontal" />

                <LinearLayout
                    android:layout_width="match_parent"
                    android:layout_height="wrap_content"
                    android:orientation="horizontal"
                    android:focusable="true">

                    <TextView
                        android:layout_width="match_parent"
                        android:layout_height="wrap_content"
                        android:layout_weight="1"
                        android:gravity="end"
                        android:paddingEnd="5dp"
                        android:text="@string/virtualpump_extendedbolus_label"
                        android:textSize="14sp" />

                    <TextView
                        android:layout_width="5dp"
                        android:layout_height="wrap_content"
                        android:layout_weight="0"
                        android:gravity="center_horizontal"
                        android:paddingEnd="2dp"
                        android:paddingStart="2dp"
                        android:text=":"
                        android:textSize="14sp"
                        tools:ignore="HardcodedText" />

                    <TextView
                        android:id="@+id/extendedbolus"
                        android:layout_width="match_parent"
                        android:layout_height="wrap_content"
                        android:layout_weight="1"
                        android:gravity="start"
                        android:paddingStart="5dp"
                        android:textSize="14sp" />

                </LinearLayout>

                <View
                    android:layout_width="fill_parent"
                    android:layout_height="2dip"
                    android:layout_marginBottom="5dp"
                    android:layout_marginLeft="20dp"
                    android:layout_marginRight="20dp"
                    android:layout_marginTop="5dp"
                    android:background="?android:attr/dividerHorizontal" />

                <LinearLayout
                    android:layout_width="match_parent"
                    android:layout_height="wrap_content"
                    android:orientation="horizontal"
                    android:focusable="true">

                    <TextView
                        android:layout_width="match_parent"
                        android:layout_height="wrap_content"
                        android:layout_weight="1"
                        android:gravity="end"
                        android:paddingEnd="5dp"
                        android:text="@string/reservoir_label"
                        android:textSize="14sp" />

                    <TextView
                        android:layout_width="5dp"
                        android:layout_height="wrap_content"
                        android:layout_weight="0"
                        android:gravity="center_horizontal"
                        android:paddingEnd="2dp"
                        android:paddingStart="2dp"
                        android:text=":"
                        android:textSize="14sp"
                        tools:ignore="HardcodedText" />

                    <TextView
                        android:id="@+id/reservoir"
                        android:layout_width="match_parent"
                        android:layout_height="wrap_content"
                        android:layout_weight="1"
                        android:gravity="start"
<<<<<<< HEAD
                        android:paddingLeft="5dp"
=======
                        android:paddingStart="5dp"
>>>>>>> 5621d5e1
                        android:textSize="14sp" />

                </LinearLayout>

                <View
                    android:layout_width="fill_parent"
                    android:layout_height="2dip"
                    android:layout_marginBottom="5dp"
                    android:layout_marginLeft="20dp"
                    android:layout_marginRight="20dp"
                    android:layout_marginTop="5dp"
                    android:background="?android:attr/dividerHorizontal" />

                <LinearLayout
                    android:layout_width="match_parent"
                    android:layout_height="wrap_content"
                    android:orientation="horizontal"
                    android:focusable="true">

                    <TextView
                        android:layout_width="match_parent"
                        android:layout_height="wrap_content"
                        android:layout_weight="1"
                        android:gravity="end"
                        android:paddingEnd="5dp"
                        android:text="@string/basal_step"
                        android:textSize="14sp" />

                    <TextView
                        android:layout_width="5dp"
                        android:layout_height="wrap_content"
                        android:layout_weight="0"
                        android:gravity="center_horizontal"
                        android:paddingEnd="2dp"
                        android:paddingStart="2dp"
                        android:text=":"
                        android:textSize="14sp"
                        tools:ignore="HardcodedText" />

                    <TextView
                        android:id="@+id/basalstep"
                        android:layout_width="match_parent"
                        android:layout_height="wrap_content"
                        android:layout_weight="1"
                        android:gravity="start"
<<<<<<< HEAD
                        android:paddingLeft="5dp"
=======
                        android:paddingStart="5dp"
>>>>>>> 5621d5e1
                        android:textSize="14sp" />

                </LinearLayout>

                <View
                    android:layout_width="fill_parent"
                    android:layout_height="2dip"
                    android:layout_marginBottom="5dp"
                    android:layout_marginLeft="20dp"
                    android:layout_marginRight="20dp"
                    android:layout_marginTop="5dp"
                    android:background="?android:attr/dividerHorizontal" />

                <LinearLayout
                    android:layout_width="match_parent"
                    android:layout_height="wrap_content"
                    android:orientation="horizontal"
                    android:focusable="true">

                    <TextView
                        android:layout_width="match_parent"
                        android:layout_height="wrap_content"
                        android:layout_weight="1"
                        android:gravity="end"
                        android:paddingEnd="5dp"
                        android:text="@string/bolus_step"
                        android:textSize="14sp" />

                    <TextView
                        android:layout_width="5dp"
                        android:layout_height="wrap_content"
                        android:layout_weight="0"
                        android:gravity="center_horizontal"
                        android:paddingEnd="2dp"
                        android:paddingStart="2dp"
                        android:text=":"
                        android:textSize="14sp"
                        tools:ignore="HardcodedText" />

                    <TextView
                        android:id="@+id/bolusstep"
                        android:layout_width="match_parent"
                        android:layout_height="wrap_content"
                        android:layout_weight="1"
                        android:gravity="start"
<<<<<<< HEAD
                        android:paddingLeft="5dp"
=======
                        android:paddingStart="5dp"
>>>>>>> 5621d5e1
                        android:textSize="14sp" />

                </LinearLayout>

                <View
                    android:layout_width="fill_parent"
                    android:layout_height="2dip"
                    android:layout_marginBottom="5dp"
                    android:layout_marginLeft="20dp"
                    android:layout_marginRight="20dp"
                    android:layout_marginTop="5dp"
                    android:background="?android:attr/dividerHorizontal" />

                <LinearLayout
                    android:layout_width="match_parent"
                    android:layout_height="wrap_content"
                    android:orientation="horizontal"
                    android:focusable="true">

                    <TextView
                        android:layout_width="match_parent"
                        android:layout_height="wrap_content"
                        android:layout_weight="1"
                        android:gravity="end"
                        android:paddingEnd="5dp"
                        android:text="@string/pump_firmware_label"
                        android:textSize="14sp" />

                    <TextView
                        android:layout_width="5dp"
                        android:layout_height="wrap_content"
                        android:layout_weight="0"
                        android:gravity="center_horizontal"
                        android:paddingEnd="2dp"
                        android:paddingStart="2dp"
                        android:text=":"
                        android:textSize="14sp"
                        tools:ignore="HardcodedText" />

                    <TextView
                        android:id="@+id/firmware"
                        android:layout_width="match_parent"
                        android:layout_height="wrap_content"
                        android:layout_weight="1"
                        android:gravity="start"
<<<<<<< HEAD
                        android:paddingLeft="5dp"
=======
                        android:paddingStart="5dp"
>>>>>>> 5621d5e1
                        android:textSize="14sp" />

                </LinearLayout>

                <View
                    android:layout_width="fill_parent"
                    android:layout_height="2dip"
                    android:layout_marginBottom="5dp"
                    android:layout_marginLeft="20dp"
                    android:layout_marginRight="20dp"
                    android:layout_marginTop="5dp"
                    android:background="?android:attr/dividerHorizontal" />

                <TextView
                    android:layout_width="150dp"
                    android:layout_height="100dp"
                    android:layout_gravity="center"
                    android:drawableTop="@drawable/ic_diaconn_g8"
                    android:paddingTop="10dp" />

            </LinearLayout>

        </androidx.core.widget.NestedScrollView>

        <LinearLayout
            android:id="@+id/buttons"
            android:layout_width="match_parent"
            android:layout_height="wrap_content"
            android:layout_alignParentBottom="true"
            android:orientation="vertical">

            <LinearLayout
                android:layout_width="match_parent"
                android:layout_height="wrap_content"
                android:orientation="horizontal">

                <com.google.android.material.button.MaterialButton
                    android:id="@+id/history"
                    style="@style/ButtonSmallFontStyle"
                    android:layout_width="match_parent"
                    android:layout_height="match_parent"
                    android:layout_marginStart="2dp"
                    android:layout_marginEnd="2dp"
                    android:layout_weight="1"
                    android:drawableTop="@drawable/ic_pump_history"
                    android:paddingLeft="0dp"
                    android:paddingRight="0dp"
                    android:text="@string/pumphistory" />

                <com.google.android.material.button.MaterialButton
                    android:id="@+id/stats"
                    style="@style/ButtonSmallFontStyle"
                    android:layout_width="match_parent"
                    android:layout_height="match_parent"
                    android:layout_marginStart="2dp"
                    android:layout_marginEnd="2dp"
                    android:layout_weight="1"
                    android:drawableTop="@drawable/ic_danarstats"
                    android:paddingLeft="0dp"
                    android:paddingRight="0dp"
                    android:text="@string/stats" />

                <com.google.android.material.button.MaterialButton
                    android:id="@+id/user_options"
                    style="@style/ButtonSmallFontStyle"
                    android:layout_width="match_parent"
                    android:layout_height="match_parent"
                    android:layout_marginStart="2dp"
                    android:layout_marginEnd="2dp"
                    android:layout_weight="1"
                    android:drawableTop="@drawable/ic_danar_useropt"
                    android:paddingLeft="0dp"
                    android:paddingRight="0dp"
                    android:text="@string/diagonn_g8_useroptions" />

            </LinearLayout>

        </LinearLayout>

</RelativeLayout><|MERGE_RESOLUTION|>--- conflicted
+++ resolved
@@ -71,11 +71,7 @@
                         android:layout_height="wrap_content"
                         android:layout_weight="1"
                         android:gravity="start"
-<<<<<<< HEAD
-                        android:paddingLeft="5dp"
-=======
-                        android:paddingStart="5dp"
->>>>>>> 5621d5e1
+                        android:paddingStart="5dp"
                         android:textSize="14sp" />
 
 
@@ -124,12 +120,8 @@
                         android:gravity="start"
                         android:paddingStart="5dp"
                         android:text="{fa-bluetooth-b}"
-<<<<<<< HEAD
-                        android:textSize="20dp" />
-=======
                         android:textSize="20dp"
                         tools:ignore="HardcodedText" />
->>>>>>> 5621d5e1
 
 
                 </LinearLayout>
@@ -183,13 +175,8 @@
                         android:layout_height="wrap_content"
                         android:layout_weight="1"
                         android:gravity="start"
-<<<<<<< HEAD
-                        android:paddingLeft="5dp"
-                        android:textSize="20dp" />
-=======
                         android:paddingStart="5dp"
                         android:textSize="20sp" />
->>>>>>> 5621d5e1
 
 
                 </LinearLayout>
@@ -235,11 +222,7 @@
                         android:layout_height="wrap_content"
                         android:layout_weight="1"
                         android:gravity="start"
-<<<<<<< HEAD
-                        android:paddingLeft="5dp"
-=======
-                        android:paddingStart="5dp"
->>>>>>> 5621d5e1
+                        android:paddingStart="5dp"
                         android:textSize="14sp" />
 
                 </LinearLayout>
@@ -285,11 +268,7 @@
                         android:layout_height="wrap_content"
                         android:layout_weight="1"
                         android:gravity="start"
-<<<<<<< HEAD
-                        android:paddingLeft="5dp"
-=======
-                        android:paddingStart="5dp"
->>>>>>> 5621d5e1
+                        android:paddingStart="5dp"
                         android:textSize="14sp" />
 
                 </LinearLayout>
@@ -519,11 +498,7 @@
                         android:layout_height="wrap_content"
                         android:layout_weight="1"
                         android:gravity="start"
-<<<<<<< HEAD
-                        android:paddingLeft="5dp"
-=======
-                        android:paddingStart="5dp"
->>>>>>> 5621d5e1
+                        android:paddingStart="5dp"
                         android:textSize="14sp" />
 
                 </LinearLayout>
@@ -569,11 +544,7 @@
                         android:layout_height="wrap_content"
                         android:layout_weight="1"
                         android:gravity="start"
-<<<<<<< HEAD
-                        android:paddingLeft="5dp"
-=======
-                        android:paddingStart="5dp"
->>>>>>> 5621d5e1
+                        android:paddingStart="5dp"
                         android:textSize="14sp" />
 
                 </LinearLayout>
@@ -619,11 +590,7 @@
                         android:layout_height="wrap_content"
                         android:layout_weight="1"
                         android:gravity="start"
-<<<<<<< HEAD
-                        android:paddingLeft="5dp"
-=======
-                        android:paddingStart="5dp"
->>>>>>> 5621d5e1
+                        android:paddingStart="5dp"
                         android:textSize="14sp" />
 
                 </LinearLayout>
@@ -669,11 +636,7 @@
                         android:layout_height="wrap_content"
                         android:layout_weight="1"
                         android:gravity="start"
-<<<<<<< HEAD
-                        android:paddingLeft="5dp"
-=======
-                        android:paddingStart="5dp"
->>>>>>> 5621d5e1
+                        android:paddingStart="5dp"
                         android:textSize="14sp" />
 
                 </LinearLayout>
