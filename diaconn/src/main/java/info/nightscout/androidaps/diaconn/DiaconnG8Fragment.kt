--- conflicted
+++ resolved
@@ -178,20 +178,14 @@
         val todayInsulinAmount = (pump.todayBaseAmount + pump.todaySnackAmount + pump.todayMealAmount)
         val todayInsulinLimitAmount = (pump.maxBasal.toInt() * 24) + pump.maxBolusePerDay.toInt()
         binding.dailyunits.text = rh.gs(R.string.reservoirvalue, todayInsulinAmount, todayInsulinLimitAmount)
-<<<<<<< HEAD
         warnColors.setColor(binding.dailyunits, todayInsulinAmount, todayInsulinLimitAmount * 0.75, todayInsulinLimitAmount * 0.9 , rh.getAttributeColor(context, R.attr.statuslightNormal),
             rh.getAttributeColor(context, R.attr.statuslightWarning),
             rh.getAttributeColor(context, R.attr.statuslightAlarm))
         binding.basabasalrate.text = pump.baseInjAmount.toString() +" / "+ rh.gs(R.string.pump_basebasalrate, plugin.baseBasalRate)
-=======
-        warnColors.setColor(binding.dailyunits, todayInsulinAmount, todayInsulinLimitAmount * 0.75, todayInsulinLimitAmount * 0.9)
-        binding.basabasalrate.text = pump.baseInjAmount.toString() + " / " + rh.gs(R.string.pump_basebasalrate, plugin.baseBasalRate)
->>>>>>> c62730d4
 
         binding.tempbasal.text = diaconnG8Pump.temporaryBasalToString()
         binding.extendedbolus.text = diaconnG8Pump.extendedBolusToString()
         binding.reservoir.text = rh.gs(R.string.reservoirvalue, pump.systemRemainInsulin, 307)
-<<<<<<< HEAD
         warnColors.setColorInverse(binding.reservoir, pump.systemRemainInsulin , 50.0, 20.0 , rh.getAttributeColor(context, R.attr.statuslightNormal),
             rh.getAttributeColor(context, R.attr.statuslightWarning),
             rh.getAttributeColor(context, R.attr.statuslightAlarm))
@@ -200,12 +194,6 @@
             rh.getAttributeColor(context, R.attr.statuslightWarning),
             rh.getAttributeColor(context, R.attr.statuslightAlarm))
         binding.firmware.text = rh.gs(R.string.diaconn_g8_pump) + "\nVersion: " + pump.majorVersion.toString() + "." +  pump.minorVersion.toString() + "\nCountry: "+pump.country.toString() + "\nProductType: "+ pump.productType.toString() + "\nManufacture: " + pump.makeYear + "." + pump.makeMonth + "." + pump.makeDay
-=======
-        warnColors.setColorInverse(binding.reservoir, pump.systemRemainInsulin, 50.0, 20.0)
-        binding.battery.text = "{fa-battery-" + pump.systemRemainBattery / 25 + "}" + " (" + pump.systemRemainBattery + " %)"
-        warnColors.setColorInverse(binding.battery, pump.systemRemainBattery.toDouble(), 51.0, 26.0)
-        binding.firmware.text = rh.gs(R.string.diaconn_g8_pump) + "\nVersion: " + pump.majorVersion.toString() + "." + pump.minorVersion.toString() + "\nCountry: " + pump.country.toString() + "\nProductType: " + pump.productType.toString() + "\nManufacture: " + pump.makeYear + "." + pump.makeMonth + "." + pump.makeDay
->>>>>>> c62730d4
         binding.basalstep.text = pump.basalStep.toString()
         binding.bolusstep.text = pump.bolusStep.toString()
         binding.serialNumber.text = pump.serialNo.toString()
