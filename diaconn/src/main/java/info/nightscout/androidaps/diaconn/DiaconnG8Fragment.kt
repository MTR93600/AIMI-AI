--- conflicted
+++ resolved
@@ -76,11 +76,7 @@
     override fun onViewCreated(view: View, savedInstanceState: Bundle?) {
         super.onViewCreated(view, savedInstanceState)
 
-<<<<<<< HEAD
-        binding.diaconnG8Pumpstatus.setBackgroundColor(rh.getAttributeColor(context, R.attr.colorInitializingBorder))
-=======
         binding.diaconnG8Pumpstatus.setBackgroundColor(rh.gac(context, R.attr.colorInitializingBorder))
->>>>>>> 28e7ea70
         binding.history.setOnClickListener { startActivity(Intent(context, DiaconnG8HistoryActivity::class.java)) }
         binding.stats.setOnClickListener { startActivity(Intent(context, TDDStatsActivity::class.java)) }
         binding.userOptions.setOnClickListener { startActivity(Intent(context, DiaconnG8UserOptionsActivity::class.java)) }
@@ -165,15 +161,9 @@
             val agoMsec = System.currentTimeMillis() - pump.lastConnection
             val agoMin = (agoMsec.toDouble() / 60.0 / 1000.0).toInt()
             binding.lastconnection.text = dateUtil.timeString(pump.lastConnection) + " (" + rh.gs(R.string.minago, agoMin) + ")"
-<<<<<<< HEAD
-            warnColors.setColor(binding.lastconnection, agoMin.toDouble(), 16.0, 31.0 , rh.getAttributeColor(context, R.attr.statuslightNormal),
-                rh.getAttributeColor(context, R.attr.statuslightWarning),
-                rh.getAttributeColor(context, R.attr.statuslightAlarm))
-=======
             warnColors.setColor(binding.lastconnection, agoMin.toDouble(), 16.0, 31.0 , rh.gac(context, R.attr.statuslightNormal),
                 rh.gac(context, R.attr.statuslightWarning),
                 rh.gac(context, R.attr.statuslightAlarm))
->>>>>>> 28e7ea70
         }
         if (pump.lastBolusTime != 0L) {
             val agoMsec = System.currentTimeMillis() - pump.lastBolusTime
@@ -188,29 +178,14 @@
         val todayInsulinAmount = (pump.todayBaseAmount + pump.todaySnackAmount + pump.todayMealAmount)
         val todayInsulinLimitAmount = (pump.maxBasal.toInt() * 24) + pump.maxBolusePerDay.toInt()
         binding.dailyunits.text = rh.gs(R.string.reservoirvalue, todayInsulinAmount, todayInsulinLimitAmount)
-<<<<<<< HEAD
-        warnColors.setColor(binding.dailyunits, todayInsulinAmount, todayInsulinLimitAmount * 0.75, todayInsulinLimitAmount * 0.9 , rh.getAttributeColor(context, R.attr.statuslightNormal),
-            rh.getAttributeColor(context, R.attr.statuslightWarning),
-            rh.getAttributeColor(context, R.attr.statuslightAlarm))
-=======
         warnColors.setColor(binding.dailyunits, todayInsulinAmount, todayInsulinLimitAmount * 0.75, todayInsulinLimitAmount * 0.9 , rh.gac(context, R.attr.statuslightNormal),
             rh.gac(context, R.attr.statuslightWarning),
             rh.gac(context, R.attr.statuslightAlarm))
->>>>>>> 28e7ea70
         binding.basabasalrate.text = pump.baseInjAmount.toString() +" / "+ rh.gs(R.string.pump_basebasalrate, plugin.baseBasalRate)
 
         binding.tempbasal.text = diaconnG8Pump.temporaryBasalToString()
         binding.extendedbolus.text = diaconnG8Pump.extendedBolusToString()
         binding.reservoir.text = rh.gs(R.string.reservoirvalue, pump.systemRemainInsulin, 307)
-<<<<<<< HEAD
-        warnColors.setColorInverse(binding.reservoir, pump.systemRemainInsulin , 50.0, 20.0 , rh.getAttributeColor(context, R.attr.statuslightNormal),
-            rh.getAttributeColor(context, R.attr.statuslightWarning),
-            rh.getAttributeColor(context, R.attr.statuslightAlarm))
-        binding.battery.text = "{fa-battery-" + pump.systemRemainBattery / 25  + "}" + " ("+ pump.systemRemainBattery + " %)"
-        warnColors.setColorInverse(binding.battery, pump.systemRemainBattery.toDouble(), 51.0, 26.0 , rh.getAttributeColor(context, R.attr.statuslightNormal),
-            rh.getAttributeColor(context, R.attr.statuslightWarning),
-            rh.getAttributeColor(context, R.attr.statuslightAlarm))
-=======
         warnColors.setColorInverse(binding.reservoir, pump.systemRemainInsulin , 50.0, 20.0 , rh.gac(context, R.attr.statuslightNormal),
             rh.gac(context, R.attr.statuslightWarning),
             rh.gac(context, R.attr.statuslightAlarm))
@@ -218,7 +193,6 @@
         warnColors.setColorInverse(binding.battery, pump.systemRemainBattery.toDouble(), 51.0, 26.0 , rh.gac(context, R.attr.statuslightNormal),
             rh.gac(context, R.attr.statuslightWarning),
             rh.gac(context, R.attr.statuslightAlarm))
->>>>>>> 28e7ea70
         binding.firmware.text = rh.gs(R.string.diaconn_g8_pump) + "\nVersion: " + pump.majorVersion.toString() + "." +  pump.minorVersion.toString() + "\nCountry: "+pump.country.toString() + "\nProductType: "+ pump.productType.toString() + "\nManufacture: " + pump.makeYear + "." + pump.makeMonth + "." + pump.makeDay
         binding.basalstep.text = pump.basalStep.toString()
         binding.bolusstep.text = pump.bolusStep.toString()
