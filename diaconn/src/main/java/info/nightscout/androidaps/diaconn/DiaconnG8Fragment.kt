--- conflicted
+++ resolved
@@ -76,12 +76,8 @@
     override fun onViewCreated(view: View, savedInstanceState: Bundle?) {
         super.onViewCreated(view, savedInstanceState)
 
-<<<<<<< HEAD
         binding.diaconnG8Pumpstatus.setBackgroundColor(resourceHelper.getAttributeColor(context, R.attr.colorInitializingBorder))
-        binding.history.setOnClickListener { startActivity(Intent(context, info.nightscout.androidaps.diaconn.activities.DiaconnG8HistoryActivity::class.java)) }
-=======
         binding.history.setOnClickListener { startActivity(Intent(context, DiaconnG8HistoryActivity::class.java)) }
->>>>>>> 0b481536
         binding.stats.setOnClickListener { startActivity(Intent(context, TDDStatsActivity::class.java)) }
         binding.userOptions.setOnClickListener { startActivity(Intent(context, DiaconnG8UserOptionsActivity::class.java)) }
         binding.btconnection.setOnClickListener {
@@ -163,15 +159,10 @@
         if (pump.lastConnection != 0L) {
             val agoMsec = System.currentTimeMillis() - pump.lastConnection
             val agoMin = (agoMsec.toDouble() / 60.0 / 1000.0).toInt()
-<<<<<<< HEAD
-            binding.lastconnection.text = dateUtil.timeString(pump.lastConnection) + " (" + resourceHelper.gs(R.string.minago, agoMin) + ")"
+            binding.lastconnection.text = dateUtil.timeString(pump.lastConnection) + " (" + rh.gs(R.string.minago, agoMin) + ")"
             warnColors.setColor(binding.lastconnection, agoMin.toDouble(), 16.0, 31.0 , resourceHelper.getAttributeColor(context, R.attr.statuslightNormal),
                 resourceHelper.getAttributeColor(context, R.attr.statuslightWarning),
                 resourceHelper.getAttributeColor(context, R.attr.statuslightAlarm))
-=======
-            binding.lastconnection.text = dateUtil.timeString(pump.lastConnection) + " (" + rh.gs(R.string.minago, agoMin) + ")"
-            warnColors.setColor(binding.lastconnection, agoMin.toDouble(), 16.0, 31.0)
->>>>>>> 0b481536
         }
         if (pump.lastBolusTime != 0L) {
             val agoMsec = System.currentTimeMillis() - pump.lastBolusTime
@@ -185,16 +176,15 @@
 
         val todayInsulinAmount = (pump.todayBaseAmount + pump.todaySnackAmount + pump.todayMealAmount)
         val todayInsulinLimitAmount = (pump.maxBasal.toInt() * 24) + pump.maxBolusePerDay.toInt()
-<<<<<<< HEAD
-        binding.dailyunits.text = resourceHelper.gs(R.string.reservoirvalue, todayInsulinAmount, todayInsulinLimitAmount)
+        binding.dailyunits.text = rh.gs(R.string.reservoirvalue, todayInsulinAmount, todayInsulinLimitAmount)
         warnColors.setColor(binding.dailyunits, todayInsulinAmount, todayInsulinLimitAmount * 0.75, todayInsulinLimitAmount * 0.9 , resourceHelper.getAttributeColor(context, R.attr.statuslightNormal),
             resourceHelper.getAttributeColor(context, R.attr.statuslightWarning),
             resourceHelper.getAttributeColor(context, R.attr.statuslightAlarm))
-        binding.basabasalrate.text = pump.baseInjAmount.toString() +" / "+ resourceHelper.gs(R.string.pump_basebasalrate, plugin.baseBasalRate)
+        binding.basabasalrate.text = pump.baseInjAmount.toString() +" / "+ rh.gs(R.string.pump_basebasalrate, plugin.baseBasalRate)
 
         binding.tempbasal.text = diaconnG8Pump.temporaryBasalToString()
         binding.extendedbolus.text = diaconnG8Pump.extendedBolusToString()
-        binding.reservoir.text = resourceHelper.gs(R.string.reservoirvalue, pump.systemRemainInsulin, 307)
+        binding.reservoir.text = rh.gs(R.string.reservoirvalue, pump.systemRemainInsulin, 307)
         warnColors.setColorInverse(binding.reservoir, pump.systemRemainInsulin , 50.0, 20.0 , resourceHelper.getAttributeColor(context, R.attr.statuslightNormal),
             resourceHelper.getAttributeColor(context, R.attr.statuslightWarning),
             resourceHelper.getAttributeColor(context, R.attr.statuslightAlarm))
@@ -202,20 +192,7 @@
         warnColors.setColorInverse(binding.battery, pump.systemRemainBattery.toDouble(), 51.0, 26.0 , resourceHelper.getAttributeColor(context, R.attr.statuslightNormal),
             resourceHelper.getAttributeColor(context, R.attr.statuslightWarning),
             resourceHelper.getAttributeColor(context, R.attr.statuslightAlarm))
-        binding.firmware.text = resourceHelper.gs(R.string.diaconn_g8_pump) + "\nVersion: " + pump.majorVersion.toString() + "." +  pump.minorVersion.toString() + "\nCountry: "+pump.country.toString() + "\nProductType: "+ pump.productType.toString() + "\nManufacture: " + pump.makeYear + "." + pump.makeMonth + "." + pump.makeDay
-=======
-        binding.dailyunits.text = rh.gs(R.string.reservoirvalue, todayInsulinAmount, todayInsulinLimitAmount)
-        warnColors.setColor(binding.dailyunits, todayInsulinAmount, todayInsulinLimitAmount * 0.75, todayInsulinLimitAmount * 0.9)
-        binding.basabasalrate.text = pump.baseInjAmount.toString() +" / "+ rh.gs(R.string.pump_basebasalrate, plugin.baseBasalRate)
-
-        binding.tempbasal.text = diaconnG8Pump.temporaryBasalToString()
-        binding.extendedbolus.text = diaconnG8Pump.extendedBolusToString()
-        binding.reservoir.text = rh.gs(R.string.reservoirvalue, pump.systemRemainInsulin, 307)
-        warnColors.setColorInverse(binding.reservoir, pump.systemRemainInsulin , 50.0, 20.0)
-        binding.battery.text = "{fa-battery-" + pump.systemRemainBattery / 25  + "}" + " ("+ pump.systemRemainBattery + " %)"
-        warnColors.setColorInverse(binding.battery, pump.systemRemainBattery.toDouble(), 51.0, 26.0)
         binding.firmware.text = rh.gs(R.string.diaconn_g8_pump) + "\nVersion: " + pump.majorVersion.toString() + "." +  pump.minorVersion.toString() + "\nCountry: "+pump.country.toString() + "\nProductType: "+ pump.productType.toString() + "\nManufacture: " + pump.makeYear + "." + pump.makeMonth + "." + pump.makeDay
->>>>>>> 0b481536
         binding.basalstep.text = pump.basalStep.toString()
         binding.bolusstep.text = pump.bolusStep.toString()
         binding.serialNumber.text = pump.serialNo.toString()
