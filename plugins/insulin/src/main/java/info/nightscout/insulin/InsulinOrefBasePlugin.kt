--- conflicted
+++ resolved
@@ -81,11 +81,6 @@
         if (bolus.amount != 0.0) {
             val now = System.currentTimeMillis() / (1000*60*60)
             val circadian_sensitivity = (0.00000379*Math.pow(now.toDouble(),5.0))-(0.00016422*Math.pow(now.toDouble(),4.0))+(0.00128081*Math.pow(now.toDouble(),3.0))+(0.02533782*Math.pow(now.toDouble(),2.0))-(0.33275556*now)+1.38581503
-<<<<<<< HEAD
-            val bolusTime = bolus.timestamp
-            val t = (time - bolusTime) / 1000.0 / 60.0
-            var td = dia * 30 //getDIA() always >= MIN_DIA
-=======
             /*var circadian_sensitivity = 1
             when (now) {
                 in 0..1   -> {
@@ -120,7 +115,6 @@
             val bolusTime = bolus.timestamp
             val t = (time - bolusTime) / 1000.0 / 60.0
             var td = dia * 60 //getDIA() always >= MIN_DIA
->>>>>>> f35b5806
             td *= circadian_sensitivity
             val tp = peak.toDouble()
             // force the IOB to 0 if over DIA hours have passed
