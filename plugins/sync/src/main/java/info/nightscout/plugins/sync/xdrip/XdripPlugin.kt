--- conflicted
+++ resolved
@@ -17,6 +17,7 @@
 import info.nightscout.core.iob.round
 import info.nightscout.core.ui.toast.ToastUtils
 import info.nightscout.core.utils.fabric.FabricPrivacy
+import info.nightscout.database.entities.GlucoseValue
 import info.nightscout.interfaces.Constants
 import info.nightscout.interfaces.GlucoseUnit
 import info.nightscout.interfaces.XDripBroadcast
@@ -59,11 +60,16 @@
 import kotlinx.coroutines.SupervisorJob
 import kotlinx.coroutines.launch
 import org.json.JSONArray
+import org.json.JSONException
+import org.json.JSONObject
+import java.text.SimpleDateFormat
+import java.util.*
 import java.util.concurrent.Executors
 import java.util.concurrent.ScheduledFuture
 import java.util.concurrent.TimeUnit
 import javax.inject.Inject
 import javax.inject.Singleton
+import kotlin.collections.ArrayList
 
 @Singleton
 class XdripPlugin @Inject constructor(
@@ -77,16 +83,10 @@
     private val loop: Loop,
     private val iobCobCalculator: IobCobCalculator,
     private val rxBus: RxBus,
-<<<<<<< HEAD
-    aapsLogger: AAPSLogger,
-    private val dateUtil: DateUtil,
-) : PluginBase(
-=======
     private val uiInteraction: UiInteraction,
     private val dateUtil: DateUtil,
-    aapsLogger: AAPSLogger
+    aapsLogger: AAPSLogger,
 ) : XDripBroadcast, Sync, PluginBase(
->>>>>>> 5aebbd10
     PluginDescription()
         .mainType(PluginType.SYNC)
         .fragmentClass(XdripFragment::class.java.name)
@@ -346,7 +346,40 @@
         }
     }
 
-<<<<<<< HEAD
+    private fun sendProfileStore(dataPair: DataSyncSelector.DataPair, progress: String) {
+        val data = (dataPair as DataSyncSelector.PairProfileStore).value
+        rxBus.send(EventXdripNewLog("SENDING", "Sent 1 PROFILE ($progress)"))
+        broadcast(
+            Intent(Intents.ACTION_NEW_PROFILE)
+                .addFlags(Intent.FLAG_INCLUDE_STOPPED_PACKAGES)
+                .putExtras(Bundle().apply { putString("profile", data.toString()) })
+        )
+    }
+
+    private fun sendDeviceStatus(dataPair: DataSyncSelector.DataPair, progress: String) {
+        val data = (dataPair as DataSyncSelector.PairDeviceStatus).value.toJson(dateUtil)
+        rxBus.send(EventXdripNewLog("SENDING", "Sent 1 DEVICESTATUS ($progress)"))
+        broadcast(
+            Intent(Intents.ACTION_NEW_DEVICE_STATUS)
+                .addFlags(Intent.FLAG_INCLUDE_STOPPED_PACKAGES)
+                .putExtras(Bundle().apply { putString("devicestatus", data.toString()) })
+        )
+    }
+
+    private fun sendEntries(dataPairs: List<DataSyncSelector.DataPair>, progress: String) {
+        val array = JSONArray()
+        for (dataPair in dataPairs.toList()) {
+            val data = (dataPair as DataSyncSelector.PairGlucoseValue).value.toXdripJson()
+            array.put(data)
+        }
+        rxBus.send(EventXdripNewLog("SENDING", "Sent ${array.length()} BGs ($progress)"))
+        broadcast(
+            Intent(Intents.ACTION_NEW_SGV)
+                .addFlags(Intent.FLAG_INCLUDE_STOPPED_PACKAGES)
+                .putExtras(Bundle().apply { putString("sgvs", array.toString()) })
+        )
+    }
+
     override fun send(gv: GlucoseValue) {
         if (sp.getBoolean(info.nightscout.core.utils.R.string.key_medlink_xdripupload, false)) {
             val format = SimpleDateFormat("yyyy-MM-dd'T'HH:mm:ss.SSSZ", Locale.US)
@@ -359,6 +392,7 @@
                 json.put("type", "sgv")
                 json.put("date", gv.timestamp)
                 json.put("dateString", format.format(gv.timestamp))
+
                 entriesBody.put(json)
                 val bundle = Bundle()
                 bundle.putString("action", "add")
@@ -381,60 +415,6 @@
         }
     }
 
-    override fun send(bolus: Bolus) {
-        TODO("Not yet implemented")
-    }
-
-    override fun send(carbs: Carbs) {
-        TODO("Not yet implemented")
-    }
-
-    override fun send(tt: TemporaryTarget) {
-        TODO("Not yet implemented")
-    }
-
-    override fun send(te: TherapyEvent) {
-        TODO("Not yet implemented")
-    }
-
-    override fun send(deviceStatus: DeviceStatus) {
-        TODO("Not yet implemented")
-=======
-    private fun sendProfileStore(dataPair: DataSyncSelector.DataPair, progress: String) {
-        val data = (dataPair as DataSyncSelector.PairProfileStore).value
-        rxBus.send(EventXdripNewLog("SENDING", "Sent 1 PROFILE ($progress)"))
-        broadcast(
-            Intent(Intents.ACTION_NEW_PROFILE)
-                .addFlags(Intent.FLAG_INCLUDE_STOPPED_PACKAGES)
-                .putExtras(Bundle().apply { putString("profile", data.toString()) })
-        )
->>>>>>> 5aebbd10
-    }
-
-    private fun sendDeviceStatus(dataPair: DataSyncSelector.DataPair, progress: String) {
-        val data = (dataPair as DataSyncSelector.PairDeviceStatus).value.toJson(dateUtil)
-        rxBus.send(EventXdripNewLog("SENDING", "Sent 1 DEVICESTATUS ($progress)"))
-        broadcast(
-            Intent(Intents.ACTION_NEW_DEVICE_STATUS)
-                .addFlags(Intent.FLAG_INCLUDE_STOPPED_PACKAGES)
-                .putExtras(Bundle().apply { putString("devicestatus", data.toString()) })
-        )
-    }
-
-    private fun sendEntries(dataPairs: List<DataSyncSelector.DataPair>, progress: String) {
-        val array = JSONArray()
-        for (dataPair in dataPairs.toList()) {
-            val data = (dataPair as DataSyncSelector.PairGlucoseValue).value.toXdripJson()
-            array.put(data)
-        }
-        rxBus.send(EventXdripNewLog("SENDING", "Sent ${array.length()} BGs ($progress)"))
-        broadcast(
-            Intent(Intents.ACTION_NEW_SGV)
-                .addFlags(Intent.FLAG_INCLUDE_STOPPED_PACKAGES)
-                .putExtras(Bundle().apply { putString("sgvs", array.toString()) })
-        )
-    }
-
     private fun sendFood(dataPairs: List<DataSyncSelector.DataPair>, progress: String) {
         val array = JSONArray()
         for (dataPair in dataPairs.toList()) {
@@ -451,27 +431,57 @@
 
     private fun sendTreatments(dataPairs: List<DataSyncSelector.DataPair>, progress: String) {
         val array = JSONArray()
+        var action = Intents.ACTION_NEW_FOOD
         for (dataPair in dataPairs.toList()) {
             when (dataPair) {
-                is DataSyncSelector.PairBolus                  -> dataPair.value.toJson(true, dateUtil)
-                is DataSyncSelector.PairCarbs                  -> dataPair.value.toJson(true, dateUtil)
-                is DataSyncSelector.PairBolusCalculatorResult  -> dataPair.value.toJson(true, dateUtil, profileFunction)
-                is DataSyncSelector.PairTemporaryTarget        -> dataPair.value.toJson(true, profileFunction.getUnits(), dateUtil)
-                is DataSyncSelector.PairTherapyEvent           -> dataPair.value.toJson(true, dateUtil)
+                is DataSyncSelector.PairBolus                  -> {
+                    action = Intents.ACTION_NEW_TREATMENT
+                    dataPair.value.toJson(true, dateUtil)
+                }
+
+                is DataSyncSelector.PairCarbs                  -> {
+                    action = Intents.ACTION_NEW_FOOD
+                    dataPair.value.toJson(true, dateUtil)
+                }
+
+                is DataSyncSelector.PairBolusCalculatorResult  -> {
+                    action = Intents.ACTION_NEW_TREATMENT
+                    dataPair.value.toJson(true, dateUtil, profileFunction)
+                }
+
+                is DataSyncSelector.PairTemporaryTarget        -> {
+                    action = Intents.ACTION_NEW_PROFILE
+                    dataPair.value.toJson(true, profileFunction.getUnits(), dateUtil)
+                }
+                is DataSyncSelector.PairTherapyEvent           -> {
+                    action = Intents.ACTION_NEW_TREATMENT
+                    dataPair.value.toJson(true, dateUtil)
+                }
 
                 is DataSyncSelector.PairTemporaryBasal         -> {
+                    action = Intents.ACTION_NEW_DEVICE_STATUS
                     val profile = profileFunction.getProfile(dataPair.value.timestamp) ?: return
                     dataPair.value.toJson(true, profile, dateUtil)
                 }
 
                 is DataSyncSelector.PairExtendedBolus          -> {
+                    action = Intents.ACTION_NEW_TREATMENT
                     val profile = profileFunction.getProfile(dataPair.value.timestamp) ?: return
                     dataPair.value.toJson(true, profile, dateUtil)
                 }
 
-                is DataSyncSelector.PairProfileSwitch          -> dataPair.value.toJson(true, dateUtil)
-                is DataSyncSelector.PairEffectiveProfileSwitch -> dataPair.value.toJson(true, dateUtil)
-                is DataSyncSelector.PairOfflineEvent           -> dataPair.value.toJson(true, dateUtil)
+                is DataSyncSelector.PairProfileSwitch          -> {
+                    action = Intents.ACTION_NEW_PROFILE
+                    dataPair.value.toJson(true, dateUtil)
+                }
+                is DataSyncSelector.PairEffectiveProfileSwitch -> {
+                    action = Intents.ACTION_NEW_PROFILE
+                    dataPair.value.toJson(true, dateUtil)
+                }
+                is DataSyncSelector.PairOfflineEvent           -> {
+                    action = Intents.ACTION_NEW_DEVICE_STATUS
+                    dataPair.value.toJson(true, dateUtil)
+                }
                 else                                           -> null
             }?.let {
                 array.put(it)
@@ -479,7 +489,7 @@
         }
         rxBus.send(EventXdripNewLog("SENDING", "Sent ${array.length()} TRs ($progress)"))
         broadcast(
-            Intent(Intents.ACTION_NEW_FOOD)
+            Intent(action)
                 .addFlags(Intent.FLAG_INCLUDE_STOPPED_PACKAGES)
                 .putExtras(Bundle().apply { putString("treatments", array.toString()) })
         )
