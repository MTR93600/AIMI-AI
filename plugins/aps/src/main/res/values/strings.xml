--- conflicted
+++ resolved
@@ -34,7 +34,6 @@
     <string name="dynisf_adjust_sensitivity">Adjust sensitivity and BG</string>
     <string name="DynISFAdjust_title" formatted="false">DynamicISF Adjustment Factor %</string>
     <string name="DynISFAdjust_summary" formatted="false">Adjustment factor for DynamicISF. Set more than 100% for more aggressive correction doses, and less than 100% for less aggressive corrections.</string>
-    <string name="DynISF_variant_title" formatted="false">Variant</string>
     <string name="high_temptarget_raises_sensitivity_title">High temptarget raises sensitivity</string>
     <string name="high_temptarget_raises_sensitivity_summary"><![CDATA[Raise sensitivity for temptargets >= 100]]></string>
     <string name="low_temptarget_lowers_sensitivity_title">Low temptarget lowers sensitivity</string>
@@ -225,15 +224,9 @@
     <string name="key_use_mssv" translatable="false">Variant MSSV </string>
     <string name="key_use_pammssv" translatable="false">Variant PAM-MSSV</string>
     <string name="key_use_pam" translatable="false">Variant PAM</string>
-<<<<<<< HEAD
     <string name="DynISF_variant" formatted="false">Variant</string>
     <string name="key_use_newSMB" translatable="false">new aimi smb calculation proportional</string>
     <string name="key_use_enable_mssv" translatable="false">Enable the variation of max smb size</string>
-
-=======
-    <string name="key_use_newSMB" translatable="false">new aimi smb calculation proportional</string>
-    <string name="key_use_enable_mssv" translatable="false">Enable the variation of max smb size</string>
     <string name="key_use_countsteps" translatable="false">Enable counting steps</string>
->>>>>>> 5aebbd10
 
 </resources>