/*
  Determine Basal

  Released under MIT license. See the accompanying LICENSE.txt file for
  full terms and conditions

  THE SOFTWARE IS PROVIDED "AS IS", WITHOUT WARRANTY OF ANY KIND, EXPRESS OR
  IMPLIED, INCLUDING BUT NOT LIMITED TO ER IN AN ACTION OF CONTRACT, TORT OR OTHERWISE, ARISING
  FROM,
  OUT OF OR IN CONNECTION WITH THE SOFTWARE OR THE USE OR OTHER DEALINGS IN
  THE SOFTWARE.
*/


var round_basal = require('../round-basal')

// Rounds value to 'digits' decimal places
function round(value, digits)
{
    if (! digits) { digits = 0; }
    var scale = Math.pow(10, digits);
    return Math.round(value * scale) / scale;
}

// we expect BG to rise or fall at the rate of BGI,
// adjusted by the rate at which BG would need to rise /
// fall to get eventualBG to target over 2 hours
function calculate_expected_delta(target_bg, eventual_bg, bgi) {
    // (hours * mins_per_hour) / 5 = how many 5 minute periods in 2h = 24
    var five_min_blocks = (2 * 60) / 5;
    var target_delta = target_bg - eventual_bg;
    return /* expectedDelta */ round(bgi + (target_delta / five_min_blocks), 1);
}

function convert_bg(value, profile)
{
    if (profile.out_units === "mmol/L")
    {
        return round(value / 18, 1).toFixed(1);
    }
    else
    {
        return Math.round(value);
    }
}

function enable_smb(
    profile,
    microBolusAllowed,
    meal_data,
    target_bg
) {
    // disable SMB when a high temptarget is set
    if (! microBolusAllowed) {
        console.error("SMB disabled (!microBolusAllowed)");
        return false;
    } else if (! profile.allowSMB_with_high_temptarget && profile.temptargetSet && target_bg > 100) {
        console.error("SMB disabled due to high temptarget of",target_bg);
        return false;
    } else if (meal_data.bwFound === true && profile.A52_risk_enable === false) {
        console.error("SMB disabled due to Bolus Wizard activity in the last 6 hours.");
        return false;
    }

    // enable SMB/UAM if always-on (unless previously disabled for high temptarget)
    if (profile.enableSMB_always === true) {
        if (meal_data.bwFound) {
            console.error("Warning: SMB enabled within 6h of using Bolus Wizard: be sure to easy bolus 30s before using Bolus Wizard");
        } else {
            console.error("SMB enabled due to enableSMB_always");
        }
        return true;
    }

    // enable SMB/UAM (if enabled in preferences) while we have COB
    if (profile.enableSMB_with_COB === true && meal_data.mealCOB) {
        if (meal_data.bwCarbs) {
            console.error("Warning: SMB enabled with Bolus Wizard carbs: be sure to easy bolus 30s before using Bolus Wizard");
        } else {
            console.error("SMB enabled for COB of",meal_data.mealCOB);
        }
        return true;
    }

    // enable SMB/UAM (if enabled in preferences) for a full 6 hours after any carb entry
    // (6 hours is defined in carbWindow in lib/meal/total.js)
    if (profile.enableSMB_after_carbs === true && meal_data.carbs ) {
        if (meal_data.bwCarbs) {
            console.error("Warning: SMB enabled with Bolus Wizard carbs: be sure to easy bolus 30s before using Bolus Wizard");
        } else {
            console.error("SMB enabled for 6h after carb entry");
        }
        return true;
    }

    // enable SMB/UAM (if enabled in preferences) if a low temptarget is set
    if (profile.enableSMB_with_temptarget === true && (profile.temptargetSet && target_bg < 100)) {
        if (meal_data.bwFound) {
            console.error("Warning: SMB enabled within 6h of using Bolus Wizard: be sure to easy bolus 30s before using Bolus Wizard");
        } else {
            console.error("SMB enabled for temptarget of",convert_bg(target_bg, profile));
        }
        return true;
    }

    console.error("SMB disabled (no enableSMB preferences active or no condition satisfied)");
    return true;
}

function determine_varSMBratio(profile, bg, target_bg)
{   // mod 12: let SMB delivery ratio increase f#rom min to max depending on how much bg exceeds target
    if ( typeof profile.smb_delivery_ratio_bg_range === 'undefined' || profile.smb_delivery_ratio_bg_range === 0 ) {
        // not yet upgraded to this version or deactivated in SMB extended menu
        console.error('SMB delivery ratio set to fixed value', profile.smb_delivery_ratio);
        return profile.smb_delivery_ratio;
    }
    var lower_SMB = Math.min(profile.smb_delivery_ratio_min, profile.smb_delivery_ratio_max);
    if (bg <= target_bg) {
        console.error('SMB delivery ratio limited by minimum value', lower_SMB);
        return lower_SMB;
    }
    var higher_SMB = Math.max(profile.smb_delivery_ratio_min, profile.smb_delivery_ratio_max);
    var higher_bg = target_bg + profile.smb_delivery_ratio_bg_range;
    if (bg >= higher_bg) {
        console.error('SMB delivery ratio limited by maximum value', higher_SMB);
        return higher_SMB;
    }
    var new_SMB = lower_SMB + (higher_SMB - lower_SMB)*(bg-target_bg) / profile.smb_delivery_ratio_bg_range;
    console.error('SMB delivery ratio set to interpolated value', new_SMB);
    return new_SMB;
}



var determine_basal = function determine_basal(glucose_status, currenttemp, iob_data, profile, autosens_data, meal_data, tempBasalFunctions, microBolusAllowed, reservoir_data, currentTime, isSaveCgmSource) {
    var rT = {}; //short for requestedTemp
    var b30upperLimit = profile.b30_upperBG;
    var b30upperdelta = profile.b30_upperdelta;
    var deliverAt = new Date();
    if (currentTime) {
        deliverAt = new Date(currentTime);
    }

    if (typeof profile === 'undefined' || typeof profile.current_basal === 'undefined') {
        rT.error ='Error: could not get current basal rate';
        return rT;
    }
    var profile_current_basal = round_basal(profile.current_basal, profile);
    var basal = profile_current_basal;

    var systemTime = new Date();
    if (currentTime) {
        systemTime = currentTime;
    }
    var bgTime = new Date(glucose_status.date);
    var minAgo = round((systemTime - bgTime) / 60 / 1000 ,1);

    var bg = glucose_status.glucose;
    var noise = glucose_status.noise;
    // 38 is an xDrip error state that usually indicates sensor failure
    // all other BG values between 11 and 37 mg/dL reflect non-error-code BG values, so we should zero temp for those
    if (bg <= 10 || bg === 38 || noise >= 3) {  //Dexcom is in ??? mode or calibrating, or xDrip reports high noise
        rT.reason = "CGM is calibrating, in ??? state, or noise is high";
    }
    if (minAgo > 12 || minAgo < -5) { // Dexcom data is too old, or way in the future
        rT.reason = "If current system time "+systemTime+" is correct, then BG data is too old. The last BG data was read "+minAgo+"m ago at "+bgTime;
    // if BG is too old/noisy, or is changing less than 1 mg/dL/5m for 45m, cancel any high temps and shorten any long zero temps
    //cherry pick from oref upstream dev cb8e94990301277fb1016c778b4e9efa55a6edbc
    } else if ( bg > 60 && glucose_status.delta == 0 && glucose_status.short_avgdelta > -1 && glucose_status.short_avgdelta < 1 && glucose_status.long_avgdelta > -1 && glucose_status.long_avgdelta < 1 && !isSaveCgmSource) {
        if ( glucose_status.last_cal && glucose_status.last_cal < 3 ) {
            rT.reason = "CGM was just calibrated";
        } /*else {
            rT.reason = "Error: CGM data is unchanged for the past ~45m";
        }*/
    }
    //cherry pick from oref upstream dev cb8e94990301277fb1016c778b4e9efa55a6edbc

    if (bg <= 10 || bg === 38 || noise >= 3 || minAgo > 12 || minAgo < -5  ) {//|| ( bg > 60 && glucose_status.delta == 0 && glucose_status.short_avgdelta > -1 && glucose_status.short_avgdelta < 1 && glucose_status.long_avgdelta > -1 && glucose_status.long_avgdelta < 1 ) && !isSaveCgmSource
        if (currenttemp.rate > basal) { // high temp is running
            rT.reason += ". Replacing high temp basal of "+currenttemp.rate+" with neutral temp of "+basal;
            rT.deliverAt = deliverAt;
            rT.temp = 'absolute';
            rT.duration = 30;
            rT.rate = basal;
            return rT;
            //return tempBasalFunctions.setTempBasal(basal, 30, profile, rT, currenttemp);
        } else if (currenttemp.rate === 0 && currenttemp.duration > 30) { //shorten long zero temps to 30m
            rT.reason += ". Shortening " + currenttemp.duration + "m long zero temp to 30m. ";
            rT.deliverAt = deliverAt;
            rT.temp = 'absolute';
            rT.duration = 30;
            rT.rate = 0;
            return rT;
            //return tempBasalFunctions.setTempBasal(0, 30, profile, rT, currenttemp);
        } else { //do nothing.
            rT.reason += ". Temp " + currenttemp.rate + " <= current basal " + round(basal, 2) + "U/hr; doing nothing. ";
            return rT;
        }
    }

    var max_iob = profile.max_iob; // maximum amount of non-bolus IOB OpenAPS will ever deliver

    // if min and max are set, then set target to their average
    var target_bg;
    var min_bg;
    var max_bg;
    if (typeof profile.min_bg !== 'undefined') {
        min_bg = profile.min_bg;
    }
    if (typeof profile.max_bg !== 'undefined') {
        max_bg = profile.max_bg;
    }
    if (typeof profile.min_bg !== 'undefined' && typeof profile.max_bg !== 'undefined') {
        target_bg = (profile.min_bg + profile.max_bg) / 2;
    } else {
        rT.error ='Error: could not determine target_bg. ';
        return rT;
    }

    var sensitivityRatio;
    //var sensitivityTDD;
    var high_temptarget_raises_sensitivity = profile.exercise_mode || profile.high_temptarget_raises_sensitivity;
    var normalTarget = 100; // evaluate high/low temptarget against 100, not scheduled target (which might change)
    if ( profile.half_basal_exercise_target ) {
        var halfBasalTarget = profile.half_basal_exercise_target;
    } else {
        halfBasalTarget = 160; // when temptarget is 160 mg/dL, run 50% basal (120 = 75%; 140 = 60%)
        // 80 mg/dL with low_temptarget_lowers_sensitivity would give 1.5x basal, but is limited to autosens_max (1.2x by default)
    }
    if ( high_temptarget_raises_sensitivity && profile.temptargetSet && target_bg > normalTarget || profile.low_temptarget_lowers_sensitivity && profile.temptargetSet && target_bg < normalTarget ) {
        // w/ target 100, temp target 110 = .89, 120 = 0.8, 140 = 0.67, 160 = .57, and 200 = .44
        // e.g.: Sensitivity ratio set to 0.8 based on temp target of 120; Adjusting basal from 1.65 to 1.35; ISF from 58.9 to 73.6
        //sensitivityRatio = 2/(2+(target_bg-normalTarget)/40);
        var c = halfBasalTarget - normalTarget;
        sensitivityRatio = c/(c+target_bg-normalTarget);
        // limit sensitivityRatio to profile.autosens_max (1.2x by default)
        sensitivityRatio = Math.min(sensitivityRatio, profile.autosens_max);
        sensitivityRatio = round(sensitivityRatio,2);
        //console.log("Sensitivity ratio set to "+sensitivityRatio+" based on temp target of "+target_bg+"; ");
    } else if (typeof autosens_data !== 'undefined' && autosens_data) {
        sensitivityRatio = autosens_data.ratio;
        console.log("Autosens ratio: "+sensitivityRatio+"; ");
    }
    if (sensitivityRatio) {
        basal = profile.current_basal * sensitivityRatio;
        basal = round_basal(basal, profile);
        if (basal !== profile_current_basal) {
            //console.log("Adjusting basal from "+profile_current_basal+" to "+basal+"; ");
        } else {
            console.log("Basal unchanged: "+basal+"; ");
        }
    }



    if (typeof iob_data === 'undefined' ) {
        rT.error ='Error: iob_data undefined. ';
        return rT;
    }

    var iobArray = iob_data;
    if (typeof(iob_data.length) && iob_data.length > 1) {
        iob_data = iobArray[0];
        //console.error(JSON.stringify(iob_data[0]));
    }

    if (typeof iob_data.activity === 'undefined' || typeof iob_data.iob === 'undefined' ) {
        rT.error ='Error: iob_data missing some property. ';
        return rT;
    }

    var tick;

    if (glucose_status.delta > -0.5) {
        tick = "+" + round(glucose_status.delta,0);
    } else {
        tick = round(glucose_status.delta,0);
    }
    //var minDelta = Math.min(glucose_status.delta, glucose_status.short_avgdelta, glucose_status.long_avgdelta);
    var minDelta = Math.min(glucose_status.delta, glucose_status.short_avgdelta);
    var minAvgDelta = Math.min(glucose_status.short_avgdelta, glucose_status.long_avgdelta);
    var maxDelta = Math.max(glucose_status.delta, glucose_status.short_avgdelta, glucose_status.long_avgdelta);

    var profile_sens = round(profile.sens,1)
    var sens = profile.sens;
    if (typeof autosens_data !== 'undefined' && autosens_data) {
        sens = profile.sens / sensitivityRatio;
        sens = round(sens, 1);
        if (sens !== profile_sens) {
            console.log("ISF from "+profile_sens+" to "+sens);
        } else {
            console.log("ISF unchanged: "+sens);
        }
        //console.log(" (autosens ratio "+sensitivityRatio+")");
    }
    /* ************************
       ** TS AutoTDD code    **
       ************************ */
       console.error("--------------");
       console.error("\n");
       console.error( " AIMI-Variant B30-MSSV 3.1.0.3-dev-e-AIMI");
       console.error("\n");
       console.error("--------------");
    var TDD = profile.TDD;
    var insulinDivisor = profile.insulinDivisor;
    var variable_sens = profile.variable_sens;
    var lastHourTIRLow = profile.lastHourTIRLow;
    var lastHourTIRAbove = profile.lastHourTIRAbove;
    var last2HourTIRAbove = profile.last2HourTIRAbove;
    var tddlastHaverage = profile.tddlastHaverage;
    var aimisensitivity = profile.aimisensitivity;
    var AIMI_UAM = profile.temptargetSet && target_bg >= 140 ? false : profile.enable_AIMI_UAM;
    var countSMB = meal_data.countSMB;
    var countSMBms = meal_data.countSMBms;
    var AIMI_IgnoreCOB = profile.key_use_AimiIgnoreCOB;
    var AIMI_COB = AIMI_IgnoreCOB ? 0 : meal_data.mealCOB;
    var AIMI_IOBpredBGbf = profile.key_use_AimiIOBpredBG;


    var lastbolusAge = round(( new Date(systemTime).getTime() - meal_data.lastBolusNormalTime ) / 60000,1);
    var enlog = "";
    var aimi_bg = bg;
    var aimi_delta = glucose_status.delta;
    if (glucose_status.delta >= 0 && lastbolusAge > 100){//&& bg > b30upperLimit
    aimi_bg = (bg + (bg - glucose_status.delta))/2;
    aimi_delta = ((bg - aimi_bg) + glucose_status.delta)/2;
    }else if (glucose_status.delta < 0 && lastbolusAge > 100){//&& bg > b30upperLimit
    aimi_bg = (bg + (bg + glucose_status.delta))/2;
    aimi_delta = ((bg - aimi_bg) + glucose_status.delta)/2;
    }
    //enlog += "aimi_bg : "+aimi_bg+", aimi_delta : "+aimi_delta+"\n";
    var autoAIMIsmb = (iob_data.iob - tddlastHaverage) > 0 && lastHourTIRLow ===0 && AIMI_UAM && aimi_delta > 5 ? iob_data.iob - tddlastHaverage : 0;
    enlog += "\nautoAIMIsmb : "+autoAIMIsmb+", ";

    //var AIMI_COB = profile.key_use_AIMI_COB;
    /*var AIMI_UAM_U200 = profile.enable_AIMI_UAM_U200;
    var AIMI_UAM_U100 = profile.enable_AIMI_UAM_U100;
    var AIMI_UAM_Fiasp = profile.enable_AIMI_UAM_Fiasp;
    var AIMI_UAM_Novorapid = profile.enable_AIMI_UAM_Novorapid;*/
    var iTime_Start_Bolus = profile.iTime_Start_Bolus;
    var iTimeProfile = profile.iTime;
    var LastManualBolus = meal_data.lastBolusNormalUnits;
    var now = new Date().getHours();
    var date_now = new Date();
    var now = new Date().getHours();
    var nowminutes = date_now.getHours() + date_now.getMinutes() / 60 + date_now.getSeconds() / 60 / 60;
    nowminutes = round(nowminutes,2);
    enlog += "nowminutes = " +nowminutes+" ; \n";
        if (now < 1){
            now = 1;}
        else {
            console.error("Time now is "+now+"; ");
        }
    //var circadian_sensitivity = 1;
    var circadian_sensitivity = (0.00000379*Math.pow(nowminutes,5))-(0.00016422*Math.pow(nowminutes,4))+(0.00128081*Math.pow(nowminutes,3))+(0.02533782*Math.pow(nowminutes,2))-(0.33275556*nowminutes)+1.38581503;
    circadian_sensitivity = round(circadian_sensitivity,2);
    enlog += "circadian_sensitivity : "+circadian_sensitivity+"\n";


    var insulinPeakTime = 60;
    // add 30m to allow for insulin delivery (SMBs or temps)
    insulinPeakTime = 90;
    insulinPeakTime *= circadian_sensitivity;
    //enlog += " ; insulinPeakTime : "+insulinPeakTime+"\n";

    var AIMI_BreakFastLight = profile.key_use_AIMI_BreakFastLight;
    var AIMI_Power = profile.enable_AIMI_Power;
    var AIMI_BL_StartTime = profile.key_AIMI_BreakFastLight_timestart;
    var AIMI_BL_EndTime = profile.key_AIMI_BreakFastLight_timeend;
    var AIMI_lastBolusSMBUnits = meal_data.lastBolusSMBUnits;
    var AIMI_BG_ACC = glucose_status.delta / glucose_status.short_avgdelta;
    enlog += "\nAIMI_BG_ACC : "+AIMI_BG_ACC;
    enlog += "\n";
    var b30Ko = false;
    if (AIMI_BreakFastLight && profile.key_use_disable_b30_BFL){b30Ko = true;}
    var AIMI_ACC = false;


    if (AIMI_BG_ACC < 1 && glucose_status.delta >= 20){
    AIMI_ACC = true;
    enlog += "\nAIMI_ACC for fast sugar : "+AIMI_ACC;
    }


    if (now >= AIMI_BL_EndTime){
        AIMI_BreakFastLight = false;
    }
    enlog += "\nAIMI_BreakFastLight = "+AIMI_BreakFastLight;


    var C1 = bg + glucose_status.delta;
    var C2 = (profile.min_bg * 1.618)-(glucose_status.delta * 1.618);

    var iTimeActivation = false;
    if (AIMI_UAM && LastManualBolus >= iTime_Start_Bolus && lastbolusAge < iTimeProfile){

            var iTime = lastbolusAge;
            iTimeActivation = true;
            enlog += "\niTime is running : "+iTime+" because manual bolus ("+LastManualBolus+") >= iTime_Starting_Bolus ("+iTime_Start_Bolus+")";

    }else if (AIMI_UAM && LastManualBolus < iTime_Start_Bolus && lastbolusAge < iTimeProfile){

                     iTime = iTimeProfile + 1 ;
                     enlog += "\nA manual bolus was done, but iTime is disable, LastManualBolus < iTime_start_bolus : "+LastManualBolus+"<"+iTime_Start_Bolus;

    }
    enlog += "\nC1 = "+C1+" and C2 = "+C2;
    var UAMAIMIReason = "";
    var aimismb = true;
    var b30activity = iob_data.iob - iob_data.basaliob;
    console.log("\nb30activity : "+round(b30activity,2)+" ; ");

    if (glucose_status.delta <= b30upperdelta && bg < b30upperLimit){
    aimismb = false;
    }else if (bg < 100){
    aimismb = false;
    }

    if (iTimeActivation === true && iTime < (profile.b30_duration*1.618) && meal_data.countBolus === 1 && AIMI_BreakFastLight && glucose_status.delta > 0){
    rT.reason += ". force basal because iTime is running and lesser than "+(basal*1.618)+" minutes :"+(basal*10/60)*(profile.b30_duration*1.618)+" U, remaining time : " +((profile.b30_duration*1.618) - iTime);
    //rT.deliverAt = deliverAt;
    rT.temp = 'absolute';
    rT.duration = (profile.b30_duration*1.618);
    rate = round_basal(basal*10,profile);
    rT.rate = rate;
    //round(((meal_data.TDDLastI3)/60)*20,2) > profile.current_basal*5 ? round(profile.current_basal*5,2) : round(((meal_data.TDDLastI3)/60)*20,2) ;
    //rT.rate = profile.current_basal*10;
    //return rT;
    rT.reason += ", "+currenttemp.duration + "m@" + (currenttemp.rate) + " Force Basal AIMI BreakfastLight";
    return tempBasalFunctions.setTempBasal(rate, 30, profile, rT, currenttemp);

    }else if (iTimeActivation === true && iTime < profile.b30_duration && meal_data.countBolus === 1 && !AIMI_BreakFastLight){
     rT.reason += ". force basal because iTime is running and lesser than "+profile.b30_duration+" minutes : "+(profile.current_basal*10/60)*profile.b30_duration+" U, remaining time : " +(profile.b30_duration - iTime);
     rT.temp = 'absolute';
     rT.duration = profile.b30_duration;
     rate = round_basal(basal*10,profile);
     rT.rate = rate;
     rT.reason += ", "+currenttemp.duration + "m@" + (currenttemp.rate) + " Force Basal AIMI";
     return tempBasalFunctions.setTempBasal(rate, 30, profile, rT, currenttemp);

     }else if (iTimeActivation === true && countSMBms === 2 && !AIMI_BreakFastLight && glucose_status.delta > 0){
     rT.reason += ". force basal because you receive 2 time max smb size : 10 minutes" +(profile.current_basal*10/60)*10;
      rT.temp = 'absolute';
      rT.duration = 10;
      rate = round_basal(basal*10,profile);
      rT.rate = rate;
      rT.reason += ", "+currenttemp.duration + "m@" + (currenttemp.rate) + " Force Basal AIMI";
      return tempBasalFunctions.setTempBasal(rate, 30, profile, rT, currenttemp);

     }else if (iTimeActivation === true && countSMB === 3 && !AIMI_BreakFastLight && glucose_status.delta > 0){
           rT.reason += ". force basal because you receive 2 time max smb size : 10 minutes" +(profile.current_basal*10/60)*10;
            rT.temp = 'absolute';
            rT.duration = 10;
            rate = round_basal(basal*10,profile);
            rT.rate = rate;
            rT.reason += ", "+currenttemp.duration + "m@" + (currenttemp.rate) + " Force Basal AIMI";
            return tempBasalFunctions.setTempBasal(rate, 30, profile, rT, currenttemp);

    }else if (iTimeActivation === true && profile.enable_AIMI_protein && glucose_status.delta > 0 && iTime >= profile.b30_protein_start && iTime < (profile.b30_protein_start+profile.b30_protein_duration) && !AIMI_BreakFastLight && bg > 80){
             rT.reason += ". force basal because you receive 2 time max smb size : 10 minutes" +(basal*(profile.b30_protein_percent / 100)/60)*10;
             rT.temp = 'absolute';
             rT.duration = profile.b30_protein_duration;
             rate = round_basal(basal*(profile.b30_protein_percent / 100),profile);
             rT.rate = rate;
             rT.reason += ", "+currenttemp.duration + "m@" + (currenttemp.rate) + " Force Basal AIMI";
             return tempBasalFunctions.setTempBasal(rate, profile.b30_protein_duration, profile, rT, currenttemp);

     }

    if (meal_data.countBolus ===1 && now >=5 && now <= 11 && AIMI_IOBpredBGbf){
    var BFIOB = true;
    }else{
    var BFIOB = false;
    }



        basal /= circadian_sensitivity;
        basal = Math.max(profile.current_basal * 0.65,basal);
        enlog += "Basal circadian_sensitivity factor : "+basal+"\n";
    if ( meal_data.TDDAIMI3 ){
        var statTirBelow = meal_data.StatLow7;
        //var statinrange = meal_data.StatInRange7;
        var currentTIRLow = meal_data.currentTIRLow;
        var CurrentTIRinRange = meal_data.currentTIRRange;
        var CurrentTIRAbove = meal_data.currentTIRAbove;


        enlog +="TDD  : "+TDD+"\n";

        //var smbTDD = 0;

        var AIMI_BasalAv3 = (meal_data.TDDAIMIBASAL3/24);
        var AIMI_BasalAv7 = (meal_data.TDDAIMIBASAL7/24);
        AIMI_BasalAv7 -= (AIMI_BasalAv7 * (statTirBelow/100) * 1.618);
        AIMI_BasalAv3 -= (AIMI_BasalAv3 * (statTirBelow/100) * 1.618);
        //enlog += "###Basal average 7 days : "+AIMI_BasalAv7+"### \n";
        //enlog += "###Basal average 3 days : "+AIMI_BasalAv3+"### \n";
        var AIMI_Basal = (AIMI_BasalAv3 + AIMI_BasalAv7) / 2;
        AIMI_Basal = round((AIMI_Basal + (AIMI_Basal*0.65))/2,2);
        enlog += "###AIMI Basal proposition : "+AIMI_Basal+"### \n";
        //enlog += "AIMI basal proposal for the day : "+AIMI_Basal+", AIMI basal proposal for the night : "+AIMI_Basal*0.65+" \n";



    if (meal_data.TDDAIMI3){
    var TDDaverage3 = meal_data.TDDAIMI3;
    }else{
    var TDDaverage3 = ((basal * 12)*100)/21;
    }
    var MagicNumber = profile.sens*TDDaverage3*profile.min_bg;
    enlog += "TDDaverage3("+TDDaverage3+") and MagicNumber("+MagicNumber+")\n";
    sens = variable_sens;
    sens = Math.max(profile.sens/2,sens);
    sens = lastHourTIRLow > 0 ? sens*1.618 : sens;
    sens = C1 < C2 && !iTimeActivation ? Math.max(profile.sens/2,profile.sens * circadian_sensitivity) : sens;
    sens = glucose_status.delta < 0 && iTime > 100 ? profile.sens : sens;
    //sens = iTime < 100 && glucose_status.delta > 0 ? sens / 2 : sens;
    //enlog +=" ; Current sensitivity TDD is " +sens_currentBG * circadian_sensitivity+" based on currentbg\n";
    enlog += lastHourTIRLow > 0 || C1 < C2 && !iTimeActivation || iTime < 100 && glucose_status.delta > 0 ? " ; sens TDD after adjustment depending of C1-C2-iTime-TIRLow : "+sens+ " \n" : " \n";
    }else{
    sens = iTime < 100 && glucose_status.delta > 0 ? profile.sens / 2 : Math.max(profile.sens * circadian_sensitivity,profile.sens/2);
    enlog += iTime < 100 && glucose_status.delta > 0 ? "ISF from profile divide by 2 because iTime < 100 :"+sens+" \n" : "######--TDD and TIR don't have data, the ISF come from the profile--######\n";
   }




    //var eRatio = round((bg/0.16)/sens,2);

    var mineRatio = profile.carb_ratio/2;
    var eRatio = round(Math.max(mineRatio,sens / 13.2),2);


    var HypoPredBG = round( bg - (iob_data.iob * sens) ) + round( 60 / 5 * ( minDelta - round(( -iob_data.activity * sens * 5 ), 2)));
    var HyperPredBG = round( bg - (iob_data.iob * sens) ) + round( 60 / 5 * ( minDelta - round(( -iob_data.activity * sens * 5 ), 2)));
    var TriggerPredSMB = round( bg - (iob_data.iob * sens) ) + round( 240 / 5 * ( minDelta - round(( -iob_data.activity * sens * 5 ), 2)));
    var csf = profile.sens / profile.carb_ratio ;

    var EBG =Math.max(0, round((0.02 * glucose_status.delta * glucose_status.delta) + (0.58 * glucose_status.long_avgdelta) + bg,2));
    //var EBG180 = Math.max(0,round((0.02 * glucose_status.delta * glucose_status.delta) + (0.58 * glucose_status.long_avgdelta) + HyperPredBGTest2,2));
    //var EBG120 = Math.max(0,round((0.02 * glucose_status.delta * glucose_status.delta) + (0.58 * glucose_status.long_avgdelta) + HyperPredBGTest3,2));
    var EBG60 = Math.max(0,round((0.02 * glucose_status.delta * glucose_status.delta) + (0.58 * glucose_status.long_avgdelta) + HyperPredBG,2));
    var REBG = round(EBG / min_bg,2);
    var REBG60 = round(EBG60 / min_bg,2);
    var EBX = Math.max(0,round(Math.min(EBG,EBG60),2));
    var REBX = Math.max(0.5,round(Math.min(REBG60,REBG),2));
    var Hypo_ratio = 1;

     if (currentTIRLow > 10 || AIMI_BreakFastLight || iTime < 180 && glucose_status.delta < 1.618*b30upperdelta ){
     var hypo_target = 100 * Math.max(1,circadian_sensitivity);
     enlog += "target_bg from "+target_bg+" to "+hypo_target+" because currentTIRLow > 5 : "+currentTIRLow+"\n";

     target_bg = hypo_target;
     Hypo_ratio = 0.7;
     enlog += "Hypo_ratio : "+Hypo_ratio+"\n";
     C2 = (target_bg * 1.618)-(glucose_status.delta * 1.618);
     enlog += "C2 change because of hypo_target : "+C2+"\n";
     halfBasalTarget = 160;
     var c = halfBasalTarget - normalTarget;
     if (meal_data.TDDAIMI3){
     sensitivityRatio = c/(c+target_bg-normalTarget);
     var sensitivityTDD = Math.max(0.5,aimisensitivity);
     enlog += "sensitivityTDD : "+sensitivityTDD+"\n";
     //sensitivityRatio = REBX;
     // limit sensitivityRatio to profile.autosens_max (1.2x by default)
     sensitivityRatio = Math.min(sensitivityRatio, profile.autosens_max)
     sensitivityRatio = Math.min(sensitivityTDD, sensitivityRatio);
     }else{
     sensitivityRatio = c/(c+target_bg-normalTarget);
     sensitivityRatio = Math.min(sensitivityRatio, profile.autosens_max);

     }
     sensitivityRatio = round(sensitivityRatio,2);
     enlog +="Sensitivity ratio set to "+sensitivityRatio+" based on temp target of "+target_bg+";\n";
     sens = target_bg > min_bg * 1.10 ? sens * 1.618 : sens;
     basal = profile.current_basal * sensitivityRatio;
     basal = round_basal(basal, profile);
     if (basal !== profile_current_basal) {
         enlog +="Adjusting basal from "+profile_current_basal+" to "+basal+";\n";
     } else {
         enlog +="Basal unchanged: "+basal+";\n";
     }
     }else if (!profile.temptargetSet && HypoPredBG <= 125 && profile.sensitivity_raises_target && C1 < C2){//&& glucose_status.delta <= 0

        var hypo_target = round(Math.min(200, min_bg + (EBG - min_bg)/3 ),0);
        hypo_target *= Math.max(1,circadian_sensitivity);
        hypo_target = Math.min(144,hypo_target);
       if (EBG <= 120 && HypoPredBG < 90) {
            hypo_target = 130 * Math.max(1,circadian_sensitivity);
            hypo_target = Math.min(144,hypo_target);

            enlog +="target_bg from "+target_bg+" to "+hypo_target+" because EBG is lesser than 100 and HypoPredBG < 80 : "+EBG+"; \n";
        }else if (EBG60 <= 90 && EBG60 >0 ) {
            hypo_target = 100 *Math.max(1,circadian_sensitivity);
            hypo_target = Math.min(110,hypo_target);
            enlog +="target_bg from "+target_bg+" to "+hypo_target+" because EBG60 is lesser than 90: "+EBG60+";\n ";
        }else if (target_bg === hypo_target) {
            enlog +="target_bg unchanged: "+hypo_target+";\n";
        }/*else{
            hypo_target = 100;
            enlog +="target_bg from "+target_bg+" to "+hypo_target+" because HypoPredBG is lesser than 125 : "+HypoPredBG+";\n";
        }*/
        target_bg = hypo_target;
        halfBasalTarget = 160;
        var c = halfBasalTarget - normalTarget;
        //sensitivityRatio = c/(c+target_bg-normalTarget);
        if (meal_data.TDDAIMI3){
         sensitivityRatio = c/(c+target_bg-normalTarget);
         var sensitivityTDD = Math.max(0.5,aimisensitivity);
         enlog += "sensitivityTDD : "+sensitivityTDD+"\n";
         //sensitivityRatio = REBX;
         // limit sensitivityRatio to profile.autosens_max (1.2x by default)
         sensitivityRatio = Math.min(sensitivityRatio, profile.autosens_max)
         sensitivityRatio = Math.min(sensitivityTDD, sensitivityRatio);
         }else{
         sensitivityRatio = c/(c+target_bg-normalTarget);
         sensitivityRatio = Math.min(sensitivityRatio, profile.autosens_max);

         }

        sensitivityRatio = round(sensitivityRatio,2);
        enlog +="Sensitivity ratio set to "+sensitivityRatio+" based on temp target of "+target_bg+";\n";
        sens = target_bg > min_bg * 1.10 ? sens * 1.618 : sens;
        basal = profile.current_basal * sensitivityRatio;
        basal = round_basal(basal, profile);
        if (basal !== profile_current_basal) {
            enlog +="Adjusting basal from "+profile_current_basal+" to "+basal+";\n";
        } else {
            enlog +="Basal unchanged: "+basal+";\n";
        }
    } else if (!profile.temptargetSet && HyperPredBG >= 180 && profile.resistance_lowers_target) {

        var hyper_target = round(Math.max(80, min_bg - (bg - min_bg)/3 ),0);
        hyper_target *= Math.min(circadian_sensitivity,1);
        hyper_target = Math.max(hyper_target,80);
        if (target_bg === hyper_target) {
            enlog +="target_bg unchanged: "+hyper_target+";\n";
        } else {
            enlog +="target_bg from "+target_bg+" to "+hyper_target+" because HyperPredBG > 180 : "+HyperPredBG+" ;\n";
        }
        target_bg = hyper_target;
        C1 = bg + (glucose_status.delta*1.618);
        C2 = target_bg * 1.618;
        halfBasalTarget = 160;
        var c = halfBasalTarget - normalTarget;
        //sensitivityRatio = c/(c+target_bg-normalTarget);
        if (meal_data.TDDAIMI3){
             sensitivityRatio = c/(c+target_bg-normalTarget);
             var sensitivityTDD = Math.max(0.5,aimisensitivity);
             enlog += "sensitivityTDD : "+sensitivityTDD+"\n";
             //sensitivityRatio = REBX;
             // limit sensitivityRatio to profile.autosens_max (1.2x by default)
             sensitivityRatio = Math.min(sensitivityRatio, profile.autosens_max);
             sensitivityRatio = Math.min(sensitivityTDD, sensitivityRatio);
             sensitivityRatio = glucose_status.delta < 0 && sensitivityRatio > 1 ? 1 : sensitivityRatio;
             }else{
             sensitivityRatio = c/(c+target_bg-normalTarget);
             sensitivityRatio = Math.min(sensitivityRatio, profile.autosens_max);
             sensitivityRatio = glucose_status.delta < 0 && sensitivityRatio > 1 ? 1 : sensitivityRatio;

             }
        sensitivityRatio = round(sensitivityRatio,2);
        enlog +="Sensitivity ratio set to "+sensitivityRatio+" based on temp target of "+target_bg+";\n";
        if (iTime < iTimeProfile){
        basal = profile.current_basal * sensitivityRatio;
        basal = round_basal(basal, profile);

        if (basal !== profile_current_basal) {
            enlog +="Adjusting basal from "+profile_current_basal+" to "+basal+";\n";
        } else {
            enlog +="Basal unchanged: "+basal+";\n";
        }
        }
    }

//================= MT =====================================
    //console.log("***hypo_target : "+hypo_target+" & hyper_target : "+hyper_target);

    // compare currenttemp to iob_data.lastTemp and cancel temp if they don't match
    var lastTempAge;
    if (typeof iob_data.lastTemp !== 'undefined' ) {
        lastTempAge = round(( new Date(systemTime).getTime() - iob_data.lastTemp.date ) / 60000); // in minutes
    } else {
        lastTempAge = 0;
    }
    //console.error("currenttemp:",currenttemp,"lastTemp:",JSON.stringify(iob_data.lastTemp),"lastTempAge:",lastTempAge,"m");
    var tempModulus = (lastTempAge + currenttemp.duration) % 30;
    console.error("currenttemp:",currenttemp,"lastTempAge:",lastTempAge,"m","tempModulus:",tempModulus,"m");
    rT.temp = 'absolute';
    rT.deliverAt = deliverAt;
    if ( microBolusAllowed && currenttemp && iob_data.lastTemp && currenttemp.rate !== iob_data.lastTemp.rate && lastTempAge > 10 && currenttemp.duration ) {
        rT.reason = "Warning: currenttemp rate "+currenttemp.rate+" != lastTemp rate "+iob_data.lastTemp.rate+" from pumphistory; canceling temp";
        return tempBasalFunctions.setTempBasal(0, 0, profile, rT, currenttemp);
    }
    if ( currenttemp && iob_data.lastTemp && currenttemp.duration > 0 ) {
        // TODO: fix this (lastTemp.duration is how long it has run; currenttemp.duration is time left
        //if ( currenttemp.duration < iob_data.lastTemp.duration - 2) {
            //rT.reason = "Warning: currenttemp duration "+currenttemp.duration+" << lastTemp duration "+round(iob_data.lastTemp.duration,1)+" from pumphistory; setting neutral temp of "+basal+".";
            //return tempBasalFunctions.setTempBasal(basal, 30, profile, rT, currenttemp);
        //}
        //console.error(lastTempAge, round(iob_data.lastTemp.duration,1), round(lastTempAge - iob_data.lastTemp.duration,1));
        var lastTempEnded = lastTempAge - iob_data.lastTemp.duration
        if ( lastTempEnded > 5 && lastTempAge > 10 ) {
            rT.reason = "Warning: currenttemp running but lastTemp from pumphistory ended "+lastTempEnded+"m ago; canceling temp";
            //console.error(currenttemp, round(iob_data.lastTemp,1), round(lastTempAge,1));
            return tempBasalFunctions.setTempBasal(0, 0, profile, rT, currenttemp);
        }
        // TODO: figure out a way to do this check that doesn't fail across basal schedule boundaries
        //if ( tempModulus < 25 && tempModulus > 5 ) {
            //rT.reason = "Warning: currenttemp duration "+currenttemp.duration+" + lastTempAge "+lastTempAge+" isn't a multiple of 30m; setting neutral temp of "+basal+".";
            //console.error(rT.reason);
            //return tempBasalFunctions.setTempBasal(basal, 30, profile, rT, currenttemp);
        //}
    }

    //calculate BG impact: the amount BG "should" be rising or falling based on insulin activity alone
    var bgi = round(( -iob_data.activity * sens * 5 ), 2);
    // project deviations for 30 minutes
    var deviation = round( 30 / 5 * ( minDelta - bgi ) );
    // don't overreact to a big negative delta: use minAvgDelta if deviation is negative
    if (deviation < 0) {
        deviation = round( (30 / 5) * ( minAvgDelta - bgi ) );
        // and if deviation is still negative, use long_avgdelta
        if (deviation < 0) {
            deviation = round( (30 / 5) * ( glucose_status.long_avgdelta - bgi ) );
        }
    }

    // calculate the naive (bolus calculator math) eventual BG based on net IOB and sensitivity
    if (iob_data.iob > 0) {
        var naive_eventualBG = round( bg - (iob_data.iob * sens) );
    } else { // if IOB is negative, be more conservative and use the lower of sens, profile.sens
        naive_eventualBG = round( bg - (iob_data.iob * Math.min(sens, profile.sens) ) );
    }
    // and adjust it for the deviation above
    var eventualBG = naive_eventualBG + deviation;

    // raise target for noisy / raw CGM data
    if (glucose_status.noise >= 2) {
        // increase target at least 10% (default 30%) for raw / noisy data
        var noisyCGMTargetMultiplier = Math.max( 1.1, profile.noisyCGMTargetMultiplier );
        // don't allow maxRaw above 250
        var maxRaw = Math.min( 250, profile.maxRaw );
        var adjustedMinBG = round(Math.min(200, min_bg * noisyCGMTargetMultiplier ));
        var adjustedTargetBG = round(Math.min(200, target_bg * noisyCGMTargetMultiplier ));
        var adjustedMaxBG = round(Math.min(200, max_bg * noisyCGMTargetMultiplier ));
        console.log("Raising target_bg for noisy / raw CGM data, from "+target_bg+" to "+adjustedTargetBG+"; ");
        min_bg = adjustedMinBG;
        target_bg = adjustedTargetBG;
        max_bg = adjustedMaxBG;
    // adjust target BG range if configured to bring down high BG faster
    } else if ( bg > max_bg && profile.adv_target_adjustments && ! profile.temptargetSet ) {
        // with target=100, as BG rises from 100 to 160, adjustedTarget drops from 100 to 80
        adjustedMinBG = round(Math.max(80, min_bg - (bg - min_bg)/3 ),0);
        adjustedTargetBG =round( Math.max(80, target_bg - (bg - target_bg)/3 ),0);
        adjustedMaxBG = round(Math.max(80, max_bg - (bg - max_bg)/3 ),0);
        // if eventualBG, naive_eventualBG, and target_bg aren't all above adjustedMinBG, don’t use it
        //console.error("naive_eventualBG:",naive_eventualBG+", eventualBG:",eventualBG);
        if (eventualBG > adjustedMinBG && naive_eventualBG > adjustedMinBG && min_bg > adjustedMinBG) {
            console.log("Adjusting targets for high BG: min_bg from "+min_bg+" to "+adjustedMinBG+"; ");
            min_bg = adjustedMinBG;
        } else {
            console.log("min_bg unchanged: "+min_bg+"; ");
        }
        // if eventualBG, naive_eventualBG, and target_bg aren't all above adjustedTargetBG, don’t use it
        if (eventualBG > adjustedTargetBG && naive_eventualBG > adjustedTargetBG && target_bg > adjustedTargetBG) {
            console.log("target_bg from "+target_bg+" to "+adjustedTargetBG+"; ");
            target_bg = adjustedTargetBG;
        } else {
            console.log("target_bg unchanged: "+target_bg+"; ");
        }
        // if eventualBG, naive_eventualBG, and max_bg aren't all above adjustedMaxBG, don’t use it
        if (eventualBG > adjustedMaxBG && naive_eventualBG > adjustedMaxBG && max_bg > adjustedMaxBG) {
            console.error("max_bg from "+max_bg+" to "+adjustedMaxBG);
            max_bg = adjustedMaxBG;
        } else {
            console.error("max_bg unchanged: "+max_bg);
        }
    }

    var expectedDelta = calculate_expected_delta(target_bg, eventualBG, bgi);
    if (typeof eventualBG === 'undefined' || isNaN(eventualBG)) {
        rT.error ='Error: could not calculate eventualBG. ';
        return rT;
    }

    // min_bg of 90 -> threshold of 65, 100 -> 70 110 -> 75, and 130 -> 85
    var threshold = min_bg - 0.5*(min_bg-40);

    //console.error(reservoir_data);

    rT = {
        'temp': 'absolute'
        , 'bg': bg
        , 'tick': tick
        , 'eventualBG': eventualBG
        , 'targetBG': target_bg
        , 'insulinReq': 0
        , 'reservoir' : reservoir_data // The expected reservoir volume at which to deliver the microbolus (the reservoir volume from right before the last pumphistory run)
        , 'deliverAt' : deliverAt // The time at which the microbolus should be delivered
        , 'sensitivityRatio' : sensitivityRatio // autosens ratio (fraction of normal basal)
        ,'variable_sens' : sens
    };

    // generate predicted future BGs based on IOB, COB, and current absorption rate

    var COBpredBGs = [];
    var aCOBpredBGs = [];
    var IOBpredBGs = [];
    var UAMpredBGs = [];
    var ZTpredBGs = [];
    COBpredBGs.push(bg);
    aCOBpredBGs.push(bg);
    IOBpredBGs.push(bg);
    ZTpredBGs.push(bg);
    UAMpredBGs.push(bg);

    var enableSMB = enable_smb(
        profile,
        microBolusAllowed,
        meal_data,
        target_bg
    );

    // enable UAM (if enabled in preferences)
    var enableUAM=(profile.enableUAM);


    //console.error(meal_data);
    // carb impact and duration are 0 unless changed below
    var ci = 0;
    var cid = 0;
    // calculate current carb absorption rate, and how long to absorb all carbs
    // CI = current carb impact on BG in mg/dL/5m
    ci = round((minDelta - bgi),1);
    var uci = round((minDelta - bgi),1);
    // ISF (mg/dL/U) / CR (g/U) = CSF (mg/dL/g)

    // TODO: remove commented-out code for old behavior
    //if (profile.temptargetSet) {
        // if temptargetSet, use unadjusted profile.sens to allow activity mode sensitivityRatio to adjust CR
        //var csf = profile.sens / profile.carb_ratio;
    //} else {
        // otherwise, use autosens-adjusted sens to counteract autosens meal insulin dosing adjustments
        // so that autotuned CR is still in effect even when basals and ISF are being adjusted by autosens
        //var csf = sens / profile.carb_ratio;
    //}
    // use autosens-adjusted sens to counteract autosens meal insulin dosing adjustments so that
    // autotuned CR is still in effect even when basals and ISF are being adjusted by TT or autosens
    // this avoids overdosing insulin for large meals when low temp targets are active
    //var eRatio = profile.carb_ratio;

    csf = sens / eRatio;
    console.error("profile.sens:",profile.sens,"sens:",sens,"CSF:",round (csf, 2),"eRatio",eRatio);
    console.error("CR :",eRatio);
    var maxCarbAbsorptionRate = 30; // g/h; maximum rate to assume carbs will absorb if no CI observed
    // limit Carb Impact to maxCarbAbsorptionRate * csf in mg/dL per 5m
    var maxCI = round(maxCarbAbsorptionRate*csf*5/60,1)
    if (ci > maxCI) {
        console.error("Limiting carb impact from",ci,"to",maxCI,"mg/dL/5m (",maxCarbAbsorptionRate,"g/h )");
        ci = maxCI;
    }
    var remainingCATimeMin = 3; // h; duration of expected not-yet-observed carb absorption
    // adjust remainingCATime (instead of CR) for autosens if sensitivityRatio defined
    if (sensitivityRatio){
        remainingCATimeMin = remainingCATimeMin / sensitivityRatio;
    }
    // 20 g/h means that anything <= 60g will get a remainingCATimeMin, 80g will get 4h, and 120g 6h
    // when actual absorption ramps up it will take over from remainingCATime
    var assumedCarbAbsorptionRate = 20; // g/h; maximum rate to assume carbs will absorb if no CI observed
    var remainingCATime = remainingCATimeMin;
    if (meal_data.carbs) {
        // if carbs * assumedCarbAbsorptionRate > remainingCATimeMin, raise it
        // so <= 90g is assumed to take 3h, and 120g=4h
        remainingCATimeMin = Math.max(remainingCATimeMin, AIMI_COB/assumedCarbAbsorptionRate);
        var lastCarbAge = round(( new Date(systemTime).getTime() - meal_data.lastCarbTime ) / 60000);
        console.error(meal_data.lastCarbTime, lastCarbAge);


        var fractionCOBAbsorbed = ( meal_data.carbs - AIMI_COB ) / meal_data.carbs;
        remainingCATime = remainingCATimeMin + 1.5 * lastCarbAge/60;
        remainingCATime = round(remainingCATime,1);
        //console.error(fractionCOBAbsorbed, remainingCATimeAdjustment, remainingCATime)
        console.error("Last carbs",lastCarbAge,"minutes ago; remainingCATime:",remainingCATime,"hours;",round(fractionCOBAbsorbed*100)+"% carbs absorbed");
    }

    // calculate the number of carbs absorbed over remainingCATime hours at current CI
    // CI (mg/dL/5m) * (5m)/5 (m) * 60 (min/hr) * 4 (h) / 2 (linear decay factor) = total carb impact (mg/dL)
    var totalCI = Math.max(0, ci / 5 * 60 * remainingCATime / 2);
    // totalCI (mg/dL) / CSF (mg/dL/g) = total carbs absorbed (g)
    var totalCA = totalCI / csf;
    var remainingCarbsCap = 90; // default to 90
    var remainingCarbsFraction = 1;
    if (profile.remainingCarbsCap) { remainingCarbsCap = Math.min(90,profile.remainingCarbsCap); }
    if (profile.remainingCarbsFraction) { remainingCarbsFraction = Math.min(1,profile.remainingCarbsFraction); }
    var remainingCarbsIgnore = 1 - remainingCarbsFraction;
    var remainingCarbs = Math.max(0, AIMI_COB - totalCA - meal_data.carbs*remainingCarbsIgnore);
    remainingCarbs = Math.min(remainingCarbsCap,remainingCarbs);
    // assume remainingCarbs will absorb in a /\ shaped bilinear curve
    // peaking at remainingCATime / 2 and ending at remainingCATime hours
    // area of the /\ triangle is the same as a remainingCIpeak-height rectangle out to remainingCATime/2
    // remainingCIpeak (mg/dL/5m) = remainingCarbs (g) * CSF (mg/dL/g) * 5 (m/5m) * 1h/60m / (remainingCATime/2) (h)
    var remainingCIpeak = remainingCarbs * csf * 5 / 60 / (remainingCATime/2);
    //console.error(profile.min_5m_carbimpact,ci,totalCI,totalCA,remainingCarbs,remainingCI,remainingCATime);

    // calculate peak deviation in last hour, and slope from that to current deviation
    var slopeFromMaxDeviation = round(meal_data.slopeFromMaxDeviation,2);
    // calculate lowest deviation in last hour, and slope from that to current deviation
    var slopeFromMinDeviation = round(meal_data.slopeFromMinDeviation,2);
    // assume deviations will drop back down at least at 1/3 the rate they ramped up
    var slopeFromDeviations = Math.min(slopeFromMaxDeviation,-slopeFromMinDeviation/3);
    //console.error(slopeFromMaxDeviation);

    var aci = 10;
    //5m data points = g * (1U/10g) * (40mg/dL/1U) / (mg/dL/5m)
    // duration (in 5m data points) = COB (g) * CSF (mg/dL/g) / ci (mg/dL/5m)
    // limit cid to remainingCATime hours: the reset goes to remainingCI
    if (ci === 0 || AIMI_IgnoreCOB) {
        // avoid divide by zero
        cid = 0;
    } else {
        cid = Math.min(remainingCATime*60/5/2,Math.max(0, AIMI_COB * csf / ci ));
    }
    var acid = Math.max(0, AIMI_COB * csf / aci );
    // duration (hours) = duration (5m) * 5 / 60 * 2 (to account for linear decay)
    console.error("Carb Impact:",ci,"mg/dL per 5m; CI Duration:",round(cid*5/60*2,1),"hours; remaining CI (~2h peak):",round(remainingCIpeak,1),"mg/dL per 5m");
    //console.error("Accel. Carb Impact:",aci,"mg/dL per 5m; ACI Duration:",round(acid*5/60*2,1),"hours");
    var minIOBPredBG = 999;
    var minCOBPredBG = 999;
    var minUAMPredBG = 999;
    var minGuardBG = bg;
    var minCOBGuardBG = 999;
    var minUAMGuardBG = 999;
    var minIOBGuardBG = 999;
    var minZTGuardBG = 999;
    var minPredBG;
    var avgPredBG;
    var IOBpredBG = eventualBG;
    var maxIOBPredBG = bg;
    var maxCOBPredBG = bg;
    var maxUAMPredBG = bg;
    //var maxPredBG = bg;
    var eventualPredBG = bg;
    var lastIOBpredBG;
    var lastCOBpredBG;
    var lastUAMpredBG;
    var lastZTpredBG;
    var UAMduration = 0;
    var remainingCItotal = 0;
    var remainingCIs = [];
    var predCIs = [];



    try {
        iobArray.forEach(function(iobTick) {
            //console.error(iobTick);
            var predBGI = round(( -iobTick.activity * sens * 5 ), 2);
            var predZTBGI = round(( -iobTick.iobWithZeroTemp.activity * sens * 5 ), 2);
            // for IOBpredBGs, predicted deviation impact drops linearly from current deviation down to zero
            // over 60 minutes (data points every 5m)
            var predDev = ci * ( 1 - Math.min(1,IOBpredBGs.length/(60/5)) );
            //IOBpredBG = IOBpredBGs[IOBpredBGs.length-1] + predBGI + predDev;
             IOBpredBG = IOBpredBGs[IOBpredBGs.length-1] + (round(( -iobTick.activity * (1800 / ( TDD * (Math.log((Math.max( IOBpredBGs[IOBpredBGs.length-1],39) / insulinDivisor ) + 1 ) ) )) * 5 ),2));
            // calculate predBGs with long zero temp without deviations
            //var ZTpredBG = iTime < iTimeProfile ? IOBpredBGs[IOBpredBGs.length-1] + predBGI + predDev : ZTpredBGs[ZTpredBGs.length-1] + predZTBGI;
            var ZTpredBG = ZTpredBGs[ZTpredBGs.length-1] + (round(( -iobTick.iobWithZeroTemp.activity * (1800 / ( TDD * (Math.log(( Math.max(ZTpredBGs[ZTpredBGs.length-1],39) / insulinDivisor ) + 1 ) ) )) * 5 ), 2));
            // for COBpredBGs, predicted carb impact drops linearly from current carb impact down to zero
            // eventually accounting for all carbs (if they can be absorbed over DIA)
            var predCI = Math.max(0, Math.max(0,ci) * ( 1 - COBpredBGs.length/Math.max(cid*2,1) ) );
            var predACI = Math.max(0, Math.max(0,aci) * ( 1 - COBpredBGs.length/Math.max(acid*2,1) ) );
            // if any carbs aren't absorbed after remainingCATime hours, assume they'll absorb in a /\ shaped
            // bilinear curve peaking at remainingCIpeak at remainingCATime/2 hours (remainingCATime/2*12 * 5m)
            // and ending at remainingCATime h (remainingCATime*12 * 5m intervals)
            var intervals = Math.min( COBpredBGs.length, (remainingCATime*12)-COBpredBGs.length );
            var remainingCI = Math.max(0, intervals / (remainingCATime/2*12) * remainingCIpeak );
            remainingCItotal += predCI+remainingCI;
            remainingCIs.push(round(remainingCI,0));
            predCIs.push(round(predCI,0));
            //console.log(round(predCI,1)+"+"+round(remainingCI,1)+" ");
            COBpredBG = COBpredBGs[COBpredBGs.length-1] + predBGI + Math.min(0,predDev) + predCI + remainingCI;
            var aCOBpredBG = aCOBpredBGs[aCOBpredBGs.length-1] + predBGI + Math.min(0,predDev) + predACI;
            // for UAMpredBGs, predicted carb impact drops at slopeFromDeviations
            // calculate predicted CI from UAM based on slopeFromDeviations
            //var predUCIslope = iTime < iTimeProfile ? Math.max(0, uci + ( IOBpredBGs.length*slopeFromDeviations) ) : Math.max(0, uci + (UAMpredBGs.length*slopeFromDeviations) );
            var predUCIslope = Math.max(0, uci + (UAMpredBGs.length*slopeFromDeviations) );
            // if slopeFromDeviations is too flat, predicted deviation impact drops linearly from
            // current deviation down to zero over 3h (data points every 5m)
            //var predUCImax = iTime < iTimeProfile ? Math.max(0, uci * ( 1 - IOBpredBGs.length/Math.max(3*60/5,1) ) ) : Math.max(0, uci * ( 1 - UAMpredBGs.length/Math.max(3*60/5,1) ) );
            var predUCImax = Math.max(0, uci * ( 1 - UAMpredBGs.length/Math.max(3*60/5,1) ) );
            //console.error(predUCIslope, predUCImax);
            // predicted CI from UAM is the lesser of CI based on deviationSlope or DIA
            var predUCI = Math.min(predUCIslope, predUCImax);
            if(predUCI>0) {
                //console.error(UAMpredBGs.length,slopeFromDeviations, predUCI);
                //UAMduration=iTime < iTimeProfile ? round((IOBpredBGs.length+1)*5/60,1) : round((UAMpredBGs.length+1)*5/60,1);
                UAMduration = round((UAMpredBGs.length+1)*5/60,1);
            }
            //UAMpredBG = iTime < iTimeProfile ? IOBpredBGs[IOBpredBGs.length-1] + predBGI + Math.min(0, predDev) + predUCI : UAMpredBGs[UAMpredBGs.length-1] + predBGI + Math.min(0, predDev) + predUCI;
            UAMpredBG = iob_data.iob > ((AIMI_lastBolusSMBUnits * 1.618) + 1) || BFIOB || AIMI_UAM === false || iTime > 100 && aimi_bg <= 170 ? IOBpredBGs[IOBpredBGs.length-1] + (round((-iobTick.activity * (1800 / ( TDD * (Math.log((Math.max( IOBpredBGs[IOBpredBGs.length-1],39) / insulinDivisor ) + 1 ) ) )) * 5 ),2)) : UAMpredBGs[UAMpredBGs.length-1] + (round(( -iobTick.activity * (1800 / ( TDD * (Math.log(( Math.max(UAMpredBGs[UAMpredBGs.length-1],39) / insulinDivisor ) + 1 ) ) )) * 5 ),2)) + Math.min(0, predDev) + predUCI;
            //console.error(predBGI, predCI, predUCI);
            // truncate all BG predictions at 4 hours

            if ( IOBpredBGs.length < 48) { IOBpredBGs.push(IOBpredBG); }
            if ( COBpredBGs.length < 48) { COBpredBGs.push(COBpredBG); }
            if ( aCOBpredBGs.length < 48) { aCOBpredBGs.push(aCOBpredBG); }
            if ( UAMpredBGs.length < 48) { UAMpredBGs.push(UAMpredBG); }
            if ( ZTpredBGs.length < 48) { ZTpredBGs.push(ZTpredBG); }
            // calculate minGuardBGs without a wait from COB, UAM, IOB predBGs
            if ( COBpredBG < minCOBGuardBG ) { minCOBGuardBG = round(COBpredBG); }
            if ( UAMpredBG < minUAMGuardBG ) { minUAMGuardBG = round(UAMpredBG); }
            if ( IOBpredBG < minIOBGuardBG ) { minIOBGuardBG = round(IOBpredBG); }
            if ( ZTpredBG < minZTGuardBG ) { minZTGuardBG = round(ZTpredBG); }



            // set minPredBGs starting when currently-dosed insulin activity will peak
            // look ahead 60m (regardless of insulin type) so as to be less aggressive on slower insulins

            //enlog += "insulinPeakTime : "+insulinPeakTime+"\n";
            // add 30m to allow for insulin delivery (SMBs or temps)
            //insulinPeakTime = 90;
            var insulinPeak5m = (insulinPeakTime/60)*12;
            //enlog += "insulinPeak5m : "+insulinPeak5m+"\n";
            //console.error(insulinPeakTime, insulinPeak5m);//, profile.insulinPeakTime, profile.curve
            //console.log("insulinPeakTime : "+insulinPeakTime+" and insulinPeak5m : "+insulinPeak5m);
            // wait 90m before setting minIOBPredBG
            if ( IOBpredBGs.length > insulinPeak5m && (IOBpredBG < minIOBPredBG) ) { minIOBPredBG = round(IOBpredBG); }
            //if ( iTime < iTimeProfile && IOBpredBGs.length > insulinPeak5m && (IOBpredBG < minIOBPredBG) ) { minIOBPredBG = round(UAMpredBG); }
            if ( IOBpredBGs.length > insulinPeak5m && (IOBpredBG < minIOBPredBG) ) { minIOBPredBG = round(UAMpredBG); }
            if ( IOBpredBG > maxIOBPredBG ) { maxIOBPredBG = IOBpredBG; }

            // wait 85-105m before setting COB and 60m for UAM minPredBGs
            if ( (cid || remainingCIpeak > 0) && COBpredBGs.length > insulinPeak5m && (COBpredBG < minCOBPredBG) ) { minCOBPredBG = round(COBpredBG); }
            if ( (cid || remainingCIpeak > 0) && COBpredBG > maxIOBPredBG ) { maxCOBPredBG = COBpredBG; }
            //if ( iTime < iTimeProfile && enableUAM && UAMpredBGs.length > 6 && (UAMpredBG < minUAMPredBG) || enableUAM && UAMpredBGs.length > 12 && (UAMpredBG < minUAMPredBG) ) { minUAMPredBG = round(UAMpredBG); }
            if ( enableUAM && UAMpredBGs.length > 12 && (UAMpredBG < minUAMPredBG) ) { minUAMPredBG = round(UAMpredBG); }
            if ( enableUAM && UAMpredBG > maxIOBPredBG ) { maxUAMPredBG = UAMpredBG; }
            //console.log("insulinPeakTime : "+insulinPeakTime+" and insulinPeak5m : "+insulinPeak5m+" prediction : "+curvepred * 5+" minutes");
        });
        //console.log("insulinPeakTime : "+insulinPeakTime+" and insulinPeak5m : "+insulinPeak5m+" minutes");

        // set eventualBG to include effect of carbs
        //console.error("PredBGs:",JSON.stringify(predBGs));
    } catch (e) {
        console.error("Problem with iobArray.  Optional feature Advanced Meal Assist disabled");
    }
    if (AIMI_COB) {
        console.error("predCIs (mg/dL/5m):",predCIs.join(" "));
        console.error("remainingCIs:      ",remainingCIs.join(" "));
    }
    rT.predBGs = {};
    IOBpredBGs.forEach(function(p, i, theArray) {
        theArray[i] = round(Math.min(401,Math.max(39,p)));
    });
    for (var i=IOBpredBGs.length-1; i > 12; i--) {
        if (IOBpredBGs[i-1] !== IOBpredBGs[i]) { break; }
        else { IOBpredBGs.pop(); }
    }
    rT.predBGs.IOB = IOBpredBGs;
    lastIOBpredBG=round(IOBpredBGs[IOBpredBGs.length-1]);
    ZTpredBGs.forEach(function(p, i, theArray) {
        theArray[i] = round(Math.min(401,Math.max(39,p)));
    });
    for (i=ZTpredBGs.length-1; i > 6; i--) {
        // stop displaying ZTpredBGs once they're rising and above target
        if (ZTpredBGs[i-1] >= ZTpredBGs[i] || ZTpredBGs[i] <= target_bg) { break; }
        else { ZTpredBGs.pop(); }
    }
    rT.predBGs.ZT = ZTpredBGs;
    lastZTpredBG=round(ZTpredBGs[ZTpredBGs.length-1]);
    if (AIMI_COB > 0) {
        aCOBpredBGs.forEach(function(p, i, theArray) {
            theArray[i] = round(Math.min(401,Math.max(39,p)));
        });
        for (i=aCOBpredBGs.length-1; i > 12; i--) {
            if (aCOBpredBGs[i-1] !== aCOBpredBGs[i]) { break; }
            else { aCOBpredBGs.pop(); }
        }
    }
    if (AIMI_COB > 0 && ( ci > 0 || remainingCIpeak > 0 )) {
        COBpredBGs.forEach(function(p, i, theArray) {
            theArray[i] = round(Math.min(401,Math.max(39,p)));
        });
        for (i=COBpredBGs.length-1; i > 12; i--) {
            if (COBpredBGs[i-1] !== COBpredBGs[i]) { break; }
            else { COBpredBGs.pop(); }
        }
        rT.predBGs.COB = COBpredBGs;
        lastCOBpredBG=round(COBpredBGs[COBpredBGs.length-1]);
        eventualBG = Math.max(eventualBG, round(COBpredBGs[COBpredBGs.length-1]) );
    }
    if (ci > 0 || remainingCIpeak > 0) {
        if (enableUAM) {
            UAMpredBGs.forEach(function(p, i, theArray) {
                theArray[i] = round(Math.min(401,Math.max(39,p)));
            });
            for (i=UAMpredBGs.length-1; i > 12; i--) {
                if (UAMpredBGs[i-1] !== UAMpredBGs[i]) { break; }
                else { UAMpredBGs.pop(); }
            }
            rT.predBGs.UAM = UAMpredBGs;
            lastUAMpredBG=round(UAMpredBGs[UAMpredBGs.length-1]);
            if (UAMpredBGs[UAMpredBGs.length-1]) {
                eventualBG = Math.max(eventualBG, round(UAMpredBGs[UAMpredBGs.length-1]) );
            }
        }

        // set eventualBG based on COB or UAM predBGs
        rT.eventualBG = eventualBG;
    }

    console.error("UAM Impact:",uci,"mg/dL per 5m; UAM Duration:",UAMduration,"hours");
    console.log("EventualBG is" +eventualBG+" ;");
    //var TrigPredAIMI =  (TriggerPredSMB_future_sens_60 + TriggerPredSMB_future_sens_35) / 1.618;
    var AIMI_ISF = profile.key_use_AimiUAM_ISF;
    if ( meal_data.TDDAIMI3 ){
        //var future_sens = ( 277700 / (TDD * eventualBG));
        //var future_sens = round(future_sens,1);
        if(AIMI_ISF && AIMI_UAM && !AIMI_BreakFastLight && iTime > iTimeProfile){

            //var future_sens = ( 277700 / (TDD * TrigPredAIMI));
            var future_sens = ( (MagicNumber/1.618) / (TDD * bg));
            console.log("*****Future state sensitivity is " +future_sens+" based on bg("+bg+")\n");

        }else if( AIMI_UAM && aimi_delta >= 0 && iTime < iTimeProfile ) {
        var future_sens = ( MagicNumber / (TDD * ( (eventualBG * 0.6) + (bg * 0.4) )));
        console.log("Future state sensitivity is " +future_sens+" based on a weighted average of bg & eventual bg");
        }else if (iTime < iTimeProfile){
        var future_sens = ( MagicNumber / (TDD * eventualBG));
        console.log("Future state sensitivity is " +future_sens+" based on eventual bg due to -ve delta");
        }else{
        var future_sens = sens;
        }
    }else{
    var future_sens = sens;
    }
    future_sens = iTime < iTimeProfile && lastHourTIRLow > 0 ? round(future_sens * 1.618,1) :
    round(future_sens);
    future_sens = iTime < iTimeProfile && glucose_status.delta < 0 && bg < 130 ? profile.sens : round(future_sens);
var TimeSMB = round(( new Date(systemTime).getTime() - meal_data.lastBolusSMBTime ) / 60000,1);
var TriggerPredSMB_future_sens_60 = round( bg - (iob_data.iob * future_sens) ) + round( 60 / 5 * ( minDelta - round(( -iob_data.activity * future_sens * 5 ), 2)));
var TriggerPredSMB_future_sens_45 = Math.max(round( bg - (iob_data.iob * future_sens) ) + round( 45 / 5 * ( minDelta - round(( -iob_data.activity * future_sens * 5 ), 2))),39);
var TriggerPredSMB_future_sens_35 = round( bg - (iob_data.iob * future_sens) ) + round( 35 / 5 * ( minDelta - round(( -iob_data.activity * future_sens * 5 ), 2)));
var TrigPredAIMI =  (TriggerPredSMB_future_sens_60 + TriggerPredSMB_future_sens_35) / 1.618;
if (TriggerPredSMB_future_sens_45 < 100 && iTime > 100) {
AIMI_BreakFastLight = true;
AIMI_BL_StartTime = now;
AIMI_BL_EndTime = AIMI_BL_StartTime + 2;
}

UAMAIMIReason += " TrigPredAIMI : "+TrigPredAIMI+", TriggerPredSMB_future_sens_45 : "+TriggerPredSMB_future_sens_45+", TriggerPredSMB_future_sens_35 :"+TriggerPredSMB_future_sens_35+", ";
if (AIMI_UAM && AIMI_BreakFastLight && now >= AIMI_BL_StartTime && now <= AIMI_BL_EndTime){

    var future_sens = sens;
    console.log("*****Future_sens is not use with light breakfast");

}
                console.error("\n");
                console.log("--------------");
<<<<<<< HEAD
                console.log(" 3.1.0.3-dev-e-AIMI-Variant B30-MSSV-09/12/22 ");
=======
                console.log(" 3.1.0.3-dev-e-AIMI-Variant B30-MSSV-02/12/22 ");
>>>>>>> 595c3135
                console.log("--------------");
                if ( meal_data.TDDAIMI3 ){
                console.error("TriggerPredSMB_future_sens_45 : ",TriggerPredSMB_future_sens_45," aimi_bg : ",aimi_bg," aimi_delta : ",aimi_delta);
                console.error("\n");
                console.error(" aimismb : ",aimismb," b30Ko : ",b30Ko," iTime : ",iTime," TDD : ",TDD," sensitivityRatio : ",sensitivityRatio);
                console.error("\n");
                console.error("\n");

                console.log(enlog);
                }
                /*console.log("Pump extrapolated TDD = "+tdd_pump);
                console.log("tdd7 using 7-day average "+tdd7);
                console.log("TDD 7 ="+tdd7+", TDD Pump ="+tdd_pump+" and TDD = "+TDD);}
                console.log("Current sensitivity is " +variable_sens+" based on current bg");*/
                console.log("eRatio : "+eRatio);
                console.log("-------------");
                console.log("- TriggerPredSMB : "+TriggerPredSMB);
                console.log("- TriggerPredSMB_future_sens_60 : "+TriggerPredSMB_future_sens_60);
                console.log("- TriggerPredSMB_future_sens_45 : "+TriggerPredSMB_future_sens_45);
                console.log("- TriggerPredSMB_future_sens_35 : "+TriggerPredSMB_future_sens_35);
                console.log("- TrigPredAIMI : "+TrigPredAIMI);
                console.log("- EBG : "+EBG+" ; REBG : "+REBG);
                console.log("- EBG60 : "+EBG60+" ; REBG60 : "+REBG60);
                console.log("- HypoPredBG : "+HypoPredBG+" ; HyperPredBG : "+HyperPredBG);
                console.log("-------------");
                console.log("- target_bg : "+target_bg);
                console.log("- Sensitivity ratio set to "+sensitivityRatio+" based on temp target of"+target_bg);
                console.log("- Adjusting basal from "+profile_current_basal+" to "+basal);
                console.log("- Future state sensitivity is " +future_sens+" based on eventual bg");
                console.log("-------------");
                if ( meal_data.TDDAIMI3 ){
                    if (iTime < iTimeProfile){
                    console.log("- iTime : "+iTime);
                    console.log("- iTimeProfile : "+iTimeProfile);
                    //console.log("smbTDD : "+smbTDD);
                    console.log("-------------");
                    }
                }


    //console.error(insulinPeakTime, insulinPeak5m, profile.insulinPeakTime, profile.curve);
    //console.log("curve prediction : "+curvepred);

    minIOBPredBG = Math.max(39,minIOBPredBG);
    minCOBPredBG = Math.max(39,minCOBPredBG);
    minUAMPredBG = Math.max(39,minUAMPredBG);
    minPredBG = round(minIOBPredBG);

    var fractionCarbsLeft = AIMI_COB/meal_data.carbs;
    // if we have COB and UAM is enabled, average both
    if ( minUAMPredBG < 999 && minCOBPredBG < 999 ) {
        // weight COBpredBG vs. UAMpredBG based on how many carbs remain as COB
        avgPredBG = round( (1-fractionCarbsLeft)*UAMpredBG + fractionCarbsLeft*COBpredBG );
    // if UAM is disabled, average IOB and COB
    } else if ( minCOBPredBG < 999 ) {
        avgPredBG = round( (IOBpredBG + COBpredBG)/2 );
    // if we have UAM but no COB, average IOB and UAM
    } else if ( minUAMPredBG < 999 ) {
        avgPredBG = round( (IOBpredBG + UAMpredBG)/2 );
    } else {
        avgPredBG = round( IOBpredBG );
    }
    // if avgPredBG is below minZTGuardBG, bring it up to that level
    if ( minZTGuardBG > avgPredBG ) {
        avgPredBG = minZTGuardBG;
    }

    // if we have both minCOBGuardBG and minUAMGuardBG, blend according to fractionCarbsLeft
    if ( (cid || remainingCIpeak > 0) ) {
        if ( enableUAM ) {
            minGuardBG = fractionCarbsLeft*minCOBGuardBG + (1-fractionCarbsLeft)*minUAMGuardBG;
        } else {
            minGuardBG = minCOBGuardBG;
        }
    } else if ( enableUAM ) {
        minGuardBG = minUAMGuardBG;
    } else {
        minGuardBG = minIOBGuardBG;
    }
    minGuardBG = round(minGuardBG);
    //console.error(minCOBGuardBG, minUAMGuardBG, minIOBGuardBG, minGuardBG);

    var minZTUAMPredBG = minUAMPredBG;
    // if minZTGuardBG is below threshold, bring down any super-high minUAMPredBG by averaging
    // this helps prevent UAM from giving too much insulin in case absorption falls off suddenly
    if ( minZTGuardBG < threshold ) {
        minZTUAMPredBG = (minUAMPredBG + minZTGuardBG) / 2;
    // if minZTGuardBG is between threshold and target, blend in the averaging
    } else if ( minZTGuardBG < target_bg ) {
        // target 100, threshold 70, minZTGuardBG 85 gives 50%: (85-70) / (100-70)
        var blendPct = (minZTGuardBG-threshold) / (target_bg-threshold);
        var blendedMinZTGuardBG = minUAMPredBG*blendPct + minZTGuardBG*(1-blendPct);
        minZTUAMPredBG = (minUAMPredBG + blendedMinZTGuardBG) / 2;
        //minZTUAMPredBG = minUAMPredBG - target_bg + minZTGuardBG;
    // if minUAMPredBG is below minZTGuardBG, bring minUAMPredBG up by averaging
    // this allows more insulin if lastUAMPredBG is below target, but minZTGuardBG is still high
    } else if ( minZTGuardBG > minUAMPredBG ) {
        minZTUAMPredBG = (minUAMPredBG + minZTGuardBG) / 2;
    }
    minZTUAMPredBG = round(minZTUAMPredBG);
    //console.error("minUAMPredBG:",minUAMPredBG,"minZTGuardBG:",minZTGuardBG,"minZTUAMPredBG:",minZTUAMPredBG);
    // if any carbs have been entered recently
    if (meal_data.carbs) {
        // if UAM is disabled, use max of minIOBPredBG, minCOBPredBG
        if ( ! enableUAM && minCOBPredBG < 999 ) {
            minPredBG = round(Math.max(minIOBPredBG, minCOBPredBG));
        // if we have COB, use minCOBPredBG, or blendedMinPredBG if it's higher
        } else if ( minCOBPredBG < 999 ) {
            // calculate blendedMinPredBG based on how many carbs remain as COB
            var blendedMinPredBG = fractionCarbsLeft*minCOBPredBG + (1-fractionCarbsLeft)*minZTUAMPredBG;
            // if blendedMinPredBG > minCOBPredBG, use that instead
            minPredBG = round(Math.max(minIOBPredBG, minCOBPredBG, blendedMinPredBG));
        // if carbs have been entered, but have expired, use minUAMPredBG
        } else if ( enableUAM ) {
            minPredBG = minZTUAMPredBG;
        } else {
            minPredBG = minGuardBG;
        }
    // in pure UAM mode, use the higher of minIOBPredBG,minUAMPredBG
    } else if ( enableUAM ) {
        minPredBG = round(Math.max(minIOBPredBG,minZTUAMPredBG));
    }

    // make sure minPredBG isn't higher than avgPredBG
    minPredBG = Math.min( minPredBG, avgPredBG );

    console.log("minPredBG: "+minPredBG+" minIOBPredBG: "+minIOBPredBG+" minZTGuardBG: "+minZTGuardBG);
    if (minCOBPredBG < 999) {
        console.log(" minCOBPredBG: "+minCOBPredBG);
    }
    if (minUAMPredBG < 999) {
        console.log(" minUAMPredBG: "+minUAMPredBG);
    }
    console.error(" avgPredBG:",avgPredBG,"COB:",meal_data.mealCOB,"/",meal_data.carbs);
    // But if the COB line falls off a cliff, don't trust UAM too much:
    // use maxCOBPredBG if it's been set and lower than minPredBG
    if ( maxCOBPredBG > bg ) {
        minPredBG = Math.min(minPredBG, maxCOBPredBG);
    }

    rT.COB=meal_data.mealCOB;
    rT.IOB=iob_data.iob;
    rT.reason="COB: " + round(meal_data.mealCOB, 1) + ", Dev: " + convert_bg(deviation, profile) + ", BGI: " + convert_bg(bgi, profile) + ", ISF: " + convert_bg(sens, profile) + ", CR: " + round(profile.carb_ratio, 2) + ", eRatio: " + eRatio + ", BFL: " + AIMI_BreakFastLight + ", Target: " +convert_bg(target_bg, profile) + ",minPredBG " + convert_bg(minPredBG, profile) + ", minGuardBG " + convert_bg(minGuardBG, profile) + ", IOBpredBG " + convert_bg(lastIOBpredBG, profile);
    if (lastCOBpredBG > 0) {
        rT.reason += ", COBpredBG " + convert_bg(lastCOBpredBG, profile);
    }
    if (lastUAMpredBG > 0) {
        rT.reason += ", UAMpredBG " + convert_bg(lastUAMpredBG, profile)
    }
    var dia = profile.dia;

    rT.reason += "; ";
        rT.reason += "AIMI_UAM : "+AIMI_UAM;
        rT.reason += "\naimi_bg : "+aimi_bg;
        rT.reason += ", \naimi_delta : "+aimi_delta;
        rT.reason += (meal_data.TDDAIMI3 ? (", TDD : "+round(TDD,1)) : "No TDD 3 days");
        rT.reason += ", CurrentTIR : "+round(CurrentTIRinRange,1)+"%";
        rT.reason += (currentTIRLow>5 ? (", current TIR low  : "+round(currentTIRLow,1)+"% may be you can try this basal value : " +round(AIMI_Basal,2)) : (", current TIR low : "+round(currentTIRLow,1)+"%"));
        rT.reason += (CurrentTIRAbove>10 ? (", current TIR above  : "+round(CurrentTIRAbove,1)+"% may be you can try this basal value : " +round(AIMI_Basal,2)) : (", current TIR above : "+round(CurrentTIRAbove,1)+"%"));
        rT.reason += (iTimeActivation === true ? (", iTime : "+iTime+"/"+iTimeProfile) : (", iTime is disable"));
        rT.reason += (profile.current_basal !== basal ? (", new basal : "+round(basal,2)+" instead of : "+profile.current_basal) : "");
        rT.reason += ", circadian_sensitivity : "+circadian_sensitivity;
        var aimiDIA = round(dia*30*circadian_sensitivity,2);
        rT.reason += ", Dia : "+aimiDIA+" minutes ; ";
        rT.reason += " aimismb : "+aimismb+" ; ";

<<<<<<< HEAD
    rT.reason += "\n3.1.0.3-dev-e-AIMI-Variant B30-MSSV-09/12/22 ";
=======
    rT.reason += "\n3.1.0.3-dev-e-AIMI-Variant B30-MSSV-02/12/22 ";
>>>>>>> 595c3135
    rT.reason += "; ";

    // use naive_eventualBG if above 40, but switch to minGuardBG if both eventualBGs hit floor of 39
    //var carbsReqBG = naive_eventualBG;
    var carbsReqBG = iTime < iTimeProfile ? TriggerPredSMB_future_sens_45 : naive_eventualBG;
    if ( carbsReqBG < 40 ) {
        carbsReqBG = Math.min( minGuardBG, carbsReqBG );
    }
    var bgUndershoot = threshold - carbsReqBG;
    // calculate how long until COB (or IOB) predBGs drop below min_bg
    var minutesAboveMinBG = 240;
    var minutesAboveThreshold = 240;
    if (AIMI_COB > 0 && ( ci > 0 || remainingCIpeak > 0 )) {
        for (i=0; i<COBpredBGs.length; i++) {
            //console.error(COBpredBGs[i], min_bg);
            if ( COBpredBGs[i] < min_bg ) {
                minutesAboveMinBG = 5*i;
                break;
            }
        }
        for (i=0; i<COBpredBGs.length; i++) {
            //console.error(COBpredBGs[i], threshold);
            if ( COBpredBGs[i] < threshold ) {
                minutesAboveThreshold = 5*i;
                break;
            }
        }
    } else {
        for (i=0; i<IOBpredBGs.length; i++) {
            //console.error(IOBpredBGs[i], min_bg);
            if ( IOBpredBGs[i] < min_bg ) {
                minutesAboveMinBG = 5*i;
                break;
            }
        }
        for (i=0; i<IOBpredBGs.length; i++) {
            //console.error(IOBpredBGs[i], threshold);
            if ( IOBpredBGs[i] < threshold ) {
                minutesAboveThreshold = 5*i;
                break;
            }
        }
    }

    if (enableSMB && minGuardBG < threshold) {
        console.error("minGuardBG",convert_bg(minGuardBG, profile),"projected below", convert_bg(threshold, profile) ,"- disabling SMB");
        //rT.reason += "minGuardBG "+minGuardBG+"<"+threshold+": SMB disabled; ";
        enableSMB = false;
    }
    //var boosteat = glucose_status.delta + glucose_status.short_avgdelta + glucose_status.long_avgdelta;
    if ( maxDelta > 0.20 * bg && iTimeActivation === false && !AIMI_BreakFastLight ){
        console.error("maxDelta",convert_bg(maxDelta, profile),"> 20% of BG",convert_bg(bg, profile),"- disabling SMB");
        rT.reason += "maxDelta "+convert_bg(maxDelta, profile)+" > 20% of BG "+convert_bg(bg, profile)+": SMB disabled; ";
        enableSMB = false;
    }
    if (aimismb === false) {
        console.error("aimismb :",aimismb," ; ");
        rT.reason += "BG value is lesser than "+b30upperLimit+" aimismb is "+aimismb+" ; ";
        enableSMB = false;
    }

    console.error("BG projected to remain above",convert_bg(min_bg, profile),"for",minutesAboveMinBG,"minutes");
    if ( minutesAboveThreshold < 240 || minutesAboveMinBG < 60 ) {
        console.error("BG projected to remain above",convert_bg(threshold,profile),"for",minutesAboveThreshold,"minutes");
    }
    // include at least minutesAboveThreshold worth of zero temps in calculating carbsReq
    // always include at least 30m worth of zero temp (carbs to 80, low temp up to target)
    var zeroTempDuration = minutesAboveThreshold;
    // BG undershoot, minus effect of zero temps until hitting min_bg, converted to grams, minus COB
    var zeroTempEffect = profile.current_basal*sens*zeroTempDuration/60;
    // don't count the last 25% of COB against carbsReq
    var COBforCarbsReq = Math.max(0, AIMI_COB - 0.25*meal_data.carbs);
    var carbsReq = (bgUndershoot - zeroTempEffect) / csf - COBforCarbsReq;
    zeroTempEffect = round(zeroTempEffect);
    carbsReq = round(carbsReq);
    console.error("naive_eventualBG:",naive_eventualBG,"bgUndershoot:",bgUndershoot,"zeroTempDuration:",zeroTempDuration,"zeroTempEffect:",zeroTempEffect,"carbsReq:",carbsReq);
    if ( carbsReq >= profile.carbsReqThreshold && minutesAboveThreshold <= 45 ) {
        rT.carbsReq = carbsReq;
        rT.carbsReqWithin = minutesAboveThreshold;
        rT.reason += carbsReq + " add'l carbs req w/in " + minutesAboveThreshold + "m; ";
    }

    // don't low glucose suspend if IOB is already super negative and BG is rising faster than predicted
    if (bg < threshold && iob_data.iob < -profile.current_basal*20/60 && minDelta > 0 && minDelta > expectedDelta) {
        rT.reason += "IOB "+iob_data.iob+" < " + round(-profile.current_basal*20/60,2);
        rT.reason += " and minDelta " + convert_bg(minDelta, profile) + " > " + "expectedDelta " + convert_bg(expectedDelta, profile) + "; ";
    // predictive low glucose suspend mode: BG is / is projected to be < threshold
    } else if ( bg < threshold || minGuardBG < threshold ) {
        rT.reason += "minGuardBG " + convert_bg(minGuardBG, profile) + "<" + convert_bg(threshold, profile);
        bgUndershoot = target_bg - minGuardBG;
        var worstCaseInsulinReq = bgUndershoot / sens;
        var durationReq = round(60*worstCaseInsulinReq / basal);
        durationReq = round(durationReq/30)*30;
        // always set a 30-120m zero temp (oref0-pump-loop will let any longer SMB zero temp run)
        durationReq = Math.min(120,Math.max(30,durationReq));
        return tempBasalFunctions.setTempBasal(0, durationReq, profile, rT, currenttemp);
    }

    // if not in LGS mode, cancel temps before the top of the hour to reduce beeping/vibration
    // console.error(profile.skip_neutral_temps, rT.deliverAt.getMinutes());
    if ( profile.skip_neutral_temps && rT.deliverAt.getMinutes() >= 55 ) {
        rT.reason += "; Canceling temp at " + rT.deliverAt.getMinutes() + "m past the hour. ";
        return tempBasalFunctions.setTempBasal(0, 0, profile, rT, currenttemp);
    }

    if (eventualBG < min_bg) { // if eventual BG is below target:
        rT.reason += "Eventual BG " + convert_bg(eventualBG, profile) + " < " + convert_bg(min_bg, profile);
        // if 5m or 30m avg BG is rising faster than expected delta
        if ( minDelta > expectedDelta && minDelta > 0 && !carbsReq ) {
            // if naive_eventualBG < 40, set a 30m zero temp (oref0-pump-loop will let any longer SMB zero temp run)
            if (naive_eventualBG < 40) {
                rT.reason += ", naive_eventualBG < 40. ";
                return tempBasalFunctions.setTempBasal(0, 30, profile, rT, currenttemp);
            }
            if (glucose_status.delta > minDelta) {
                rT.reason += ", but Delta " + convert_bg(tick, profile) + " > expectedDelta " + convert_bg(expectedDelta, profile);
            } else {
                rT.reason += ", but Min. Delta " + minDelta.toFixed(2) + " > Exp. Delta " + convert_bg(expectedDelta, profile);
            }
            if (currenttemp.duration > 15 && (round_basal(basal, profile) === round_basal(currenttemp.rate, profile))) {
                rT.reason += ", temp " + currenttemp.rate + " ~ req " + basal + "U/hr. ";
                return rT;
            } else {
                rT.reason += "; setting current basal of " + basal + " as temp. ";
                return tempBasalFunctions.setTempBasal(basal, 30, profile, rT, currenttemp);
            }
        }

        // calculate 30m low-temp required to get projected BG up to target
        // multiply by 2 to low-temp faster for increased hypo safety
        var insulinReq = 2 * Math.min(0, (eventualBG - target_bg) / future_sens);
        insulinReq = round( insulinReq , 2);
        // calculate naiveInsulinReq based on naive_eventualBG
        var naiveInsulinReq = Math.min(0, (naive_eventualBG - target_bg) / sens);
        naiveInsulinReq = round( naiveInsulinReq , 2);
        if (minDelta < 0 && minDelta > expectedDelta) {
            // if we're barely falling, newinsulinReq should be barely negative
            var newinsulinReq = round(( insulinReq * (minDelta / expectedDelta) ), 2);
            //console.error("Increasing insulinReq from " + insulinReq + " to " + newinsulinReq);
            insulinReq = newinsulinReq;
        }
        // rate required to deliver insulinReq less insulin over 30m:
        var rate = basal + (2 * insulinReq);
        rate = round_basal(rate, profile);


        // if required temp < existing temp basal
        var insulinScheduled = currenttemp.duration * (currenttemp.rate - basal) / 60;
        // if current temp would deliver a lot (30% of basal) less than the required insulin,
        // by both normal and naive calculations, then raise the rate
        var minInsulinReq = Math.min(insulinReq,naiveInsulinReq);
        if (insulinScheduled < minInsulinReq - basal*0.3) {
            rT.reason += ", "+currenttemp.duration + "m@" + (currenttemp.rate).toFixed(2) + " is a lot less than needed. ";
            return tempBasalFunctions.setTempBasal(rate, 30, profile, rT, currenttemp);
        }
        if (typeof currenttemp.rate !== 'undefined' && (currenttemp.duration > 5 && rate >= currenttemp.rate * 0.8)) {
            rT.reason += ", temp " + currenttemp.rate + " ~< req " + rate + "U/hr. ";
            return rT;
        } else {
            // calculate a long enough zero temp to eventually correct back up to target
            if ( rate <=0 ) {
                bgUndershoot = target_bg - naive_eventualBG;
                worstCaseInsulinReq = bgUndershoot / sens;
                durationReq = round(60*worstCaseInsulinReq / profile.current_basal);
                if (durationReq < 0) {
                    durationReq = 0;
                // don't set a temp longer than 120 minutes
                } else {
                    durationReq = round(durationReq/30)*30;
                    durationReq = Math.min(120,Math.max(0,durationReq));
                }
                //console.error(durationReq);
                if (durationReq > 0) {
                    rT.reason += ", setting " + durationReq + "m zero temp. ";
                    return tempBasalFunctions.setTempBasal(rate, durationReq, profile, rT, currenttemp);
                }
            } else {
                rT.reason += ", setting " + rate + "U/hr. ";
            }
            return tempBasalFunctions.setTempBasal(rate, 30, profile, rT, currenttemp);
        }
    }

    // if eventual BG is above min but BG is falling faster than expected Delta
    if (minDelta < expectedDelta) {
        // if in SMB mode, don't cancel SMB zero temp
        if (! (microBolusAllowed && enableSMB)) {
            if (aimi_delta < minDelta) { //#MT AIMI
                rT.reason += "Eventual BG " + convert_bg(eventualBG, profile) + " > " + convert_bg(min_bg, profile) + " but Delta " + convert_bg(tick, profile) + " < Exp. Delta " + convert_bg(expectedDelta, profile);
            } else {
                rT.reason += "Eventual BG " + convert_bg(eventualBG, profile) + " > " + convert_bg(min_bg, profile) + " but Min. Delta " + minDelta.toFixed(2) + " < Exp. Delta " + convert_bg(expectedDelta, profile);
            }
            if (currenttemp.duration > 15 && (round_basal(basal, profile) === round_basal(currenttemp.rate, profile))) {
                rT.reason += ", temp " + currenttemp.rate + " ~ req " + basal + "U/hr. ";
                return rT;
            } else {
                rT.reason += "; setting current basal of " + basal + " as temp. ";
                return tempBasalFunctions.setTempBasal(basal, 30, profile, rT, currenttemp);
            }
        }
    }
    // eventualBG or minPredBG is below max_bg
    if (Math.min(eventualBG,minPredBG) < max_bg) {
        // if in SMB mode, don't cancel SMB zero temp
        if (! (microBolusAllowed && enableSMB )) {
            rT.reason += convert_bg(eventualBG, profile)+"-"+convert_bg(minPredBG, profile)+" in range: no temp required";
            if (currenttemp.duration > 15 && (round_basal(basal, profile) === round_basal(currenttemp.rate, profile))) {
                rT.reason += ", temp " + currenttemp.rate + " ~ req " + basal + "U/hr. ";
                return rT;
            } else {
                rT.reason += "; setting current basal of " + basal + " as temp. ";
                return tempBasalFunctions.setTempBasal(basal, 30, profile, rT, currenttemp);
            }
        }
    }

    // eventual BG is at/above target
    // if iob is over max, just cancel any temps
    if ( eventualBG >= max_bg ) {
        rT.reason += "Eventual BG " + convert_bg(eventualBG, profile) + " >= " +  convert_bg(max_bg, profile) + ", ";
    }
    if (iob_data.iob > max_iob) {
        rT.reason += "IOB " + round(iob_data.iob,2) + " > max_iob " + max_iob;
        if (currenttemp.duration > 15 && (round_basal(basal, profile) === round_basal(currenttemp.rate, profile))) {
            rT.reason += ", temp " + currenttemp.rate + " ~ req " + basal + "U/hr. ";
            return rT;
        } else {
            rT.reason += "; setting current basal of " + basal + " as temp. ";
            return tempBasalFunctions.setTempBasal(basal, 30, profile, rT, currenttemp);
        }
    } else { // otherwise, calculate 30m high-temp required to get projected BG down to target

        // insulinReq is the additional insulin required to get minPredBG down to target_bg
        //console.error(minPredBG,eventualBG);
        insulinReq = round( (Math.min(minPredBG,eventualBG) - target_bg) / future_sens, 2);
        // if that would put us over max_iob, then reduce accordingly
        if (insulinReq > max_iob-iob_data.iob) {
            rT.reason += "max_iob " + max_iob + ", ";
            insulinReq = max_iob-iob_data.iob;
        }

        // rate required to deliver insulinReq more insulin over 30m:
        rate = basal + (2 * insulinReq);
        rate = round_basal(rate, profile);
        insulinReq = round(insulinReq,3);
        rT.insulinReq = insulinReq;
        //console.error(iob_data.lastBolusTime);
        // minutes since last bolus
        var lastBolusAge = round(( new Date(systemTime).getTime() - iob_data.lastBolusTime ) / 60000,1);

        //console.error(lastBolusAge);
        //console.error(profile.temptargetSet, target_bg, rT.COB);
        // only allow microboluses with COB or low temp targets, or within DIA hours of a bolus
        if (microBolusAllowed && enableSMB && aimi_bg > threshold) { //#MT AIMI
            // never bolus more than maxSMBBasalMinutes worth of basal
            var mealInsulinReq = round( AIMI_COB / eRatio ,3);
            var smb_max_range = profile.smb_max_range_extension;
                        //if (smb_max_range > 1) {
                        //    console.error("SMB max range extended from default by factor", smb_max_range)
                        //}
                        if (typeof profile.maxSMBBasalMinutes === 'undefined' ) {
                            var maxBolus = round(smb_max_range * profile.current_basal * 30 / 60 ,1);
                            console.error("profile.maxSMBBasalMinutes undefined: defaulting to 30m");
                        // if IOB covers more than COB, limit maxBolus to 30m of basal
                        } else if ( iob_data.iob > mealInsulinReq && iob_data.iob > 0 ) {
                            console.error("IOB",iob_data.iob,"> COB",AIMI_COB+"; mealInsulinReq =",mealInsulinReq);
                            if (profile.maxUAMSMBBasalMinutes) {
                                console.error("profile.maxUAMSMBBasalMinutes:",profile.maxUAMSMBBasalMinutes,"profile.current_basal:",profile.current_basal);
                                maxBolus = round(smb_max_range * profile.current_basal * profile.maxUAMSMBBasalMinutes / 60 ,1);
                            } else {
                                console.error("profile.maxUAMSMBBasalMinutes undefined: defaulting to 30m");
                                maxBolus = round(smb_max_range * profile.current_basal * 30 / 60 ,1);
                            }
                        } else {
                            console.error("profile.maxSMBBasalMinutes:",profile.maxSMBBasalMinutes,"profile.current_basal:",profile.current_basal);
                            maxBolus = round(smb_max_range * profile.current_basal * profile.maxSMBBasalMinutes / 60 ,1);
                        }
            var AIMI_R = 161.8;

            var maxBolusTT = maxBolus;
            var AIMI_UAM_CAP = lastHourTIRAbove >= 5 ? ((profile.key_use_AIMI_CAP/100) * basal) * 1.2 : (profile.key_use_AIMI_CAP/100) * basal;
            AIMI_UAM_CAP = lastHourTIRLow >= 5 && last2HourTIRAbove < 4 ? ((profile.key_use_AIMI_CAP/100) * basal) * 0.8 : (profile.key_use_AIMI_CAP/100) * basal;
            rT.reason += ", Max Smb Size = "+AIMI_UAM_CAP;

            var roundSMBTo = 1 / profile.bolus_increment;


            var limitIOB = Math.min((0.90*max_iob),((aimi_bg * 1.618) / sens));
            console.log("####limitIOB : "+limitIOB+"\n")

            var bgDegree = round(aimi_bg / min_bg,2);
            limitIOB *= bgDegree;

            var smb_ratio = determine_varSMBratio(profile, bg, target_bg);
            if (AIMI_Power === true){
            var GN = 3.1416;
            }else{
            var GN = 1.618;
            }

            if (iTime > 20 && iTime < 25  && aimi_delta > 0 && !AIMI_BreakFastLight && aimismb === true && !profile.temptargetSet){//#MT AIMI
                var microBolus = LastManualBolus / 1.618;
                microBolus = (microBolus === AIMI_lastBolusSMBUnits ? 0  : microBolus);
                microBolus = Math.min(AIMI_UAM_CAP,microBolus);
                UAMAIMIReason += "First SMB after Prebolus("+LastManualBolus+" U) : "+microBolus+" U; ";

            }else if (iTime < iTimeProfile && AIMI_UAM && AIMI_BreakFastLight && now >= AIMI_BL_StartTime && now <= AIMI_BL_EndTime && !profile.temptargetSet && aimi_delta > 0 && aimismb === true){

                       insulinReq = autoAIMIsmb > 0 ? autoAIMIsmb : round((((aimi_delta * GN) + (min_bg*0.52) ) / future_sens)*smb_ratio,2);
                       //insulinReq = round(((bg - min_bg) / sens) * smb_ratio,2);
                       //maxBolusTT = round(((smb_max_range * profile.current_basal * profile.maxUAMSMBBasalMinutes * 1.618)+(glucose_status.delta * 1.618) / 60) *(insulinReq/1.618) ,1);
                       //insulinReq = (insulinReq > (max_iob - iob_data.iob) ? max_iob - iob_data.iob : insulinReq);
                       var microBolus = Math.min(AIMI_UAM_CAP,(insulinReq * Hypo_ratio));
                       microBolus = (microBolus > (max_iob - iob_data.iob) ? (max_iob - iob_data.iob) : microBolus);
                       //microBolus = (iTime >= profile.b30_duration && iTime <= profile.b30_duration+20) ? microBolus*0.5 : microBolus;
                       //console.log("Breakfast Light - InsulinReq("+insulinReq/2+"), limitIOB("+limitIOB+"), smb_ratio("+smb_ratio+"), Hypo_ratio("+Hypo_ratio+")\n");



            }else if (iTime < iTimeProfile && AIMI_UAM && !AIMI_BreakFastLight && !profile.temptargetSet && aimi_delta > 0 && aimismb === true){

                      insulinReq = autoAIMIsmb > 0 ? autoAIMIsmb : round((((aimi_delta * GN) + (aimi_bg*0.52) ) / future_sens) * bgDegree,2);
                      insulinReq = countSMB > 3 ? round((((aimi_delta * GN) + (min_bg*0.52) ) / future_sens) * smb_ratio,2) : insulinReq;
                      //insulinReq = (insulinReq > (max_iob - iob_data.iob) ? max_iob - iob_data.iob : insulinReq);
                      var microBolus = Math.min(AIMI_UAM_CAP,(insulinReq * Hypo_ratio));
                      microBolus = (microBolus > (max_iob - iob_data.iob) ? (max_iob - iob_data.iob) : microBolus);
                      //microBolus = iTime > 120 && AIMI_lastBolusSMBUnits < 0.8 * AIMI_UAM_CAP ? microBolus / 1.618 : microBolus;
                      //microBolus = (iTime >= profile.b30_duration && iTime <= profile.b30_duration+20) ? microBolus*0.5 : microBolus;
                      //console.log("InsulinReq("+insulinReq+"), limitIOB("+limitIOB+"), bgDegree("+bgDegree+"), Hypo_ratio("+Hypo_ratio+")\n");

            }else if (glucose_status.delta > 0){

                var microBolus = Math.min(insulinReq*smb_ratio, maxBolusTT);

            }
            microBolus = Math.floor(microBolus*roundSMBTo)/roundSMBTo;
            //var microBolus = Math.floor(Math.min(insulinReq * insulinReqPCT,maxBolusTT)*roundSMBTo)/roundSMBTo;
            // calculate a long enough zero temp to eventually correct back up to target
    if ( meal_data.TDDAIMI3 ){
            if (iTime < iTimeProfile ){
                            console.log("--- if iTime < "+iTimeProfile+" -----");
                            //console.log("TriggerPredSMB : "+TriggerPredSMB);
                            console.log("iTime : "+iTime);
                            console.log("\n");
                            console.log("target_bg : "+target_bg);
                            console.log("\n");
                            console.log("Sensitivity ratio set to "+sensitivityRatio+" based on temp target of "+target_bg);
                            console.log("\n");
                            console.log("Adjusting basal from "+profile_current_basal+" to "+basal);
                            console.log("\n");
                            //console.log("maxBolusTT : "+maxBolusTT);
                            //console.log("InsulinReqPCT : "+(insulinReqPCT * 100)+"%");
                            console.log("insulinReq : "+insulinReq);
                            console.log("\n");
                            console.log("------------------------------");
        }
    }


            var smbTarget = target_bg;
            worstCaseInsulinReq = (smbTarget - (naive_eventualBG + minIOBPredBG)/2 ) / sens;
            durationReq = round(30*worstCaseInsulinReq / basal);
       if (iTimeActivation === true){
            if (UAMpredBG < 110 && iTime > 100){
                        microBolus = 0;
                        rT.reason += ", No SMB because UAMpreBG < 100, ";
            }

       }else{
            if (UAMpredBG < 110){
                microBolus = 0;
                rT.reason += ", No SMB beacause UAMpredBG < 100, ";
            }
        }
            // if insulinReq > 0 but not enough for a microBolus, don't set an SMB zero temp
            if (insulinReq > 0 && microBolus < profile.bolus_increment) {
                durationReq = 0;
            }

            var smbLowTempReq = 0;
            if (durationReq <= 0) {
                durationReq = 0;
            // don't set an SMB zero temp longer than 60 minutes
            } else if (durationReq >= 30) {
                durationReq = round(durationReq/30)*30;
                durationReq = Math.min(60,Math.max(0,durationReq));
            } else {
                // if SMB durationReq is less than 30m, set a nonzero low temp
                smbLowTempReq = round( basal * durationReq/30 ,2);
                durationReq = 30;
            }
            if (iTime < iTimeProfile && meal_data.TDDAIMI3){
            rT.reason += ", MagicNumber: " + round(MagicNumber,2) + ", smbRatio: " + round(smb_ratio,2) + ",limitIOB: " + round(limitIOB,2) + ", bgDegree: " + round(bgDegree,2);
            }else{
            rT.reason += " insulinReq " + insulinReq + ",smbRatio : " + round(smb_ratio,2);
            }

            if (microBolus >= maxBolus) {
                rT.reason +=  "; maxBolusTT " + maxBolusTT;
            }
            if (durationReq > 0) {
                rT.reason += "; setting " + durationReq + "m low temp of " + smbLowTempReq + "U/h";
            }
            rT.reason += ". ";

            if (now > 0 && now < 7){
            rT.reason += " ; Basal proposition : " + AIMI_Basal;
            }
            //allow SMBs every 3 minutes by default
            var SMBInterval = 3;
            if (profile.SMBInterval) {
                // allow SMBIntervals between 1 and 10 minutes
                SMBInterval = Math.min(10,Math.max(1,profile.SMBInterval));
            }


            if (iTimeActivation && AIMI_BreakFastLight){
            SMBInterval = 20;
            }else if (iTimeActivation && countSMBms === 2 && HypoPredBG > 100){
            SMBInterval = 10;
            }else if (iTimeActivation && countSMBms === 2 && HypoPredBG < 100){
            SMBInterval = 20
            }else if (iTimeActivation && meal_data.lastBolusSMBUnits >= 0.8 * AIMI_UAM_CAP){
            SMBInterval = 20;
            }else if (iTimeActivation && meal_data.lastBolusSMBUnits > 0.6 * AIMI_UAM_CAP && profile.enable_AIMI_Break || iTimeActivation && countSMB > 2){
            SMBInterval = 10;
            }else if (iTimeActivation && HypoPredBG < 100){
            SMBInterval =15;
            }
            var nextBolusMins = round(SMBInterval-lastBolusAge,0);
            var nextBolusSeconds = round((SMBInterval - lastBolusAge) * 60, 0) % 60;
            //console.error(naive_eventualBG, insulinReq, worstCaseInsulinReq, durationReq);
            console.error("naive_eventualBG",naive_eventualBG+",",durationReq+"m "+smbLowTempReq+"U/h temp needed; last bolus",lastBolusAge+"m ago; maxBolus: "+maxBolus);
            if (lastBolusAge > SMBInterval) {
                if (microBolus > 0) {
                    rT.units = microBolus;
                    rT.reason += "Microbolusing " + microBolus + "U. ";
                }
            } else {
                rT.reason += "Waiting " + nextBolusMins + "m " + nextBolusSeconds + "s to microbolus again. ";
            }
            //rT.reason += ". ";

           // if no zero temp is required, don't return yet; allow later code to set a high temp
            if (durationReq > 0) {
                rT.rate = smbLowTempReq;
                rT.duration = durationReq;
                return rT;
            }

        }

        var maxSafeBasal = tempBasalFunctions.getMaxSafeBasal(profile);


        if (iTimeActivation === true && iTime < profile.b30_duration && meal_data.countBolus === 1){
            rT.reason += ". force basal because iTime is running and lesser than "+profile.b30_duration+" minutes : "+(basal*10/60)*30+" U, remaining time : " +(profile.b30_duration - iTime);
            //rT.deliverAt = deliverAt;
            durationReq = profile.b30_duration;
            rT.duration = durationReq;

            rate = round_basal(basal*10,profile);

            }else if (iTimeActivation === true && iTime < iTimeProfile && glucose_status.delta > 0 && glucose_status.delta <= b30upperdelta && bg < b30upperLimit){
                     if(bg < 100 && glucose_status.delta <= 4 && iTime > 180){
                         rT.reason += ". force basal because iTime is running and delta < 6 : "+(profile.current_basal*glucose_status.delta/60)*30;
                         durationReq = 20;
                         rT.duration = durationReq;
                         rate = round_basal(basal*glucose_status.delta,profile);
                      }else if (b30Ko === false && bg > 0.8 * b30upperLimit && bg < b30upperLimit){
                     rT.reason += ". force basal because iTime is running and delta < 6 : "+(basal*8/60)*30;
                     durationReq = profile.b30_duration;
                     rT.duration = durationReq;
                     rate = round_basal(basal*8,profile);
                     }else if (b30Ko === false){
                      rT.reason += ". force basal because iTime is running and delta < 6 : "+(basal*6/60)*30;
                      durationReq = 20;
                      rT.duration = durationReq;
                      rate = round_basal(basal*6,profile);
                  }
             }else if (iTimeActivation === true && iTime < iTimeProfile && glucose_status.delta > 0 && glucose_status.delta <= 5 && bg >= 170){
                   rT.reason += ". force basal because iTime is running and delta < 6 : "+(basal*6/60)*30;
                   durationReq = 20;
                   rT.duration = durationReq;
                   rate = round_basal(basal*6,profile);

            }

        if (rate > maxSafeBasal) {
         rT.reason += "adj. req. rate: "+round(rate, 2)+" to maxSafeBasal: "+maxSafeBasal+", ";
         rate = round_basal(maxSafeBasal, profile);
         }
         rT.reason += ",TriggerPredSMB_future_sens_45 : "+TriggerPredSMB_future_sens_45+",";
        rT.reason += UAMAIMIReason;
        insulinScheduled = currenttemp.duration * (currenttemp.rate - basal) / 60;

        if (insulinScheduled >= insulinReq * 2) { // if current temp would deliver >2x more than the required insulin, lower the rate
            rT.reason += currenttemp.duration + "m@" + (currenttemp.rate).toFixed(2) + " > 2 * insulinReq. Setting temp basal of " + rate + "U/hr. ";
            return tempBasalFunctions.setTempBasal(rate, 30, profile, rT, currenttemp);
        }

        if (typeof currenttemp.duration === 'undefined' || currenttemp.duration === 0) { // no temp is set
            rT.reason += "no temp, setting " + rate + "U/hr. ";
            return tempBasalFunctions.setTempBasal(rate, 30, profile, rT, currenttemp);
        }

        if (currenttemp.duration > 5 && (round_basal(rate, profile) <= round_basal(currenttemp.rate, profile))) { // if required temp <~ existing temp basal
            rT.reason += "temp " + currenttemp.rate + " >~ req " + rate + "U/hr. ";
            return rT;
        }


        // required temp > existing temp basal
        rT.reason += "temp " + currenttemp.rate + "<" + rate + "U/hr. ";
        return tempBasalFunctions.setTempBasal(rate, 30, profile, rT, currenttemp);
    }

};

module.exports = determine_basal;
<|MERGE_RESOLUTION|>--- conflicted
+++ resolved
@@ -1159,11 +1159,7 @@
 }
                 console.error("\n");
                 console.log("--------------");
-<<<<<<< HEAD
-                console.log(" 3.1.0.3-dev-e-AIMI-Variant B30-MSSV-09/12/22 ");
-=======
                 console.log(" 3.1.0.3-dev-e-AIMI-Variant B30-MSSV-02/12/22 ");
->>>>>>> 595c3135
                 console.log("--------------");
                 if ( meal_data.TDDAIMI3 ){
                 console.error("TriggerPredSMB_future_sens_45 : ",TriggerPredSMB_future_sens_45," aimi_bg : ",aimi_bg," aimi_delta : ",aimi_delta);
@@ -1330,11 +1326,7 @@
         rT.reason += ", Dia : "+aimiDIA+" minutes ; ";
         rT.reason += " aimismb : "+aimismb+" ; ";
 
-<<<<<<< HEAD
-    rT.reason += "\n3.1.0.3-dev-e-AIMI-Variant B30-MSSV-09/12/22 ";
-=======
     rT.reason += "\n3.1.0.3-dev-e-AIMI-Variant B30-MSSV-02/12/22 ";
->>>>>>> 595c3135
     rT.reason += "; ";
 
     // use naive_eventualBG if above 40, but switch to minGuardBG if both eventualBGs hit floor of 39
