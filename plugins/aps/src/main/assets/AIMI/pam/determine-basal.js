/*
  Determine Basal

  Released under MIT license. See the accompanying LICENSE.txt file for
  full terms and conditions

  THE SOFTWARE IS PROVIDED "AS IS", WITHOUT WARRANTY OF ANY KIND, EXPRESS OR
  IMPLIED, INCLUDING BUT NOT LIMITED TO ER IN AN ACTION OF CONTRACT, TORT OR OTHERWISE, ARISING
  FROM,
  OUT OF OR IN CONNECTION WITH THE SOFTWARE OR THE USE OR OTHER DEALINGS IN
  THE SOFTWARE.
*/


var round_basal = require('../round-basal')

// Rounds value to 'digits' decimal places
function round(value, digits)
{
    if (! digits) { digits = 0; }
    var scale = Math.pow(10, digits);
    return Math.round(value * scale) / scale;
}

// we expect BG to rise or fall at the rate of BGI,
// adjusted by the rate at which BG would need to rise /
// fall to get eventualBG to target over 2 hours
function calculate_expected_delta(target_bg, eventual_bg, bgi) {
    // (hours * mins_per_hour) / 5 = how many 5 minute periods in 2h = 24
    var five_min_blocks = (2 * 60) / 5;
    var target_delta = target_bg - eventual_bg;
    return /* expectedDelta */ round(bgi + (target_delta / five_min_blocks), 1);
}

function convert_bg(value, profile)
{
    if (profile.out_units === "mmol/L")
    {
        return round(value / 18, 1).toFixed(1);
    }
    else
    {
        return Math.round(value);
    }
}

function enable_smb(
    profile,
    microBolusAllowed,
    meal_data,
    target_bg
) {
    // disable SMB when a high temptarget is set
    if (! microBolusAllowed) {
        console.error("SMB disabled (!microBolusAllowed)");
        return false;
    } else if (! profile.allowSMB_with_high_temptarget && profile.temptargetSet && target_bg > 100) {
        console.error("SMB disabled due to high temptarget of",target_bg);
        return false;
    } else if (meal_data.bwFound === true && profile.A52_risk_enable === false) {
        console.error("SMB disabled due to Bolus Wizard activity in the last 6 hours.");
        return false;
    }

    // enable SMB/UAM if always-on (unless previously disabled for high temptarget)
    if (profile.enableSMB_always === true) {
        if (meal_data.bwFound) {
            console.error("Warning: SMB enabled within 6h of using Bolus Wizard: be sure to easy bolus 30s before using Bolus Wizard");
        } else {
            console.error("SMB enabled due to enableSMB_always");
        }
        return true;
    }

    // enable SMB/UAM (if enabled in preferences) while we have COB
    if (profile.enableSMB_with_COB === true && meal_data.mealCOB) {
        if (meal_data.bwCarbs) {
            console.error("Warning: SMB enabled with Bolus Wizard carbs: be sure to easy bolus 30s before using Bolus Wizard");
        } else {
            console.error("SMB enabled for COB of",meal_data.mealCOB);
        }
        return true;
    }

    // enable SMB/UAM (if enabled in preferences) for a full 6 hours after any carb entry
    // (6 hours is defined in carbWindow in lib/meal/total.js)
    if (profile.enableSMB_after_carbs === true && meal_data.carbs ) {
        if (meal_data.bwCarbs) {
            console.error("Warning: SMB enabled with Bolus Wizard carbs: be sure to easy bolus 30s before using Bolus Wizard");
        } else {
            console.error("SMB enabled for 6h after carb entry");
        }
        return true;
    }

    // enable SMB/UAM (if enabled in preferences) if a low temptarget is set
    if (profile.enableSMB_with_temptarget === true && (profile.temptargetSet && target_bg < 100)) {
        if (meal_data.bwFound) {
            console.error("Warning: SMB enabled within 6h of using Bolus Wizard: be sure to easy bolus 30s before using Bolus Wizard");
        } else {
            console.error("SMB enabled for temptarget of",convert_bg(target_bg, profile));
        }
        return true;
    }

    console.error("SMB disabled (no enableSMB preferences active or no condition satisfied)");
    return true;
}

function determine_varSMBratio(profile, bg, target_bg)
{   // mod 12: let SMB delivery ratio increase f#rom min to max depending on how much bg exceeds target
    if ( typeof profile.smb_delivery_ratio_bg_range === 'undefined' || profile.smb_delivery_ratio_bg_range === 0 ) {
        // not yet upgraded to this version or deactivated in SMB extended menu
        console.error('SMB delivery ratio set to fixed value', profile.smb_delivery_ratio);
        return profile.smb_delivery_ratio;
    }
    var lower_SMB = Math.min(profile.smb_delivery_ratio_min, profile.smb_delivery_ratio_max);
    if (bg <= target_bg) {
        console.error('SMB delivery ratio limited by minimum value', lower_SMB);
        return lower_SMB;
    }
    var higher_SMB = Math.max(profile.smb_delivery_ratio_min, profile.smb_delivery_ratio_max);
    var higher_bg = target_bg + profile.smb_delivery_ratio_bg_range;
    if (bg >= higher_bg) {
        console.error('SMB delivery ratio limited by maximum value', higher_SMB);
        return higher_SMB;
    }
    var new_SMB = lower_SMB + (higher_SMB - lower_SMB)*(bg-target_bg) / profile.smb_delivery_ratio_bg_range;
    console.error('SMB delivery ratio set to interpolated value', new_SMB);
    return new_SMB;
}



var determine_basal = function determine_basal(glucose_status, currenttemp, iob_data, profile, autosens_data, meal_data, tempBasalFunctions, microBolusAllowed, reservoir_data, currentTime, isSaveCgmSource) {
    var rT = {}; //short for requestedTemp
    var b30upperLimit = profile.b30_upperBG;
    var b30upperdelta = profile.b30_upperdelta;
    var deliverAt = new Date();
    if (currentTime) {
        deliverAt = new Date(currentTime);
    }

    if (typeof profile === 'undefined' || typeof profile.current_basal === 'undefined') {
        rT.error ='Error: could not get current basal rate';
        return rT;
    }
    var profile_current_basal = round_basal(profile.current_basal, profile);
    var basal = profile_current_basal;

    var systemTime = new Date();
    if (currentTime) {
        systemTime = currentTime;
    }
    var bgTime = new Date(glucose_status.date);
    var minAgo = round((systemTime - bgTime) / 60 / 1000 ,1);

    var bg = glucose_status.glucose;
    var noise = glucose_status.noise;
    // 38 is an xDrip error state that usually indicates sensor failure
    // all other BG values between 11 and 37 mg/dL reflect non-error-code BG values, so we should zero temp for those
    if (bg <= 10 || bg === 38 || noise >= 3) {  //Dexcom is in ??? mode or calibrating, or xDrip reports high noise
        rT.reason = "CGM is calibrating, in ??? state, or noise is high";
    }
    if (minAgo > 12 || minAgo < -5) { // Dexcom data is too old, or way in the future
        rT.reason = "If current system time "+systemTime+" is correct, then BG data is too old. The last BG data was read "+minAgo+"m ago at "+bgTime;
    // if BG is too old/noisy, or is changing less than 1 mg/dL/5m for 45m, cancel any high temps and shorten any long zero temps
    //cherry pick from oref upstream dev cb8e94990301277fb1016c778b4e9efa55a6edbc
    } else if ( bg > 60 && glucose_status.delta == 0 && glucose_status.short_avgdelta > -1 && glucose_status.short_avgdelta < 1 && glucose_status.long_avgdelta > -1 && glucose_status.long_avgdelta < 1 && !isSaveCgmSource) {
        if ( glucose_status.last_cal && glucose_status.last_cal < 3 ) {
            rT.reason = "CGM was just calibrated";
        } /*else {
            rT.reason = "Error: CGM data is unchanged for the past ~45m";
        }*/
    }
    //cherry pick from oref upstream dev cb8e94990301277fb1016c778b4e9efa55a6edbc

    if (bg <= 10 || bg === 38 || noise >= 3 || minAgo > 12 || minAgo < -5  ) {//|| ( bg > 60 && glucose_status.delta == 0 && glucose_status.short_avgdelta > -1 && glucose_status.short_avgdelta < 1 && glucose_status.long_avgdelta > -1 && glucose_status.long_avgdelta < 1 ) && !isSaveCgmSource
        if (currenttemp.rate > basal) { // high temp is running
            rT.reason += ". Replacing high temp basal of "+currenttemp.rate+" with neutral temp of "+basal;
            rT.deliverAt = deliverAt;
            rT.temp = 'absolute';
            rT.duration = 30;
            rT.rate = basal;
            return rT;
            //return tempBasalFunctions.setTempBasal(basal, 30, profile, rT, currenttemp);
        } else if (currenttemp.rate === 0 && currenttemp.duration > 30) { //shorten long zero temps to 30m
            rT.reason += ". Shortening " + currenttemp.duration + "m long zero temp to 30m. ";
            rT.deliverAt = deliverAt;
            rT.temp = 'absolute';
            rT.duration = 30;
            rT.rate = 0;
            return rT;
            //return tempBasalFunctions.setTempBasal(0, 30, profile, rT, currenttemp);
        } else { //do nothing.
            rT.reason += ". Temp " + currenttemp.rate + " <= current basal " + round(basal, 2) + "U/hr; doing nothing. ";
            return rT;
        }
    }

    var max_iob = profile.max_iob; // maximum amount of non-bolus IOB OpenAPS will ever deliver

    // if min and max are set, then set target to their average
    var target_bg;
    var min_bg;
    var max_bg;
    if (typeof profile.min_bg !== 'undefined') {
        min_bg = profile.min_bg;
    }
    if (typeof profile.max_bg !== 'undefined') {
        max_bg = profile.max_bg;
    }
    if (typeof profile.min_bg !== 'undefined' && typeof profile.max_bg !== 'undefined') {
        target_bg = (profile.min_bg + profile.max_bg) / 2;
    } else {
        rT.error ='Error: could not determine target_bg. ';
        return rT;
    }

    var sensitivityRatio;
    //var sensitivityTDD;
    var high_temptarget_raises_sensitivity = profile.exercise_mode || profile.high_temptarget_raises_sensitivity;
    var normalTarget = 100; // evaluate high/low temptarget against 100, not scheduled target (which might change)
    if ( profile.half_basal_exercise_target ) {
        var halfBasalTarget = profile.half_basal_exercise_target;
    } else {
        halfBasalTarget = 160; // when temptarget is 160 mg/dL, run 50% basal (120 = 75%; 140 = 60%)
        // 80 mg/dL with low_temptarget_lowers_sensitivity would give 1.5x basal, but is limited to autosens_max (1.2x by default)
    }
    if ( high_temptarget_raises_sensitivity && profile.temptargetSet && target_bg > normalTarget || profile.low_temptarget_lowers_sensitivity && profile.temptargetSet && target_bg < normalTarget ) {
        // w/ target 100, temp target 110 = .89, 120 = 0.8, 140 = 0.67, 160 = .57, and 200 = .44
        // e.g.: Sensitivity ratio set to 0.8 based on temp target of 120; Adjusting basal from 1.65 to 1.35; ISF from 58.9 to 73.6
        //sensitivityRatio = 2/(2+(target_bg-normalTarget)/40);
        var c = halfBasalTarget - normalTarget;
        sensitivityRatio = c/(c+target_bg-normalTarget);
        // limit sensitivityRatio to profile.autosens_max (1.2x by default)
        sensitivityRatio = Math.min(sensitivityRatio, profile.autosens_max);
        sensitivityRatio = round(sensitivityRatio,2);
        //console.log("Sensitivity ratio set to "+sensitivityRatio+" based on temp target of "+target_bg+"; ");
    } else if (typeof autosens_data !== 'undefined' && autosens_data) {
        sensitivityRatio = autosens_data.ratio;
        console.log("Autosens ratio: "+sensitivityRatio+"; ");
    }
    if (sensitivityRatio) {
        basal = profile.current_basal * sensitivityRatio;
        basal = round_basal(basal, profile);
        if (basal !== profile_current_basal) {
            //console.log("Adjusting basal from "+profile_current_basal+" to "+basal+"; ");
        } else {
            console.log("Basal unchanged: "+basal+"; ");
        }
    }



    if (typeof iob_data === 'undefined' ) {
        rT.error ='Error: iob_data undefined. ';
        return rT;
    }

    var iobArray = iob_data;
    if (typeof(iob_data.length) && iob_data.length > 1) {
        iob_data = iobArray[0];
        //console.error(JSON.stringify(iob_data[0]));
    }

    if (typeof iob_data.activity === 'undefined' || typeof iob_data.iob === 'undefined' ) {
        rT.error ='Error: iob_data missing some property. ';
        return rT;
    }

    var tick;

    if (glucose_status.delta > -0.5) {
        tick = "+" + round(glucose_status.delta,0);
    } else {
        tick = round(glucose_status.delta,0);
    }
    //var minDelta = Math.min(glucose_status.delta, glucose_status.short_avgdelta, glucose_status.long_avgdelta);
    var minDelta = Math.min(glucose_status.delta, glucose_status.short_avgdelta);
    var minAvgDelta = Math.min(glucose_status.short_avgdelta, glucose_status.long_avgdelta);
    var maxDelta = Math.max(glucose_status.delta, glucose_status.short_avgdelta, glucose_status.long_avgdelta);

    var profile_sens = round(profile.sens,1)
    var sens = profile.sens;
    if (typeof autosens_data !== 'undefined' && autosens_data) {
        sens = profile.sens / sensitivityRatio;
        sens = round(sens, 1);
        if (sens !== profile_sens) {
            console.log("ISF from "+profile_sens+" to "+sens);
        } else {
            console.log("ISF unchanged: "+sens);
        }
        //console.log(" (autosens ratio "+sensitivityRatio+")");
    }
    /* ************************
       ** TS AutoTDD code    **
       ************************ */
       console.error("--------------");
       console.error("\n");
       console.error( " AIMI-Variant PAM");
       console.error("\n");
       console.error("--------------");
    var TDD = profile.TDD;
    var insulinDivisor = profile.insulinDivisor;
    var variable_sens = profile.variable_sens;
    var lastHourTIRLow = profile.lastHourTIRLow;
    var lastHourTIRAbove = profile.lastHourTIRAbove;
    var last2HourTIRAbove = profile.last2HourTIRAbove;
    var tddlastHaverage = profile.tddlastHaverage;
    var aimisensitivity = profile.aimisensitivity;
    var AIMI_UAM = profile.temptargetSet && target_bg >= 140 ? false : profile.enable_AIMI_UAM;
    var countSMB = meal_data.countSMB;
    var countSMBms = meal_data.countSMBms;
    var AIMI_IgnoreCOB = profile.key_use_AimiIgnoreCOB;
    var AIMI_COB = AIMI_IgnoreCOB ? 0 : meal_data.mealCOB;
    var AIMI_IOBpredBGbf = profile.key_use_AimiIOBpredBG;

    var lastbolusAge = round(( new Date(systemTime).getTime() - meal_data.lastBolusNormalTime ) / 60000,1);
    var enlog = "";
    var aimi_bg = bg;
    var aimi_delta = glucose_status.delta;
    if (glucose_status.delta >= 0 && lastbolusAge > 100){//&& bg > b30upperLimit
    aimi_bg = (bg + (bg - glucose_status.delta))/2;
    aimi_delta = ((bg - aimi_bg) + glucose_status.delta)/2;
    }else if (glucose_status.delta < 0 && lastbolusAge > 100){//&& bg > b30upperLimit
    aimi_bg = (bg + (bg + glucose_status.delta))/2;
    aimi_delta = ((bg - aimi_bg) + glucose_status.delta)/2;
    }
    //enlog += "aimi_bg : "+aimi_bg+", aimi_delta : "+aimi_delta+"\n";
    var autoAIMIsmb = (iob_data.iob - tddlastHaverage) > 0 && lastHourTIRLow ===0 && AIMI_UAM && aimi_delta > 5 ? iob_data.iob - tddlastHaverage : 0;
    enlog += "\nautoAIMIsmb : "+autoAIMIsmb+", ";

    //var AIMI_COB = profile.key_use_AIMI_COB;
    /*var AIMI_UAM_U200 = profile.enable_AIMI_UAM_U200;
    var AIMI_UAM_U100 = profile.enable_AIMI_UAM_U100;
    var AIMI_UAM_Fiasp = profile.enable_AIMI_UAM_Fiasp;
    var AIMI_UAM_Novorapid = profile.enable_AIMI_UAM_Novorapid;*/
    var iTime_Start_Bolus = profile.iTime_Start_Bolus;
    var iTimeProfile = profile.iTime;
    var LastManualBolus = meal_data.lastBolusNormalUnits;
    var now = new Date().getHours();
    var date_now = new Date();
    var now = new Date().getHours();
    var nowminutes = date_now.getHours() + date_now.getMinutes() / 60 + date_now.getSeconds() / 60 / 60;
    nowminutes = round(nowminutes,2);
    enlog += "nowminutes = " +nowminutes+" ; \n";
        if (now < 1){
            now = 1;}
        else {
            console.error("Time now is "+now+"; ");
        }
    //var circadian_sensitivity = 1;
    var circadian_sensitivity = (0.00000379*Math.pow(nowminutes,5))-(0.00016422*Math.pow(nowminutes,4))+(0.00128081*Math.pow(nowminutes,3))+(0.02533782*Math.pow(nowminutes,2))-(0.33275556*nowminutes)+1.38581503;
    circadian_sensitivity = round(circadian_sensitivity,2);
    enlog += "circadian_sensitivity : "+circadian_sensitivity+"\n";


    var insulinPeakTime = 60;
    // add 30m to allow for insulin delivery (SMBs or temps)
    insulinPeakTime = 90;
    insulinPeakTime *= circadian_sensitivity;
    //enlog += " ; insulinPeakTime : "+insulinPeakTime+"\n";

    var AIMI_BreakFastLight = profile.key_use_AIMI_BreakFastLight;
    var AIMI_Power = profile.enable_AIMI_Power;
    var AIMI_BL_StartTime = profile.key_AIMI_BreakFastLight_timestart;
    var AIMI_BL_EndTime = profile.key_AIMI_BreakFastLight_timeend;
    var AIMI_lastBolusSMBUnits = meal_data.lastBolusSMBUnits;
    var AIMI_BG_ACC = glucose_status.delta / glucose_status.short_avgdelta;
    enlog += "\nAIMI_BG_ACC : "+AIMI_BG_ACC;
    enlog += "\n";
    var b30Ko = false;
    if (AIMI_BreakFastLight && profile.key_use_disable_b30_BFL){b30Ko = true;}
    var AIMI_ACC = false;


    if (AIMI_BG_ACC < 1 && glucose_status.delta >= 20){
    AIMI_ACC = true;
    enlog += "\nAIMI_ACC for fast sugar : "+AIMI_ACC;
    }


    if (now >= AIMI_BL_EndTime){
        AIMI_BreakFastLight = false;
    }
    enlog += "\nAIMI_BreakFastLight = "+AIMI_BreakFastLight;


    var C1 = bg + glucose_status.delta;
    var C2 = (profile.min_bg * 1.618)-(glucose_status.delta * 1.618);

    var iTimeActivation = false;
    if (AIMI_UAM && LastManualBolus >= iTime_Start_Bolus && lastbolusAge < iTimeProfile){

            var iTime = lastbolusAge;
            iTimeActivation = true;
            enlog += "\niTime is running : "+iTime+" because manual bolus ("+LastManualBolus+") >= iTime_Starting_Bolus ("+iTime_Start_Bolus+")";

    }else if (AIMI_UAM && LastManualBolus < iTime_Start_Bolus && lastbolusAge < iTimeProfile){

                     iTime = iTimeProfile + 1 ;
                     enlog += "\nA manual bolus was done, but iTime is disable, LastManualBolus < iTime_start_bolus : "+LastManualBolus+"<"+iTime_Start_Bolus;

    }
    enlog += "\nC1 = "+C1+" and C2 = "+C2;
    var UAMAIMIReason = "";
    var aimismb = true;
    var b30activity = iob_data.iob - iob_data.basaliob;
    console.log("\nb30activity : "+round(b30activity,2)+" ; ");

    if (glucose_status.delta <= b30upperdelta && bg < b30upperLimit){
    aimismb = false;
    }else if (bg < 100){
    aimismb = false;
    }

    if (iTimeActivation === true && iTime < (profile.b30_duration*1.618) && meal_data.countBolus === 1 && AIMI_BreakFastLight && glucose_status.delta > 0){
    rT.reason += ". force basal because iTime is running and lesser than "+(basal*1.618)+" minutes :"+(basal*10/60)*(profile.b30_duration*1.618)+" U, remaining time : " +((profile.b30_duration*1.618) - iTime);
    //rT.deliverAt = deliverAt;
    rT.temp = 'absolute';
    rT.duration = (profile.b30_duration*1.618);
    rate = round_basal(basal*10,profile);
    rT.rate = rate;
    //round(((meal_data.TDDLastI3)/60)*20,2) > profile.current_basal*5 ? round(profile.current_basal*5,2) : round(((meal_data.TDDLastI3)/60)*20,2) ;
    //rT.rate = profile.current_basal*10;
    //return rT;
    rT.reason += ", "+currenttemp.duration + "m@" + (currenttemp.rate) + " Force Basal AIMI BreakfastLight";
    return tempBasalFunctions.setTempBasal(rate, 30, profile, rT, currenttemp);

    }else if (iTimeActivation === true && iTime < profile.b30_duration && meal_data.countBolus === 1 && !AIMI_BreakFastLight){
     rT.reason += ". force basal because iTime is running and lesser than "+profile.b30_duration+" minutes : "+(profile.current_basal*10/60)*profile.b30_duration+" U, remaining time : " +(profile.b30_duration - iTime);
     rT.temp = 'absolute';
     rT.duration = profile.b30_duration;
     rate = round_basal(basal*10,profile);
     rT.rate = rate;
     rT.reason += ", "+currenttemp.duration + "m@" + (currenttemp.rate) + " Force Basal AIMI";
     return tempBasalFunctions.setTempBasal(rate, 30, profile, rT, currenttemp);

     }else if (iTimeActivation === true && countSMBms === 2 && HypoPredBG > 100 && !AIMI_BreakFastLight && bg > 80){
     rT.reason += ". force basal because you receive 2 time max smb size : 10 minutes" +(profile.current_basal*10/60)*10;
      rT.temp = 'absolute';
      rT.duration = 10;
      rate = round_basal(basal*10,profile);
      rT.rate = rate;
      rT.reason += ", "+currenttemp.duration + "m@" + (currenttemp.rate) + " Force Basal AIMI";
      return tempBasalFunctions.setTempBasal(rate, 30, profile, rT, currenttemp);

     }else if (iTimeActivation === true && countSMB === 3 && HypoPredBG > 100 && !AIMI_BreakFastLight && aimi_delta > 0 && bg > 80){
           rT.reason += ". force basal because you receive 2 time max smb size : 10 minutes" +(profile.current_basal*10/60)*10;
            rT.temp = 'absolute';
            rT.duration = 10;
            rate = round_basal(basal*10,profile);
            rT.rate = rate;
            rT.reason += ", "+currenttemp.duration + "m@" + (currenttemp.rate) + " Force Basal AIMI";
            return tempBasalFunctions.setTempBasal(rate, 30, profile, rT, currenttemp);

    }else if (iTimeActivation === true && profile.enable_AIMI_protein && glucose_status.delta > 0 && iTime >= profile.b30_protein_start && iTime < (profile.b30_protein_start+profile.b30_protein_duration) && !AIMI_BreakFastLight && bg > 80){
             rT.reason += ". force basal because you receive 2 time max smb size : 10 minutes" +(basal*(profile.b30_protein_percent / 100)/60)*10;
             rT.temp = 'absolute';
             rT.duration = profile.b30_protein_duration;
             rate = round_basal(basal*(profile.b30_protein_percent / 100),profile);
             rT.rate = rate;
             rT.reason += ", "+currenttemp.duration + "m@" + (currenttemp.rate) + " Force Basal AIMI";
             return tempBasalFunctions.setTempBasal(rate, profile.b30_protein_duration, profile, rT, currenttemp);

     }

    if (meal_data.countBolus ===1 && now >=5 && now <= 11 && AIMI_IOBpredBGbf){
    var BFIOB = true;
    }else{
    var BFIOB = false;
    }



        basal /= circadian_sensitivity;
        basal = Math.max(profile.current_basal * 0.65,basal);
        enlog += "Basal circadian_sensitivity factor : "+basal+"\n";
    if ( meal_data.TDDAIMI3 ){
        var statTirBelow = meal_data.StatLow7;
        //var statinrange = meal_data.StatInRange7;
        var currentTIRLow = meal_data.currentTIRLow;
        var CurrentTIRinRange = meal_data.currentTIRRange;
        var CurrentTIRAbove = meal_data.currentTIRAbove;


        enlog +="TDD  : "+TDD+"\n";

        //var smbTDD = 0;

        var AIMI_BasalAv3 = (meal_data.TDDAIMIBASAL3/24);
        var AIMI_BasalAv7 = (meal_data.TDDAIMIBASAL7/24);
        AIMI_BasalAv7 -= (AIMI_BasalAv7 * (statTirBelow/100) * 1.618);
        AIMI_BasalAv3 -= (AIMI_BasalAv3 * (statTirBelow/100) * 1.618);
        //enlog += "###Basal average 7 days : "+AIMI_BasalAv7+"### \n";
        //enlog += "###Basal average 3 days : "+AIMI_BasalAv3+"### \n";
        var AIMI_Basal = (AIMI_BasalAv3 + AIMI_BasalAv7) / 2;
        AIMI_Basal = round((AIMI_Basal + (AIMI_Basal*0.65))/2,2);
        enlog += "###AIMI Basal proposition : "+AIMI_Basal+"### \n";
        //enlog += "AIMI basal proposal for the day : "+AIMI_Basal+", AIMI basal proposal for the night : "+AIMI_Basal*0.65+" \n";



    if (meal_data.TDDAIMI3){
    var TDDaverage3 = meal_data.TDDAIMI3;
    }else{
    var TDDaverage3 = ((basal * 12)*100)/21;
    }
    var MagicNumber = profile.sens*TDDaverage3*profile.min_bg;
    enlog += "TDDaverage3("+TDDaverage3+") and MagicNumber("+MagicNumber+")\n";
    sens = variable_sens;
    sens = Math.max(profile.sens/2,sens);
    sens = lastHourTIRLow > 0 ? sens*1.618 : sens;
    sens = C1 < C2 && !iTimeActivation ? Math.max(profile.sens/2,profile.sens * circadian_sensitivity) : sens;
    sens = glucose_status.delta < 0 && iTime > 100 ? profile.sens : sens;
    //sens = iTime < 100 && glucose_status.delta > 0 ? sens / 2 : sens;
    //enlog +=" ; Current sensitivity TDD is " +sens_currentBG * circadian_sensitivity+" based on currentbg\n";
    enlog += lastHourTIRLow > 0 || C1 < C2 && !iTimeActivation || iTime < 100 && glucose_status.delta > 0 ? " ; sens TDD after adjustment depending of C1-C2-iTime-TIRLow : "+sens+ " \n" : " \n";
    }else{
    sens = iTime < 100 && glucose_status.delta > 0 ? profile.sens / 2 : Math.max(profile.sens * circadian_sensitivity,profile.sens/2);
    enlog += iTime < 100 && glucose_status.delta > 0 ? "ISF from profile divide by 2 because iTime < 100 :"+sens+" \n" : "######--TDD and TIR don't have data, the ISF come from the profile--######\n";
   }




    //var eRatio = round((bg/0.16)/sens,2);

    var mineRatio = profile.carb_ratio/2;
    var eRatio = round(Math.max(mineRatio,sens / 13.2),2);


    var HypoPredBG = round( bg - (iob_data.iob * sens) ) + round( 60 / 5 * ( minDelta - round(( -iob_data.activity * sens * 5 ), 2)));
    var HyperPredBG = round( bg - (iob_data.iob * sens) ) + round( 60 / 5 * ( minDelta - round(( -iob_data.activity * sens * 5 ), 2)));
    var TriggerPredSMB = round( bg - (iob_data.iob * sens) ) + round( 240 / 5 * ( minDelta - round(( -iob_data.activity * sens * 5 ), 2)));
    var csf = profile.sens / profile.carb_ratio ;

    var EBG =Math.max(0, round((0.02 * glucose_status.delta * glucose_status.delta) + (0.58 * glucose_status.long_avgdelta) + bg,2));
    //var EBG180 = Math.max(0,round((0.02 * glucose_status.delta * glucose_status.delta) + (0.58 * glucose_status.long_avgdelta) + HyperPredBGTest2,2));
    //var EBG120 = Math.max(0,round((0.02 * glucose_status.delta * glucose_status.delta) + (0.58 * glucose_status.long_avgdelta) + HyperPredBGTest3,2));
    var EBG60 = Math.max(0,round((0.02 * glucose_status.delta * glucose_status.delta) + (0.58 * glucose_status.long_avgdelta) + HyperPredBG,2));
    var REBG = round(EBG / min_bg,2);
    var REBG60 = round(EBG60 / min_bg,2);
    var EBX = Math.max(0,round(Math.min(EBG,EBG60),2));
    var REBX = Math.max(0.5,round(Math.min(REBG60,REBG),2));
    var Hypo_ratio = 1;

     if (currentTIRLow > 10 || AIMI_BreakFastLight || iTime < 180 && glucose_status.delta < 1.618*b30upperdelta ){
     var hypo_target = 100 * Math.max(1,circadian_sensitivity);
     enlog += "target_bg from "+target_bg+" to "+hypo_target+" because currentTIRLow > 5 : "+currentTIRLow+"\n";

     target_bg = hypo_target;
     Hypo_ratio = 0.7;
     enlog += "Hypo_ratio : "+Hypo_ratio+"\n";
     C2 = (target_bg * 1.618)-(glucose_status.delta * 1.618);
     enlog += "C2 change because of hypo_target : "+C2+"\n";
     halfBasalTarget = 160;
     var c = halfBasalTarget - normalTarget;
     if (meal_data.TDDAIMI3){
     sensitivityRatio = c/(c+target_bg-normalTarget);
     var sensitivityTDD = Math.max(0.5,aimisensitivity);
     enlog += "sensitivityTDD : "+sensitivityTDD+"\n";
     //sensitivityRatio = REBX;
     // limit sensitivityRatio to profile.autosens_max (1.2x by default)
     sensitivityRatio = Math.min(sensitivityRatio, profile.autosens_max)
     sensitivityRatio = Math.min(sensitivityTDD, sensitivityRatio);
     }else{
     sensitivityRatio = c/(c+target_bg-normalTarget);
     sensitivityRatio = Math.min(sensitivityRatio, profile.autosens_max);

     }
     sensitivityRatio = round(sensitivityRatio,2);
     enlog +="Sensitivity ratio set to "+sensitivityRatio+" based on temp target of "+target_bg+";\n";
     sens = target_bg > min_bg * 1.10 ? sens * 1.618 : sens;
     basal = profile.current_basal * sensitivityRatio;
     basal = round_basal(basal, profile);
     if (basal !== profile_current_basal) {
         enlog +="Adjusting basal from "+profile_current_basal+" to "+basal+";\n";
     } else {
         enlog +="Basal unchanged: "+basal+";\n";
     }
     }else if (!profile.temptargetSet && HypoPredBG <= 125 && profile.sensitivity_raises_target && C1 < C2){//&& glucose_status.delta <= 0

        var hypo_target = round(Math.min(200, min_bg + (EBG - min_bg)/3 ),0);
        hypo_target *= Math.max(1,circadian_sensitivity);
        hypo_target = Math.min(144,hypo_target);
       if (EBG <= 120 && HypoPredBG < 90) {
            hypo_target = 130 * Math.max(1,circadian_sensitivity);
            hypo_target = Math.min(144,hypo_target);

            enlog +="target_bg from "+target_bg+" to "+hypo_target+" because EBG is lesser than 100 and HypoPredBG < 80 : "+EBG+"; \n";
        }else if (EBG60 <= 90 && EBG60 >0 ) {
            hypo_target = 100 *Math.max(1,circadian_sensitivity);
            hypo_target = Math.min(110,hypo_target);
            enlog +="target_bg from "+target_bg+" to "+hypo_target+" because EBG60 is lesser than 90: "+EBG60+";\n ";
        }else if (target_bg === hypo_target) {
            enlog +="target_bg unchanged: "+hypo_target+";\n";
        }/*else{
            hypo_target = 100;
            enlog +="target_bg from "+target_bg+" to "+hypo_target+" because HypoPredBG is lesser than 125 : "+HypoPredBG+";\n";
        }*/
        target_bg = hypo_target;
        halfBasalTarget = 160;
        var c = halfBasalTarget - normalTarget;
        //sensitivityRatio = c/(c+target_bg-normalTarget);
        if (meal_data.TDDAIMI3){
         sensitivityRatio = c/(c+target_bg-normalTarget);
         var sensitivityTDD = Math.max(0.5,aimisensitivity);
         enlog += "sensitivityTDD : "+sensitivityTDD+"\n";
         //sensitivityRatio = REBX;
         // limit sensitivityRatio to profile.autosens_max (1.2x by default)
         sensitivityRatio = Math.min(sensitivityRatio, profile.autosens_max)
         sensitivityRatio = Math.min(sensitivityTDD, sensitivityRatio);
         }else{
         sensitivityRatio = c/(c+target_bg-normalTarget);
         sensitivityRatio = Math.min(sensitivityRatio, profile.autosens_max);

         }

        sensitivityRatio = round(sensitivityRatio,2);
        enlog +="Sensitivity ratio set to "+sensitivityRatio+" based on temp target of "+target_bg+";\n";
        sens = target_bg > min_bg * 1.10 ? sens * 1.618 : sens;
        basal = profile.current_basal * sensitivityRatio;
        basal = round_basal(basal, profile);
        if (basal !== profile_current_basal) {
            enlog +="Adjusting basal from "+profile_current_basal+" to "+basal+";\n";
        } else {
            enlog +="Basal unchanged: "+basal+";\n";
        }
    } else if (!profile.temptargetSet && HyperPredBG >= 180 && profile.resistance_lowers_target) {

        var hyper_target = round(Math.max(80, min_bg - (bg - min_bg)/3 ),0);
        hyper_target *= Math.min(circadian_sensitivity,1);
        hyper_target = Math.max(hyper_target,80);
        if (target_bg === hyper_target) {
            enlog +="target_bg unchanged: "+hyper_target+";\n";
        } else {
            enlog +="target_bg from "+target_bg+" to "+hyper_target+" because HyperPredBG > 180 : "+HyperPredBG+" ;\n";
        }
        target_bg = hyper_target;
        C1 = bg + (glucose_status.delta*1.618);
        C2 = target_bg * 1.618;
        halfBasalTarget = 160;
        var c = halfBasalTarget - normalTarget;
        //sensitivityRatio = c/(c+target_bg-normalTarget);
        if (meal_data.TDDAIMI3){
             sensitivityRatio = c/(c+target_bg-normalTarget);
             var sensitivityTDD = Math.max(0.5,aimisensitivity);
             enlog += "sensitivityTDD : "+sensitivityTDD+"\n";
             //sensitivityRatio = REBX;
             // limit sensitivityRatio to profile.autosens_max (1.2x by default)
             sensitivityRatio = Math.min(sensitivityRatio, profile.autosens_max);
             sensitivityRatio = Math.min(sensitivityTDD, sensitivityRatio);
             sensitivityRatio = glucose_status.delta < 0 && sensitivityRatio > 1 ? 1 : sensitivityRatio;
             }else{
             sensitivityRatio = c/(c+target_bg-normalTarget);
             sensitivityRatio = Math.min(sensitivityRatio, profile.autosens_max);
             sensitivityRatio = glucose_status.delta < 0 && sensitivityRatio > 1 ? 1 : sensitivityRatio;

             }
        sensitivityRatio = round(sensitivityRatio,2);
        enlog +="Sensitivity ratio set to "+sensitivityRatio+" based on temp target of "+target_bg+";\n";
        if (iTime < iTimeProfile){
        basal = profile.current_basal * sensitivityRatio;
        basal = round_basal(basal, profile);

        if (basal !== profile_current_basal) {
            enlog +="Adjusting basal from "+profile_current_basal+" to "+basal+";\n";
        } else {
            enlog +="Basal unchanged: "+basal+";\n";
        }
        }
    }

//================= MT =====================================
    //console.log("***hypo_target : "+hypo_target+" & hyper_target : "+hyper_target);

    // compare currenttemp to iob_data.lastTemp and cancel temp if they don't match
    var lastTempAge;
    if (typeof iob_data.lastTemp !== 'undefined' ) {
        lastTempAge = round(( new Date(systemTime).getTime() - iob_data.lastTemp.date ) / 60000); // in minutes
    } else {
        lastTempAge = 0;
    }
    //console.error("currenttemp:",currenttemp,"lastTemp:",JSON.stringify(iob_data.lastTemp),"lastTempAge:",lastTempAge,"m");
    var tempModulus = (lastTempAge + currenttemp.duration) % 30;
    console.error("currenttemp:",currenttemp,"lastTempAge:",lastTempAge,"m","tempModulus:",tempModulus,"m");
    rT.temp = 'absolute';
    rT.deliverAt = deliverAt;
    if ( microBolusAllowed && currenttemp && iob_data.lastTemp && currenttemp.rate !== iob_data.lastTemp.rate && lastTempAge > 10 && currenttemp.duration ) {
        rT.reason = "Warning: currenttemp rate "+currenttemp.rate+" != lastTemp rate "+iob_data.lastTemp.rate+" from pumphistory; canceling temp";
        return tempBasalFunctions.setTempBasal(0, 0, profile, rT, currenttemp);
    }
    if ( currenttemp && iob_data.lastTemp && currenttemp.duration > 0 ) {
        // TODO: fix this (lastTemp.duration is how long it has run; currenttemp.duration is time left
        //if ( currenttemp.duration < iob_data.lastTemp.duration - 2) {
            //rT.reason = "Warning: currenttemp duration "+currenttemp.duration+" << lastTemp duration "+round(iob_data.lastTemp.duration,1)+" from pumphistory; setting neutral temp of "+basal+".";
            //return tempBasalFunctions.setTempBasal(basal, 30, profile, rT, currenttemp);
        //}
        //console.error(lastTempAge, round(iob_data.lastTemp.duration,1), round(lastTempAge - iob_data.lastTemp.duration,1));
        var lastTempEnded = lastTempAge - iob_data.lastTemp.duration
        if ( lastTempEnded > 5 && lastTempAge > 10 ) {
            rT.reason = "Warning: currenttemp running but lastTemp from pumphistory ended "+lastTempEnded+"m ago; canceling temp";
            //console.error(currenttemp, round(iob_data.lastTemp,1), round(lastTempAge,1));
            return tempBasalFunctions.setTempBasal(0, 0, profile, rT, currenttemp);
        }
        // TODO: figure out a way to do this check that doesn't fail across basal schedule boundaries
        //if ( tempModulus < 25 && tempModulus > 5 ) {
            //rT.reason = "Warning: currenttemp duration "+currenttemp.duration+" + lastTempAge "+lastTempAge+" isn't a multiple of 30m; setting neutral temp of "+basal+".";
            //console.error(rT.reason);
            //return tempBasalFunctions.setTempBasal(basal, 30, profile, rT, currenttemp);
        //}
    }

    //calculate BG impact: the amount BG "should" be rising or falling based on insulin activity alone
    var bgi = round(( -iob_data.activity * sens * 5 ), 2);
    // project deviations for 30 minutes
    var deviation = round( 30 / 5 * ( minDelta - bgi ) );
    // don't overreact to a big negative delta: use minAvgDelta if deviation is negative
    if (deviation < 0) {
        deviation = round( (30 / 5) * ( minAvgDelta - bgi ) );
        // and if deviation is still negative, use long_avgdelta
        if (deviation < 0) {
            deviation = round( (30 / 5) * ( glucose_status.long_avgdelta - bgi ) );
        }
    }

    // calculate the naive (bolus calculator math) eventual BG based on net IOB and sensitivity
    if (iob_data.iob > 0) {
        var naive_eventualBG = round( bg - (iob_data.iob * sens) );
    } else { // if IOB is negative, be more conservative and use the lower of sens, profile.sens
        naive_eventualBG = round( bg - (iob_data.iob * Math.min(sens, profile.sens) ) );
    }
    // and adjust it for the deviation above
    var eventualBG = naive_eventualBG + deviation;

    // raise target for noisy / raw CGM data
    if (glucose_status.noise >= 2) {
        // increase target at least 10% (default 30%) for raw / noisy data
        var noisyCGMTargetMultiplier = Math.max( 1.1, profile.noisyCGMTargetMultiplier );
        // don't allow maxRaw above 250
        var maxRaw = Math.min( 250, profile.maxRaw );
        var adjustedMinBG = round(Math.min(200, min_bg * noisyCGMTargetMultiplier ));
        var adjustedTargetBG = round(Math.min(200, target_bg * noisyCGMTargetMultiplier ));
        var adjustedMaxBG = round(Math.min(200, max_bg * noisyCGMTargetMultiplier ));
        console.log("Raising target_bg for noisy / raw CGM data, from "+target_bg+" to "+adjustedTargetBG+"; ");
        min_bg = adjustedMinBG;
        target_bg = adjustedTargetBG;
        max_bg = adjustedMaxBG;
    // adjust target BG range if configured to bring down high BG faster
    } else if ( bg > max_bg && profile.adv_target_adjustments && ! profile.temptargetSet ) {
        // with target=100, as BG rises from 100 to 160, adjustedTarget drops from 100 to 80
        adjustedMinBG = round(Math.max(80, min_bg - (bg - min_bg)/3 ),0);
        adjustedTargetBG =round( Math.max(80, target_bg - (bg - target_bg)/3 ),0);
        adjustedMaxBG = round(Math.max(80, max_bg - (bg - max_bg)/3 ),0);
        // if eventualBG, naive_eventualBG, and target_bg aren't all above adjustedMinBG, don’t use it
        //console.error("naive_eventualBG:",naive_eventualBG+", eventualBG:",eventualBG);
        if (eventualBG > adjustedMinBG && naive_eventualBG > adjustedMinBG && min_bg > adjustedMinBG) {
            console.log("Adjusting targets for high BG: min_bg from "+min_bg+" to "+adjustedMinBG+"; ");
            min_bg = adjustedMinBG;
        } else {
            console.log("min_bg unchanged: "+min_bg+"; ");
        }
        // if eventualBG, naive_eventualBG, and target_bg aren't all above adjustedTargetBG, don’t use it
        if (eventualBG > adjustedTargetBG && naive_eventualBG > adjustedTargetBG && target_bg > adjustedTargetBG) {
            console.log("target_bg from "+target_bg+" to "+adjustedTargetBG+"; ");
            target_bg = adjustedTargetBG;
        } else {
            console.log("target_bg unchanged: "+target_bg+"; ");
        }
        // if eventualBG, naive_eventualBG, and max_bg aren't all above adjustedMaxBG, don’t use it
        if (eventualBG > adjustedMaxBG && naive_eventualBG > adjustedMaxBG && max_bg > adjustedMaxBG) {
            console.error("max_bg from "+max_bg+" to "+adjustedMaxBG);
            max_bg = adjustedMaxBG;
        } else {
            console.error("max_bg unchanged: "+max_bg);
        }
    }

    var expectedDelta = calculate_expected_delta(target_bg, eventualBG, bgi);
    if (typeof eventualBG === 'undefined' || isNaN(eventualBG)) {
        rT.error ='Error: could not calculate eventualBG. ';
        return rT;
    }

    // min_bg of 90 -> threshold of 65, 100 -> 70 110 -> 75, and 130 -> 85
    var threshold = min_bg - 0.5*(min_bg-40);

    //console.error(reservoir_data);

    rT = {
        'temp': 'absolute'
        , 'bg': bg
        , 'tick': tick
        , 'eventualBG': eventualBG
        , 'targetBG': target_bg
        , 'insulinReq': 0
        , 'reservoir' : reservoir_data // The expected reservoir volume at which to deliver the microbolus (the reservoir volume from right before the last pumphistory run)
        , 'deliverAt' : deliverAt // The time at which the microbolus should be delivered
        , 'sensitivityRatio' : sensitivityRatio // autosens ratio (fraction of normal basal)
        ,'variable_sens' : sens
    };

    // generate predicted future BGs based on IOB, COB, and current absorption rate

    var COBpredBGs = [];
    var aCOBpredBGs = [];
    var IOBpredBGs = [];
    var UAMpredBGs = [];
    var ZTpredBGs = [];
    COBpredBGs.push(bg);
    aCOBpredBGs.push(bg);
    IOBpredBGs.push(bg);
    ZTpredBGs.push(bg);
    UAMpredBGs.push(bg);

    var enableSMB = enable_smb(
        profile,
        microBolusAllowed,
        meal_data,
        target_bg
    );

    // enable UAM (if enabled in preferences)
    var enableUAM=(profile.enableUAM);


    //console.error(meal_data);
    // carb impact and duration are 0 unless changed below
    var ci = 0;
    var cid = 0;
    // calculate current carb absorption rate, and how long to absorb all carbs
    // CI = current carb impact on BG in mg/dL/5m
    ci = round((minDelta - bgi),1);
    var uci = round((minDelta - bgi),1);
    // ISF (mg/dL/U) / CR (g/U) = CSF (mg/dL/g)

    // TODO: remove commented-out code for old behavior
    //if (profile.temptargetSet) {
        // if temptargetSet, use unadjusted profile.sens to allow activity mode sensitivityRatio to adjust CR
        //var csf = profile.sens / profile.carb_ratio;
    //} else {
        // otherwise, use autosens-adjusted sens to counteract autosens meal insulin dosing adjustments
        // so that autotuned CR is still in effect even when basals and ISF are being adjusted by autosens
        //var csf = sens / profile.carb_ratio;
    //}
    // use autosens-adjusted sens to counteract autosens meal insulin dosing adjustments so that
    // autotuned CR is still in effect even when basals and ISF are being adjusted by TT or autosens
    // this avoids overdosing insulin for large meals when low temp targets are active
    //var eRatio = profile.carb_ratio;

    csf = sens / eRatio;
    console.error("profile.sens:",profile.sens,"sens:",sens,"CSF:",round (csf, 2),"eRatio",eRatio);
    console.error("CR :",eRatio);
    var maxCarbAbsorptionRate = 30; // g/h; maximum rate to assume carbs will absorb if no CI observed
    // limit Carb Impact to maxCarbAbsorptionRate * csf in mg/dL per 5m
    var maxCI = round(maxCarbAbsorptionRate*csf*5/60,1)
    if (ci > maxCI) {
        console.error("Limiting carb impact from",ci,"to",maxCI,"mg/dL/5m (",maxCarbAbsorptionRate,"g/h )");
        ci = maxCI;
    }
    var remainingCATimeMin = 3; // h; duration of expected not-yet-observed carb absorption
    // adjust remainingCATime (instead of CR) for autosens if sensitivityRatio defined
    if (sensitivityRatio){
        remainingCATimeMin = remainingCATimeMin / sensitivityRatio;
    }
    // 20 g/h means that anything <= 60g will get a remainingCATimeMin, 80g will get 4h, and 120g 6h
    // when actual absorption ramps up it will take over from remainingCATime
    var assumedCarbAbsorptionRate = 20; // g/h; maximum rate to assume carbs will absorb if no CI observed
    var remainingCATime = remainingCATimeMin;
    if (meal_data.carbs) {
        // if carbs * assumedCarbAbsorptionRate > remainingCATimeMin, raise it
        // so <= 90g is assumed to take 3h, and 120g=4h
        remainingCATimeMin = Math.max(remainingCATimeMin, AIMI_COB/assumedCarbAbsorptionRate);
        var lastCarbAge = round(( new Date(systemTime).getTime() - meal_data.lastCarbTime ) / 60000);
        console.error(meal_data.lastCarbTime, lastCarbAge);


        var fractionCOBAbsorbed = ( meal_data.carbs - AIMI_COB ) / meal_data.carbs;
        remainingCATime = remainingCATimeMin + 1.5 * lastCarbAge/60;
        remainingCATime = round(remainingCATime,1);
        //console.error(fractionCOBAbsorbed, remainingCATimeAdjustment, remainingCATime)
        console.error("Last carbs",lastCarbAge,"minutes ago; remainingCATime:",remainingCATime,"hours;",round(fractionCOBAbsorbed*100)+"% carbs absorbed");
    }

    // calculate the number of carbs absorbed over remainingCATime hours at current CI
    // CI (mg/dL/5m) * (5m)/5 (m) * 60 (min/hr) * 4 (h) / 2 (linear decay factor) = total carb impact (mg/dL)
    var totalCI = Math.max(0, ci / 5 * 60 * remainingCATime / 2);
    // totalCI (mg/dL) / CSF (mg/dL/g) = total carbs absorbed (g)
    var totalCA = totalCI / csf;
    var remainingCarbsCap = 90; // default to 90
    var remainingCarbsFraction = 1;
    if (profile.remainingCarbsCap) { remainingCarbsCap = Math.min(90,profile.remainingCarbsCap); }
    if (profile.remainingCarbsFraction) { remainingCarbsFraction = Math.min(1,profile.remainingCarbsFraction); }
    var remainingCarbsIgnore = 1 - remainingCarbsFraction;
    var remainingCarbs = Math.max(0, AIMI_COB - totalCA - meal_data.carbs*remainingCarbsIgnore);
    remainingCarbs = Math.min(remainingCarbsCap,remainingCarbs);
    // assume remainingCarbs will absorb in a /\ shaped bilinear curve
    // peaking at remainingCATime / 2 and ending at remainingCATime hours
    // area of the /\ triangle is the same as a remainingCIpeak-height rectangle out to remainingCATime/2
    // remainingCIpeak (mg/dL/5m) = remainingCarbs (g) * CSF (mg/dL/g) * 5 (m/5m) * 1h/60m / (remainingCATime/2) (h)
    var remainingCIpeak = remainingCarbs * csf * 5 / 60 / (remainingCATime/2);
    //console.error(profile.min_5m_carbimpact,ci,totalCI,totalCA,remainingCarbs,remainingCI,remainingCATime);

    // calculate peak deviation in last hour, and slope from that to current deviation
    var slopeFromMaxDeviation = round(meal_data.slopeFromMaxDeviation,2);
    // calculate lowest deviation in last hour, and slope from that to current deviation
    var slopeFromMinDeviation = round(meal_data.slopeFromMinDeviation,2);
    // assume deviations will drop back down at least at 1/3 the rate they ramped up
    var slopeFromDeviations = Math.min(slopeFromMaxDeviation,-slopeFromMinDeviation/3);
    //console.error(slopeFromMaxDeviation);

    var aci = 10;
    //5m data points = g * (1U/10g) * (40mg/dL/1U) / (mg/dL/5m)
    // duration (in 5m data points) = COB (g) * CSF (mg/dL/g) / ci (mg/dL/5m)
    // limit cid to remainingCATime hours: the reset goes to remainingCI
    if (ci === 0 || AIMI_IgnoreCOB) {
        // avoid divide by zero
        cid = 0;
    } else {
        cid = Math.min(remainingCATime*60/5/2,Math.max(0, AIMI_COB * csf / ci ));
    }
    var acid = Math.max(0, AIMI_COB * csf / aci );
    // duration (hours) = duration (5m) * 5 / 60 * 2 (to account for linear decay)
    console.error("Carb Impact:",ci,"mg/dL per 5m; CI Duration:",round(cid*5/60*2,1),"hours; remaining CI (~2h peak):",round(remainingCIpeak,1),"mg/dL per 5m");
    //console.error("Accel. Carb Impact:",aci,"mg/dL per 5m; ACI Duration:",round(acid*5/60*2,1),"hours");
    var minIOBPredBG = 999;
    var minCOBPredBG = 999;
    var minUAMPredBG = 999;
    var minGuardBG = bg;
    var minCOBGuardBG = 999;
    var minUAMGuardBG = 999;
    var minIOBGuardBG = 999;
    var minZTGuardBG = 999;
    var minPredBG;
    var avgPredBG;
    var IOBpredBG = eventualBG;
    var maxIOBPredBG = bg;
    var maxCOBPredBG = bg;
    var maxUAMPredBG = bg;
    //var maxPredBG = bg;
    var eventualPredBG = bg;
    var lastIOBpredBG;
    var lastCOBpredBG;
    var lastUAMpredBG;
    var lastZTpredBG;
    var UAMduration = 0;
    var remainingCItotal = 0;
    var remainingCIs = [];
    var predCIs = [];



    try {
        iobArray.forEach(function(iobTick) {
            //console.error(iobTick);
            var predBGI = round(( -iobTick.activity * sens * 5 ), 2);
            var predZTBGI = round(( -iobTick.iobWithZeroTemp.activity * sens * 5 ), 2);
            // for IOBpredBGs, predicted deviation impact drops linearly from current deviation down to zero
            // over 60 minutes (data points every 5m)
            var predDev = ci * ( 1 - Math.min(1,IOBpredBGs.length/(60/5)) );
            //IOBpredBG = IOBpredBGs[IOBpredBGs.length-1] + predBGI + predDev;
             IOBpredBG = IOBpredBGs[IOBpredBGs.length-1] + (round(( -iobTick.activity * (1800 / ( TDD * (Math.log((Math.max( IOBpredBGs[IOBpredBGs.length-1],39) / insulinDivisor ) + 1 ) ) )) * 5 ),2));
            // calculate predBGs with long zero temp without deviations
            //var ZTpredBG = iTime < iTimeProfile ? IOBpredBGs[IOBpredBGs.length-1] + predBGI + predDev : ZTpredBGs[ZTpredBGs.length-1] + predZTBGI;
            var ZTpredBG = ZTpredBGs[ZTpredBGs.length-1] + (round(( -iobTick.iobWithZeroTemp.activity * (1800 / ( TDD * (Math.log(( Math.max(ZTpredBGs[ZTpredBGs.length-1],39) / insulinDivisor ) + 1 ) ) )) * 5 ), 2));
            // for COBpredBGs, predicted carb impact drops linearly from current carb impact down to zero
            // eventually accounting for all carbs (if they can be absorbed over DIA)
            var predCI = Math.max(0, Math.max(0,ci) * ( 1 - COBpredBGs.length/Math.max(cid*2,1) ) );
            var predACI = Math.max(0, Math.max(0,aci) * ( 1 - COBpredBGs.length/Math.max(acid*2,1) ) );
            // if any carbs aren't absorbed after remainingCATime hours, assume they'll absorb in a /\ shaped
            // bilinear curve peaking at remainingCIpeak at remainingCATime/2 hours (remainingCATime/2*12 * 5m)
            // and ending at remainingCATime h (remainingCATime*12 * 5m intervals)
            var intervals = Math.min( COBpredBGs.length, (remainingCATime*12)-COBpredBGs.length );
            var remainingCI = Math.max(0, intervals / (remainingCATime/2*12) * remainingCIpeak );
            remainingCItotal += predCI+remainingCI;
            remainingCIs.push(round(remainingCI,0));
            predCIs.push(round(predCI,0));
            //console.log(round(predCI,1)+"+"+round(remainingCI,1)+" ");
            COBpredBG = COBpredBGs[COBpredBGs.length-1] + predBGI + Math.min(0,predDev) + predCI + remainingCI;
            var aCOBpredBG = aCOBpredBGs[aCOBpredBGs.length-1] + predBGI + Math.min(0,predDev) + predACI;
            // for UAMpredBGs, predicted carb impact drops at slopeFromDeviations
            // calculate predicted CI from UAM based on slopeFromDeviations
            //var predUCIslope = iTime < iTimeProfile ? Math.max(0, uci + ( IOBpredBGs.length*slopeFromDeviations) ) : Math.max(0, uci + (UAMpredBGs.length*slopeFromDeviations) );
            var predUCIslope = Math.max(0, uci + (UAMpredBGs.length*slopeFromDeviations) );
            // if slopeFromDeviations is too flat, predicted deviation impact drops linearly from
            // current deviation down to zero over 3h (data points every 5m)
            //var predUCImax = iTime < iTimeProfile ? Math.max(0, uci * ( 1 - IOBpredBGs.length/Math.max(3*60/5,1) ) ) : Math.max(0, uci * ( 1 - UAMpredBGs.length/Math.max(3*60/5,1) ) );
            var predUCImax = Math.max(0, uci * ( 1 - UAMpredBGs.length/Math.max(3*60/5,1) ) );
            //console.error(predUCIslope, predUCImax);
            // predicted CI from UAM is the lesser of CI based on deviationSlope or DIA
            var predUCI = Math.min(predUCIslope, predUCImax);
            if(predUCI>0) {
                //console.error(UAMpredBGs.length,slopeFromDeviations, predUCI);
                //UAMduration=iTime < iTimeProfile ? round((IOBpredBGs.length+1)*5/60,1) : round((UAMpredBGs.length+1)*5/60,1);
                UAMduration = round((UAMpredBGs.length+1)*5/60,1);
            }
            //UAMpredBG = iTime < iTimeProfile ? IOBpredBGs[IOBpredBGs.length-1] + predBGI + Math.min(0, predDev) + predUCI : UAMpredBGs[UAMpredBGs.length-1] + predBGI + Math.min(0, predDev) + predUCI;
            UAMpredBG = iob_data.iob > ((AIMI_lastBolusSMBUnits * 1.618) + 1) || BFIOB || AIMI_UAM === false || iTime > 100 && aimi_bg <= 170 ? IOBpredBGs[IOBpredBGs.length-1] + (round((-iobTick.activity * (1800 / ( TDD * (Math.log((Math.max( IOBpredBGs[IOBpredBGs.length-1],39) / insulinDivisor ) + 1 ) ) )) * 5 ),2)) : UAMpredBGs[UAMpredBGs.length-1] + (round(( -iobTick.activity * (1800 / ( TDD * (Math.log(( Math.max(UAMpredBGs[UAMpredBGs.length-1],39) / insulinDivisor ) + 1 ) ) )) * 5 ),2)) + Math.min(0, predDev) + predUCI;
            //console.error(predBGI, predCI, predUCI);
            // truncate all BG predictions at 4 hours

            if ( IOBpredBGs.length < 48) { IOBpredBGs.push(IOBpredBG); }
            if ( COBpredBGs.length < 48) { COBpredBGs.push(COBpredBG); }
            if ( aCOBpredBGs.length < 48) { aCOBpredBGs.push(aCOBpredBG); }
            if ( UAMpredBGs.length < 48) { UAMpredBGs.push(UAMpredBG); }
            if ( ZTpredBGs.length < 48) { ZTpredBGs.push(ZTpredBG); }
            // calculate minGuardBGs without a wait from COB, UAM, IOB predBGs
            if ( COBpredBG < minCOBGuardBG ) { minCOBGuardBG = round(COBpredBG); }
            if ( UAMpredBG < minUAMGuardBG ) { minUAMGuardBG = round(UAMpredBG); }
            if ( IOBpredBG < minIOBGuardBG ) { minIOBGuardBG = round(IOBpredBG); }
            if ( ZTpredBG < minZTGuardBG ) { minZTGuardBG = round(ZTpredBG); }



            // set minPredBGs starting when currently-dosed insulin activity will peak
            // look ahead 60m (regardless of insulin type) so as to be less aggressive on slower insulins

            //enlog += "insulinPeakTime : "+insulinPeakTime+"\n";
            // add 30m to allow for insulin delivery (SMBs or temps)
            //insulinPeakTime = 90;
            var insulinPeak5m = (insulinPeakTime/60)*12;
            //enlog += "insulinPeak5m : "+insulinPeak5m+"\n";
            //console.error(insulinPeakTime, insulinPeak5m);//, profile.insulinPeakTime, profile.curve
            //console.log("insulinPeakTime : "+insulinPeakTime+" and insulinPeak5m : "+insulinPeak5m);
            // wait 90m before setting minIOBPredBG
            if ( IOBpredBGs.length > insulinPeak5m && (IOBpredBG < minIOBPredBG) ) { minIOBPredBG = round(IOBpredBG); }
            //if ( iTime < iTimeProfile && IOBpredBGs.length > insulinPeak5m && (IOBpredBG < minIOBPredBG) ) { minIOBPredBG = round(UAMpredBG); }
            if ( IOBpredBGs.length > insulinPeak5m && (IOBpredBG < minIOBPredBG) ) { minIOBPredBG = round(UAMpredBG); }
            if ( IOBpredBG > maxIOBPredBG ) { maxIOBPredBG = IOBpredBG; }

            // wait 85-105m before setting COB and 60m for UAM minPredBGs
            if ( (cid || remainingCIpeak > 0) && COBpredBGs.length > insulinPeak5m && (COBpredBG < minCOBPredBG) ) { minCOBPredBG = round(COBpredBG); }
            if ( (cid || remainingCIpeak > 0) && COBpredBG > maxIOBPredBG ) { maxCOBPredBG = COBpredBG; }
            //if ( iTime < iTimeProfile && enableUAM && UAMpredBGs.length > 6 && (UAMpredBG < minUAMPredBG) || enableUAM && UAMpredBGs.length > 12 && (UAMpredBG < minUAMPredBG) ) { minUAMPredBG = round(UAMpredBG); }
            if ( enableUAM && UAMpredBGs.length > 12 && (UAMpredBG < minUAMPredBG) ) { minUAMPredBG = round(UAMpredBG); }
            if ( enableUAM && UAMpredBG > maxIOBPredBG ) { maxUAMPredBG = UAMpredBG; }
            //console.log("insulinPeakTime : "+insulinPeakTime+" and insulinPeak5m : "+insulinPeak5m+" prediction : "+curvepred * 5+" minutes");
        });
        //console.log("insulinPeakTime : "+insulinPeakTime+" and insulinPeak5m : "+insulinPeak5m+" minutes");

        // set eventualBG to include effect of carbs
        //console.error("PredBGs:",JSON.stringify(predBGs));
    } catch (e) {
        console.error("Problem with iobArray.  Optional feature Advanced Meal Assist disabled");
    }
    if (AIMI_COB) {
        console.error("predCIs (mg/dL/5m):",predCIs.join(" "));
        console.error("remainingCIs:      ",remainingCIs.join(" "));
    }
    rT.predBGs = {};
    IOBpredBGs.forEach(function(p, i, theArray) {
        theArray[i] = round(Math.min(401,Math.max(39,p)));
    });
    for (var i=IOBpredBGs.length-1; i > 12; i--) {
        if (IOBpredBGs[i-1] !== IOBpredBGs[i]) { break; }
        else { IOBpredBGs.pop(); }
    }
    rT.predBGs.IOB = IOBpredBGs;
    lastIOBpredBG=round(IOBpredBGs[IOBpredBGs.length-1]);
    ZTpredBGs.forEach(function(p, i, theArray) {
        theArray[i] = round(Math.min(401,Math.max(39,p)));
    });
    for (i=ZTpredBGs.length-1; i > 6; i--) {
        // stop displaying ZTpredBGs once they're rising and above target
        if (ZTpredBGs[i-1] >= ZTpredBGs[i] || ZTpredBGs[i] <= target_bg) { break; }
        else { ZTpredBGs.pop(); }
    }
    rT.predBGs.ZT = ZTpredBGs;
    lastZTpredBG=round(ZTpredBGs[ZTpredBGs.length-1]);
    if (AIMI_COB > 0) {
        aCOBpredBGs.forEach(function(p, i, theArray) {
            theArray[i] = round(Math.min(401,Math.max(39,p)));
        });
        for (i=aCOBpredBGs.length-1; i > 12; i--) {
            if (aCOBpredBGs[i-1] !== aCOBpredBGs[i]) { break; }
            else { aCOBpredBGs.pop(); }
        }
    }
    if (AIMI_COB > 0 && ( ci > 0 || remainingCIpeak > 0 )) {
        COBpredBGs.forEach(function(p, i, theArray) {
            theArray[i] = round(Math.min(401,Math.max(39,p)));
        });
        for (i=COBpredBGs.length-1; i > 12; i--) {
            if (COBpredBGs[i-1] !== COBpredBGs[i]) { break; }
            else { COBpredBGs.pop(); }
        }
        rT.predBGs.COB = COBpredBGs;
        lastCOBpredBG=round(COBpredBGs[COBpredBGs.length-1]);
        eventualBG = Math.max(eventualBG, round(COBpredBGs[COBpredBGs.length-1]) );
    }
    if (ci > 0 || remainingCIpeak > 0) {
        if (enableUAM) {
            UAMpredBGs.forEach(function(p, i, theArray) {
                theArray[i] = round(Math.min(401,Math.max(39,p)));
            });
            for (i=UAMpredBGs.length-1; i > 12; i--) {
                if (UAMpredBGs[i-1] !== UAMpredBGs[i]) { break; }
                else { UAMpredBGs.pop(); }
            }
            rT.predBGs.UAM = UAMpredBGs;
            lastUAMpredBG=round(UAMpredBGs[UAMpredBGs.length-1]);
            if (UAMpredBGs[UAMpredBGs.length-1]) {
                eventualBG = Math.max(eventualBG, round(UAMpredBGs[UAMpredBGs.length-1]) );
            }
        }

        // set eventualBG based on COB or UAM predBGs
        rT.eventualBG = eventualBG;
    }

    console.error("UAM Impact:",uci,"mg/dL per 5m; UAM Duration:",UAMduration,"hours");
    console.log("EventualBG is" +eventualBG+" ;");
    //var TrigPredAIMI =  (TriggerPredSMB_future_sens_60 + TriggerPredSMB_future_sens_35) / 1.618;
    var AIMI_ISF = profile.key_use_AimiUAM_ISF;
    if ( meal_data.TDDAIMI3 ){
        //var future_sens = ( 277700 / (TDD * eventualBG));
        //var future_sens = round(future_sens,1);
        if(AIMI_ISF && AIMI_UAM && !AIMI_BreakFastLight && iTime > iTimeProfile){

            //var future_sens = ( 277700 / (TDD * TrigPredAIMI));
            var future_sens = ( (MagicNumber/1.618) / (TDD * bg));
            console.log("*****Future state sensitivity is " +future_sens+" based on bg("+bg+")\n");

        }else if( AIMI_UAM && aimi_delta >= 0 && iTime < iTimeProfile ) {
        var future_sens = ( MagicNumber / (TDD * ( (eventualBG * 0.6) + (bg * 0.4) )));
        console.log("Future state sensitivity is " +future_sens+" based on a weighted average of bg & eventual bg");
        }else if (iTime < iTimeProfile){
        var future_sens = ( MagicNumber / (TDD * eventualBG));
        console.log("Future state sensitivity is " +future_sens+" based on eventual bg due to -ve delta");
        }else{
        var future_sens = sens;
        }
    }else{
    var future_sens = sens;
    }
    future_sens = iTime < iTimeProfile && lastHourTIRLow > 0 ? round(future_sens * 1.618,1) :
    round(future_sens);
    future_sens = iTime < iTimeProfile && glucose_status.delta < 0 && bg < 130 ? profile.sens : round(future_sens);
var TimeSMB = round(( new Date(systemTime).getTime() - meal_data.lastBolusSMBTime ) / 60000,1);
var TriggerPredSMB_future_sens_60 = round( bg - (iob_data.iob * future_sens) ) + round( 60 / 5 * ( minDelta - round(( -iob_data.activity * future_sens * 5 ), 2)));
var TriggerPredSMB_future_sens_45 = Math.max(round( bg - (iob_data.iob * future_sens) ) + round( 45 / 5 * ( minDelta - round(( -iob_data.activity * future_sens * 5 ), 2))),39);
var TriggerPredSMB_future_sens_35 = round( bg - (iob_data.iob * future_sens) ) + round( 35 / 5 * ( minDelta - round(( -iob_data.activity * future_sens * 5 ), 2)));
var TrigPredAIMI =  (TriggerPredSMB_future_sens_60 + TriggerPredSMB_future_sens_35) / 1.618;
if (TriggerPredSMB_future_sens_45 < 100 && iTime > 100) {
AIMI_BreakFastLight = true;
AIMI_BL_StartTime = now;
AIMI_BL_EndTime = AIMI_BL_StartTime + 2;
}

UAMAIMIReason += " TrigPredAIMI : "+TrigPredAIMI+", TriggerPredSMB_future_sens_45 : "+TriggerPredSMB_future_sens_45+", TriggerPredSMB_future_sens_35 :"+TriggerPredSMB_future_sens_35+", ";
if (AIMI_UAM && AIMI_BreakFastLight && now >= AIMI_BL_StartTime && now <= AIMI_BL_EndTime){

    var future_sens = sens;
    console.log("*****Future_sens is not use with light breakfast");

}
                console.error("\n");
                console.log("--------------");
<<<<<<< HEAD
                console.log(" 3.1.0.3-dev-e-AIMI 09/12/2022 Variant Pam ");
=======
                console.log(" 3.1.0.3-dev-e-AIMI 02/12/2022 Variant Pam ");
>>>>>>> 595c3135
                console.log("--------------");
                if ( meal_data.TDDAIMI3 ){
                console.error("TriggerPredSMB_future_sens_45 : ",TriggerPredSMB_future_sens_45," aimi_bg : ",aimi_bg," aimi_delta : ",aimi_delta);
                console.error("\n");
                console.error(" aimismb : ",aimismb," b30Ko : ",b30Ko," iTime : ",iTime," TDD : ",TDD," sensitivityRatio : ",sensitivityRatio);
                console.error("\n");
                console.error("\n");

                console.log(enlog);
                }
                /*console.log("Pump extrapolated TDD = "+tdd_pump);
                console.log("tdd7 using 7-day average "+tdd7);
                console.log("TDD 7 ="+tdd7+", TDD Pump ="+tdd_pump+" and TDD = "+TDD);}
                console.log("Current sensitivity is " +variable_sens+" based on current bg");*/
                console.log("eRatio : "+eRatio);
                console.log("-------------");
                console.log("- TriggerPredSMB : "+TriggerPredSMB);
                console.log("- TriggerPredSMB_future_sens_60 : "+TriggerPredSMB_future_sens_60);
                console.log("- TriggerPredSMB_future_sens_45 : "+TriggerPredSMB_future_sens_45);
                console.log("- TriggerPredSMB_future_sens_35 : "+TriggerPredSMB_future_sens_35);
                console.log("- TrigPredAIMI : "+TrigPredAIMI);
                console.log("- EBG : "+EBG+" ; REBG : "+REBG);
                console.log("- EBG60 : "+EBG60+" ; REBG60 : "+REBG60);
                console.log("- HypoPredBG : "+HypoPredBG+" ; HyperPredBG : "+HyperPredBG);
                console.log("-------------");
                console.log("- target_bg : "+target_bg);
                console.log("- Sensitivity ratio set to "+sensitivityRatio+" based on temp target of"+target_bg);
                console.log("- Adjusting basal from "+profile_current_basal+" to "+basal);
                console.log("- Future state sensitivity is " +future_sens+" based on eventual bg");
                console.log("-------------");
                if ( meal_data.TDDAIMI3 ){
                    if (iTime < iTimeProfile){
                    console.log("- iTime : "+iTime);
                    console.log("- iTimeProfile : "+iTimeProfile);
                    //console.log("smbTDD : "+smbTDD);
                    console.log("-------------");
                    }
                }


    //console.error(insulinPeakTime, insulinPeak5m, profile.insulinPeakTime, profile.curve);
    //console.log("curve prediction : "+curvepred);

    minIOBPredBG = Math.max(39,minIOBPredBG);
    minCOBPredBG = Math.max(39,minCOBPredBG);
    minUAMPredBG = Math.max(39,minUAMPredBG);
    minPredBG = round(minIOBPredBG);

    var fractionCarbsLeft = AIMI_COB/meal_data.carbs;
    // if we have COB and UAM is enabled, average both
    if ( minUAMPredBG < 999 && minCOBPredBG < 999 ) {
        // weight COBpredBG vs. UAMpredBG based on how many carbs remain as COB
        avgPredBG = round( (1-fractionCarbsLeft)*UAMpredBG + fractionCarbsLeft*COBpredBG );
    // if UAM is disabled, average IOB and COB
    } else if ( minCOBPredBG < 999 ) {
        avgPredBG = round( (IOBpredBG + COBpredBG)/2 );
    // if we have UAM but no COB, average IOB and UAM
    } else if ( minUAMPredBG < 999 ) {
        avgPredBG = round( (IOBpredBG + UAMpredBG)/2 );
    } else {
        avgPredBG = round( IOBpredBG );
    }
    // if avgPredBG is below minZTGuardBG, bring it up to that level
    if ( minZTGuardBG > avgPredBG ) {
        avgPredBG = minZTGuardBG;
    }

    // if we have both minCOBGuardBG and minUAMGuardBG, blend according to fractionCarbsLeft
    if ( (cid || remainingCIpeak > 0) ) {
        if ( enableUAM ) {
            minGuardBG = fractionCarbsLeft*minCOBGuardBG + (1-fractionCarbsLeft)*minUAMGuardBG;
        } else {
            minGuardBG = minCOBGuardBG;
        }
    } else if ( enableUAM ) {
        minGuardBG = minUAMGuardBG;
    } else {
        minGuardBG = minIOBGuardBG;
    }
    minGuardBG = round(minGuardBG);
    //console.error(minCOBGuardBG, minUAMGuardBG, minIOBGuardBG, minGuardBG);

    var minZTUAMPredBG = minUAMPredBG;
    // if minZTGuardBG is below threshold, bring down any super-high minUAMPredBG by averaging
    // this helps prevent UAM from giving too much insulin in case absorption falls off suddenly
    if ( minZTGuardBG < threshold ) {
        minZTUAMPredBG = (minUAMPredBG + minZTGuardBG) / 2;
    // if minZTGuardBG is between threshold and target, blend in the averaging
    } else if ( minZTGuardBG < target_bg ) {
        // target 100, threshold 70, minZTGuardBG 85 gives 50%: (85-70) / (100-70)
        var blendPct = (minZTGuardBG-threshold) / (target_bg-threshold);
        var blendedMinZTGuardBG = minUAMPredBG*blendPct + minZTGuardBG*(1-blendPct);
        minZTUAMPredBG = (minUAMPredBG + blendedMinZTGuardBG) / 2;
        //minZTUAMPredBG = minUAMPredBG - target_bg + minZTGuardBG;
    // if minUAMPredBG is below minZTGuardBG, bring minUAMPredBG up by averaging
    // this allows more insulin if lastUAMPredBG is below target, but minZTGuardBG is still high
    } else if ( minZTGuardBG > minUAMPredBG ) {
        minZTUAMPredBG = (minUAMPredBG + minZTGuardBG) / 2;
    }
    minZTUAMPredBG = round(minZTUAMPredBG);
    //console.error("minUAMPredBG:",minUAMPredBG,"minZTGuardBG:",minZTGuardBG,"minZTUAMPredBG:",minZTUAMPredBG);
    // if any carbs have been entered recently
    if (meal_data.carbs) {
        // if UAM is disabled, use max of minIOBPredBG, minCOBPredBG
        if ( ! enableUAM && minCOBPredBG < 999 ) {
            minPredBG = round(Math.max(minIOBPredBG, minCOBPredBG));
        // if we have COB, use minCOBPredBG, or blendedMinPredBG if it's higher
        } else if ( minCOBPredBG < 999 ) {
            // calculate blendedMinPredBG based on how many carbs remain as COB
            var blendedMinPredBG = fractionCarbsLeft*minCOBPredBG + (1-fractionCarbsLeft)*minZTUAMPredBG;
            // if blendedMinPredBG > minCOBPredBG, use that instead
            minPredBG = round(Math.max(minIOBPredBG, minCOBPredBG, blendedMinPredBG));
        // if carbs have been entered, but have expired, use minUAMPredBG
        } else if ( enableUAM ) {
            minPredBG = minZTUAMPredBG;
        } else {
            minPredBG = minGuardBG;
        }
    // in pure UAM mode, use the higher of minIOBPredBG,minUAMPredBG
    } else if ( enableUAM ) {
        minPredBG = round(Math.max(minIOBPredBG,minZTUAMPredBG));
    }

    // make sure minPredBG isn't higher than avgPredBG
    minPredBG = Math.min( minPredBG, avgPredBG );

    console.log("minPredBG: "+minPredBG+" minIOBPredBG: "+minIOBPredBG+" minZTGuardBG: "+minZTGuardBG);
    if (minCOBPredBG < 999) {
        console.log(" minCOBPredBG: "+minCOBPredBG);
    }
    if (minUAMPredBG < 999) {
        console.log(" minUAMPredBG: "+minUAMPredBG);
    }
    console.error(" avgPredBG:",avgPredBG,"COB:",meal_data.mealCOB,"/",meal_data.carbs);
    // But if the COB line falls off a cliff, don't trust UAM too much:
    // use maxCOBPredBG if it's been set and lower than minPredBG
    if ( maxCOBPredBG > bg ) {
        minPredBG = Math.min(minPredBG, maxCOBPredBG);
    }

    rT.COB=meal_data.mealCOB;
    rT.IOB=iob_data.iob;
    rT.reason="COB: " + round(meal_data.mealCOB, 1) + ", Dev: " + convert_bg(deviation, profile) + ", BGI: " + convert_bg(bgi, profile) + ", ISF: " + convert_bg(sens, profile) + ", CR: " + round(profile.carb_ratio, 2) + ", eRatio: " + eRatio + ", BFL: " + AIMI_BreakFastLight + ", Target: " +convert_bg(target_bg, profile) + ",minPredBG " + convert_bg(minPredBG, profile) + ", minGuardBG " + convert_bg(minGuardBG, profile) + ", IOBpredBG " + convert_bg(lastIOBpredBG, profile);
    if (lastCOBpredBG > 0) {
        rT.reason += ", COBpredBG " + convert_bg(lastCOBpredBG, profile);
    }
    if (lastUAMpredBG > 0) {
        rT.reason += ", UAMpredBG " + convert_bg(lastUAMpredBG, profile)
    }
    var dia = profile.dia;

    rT.reason += "; ";
        rT.reason += "\naimi_bg : "+aimi_bg;
        rT.reason += ", \naimi_delta : "+aimi_delta;
        rT.reason += (meal_data.TDDAIMI3 ? (", TDD : "+round(TDD,1)) : "No TDD 3 days");
        rT.reason += ", CurrentTIR : "+round(CurrentTIRinRange,1)+"%";
        rT.reason += (currentTIRLow>5 ? (", current TIR low  : "+round(currentTIRLow,1)+"% may be you can try this basal value : " +round(AIMI_Basal,2)) : (", current TIR low : "+round(currentTIRLow,1)+"%"));
        rT.reason += (CurrentTIRAbove>10 ? (", current TIR above  : "+round(CurrentTIRAbove,1)+"% may be you can try this basal value : " +round(AIMI_Basal,2)) : (", current TIR above : "+round(CurrentTIRAbove,1)+"%"));
        rT.reason += (iTimeActivation === true ? (", iTime : "+iTime+"/"+iTimeProfile) : (", iTime is disable"));
        rT.reason += (profile.current_basal !== basal ? (", new basal : "+round(basal,2)+" instead of : "+profile.current_basal) : "");
        rT.reason += ", circadian_sensitivity : "+circadian_sensitivity;
        var aimiDIA = round(dia*30*circadian_sensitivity,2);
        rT.reason += ", Dia : "+aimiDIA+" minutes ; ";
        rT.reason += " aimismb : "+aimismb+" ; ";

<<<<<<< HEAD
    rT.reason += "\n3.1.0.3-dev-e-AIMI-Variant Pam-09/12/22 ";
=======
    rT.reason += "\n3.1.0.3-dev-e-AIMI-Variant Pam-02/12/22 ";
>>>>>>> 595c3135
    rT.reason += "; ";

    // use naive_eventualBG if above 40, but switch to minGuardBG if both eventualBGs hit floor of 39
    //var carbsReqBG = naive_eventualBG;
    var carbsReqBG = iTime < iTimeProfile ? TriggerPredSMB_future_sens_45 : naive_eventualBG;
    if ( carbsReqBG < 40 ) {
        carbsReqBG = Math.min( minGuardBG, carbsReqBG );
    }
    var bgUndershoot = threshold - carbsReqBG;
    // calculate how long until COB (or IOB) predBGs drop below min_bg
    var minutesAboveMinBG = 240;
    var minutesAboveThreshold = 240;
    if (AIMI_COB > 0 && ( ci > 0 || remainingCIpeak > 0 )) {
        for (i=0; i<COBpredBGs.length; i++) {
            //console.error(COBpredBGs[i], min_bg);
            if ( COBpredBGs[i] < min_bg ) {
                minutesAboveMinBG = 5*i;
                break;
            }
        }
        for (i=0; i<COBpredBGs.length; i++) {
            //console.error(COBpredBGs[i], threshold);
            if ( COBpredBGs[i] < threshold ) {
                minutesAboveThreshold = 5*i;
                break;
            }
        }
    } else {
        for (i=0; i<IOBpredBGs.length; i++) {
            //console.error(IOBpredBGs[i], min_bg);
            if ( IOBpredBGs[i] < min_bg ) {
                minutesAboveMinBG = 5*i;
                break;
            }
        }
        for (i=0; i<IOBpredBGs.length; i++) {
            //console.error(IOBpredBGs[i], threshold);
            if ( IOBpredBGs[i] < threshold ) {
                minutesAboveThreshold = 5*i;
                break;
            }
        }
    }

    if (enableSMB && minGuardBG < threshold) {
        console.error("minGuardBG",convert_bg(minGuardBG, profile),"projected below", convert_bg(threshold, profile) ,"- disabling SMB");
        //rT.reason += "minGuardBG "+minGuardBG+"<"+threshold+": SMB disabled; ";
        enableSMB = false;
    }

    if ( maxDelta > 0.20 * bg && iTimeActivation === false && !AIMI_BreakFastLight ){
        console.error("maxDelta",convert_bg(maxDelta, profile),"> 20% of BG",convert_bg(bg, profile),"- disabling SMB");
        rT.reason += "maxDelta "+convert_bg(maxDelta, profile)+" > 20% of BG "+convert_bg(bg, profile)+": SMB disabled; ";
        enableSMB = false;
    }
    if (aimismb === false) {
        console.error("aimismb :",aimismb," ; ");
        rT.reason += "BG value is lesser than "+b30upperLimit+" aimismb is "+aimismb+" ; ";
        enableSMB = false;
    }

    console.error("BG projected to remain above",convert_bg(min_bg, profile),"for",minutesAboveMinBG,"minutes");
    if ( minutesAboveThreshold < 240 || minutesAboveMinBG < 60 ) {
        console.error("BG projected to remain above",convert_bg(threshold,profile),"for",minutesAboveThreshold,"minutes");
    }
    // include at least minutesAboveThreshold worth of zero temps in calculating carbsReq
    // always include at least 30m worth of zero temp (carbs to 80, low temp up to target)
    var zeroTempDuration = minutesAboveThreshold;
    // BG undershoot, minus effect of zero temps until hitting min_bg, converted to grams, minus COB
    var zeroTempEffect = profile.current_basal*sens*zeroTempDuration/60;
    // don't count the last 25% of COB against carbsReq
    var COBforCarbsReq = Math.max(0, AIMI_COB - 0.25*meal_data.carbs);
    var carbsReq = (bgUndershoot - zeroTempEffect) / csf - COBforCarbsReq;
    zeroTempEffect = round(zeroTempEffect);
    carbsReq = round(carbsReq);
    console.error("naive_eventualBG:",naive_eventualBG,"bgUndershoot:",bgUndershoot,"zeroTempDuration:",zeroTempDuration,"zeroTempEffect:",zeroTempEffect,"carbsReq:",carbsReq);
    if ( carbsReq >= profile.carbsReqThreshold && minutesAboveThreshold <= 45 ) {
        rT.carbsReq = carbsReq;
        rT.carbsReqWithin = minutesAboveThreshold;
        rT.reason += carbsReq + " add'l carbs req w/in " + minutesAboveThreshold + "m; ";
    }

    // don't low glucose suspend if IOB is already super negative and BG is rising faster than predicted
    if (bg < threshold && iob_data.iob < -profile.current_basal*20/60 && minDelta > 0 && minDelta > expectedDelta) {
        rT.reason += "IOB "+iob_data.iob+" < " + round(-profile.current_basal*20/60,2);
        rT.reason += " and minDelta " + convert_bg(minDelta, profile) + " > " + "expectedDelta " + convert_bg(expectedDelta, profile) + "; ";
    // predictive low glucose suspend mode: BG is / is projected to be < threshold
    } else if ( bg < threshold || minGuardBG < threshold ) {
        rT.reason += "minGuardBG " + convert_bg(minGuardBG, profile) + "<" + convert_bg(threshold, profile);
        bgUndershoot = target_bg - minGuardBG;
        var worstCaseInsulinReq = bgUndershoot / sens;
        var durationReq = round(60*worstCaseInsulinReq / basal);
        durationReq = round(durationReq/30)*30;
        // always set a 30-120m zero temp (oref0-pump-loop will let any longer SMB zero temp run)
        durationReq = Math.min(120,Math.max(30,durationReq));
        return tempBasalFunctions.setTempBasal(0, durationReq, profile, rT, currenttemp);
    }

    // if not in LGS mode, cancel temps before the top of the hour to reduce beeping/vibration
    // console.error(profile.skip_neutral_temps, rT.deliverAt.getMinutes());
    if ( profile.skip_neutral_temps && rT.deliverAt.getMinutes() >= 55 ) {
        rT.reason += "; Canceling temp at " + rT.deliverAt.getMinutes() + "m past the hour. ";
        return tempBasalFunctions.setTempBasal(0, 0, profile, rT, currenttemp);
    }

    if (eventualBG < min_bg) { // if eventual BG is below target:
        rT.reason += "Eventual BG " + convert_bg(eventualBG, profile) + " < " + convert_bg(min_bg, profile);
        // if 5m or 30m avg BG is rising faster than expected delta
        if ( minDelta > expectedDelta && minDelta > 0 && !carbsReq ) {
            // if naive_eventualBG < 40, set a 30m zero temp (oref0-pump-loop will let any longer SMB zero temp run)
            if (naive_eventualBG < 40) {
                rT.reason += ", naive_eventualBG < 40. ";
                return tempBasalFunctions.setTempBasal(0, 30, profile, rT, currenttemp);
            }
            if (glucose_status.delta > minDelta) {
                rT.reason += ", but Delta " + convert_bg(tick, profile) + " > expectedDelta " + convert_bg(expectedDelta, profile);
            } else {
                rT.reason += ", but Min. Delta " + minDelta.toFixed(2) + " > Exp. Delta " + convert_bg(expectedDelta, profile);
            }
            if (currenttemp.duration > 15 && (round_basal(basal, profile) === round_basal(currenttemp.rate, profile))) {
                rT.reason += ", temp " + currenttemp.rate + " ~ req " + basal + "U/hr. ";
                return rT;
            } else {
                rT.reason += "; setting current basal of " + basal + " as temp. ";
                return tempBasalFunctions.setTempBasal(basal, 30, profile, rT, currenttemp);
            }
        }

        // calculate 30m low-temp required to get projected BG up to target
        // multiply by 2 to low-temp faster for increased hypo safety
        var insulinReq = 2 * Math.min(0, (eventualBG - target_bg) / future_sens);
        insulinReq = round( insulinReq , 2);
        // calculate naiveInsulinReq based on naive_eventualBG
        var naiveInsulinReq = Math.min(0, (naive_eventualBG - target_bg) / sens);
        naiveInsulinReq = round( naiveInsulinReq , 2);
        if (minDelta < 0 && minDelta > expectedDelta) {
            // if we're barely falling, newinsulinReq should be barely negative
            var newinsulinReq = round(( insulinReq * (minDelta / expectedDelta) ), 2);
            //console.error("Increasing insulinReq from " + insulinReq + " to " + newinsulinReq);
            insulinReq = newinsulinReq;
        }
        // rate required to deliver insulinReq less insulin over 30m:
        var rate = basal + (2 * insulinReq);
        rate = round_basal(rate, profile);


        // if required temp < existing temp basal
        var insulinScheduled = currenttemp.duration * (currenttemp.rate - basal) / 60;
        // if current temp would deliver a lot (30% of basal) less than the required insulin,
        // by both normal and naive calculations, then raise the rate
        var minInsulinReq = Math.min(insulinReq,naiveInsulinReq);
        if (insulinScheduled < minInsulinReq - basal*0.3) {
            rT.reason += ", "+currenttemp.duration + "m@" + (currenttemp.rate).toFixed(2) + " is a lot less than needed. ";
            return tempBasalFunctions.setTempBasal(rate, 30, profile, rT, currenttemp);
        }
        if (typeof currenttemp.rate !== 'undefined' && (currenttemp.duration > 5 && rate >= currenttemp.rate * 0.8)) {
            rT.reason += ", temp " + currenttemp.rate + " ~< req " + rate + "U/hr. ";
            return rT;
        } else {
            // calculate a long enough zero temp to eventually correct back up to target
            if ( rate <=0 ) {
                bgUndershoot = target_bg - naive_eventualBG;
                worstCaseInsulinReq = bgUndershoot / sens;
                durationReq = round(60*worstCaseInsulinReq / profile.current_basal);
                if (durationReq < 0) {
                    durationReq = 0;
                // don't set a temp longer than 120 minutes
                } else {
                    durationReq = round(durationReq/30)*30;
                    durationReq = Math.min(120,Math.max(0,durationReq));
                }
                //console.error(durationReq);
                if (durationReq > 0) {
                    rT.reason += ", setting " + durationReq + "m zero temp. ";
                    return tempBasalFunctions.setTempBasal(rate, durationReq, profile, rT, currenttemp);
                }
            } else {
                rT.reason += ", setting " + rate + "U/hr. ";
            }
            return tempBasalFunctions.setTempBasal(rate, 30, profile, rT, currenttemp);
        }
    }

    // if eventual BG is above min but BG is falling faster than expected Delta
    if (minDelta < expectedDelta) {
        // if in SMB mode, don't cancel SMB zero temp
        if (! (microBolusAllowed && enableSMB)) {
            if (aimi_delta < minDelta) { //#MT AIMI
                rT.reason += "Eventual BG " + convert_bg(eventualBG, profile) + " > " + convert_bg(min_bg, profile) + " but Delta " + convert_bg(tick, profile) + " < Exp. Delta " + convert_bg(expectedDelta, profile);
            } else {
                rT.reason += "Eventual BG " + convert_bg(eventualBG, profile) + " > " + convert_bg(min_bg, profile) + " but Min. Delta " + minDelta.toFixed(2) + " < Exp. Delta " + convert_bg(expectedDelta, profile);
            }
            if (currenttemp.duration > 15 && (round_basal(basal, profile) === round_basal(currenttemp.rate, profile))) {
                rT.reason += ", temp " + currenttemp.rate + " ~ req " + basal + "U/hr. ";
                return rT;
            } else {
                rT.reason += "; setting current basal of " + basal + " as temp. ";
                return tempBasalFunctions.setTempBasal(basal, 30, profile, rT, currenttemp);
            }
        }
    }
    // eventualBG or minPredBG is below max_bg
    if (Math.min(eventualBG,minPredBG) < max_bg) {
        // if in SMB mode, don't cancel SMB zero temp
        if (! (microBolusAllowed && enableSMB )) {
            rT.reason += convert_bg(eventualBG, profile)+"-"+convert_bg(minPredBG, profile)+" in range: no temp required";
            if (currenttemp.duration > 15 && (round_basal(basal, profile) === round_basal(currenttemp.rate, profile))) {
                rT.reason += ", temp " + currenttemp.rate + " ~ req " + basal + "U/hr. ";
                return rT;
            } else {
                rT.reason += "; setting current basal of " + basal + " as temp. ";
                return tempBasalFunctions.setTempBasal(basal, 30, profile, rT, currenttemp);
            }
        }
    }

    // eventual BG is at/above target
    // if iob is over max, just cancel any temps
    if ( eventualBG >= max_bg ) {
        rT.reason += "Eventual BG " + convert_bg(eventualBG, profile) + " >= " +  convert_bg(max_bg, profile) + ", ";
    }
    if (iob_data.iob > max_iob) {
        rT.reason += "IOB " + round(iob_data.iob,2) + " > max_iob " + max_iob;
        if (currenttemp.duration > 15 && (round_basal(basal, profile) === round_basal(currenttemp.rate, profile))) {
            rT.reason += ", temp " + currenttemp.rate + " ~ req " + basal + "U/hr. ";
            return rT;
        } else {
            rT.reason += "; setting current basal of " + basal + " as temp. ";
            return tempBasalFunctions.setTempBasal(basal, 30, profile, rT, currenttemp);
        }
    } else { // otherwise, calculate 30m high-temp required to get projected BG down to target

        // insulinReq is the additional insulin required to get minPredBG down to target_bg
        //console.error(minPredBG,eventualBG);
        insulinReq = round( (Math.min(minPredBG,eventualBG) - target_bg) / future_sens, 2);
        // if that would put us over max_iob, then reduce accordingly
        if (insulinReq > max_iob-iob_data.iob) {
            rT.reason += "max_iob " + max_iob + ", ";
            insulinReq = max_iob-iob_data.iob;
        }

        // rate required to deliver insulinReq more insulin over 30m:
        rate = basal + (2 * insulinReq);
        rate = round_basal(rate, profile);
        insulinReq = round(insulinReq,3);
        rT.insulinReq = insulinReq;
        //console.error(iob_data.lastBolusTime);
        // minutes since last bolus
        var lastBolusAge = round(( new Date(systemTime).getTime() - iob_data.lastBolusTime ) / 60000,1);

        //console.error(lastBolusAge);
        //console.error(profile.temptargetSet, target_bg, rT.COB);
        // only allow microboluses with COB or low temp targets, or within DIA hours of a bolus
        if (microBolusAllowed && enableSMB && aimi_bg > threshold) { //#MT AIMI
            // never bolus more than maxSMBBasalMinutes worth of basal
            var mealInsulinReq = round( AIMI_COB / eRatio ,3);
            var smb_max_range = profile.smb_max_range_extension;
                        //if (smb_max_range > 1) {
                        //    console.error("SMB max range extended from default by factor", smb_max_range)
                        //}
                        if (typeof profile.maxSMBBasalMinutes === 'undefined' ) {
                            var maxBolus = round(smb_max_range * profile.current_basal * 30 / 60 ,1);
                            console.error("profile.maxSMBBasalMinutes undefined: defaulting to 30m");
                        // if IOB covers more than COB, limit maxBolus to 30m of basal
                        } else if ( iob_data.iob > mealInsulinReq && iob_data.iob > 0 ) {
                            console.error("IOB",iob_data.iob,"> COB",AIMI_COB+"; mealInsulinReq =",mealInsulinReq);
                            if (profile.maxUAMSMBBasalMinutes) {
                                console.error("profile.maxUAMSMBBasalMinutes:",profile.maxUAMSMBBasalMinutes,"profile.current_basal:",profile.current_basal);
                                maxBolus = round(smb_max_range * profile.current_basal * profile.maxUAMSMBBasalMinutes / 60 ,1);
                            } else {
                                console.error("profile.maxUAMSMBBasalMinutes undefined: defaulting to 30m");
                                maxBolus = round(smb_max_range * profile.current_basal * 30 / 60 ,1);
                            }
                        } else {
                            console.error("profile.maxSMBBasalMinutes:",profile.maxSMBBasalMinutes,"profile.current_basal:",profile.current_basal);
                            maxBolus = round(smb_max_range * profile.current_basal * profile.maxSMBBasalMinutes / 60 ,1);
                        }
            var AIMI_R = 161.8;

            var maxBolusTT = maxBolus;
            var AIMI_UAM_CAP = (profile.key_use_AIMI_CAP/100) * profile.current_basal;
            rT.reason += ", Max Smb Size = "+AIMI_UAM_CAP;

            var roundSMBTo = 1 / profile.bolus_increment;

            var limitIOB = Math.min((0.90*max_iob),((aimi_bg * 1.618) / sens));
            console.log("####limitIOB : "+limitIOB+"\n")
            var bgDegree = round(aimi_bg / min_bg,2);
            limitIOB *= bgDegree;

            var smb_ratio = determine_varSMBratio(profile, bg, target_bg);
            if (AIMI_Power === true){
            var GN = 3.1416;
            }else{
            var GN = 1.618;
            }

            if (iTime > 20 && iTime < 25  && aimi_delta > 0 && !AIMI_BreakFastLight && aimismb === true && !profile.temptargetSet){//#MT AIMI
                var microBolus = LastManualBolus / 1.618;
                microBolus = (microBolus === AIMI_lastBolusSMBUnits ? 0  : microBolus);
                microBolus = Math.min(AIMI_UAM_CAP,microBolus);
                UAMAIMIReason += "First SMB after Prebolus("+LastManualBolus+" U) : "+microBolus+" U; ";

            }else if (iTime < iTimeProfile && AIMI_UAM && AIMI_BreakFastLight && now >= AIMI_BL_StartTime && now <= AIMI_BL_EndTime && ! profile.temptargetSet && aimi_delta > 0 && aimismb === true && glucose_status.long_avgdelta > 0){

                       insulinReq = autoAIMIsmb > 0 ? autoAIMIsmb : round((((aimi_delta * GN) + (min_bg*0.52) ) / future_sens)*smb_ratio,2);
                       //insulinReq = round(((bg - min_bg) / sens) * smb_ratio,2);
                       //maxBolusTT = round(((smb_max_range * profile.current_basal * profile.maxUAMSMBBasalMinutes * 1.618)+(glucose_status.delta * 1.618) / 60) *(insulinReq/1.618) ,1);
                       insulinReq = (insulinReq > (max_iob - iob_data.iob) ? max_iob - iob_data.iob : insulinReq);
                       var microBolus = Math.min(AIMI_UAM_CAP,(insulinReq * Hypo_ratio));
                       microBolus = (microBolus > (max_iob - iob_data.iob) ? (max_iob - iob_data.iob) : microBolus);
                       //microBolus = (iTime >= profile.b30_duration && iTime <= profile.b30_duration+20) ? microBolus*0.5 : microBolus;
                       console.log("Breakfast Light - InsulinReq("+insulinReq/2+"), limitIOB("+limitIOB+"), smb_ratio("+smb_ratio+"), Hypo_ratio("+Hypo_ratio+")\n");



            }else if (iTime < iTimeProfile && AIMI_UAM && bg < 170 && !AIMI_BreakFastLight && ! profile.temptargetSet && aimi_delta > 0 && aimismb === true && glucose_status.long_avgdelta > 0){

                      insulinReq = autoAIMIsmb > 0 ? autoAIMIsmb : round((((aimi_delta * GN) + (aimi_bg*0.52) ) / future_sens) * bgDegree,2);
                      insulinReq = countSMB > 2 ? round((((aimi_delta * GN) + (min_bg*0.52) ) / future_sens) * smb_ratio,2) : insulinReq;
                      insulinReq = (insulinReq > (max_iob - iob_data.iob) ? max_iob - iob_data.iob : insulinReq);
                      var microBolus = Math.min(AIMI_UAM_CAP,(insulinReq * Hypo_ratio));
                      microBolus = (microBolus > (max_iob - iob_data.iob) ? (max_iob - iob_data.iob) : microBolus);
                      microBolus = iTime > 120 && AIMI_lastBolusSMBUnits < 0.8 * AIMI_UAM_CAP ? microBolus / 1.618 : microBolus;
                      //microBolus = (iTime >= profile.b30_duration && iTime <= profile.b30_duration+20) ? microBolus*0.5 : microBolus;
                      console.log("InsulinReq("+insulinReq+"), limitIOB("+limitIOB+"), bgDegree("+bgDegree+"), Hypo_ratio("+Hypo_ratio+")\n");

            }else if (iTime < iTimeProfile && glucose_status.delta > 2 && bg >= 170 && TimeSMB > 25 && aimismb === true && !profile.temptargetSet){

                insulinReq =  autoAIMIsmb > 0 ? autoAIMIsmb : round((bg - min_bg)/future_sens,2);
                var microBolus = iTime > 120 ? Math.min(AIMI_UAM_CAP,round(((eventualBG - min_bg)/sens) * Hypo_ratio,2)) : Math.min(AIMI_UAM_CAP,(insulinReq * 2 * Hypo_ratio));
                microBolus = (microBolus > (max_iob - iob_data.iob) ? (max_iob - iob_data.iob) : microBolus);
                microBolus = (iTime >= profile.b30_duration && iTime <= profile.b30_duration+20) ? microBolus*0.5 : microBolus;
                console.log("**** BG is stuck > 170 and no smb since 25 minutes, sending  : "+microBolus+"U****\n");

             }else if (glucose_status.delta > 0){

                var microBolus = Math.min(insulinReq*smb_ratio, maxBolusTT);

            }
            microBolus = Math.floor(microBolus*roundSMBTo)/roundSMBTo;
            //var microBolus = Math.floor(Math.min(insulinReq * insulinReqPCT,maxBolusTT)*roundSMBTo)/roundSMBTo;
            // calculate a long enough zero temp to eventually correct back up to target
    if ( meal_data.TDDAIMI3 ){
            if (iTime < iTimeProfile ){
                            console.log("--- if iTime < "+iTimeProfile+" -----");
                            //console.log("TriggerPredSMB : "+TriggerPredSMB);
                            console.log("iTime : "+iTime);
                            console.log("\n");
                            console.log("target_bg : "+target_bg);
                            console.log("\n");
                            console.log("Sensitivity ratio set to "+sensitivityRatio+" based on temp target of "+target_bg);
                            console.log("\n");
                            console.log("Adjusting basal from "+profile_current_basal+" to "+basal);
                            console.log("\n");
                            //console.log("maxBolusTT : "+maxBolusTT);
                            //console.log("InsulinReqPCT : "+(insulinReqPCT * 100)+"%");
                            console.log("insulinReq : "+insulinReq);
                            console.log("\n");
                            console.log("------------------------------");
        }
    }


            var smbTarget = target_bg;
            worstCaseInsulinReq = (smbTarget - (naive_eventualBG + minIOBPredBG)/2 ) / sens;
            durationReq = round(30*worstCaseInsulinReq / basal);
       if (iTimeActivation === true){
            if (UAMpredBG < 110 && iTime > 100){
                        microBolus = 0;
                        rT.reason += ", No SMB because UAMpreBG < 100, ";
            }

       }else{
            if (UAMpredBG < 110){
                microBolus = 0;
                rT.reason += ", No SMB beacause UAMpredBG < 100, ";
            }
        }
            // if insulinReq > 0 but not enough for a microBolus, don't set an SMB zero temp
            if (insulinReq > 0 && microBolus < profile.bolus_increment) {
                durationReq = 0;
            }

            var smbLowTempReq = 0;
            if (durationReq <= 0) {
                durationReq = 0;
            // don't set an SMB zero temp longer than 60 minutes
            } else if (durationReq >= 30) {
                durationReq = round(durationReq/30)*30;
                durationReq = Math.min(60,Math.max(0,durationReq));
            } else {
                // if SMB durationReq is less than 30m, set a nonzero low temp
                smbLowTempReq = round( basal * durationReq/30 ,2);
                durationReq = 30;
            }
            if (iTime < iTimeProfile && meal_data.TDDAIMI3){
            rT.reason += ", MagicNumber: " + round(MagicNumber,2) + ", smbRatio: " + round(smb_ratio,2) + ",limitIOB: " + round(limitIOB,2) + ", bgDegree: " + round(bgDegree,2);
            }else{
            rT.reason += " insulinReq " + insulinReq + ",smbRatio : " + round(smb_ratio,2);
            }

            if (microBolus >= maxBolus) {
                rT.reason +=  "; maxBolusTT " + maxBolusTT;
            }
            if (durationReq > 0) {
                rT.reason += "; setting " + durationReq + "m low temp of " + smbLowTempReq + "U/h";
            }
            rT.reason += ". ";

            if (now > 0 && now < 7){
            rT.reason += " ; Basal proposition : " + AIMI_Basal;
            }
            //allow SMBs every 3 minutes by default
            var SMBInterval = 3;
            if (profile.SMBInterval) {
                // allow SMBIntervals between 1 and 10 minutes
                SMBInterval = Math.min(10,Math.max(1,profile.SMBInterval));
            }


            if (iTimeActivation && AIMI_BreakFastLight){
            SMBInterval = 20;
            }else if (iTimeActivation && countSMBms === 2 && HypoPredBG > 100){
            SMBInterval = 10;
            }else if (iTimeActivation && countSMBms === 2 && HypoPredBG < 100){
            SMBInterval = 20
            }else if (iTimeActivation && meal_data.lastBolusSMBUnits >= 0.8 * AIMI_UAM_CAP){
            SMBInterval = 20;
            }else if (iTimeActivation && meal_data.lastBolusSMBUnits > 0.6 * AIMI_UAM_CAP && profile.enable_AIMI_Break || iTimeActivation && countSMB > 2){
            SMBInterval = 10;
            }else if (iTimeActivation && HypoPredBG < 100){
            SMBInterval =15;
            }
            var nextBolusMins = round(SMBInterval-lastBolusAge,0);
            var nextBolusSeconds = round((SMBInterval - lastBolusAge) * 60, 0) % 60;
            //console.error(naive_eventualBG, insulinReq, worstCaseInsulinReq, durationReq);
            console.error("naive_eventualBG",naive_eventualBG+",",durationReq+"m "+smbLowTempReq+"U/h temp needed; last bolus",lastBolusAge+"m ago; maxBolus: "+maxBolus);
            if (lastBolusAge > SMBInterval) {
                if (microBolus > 0) {
                    rT.units = microBolus;
                    rT.reason += "Microbolusing " + microBolus + "U. ";
                }
            } else {
                rT.reason += "Waiting " + nextBolusMins + "m " + nextBolusSeconds + "s to microbolus again. ";
            }
            //rT.reason += ". ";

           // if no zero temp is required, don't return yet; allow later code to set a high temp
            if (durationReq > 0) {
                rT.rate = smbLowTempReq;
                rT.duration = durationReq;
                return rT;
            }

        }

        var maxSafeBasal = tempBasalFunctions.getMaxSafeBasal(profile);


        if (iTimeActivation === true && iTime < profile.b30_duration && meal_data.countBolus === 1){
            rT.reason += ". force basal because iTime is running and lesser than "+profile.b30_duration+" minutes : "+(basal*10/60)*30+" U, remaining time : " +(profile.b30_duration - iTime);
            //rT.deliverAt = deliverAt;
            durationReq = profile.b30_duration;
            rT.duration = durationReq;

            rate = round_basal(basal*10,profile);

            }else if (iTimeActivation === true && iTime < iTimeProfile && glucose_status.delta > 0 && glucose_status.delta <= b30upperdelta && bg >= 80 && bg < b30upperLimit && lastHourTIRLow === 0){
                     if(bg < 100 && glucose_status.delta <= 4 && iTime > 180 && TriggerPredSMB_future_sens_45 > 39){
                        rT.reason += ". force basal because iTime is running and delta < 6 : "+(profile.current_basal*glucose_status.delta/60)*30;
                        durationReq = 20;
                        rT.duration = durationReq;
                        rate = round_basal(basal*glucose_status.delta,profile);
                     }else if (b30Ko === false && UAMpredBG > 80 && bg > 80){
                        rT.reason += ". force basal because iTime is running and delta < 6 : "+(basal*6/60)*30;
                        durationReq = 20;
                        rT.duration = durationReq;
                        rate = round_basal(basal*6,profile);
                    }else if (b30Ko === false && bg > 0.8 * b30upperLimit && bg < b30upperLimit){
                    rT.reason += ". force basal because iTime is running and delta < 6 : "+(basal*8/60)*30;
                    durationReq = profile.b30_duration;
                    rT.duration = durationReq;
                    rate = round_basal(basal*8,profile);
                    }
             }else if (iTimeActivation === true && iTime < iTimeProfile && glucose_status.delta > 0 && glucose_status.delta <= 5 && glucose_status.short_avgdelta < 2 && bg >= 170  && b30activity < iob_data.iob/3 && UAMpredBG > 80){
                   rT.reason += ". force basal because iTime is running and delta < 6 : "+(basal*6/60)*30;
                   durationReq = 20;
                   rT.duration = durationReq;
                   rate = round_basal(basal*6,profile);

            }

        if (rate > maxSafeBasal) {
         rT.reason += "adj. req. rate: "+round(rate, 2)+" to maxSafeBasal: "+maxSafeBasal+", ";
         rate = round_basal(maxSafeBasal, profile);
         }
         rT.reason += ",TriggerPredSMB_future_sens_45 : "+TriggerPredSMB_future_sens_45+",";
        rT.reason += UAMAIMIReason;
        insulinScheduled = currenttemp.duration * (currenttemp.rate - basal) / 60;

        if (insulinScheduled >= insulinReq * 2) { // if current temp would deliver >2x more than the required insulin, lower the rate
            rT.reason += currenttemp.duration + "m@" + (currenttemp.rate).toFixed(2) + " > 2 * insulinReq. Setting temp basal of " + rate + "U/hr. ";
            return tempBasalFunctions.setTempBasal(rate, 30, profile, rT, currenttemp);
        }

        if (typeof currenttemp.duration === 'undefined' || currenttemp.duration === 0) { // no temp is set
            rT.reason += "no temp, setting " + rate + "U/hr. ";
            return tempBasalFunctions.setTempBasal(rate, 30, profile, rT, currenttemp);
        }

        if (currenttemp.duration > 5 && (round_basal(rate, profile) <= round_basal(currenttemp.rate, profile))) { // if required temp <~ existing temp basal
            rT.reason += "temp " + currenttemp.rate + " >~ req " + rate + "U/hr. ";
            return rT;
        }


        // required temp > existing temp basal
        rT.reason += "temp " + currenttemp.rate + "<" + rate + "U/hr. ";
        return tempBasalFunctions.setTempBasal(rate, 30, profile, rT, currenttemp);
    }

};

module.exports = determine_basal;
<|MERGE_RESOLUTION|>--- conflicted
+++ resolved
@@ -1158,11 +1158,7 @@
 }
                 console.error("\n");
                 console.log("--------------");
-<<<<<<< HEAD
-                console.log(" 3.1.0.3-dev-e-AIMI 09/12/2022 Variant Pam ");
-=======
                 console.log(" 3.1.0.3-dev-e-AIMI 02/12/2022 Variant Pam ");
->>>>>>> 595c3135
                 console.log("--------------");
                 if ( meal_data.TDDAIMI3 ){
                 console.error("TriggerPredSMB_future_sens_45 : ",TriggerPredSMB_future_sens_45," aimi_bg : ",aimi_bg," aimi_delta : ",aimi_delta);
@@ -1328,11 +1324,7 @@
         rT.reason += ", Dia : "+aimiDIA+" minutes ; ";
         rT.reason += " aimismb : "+aimismb+" ; ";
 
-<<<<<<< HEAD
-    rT.reason += "\n3.1.0.3-dev-e-AIMI-Variant Pam-09/12/22 ";
-=======
     rT.reason += "\n3.1.0.3-dev-e-AIMI-Variant Pam-02/12/22 ";
->>>>>>> 595c3135
     rT.reason += "; ";
 
     // use naive_eventualBG if above 40, but switch to minGuardBG if both eventualBGs hit floor of 39
