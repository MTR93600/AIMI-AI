--- conflicted
+++ resolved
@@ -391,8 +391,7 @@
     <string name="until">until</string>
     <string name="default_range">DEFAULT RANGE</string>
     <string name="target">target</string>
-<<<<<<< HEAD
-    <string name="rate_duration">Rate: %1$.2fU/h (%2$.2f%) \nDuration %3$d% min</string>
+    <string name="rate_duration">Rate: %1$.2fU/h (%2$.2f%%) \nDuration %3$d min</string>
 
     <string name="pump_battery_label">Pump Battery</string>
     <string name="device_battery_label">Device Battery</string>
@@ -405,9 +404,6 @@
     <string name="isig_label">ISIG</string>
     <string name="next_command_label">Next command</string>
 
-=======
-    <string name="rate_duration">Rate: %1$.2fU/h (%2$.2f%%) \nDuration %3$d min</string>
->>>>>>> 5aebbd10
 
     <!--    AIMI-->
     <string name="disable_Libre_smb_restrictions">disable_Libre_smb_restrictions</string>
