package info.nightscout.plugins.general.wear.wearintegration

import android.app.NotificationManager
import android.content.Context
import dagger.android.HasAndroidInjector
import info.nightscout.core.extensions.convertedToAbsolute
import info.nightscout.core.extensions.toStringShort
import info.nightscout.core.extensions.valueToUnits
import info.nightscout.core.extensions.valueToUnitsString
import info.nightscout.core.graph.data.GlucoseValueDataPoint
import info.nightscout.core.iob.generateCOBString
import info.nightscout.core.iob.round
import info.nightscout.core.ui.toast.ToastUtils
import info.nightscout.core.utils.fabric.FabricPrivacy
import info.nightscout.core.wizard.BolusWizard
import info.nightscout.core.wizard.QuickWizard
import info.nightscout.core.wizard.QuickWizardEntry
import info.nightscout.database.ValueWrapper
import info.nightscout.database.entities.Bolus
import info.nightscout.database.entities.BolusCalculatorResult
import info.nightscout.database.entities.GlucoseValue
import info.nightscout.database.entities.HeartRate
import info.nightscout.database.entities.StepsCount
import info.nightscout.database.entities.TemporaryBasal
import info.nightscout.database.entities.TemporaryTarget
import info.nightscout.database.entities.TotalDailyDose
import info.nightscout.database.entities.UserEntry
import info.nightscout.database.entities.ValueWithUnit
import info.nightscout.database.entities.interfaces.end
import info.nightscout.database.impl.AppRepository
import info.nightscout.database.impl.transactions.CancelCurrentTemporaryTargetIfAnyTransaction
import info.nightscout.database.impl.transactions.InsertAndCancelCurrentTemporaryTargetTransaction
import info.nightscout.database.impl.transactions.InsertOrUpdateHeartRateTransaction
import info.nightscout.database.impl.transactions.InsertOrUpdateStepsCountTransaction
import info.nightscout.interfaces.Config
import info.nightscout.interfaces.Constants
import info.nightscout.interfaces.GlucoseUnit
import info.nightscout.interfaces.aps.Loop
import info.nightscout.interfaces.constraints.Constraint
import info.nightscout.interfaces.constraints.Constraints
import info.nightscout.interfaces.db.PersistenceLayer
import info.nightscout.interfaces.iob.GlucoseStatusProvider
import info.nightscout.interfaces.iob.InMemoryGlucoseValue
import info.nightscout.interfaces.iob.IobCobCalculator
import info.nightscout.interfaces.logging.UserEntryLogger
import info.nightscout.interfaces.maintenance.ImportExportPrefs
import info.nightscout.interfaces.nsclient.ProcessedDeviceStatusData
import info.nightscout.interfaces.plugin.ActivePlugin
import info.nightscout.interfaces.plugin.PluginBase
import info.nightscout.interfaces.profile.DefaultValueHelper
import info.nightscout.interfaces.profile.Profile
import info.nightscout.interfaces.profile.ProfileFunction
import info.nightscout.interfaces.pump.DetailedBolusInfo
import info.nightscout.interfaces.queue.Callback
import info.nightscout.interfaces.queue.CommandQueue
import info.nightscout.interfaces.receivers.ReceiverStatusStore
import info.nightscout.interfaces.ui.UiInteraction
import info.nightscout.interfaces.utils.DecimalFormatter
import info.nightscout.interfaces.utils.HardLimits
import info.nightscout.interfaces.utils.TrendCalculator
import info.nightscout.plugins.R
import info.nightscout.rx.AapsSchedulers
import info.nightscout.rx.bus.RxBus
import info.nightscout.rx.events.EventMobileToWear
import info.nightscout.rx.events.EventWearUpdateGui
import info.nightscout.rx.logging.AAPSLogger
import info.nightscout.rx.logging.LTag
import info.nightscout.rx.weardata.EventData
import info.nightscout.shared.interfaces.ResourceHelper
import info.nightscout.shared.sharedPreferences.SP
import info.nightscout.shared.utils.DateUtil
import info.nightscout.shared.utils.T
import io.reactivex.rxjava3.disposables.CompositeDisposable
import io.reactivex.rxjava3.kotlin.plusAssign
import java.text.DateFormat
import java.text.SimpleDateFormat
import java.util.Date
import java.util.LinkedList
import java.util.Locale
import java.util.concurrent.TimeUnit
import java.util.stream.Collectors
import javax.inject.Inject
import javax.inject.Singleton
import kotlin.math.abs
import kotlin.math.min

@Singleton
class DataHandlerMobile @Inject constructor(
    aapsSchedulers: AapsSchedulers,
    private val injector: HasAndroidInjector,
    private val context: Context,
    private val rxBus: RxBus,
    private val aapsLogger: AAPSLogger,
    private val rh: ResourceHelper,
    private val sp: SP,
    private val config: Config,
    private val iobCobCalculator: IobCobCalculator,
    private val repository: AppRepository,
    private val glucoseStatusProvider: GlucoseStatusProvider,
    private val profileFunction: ProfileFunction,
    private val loop: Loop,
    private val processedDeviceStatusData: ProcessedDeviceStatusData,
    private val receiverStatusStore: ReceiverStatusStore,
    private val quickWizard: QuickWizard,
    private val defaultValueHelper: DefaultValueHelper,
    private val trendCalculator: TrendCalculator,
    private val dateUtil: DateUtil,
    private val constraintChecker: Constraints,
    private val uel: UserEntryLogger,
    private val activePlugin: ActivePlugin,
    private val commandQueue: CommandQueue,
    private val fabricPrivacy: FabricPrivacy,
    private val uiInteraction: UiInteraction,
    private val persistenceLayer: PersistenceLayer,
    private val importExportPrefs: ImportExportPrefs
) {

    private val disposable = CompositeDisposable()

    private var lastBolusWizard: BolusWizard? = null

    init {
        // From Wear
        disposable += rxBus
            .toObservable(EventData.ActionPong::class.java)
            .observeOn(aapsSchedulers.io)
            .subscribe({
                           aapsLogger.debug(LTag.WEAR, "Pong received from ${it.sourceNodeId}")
                           fabricPrivacy.logCustom("WearOS_${it.apiLevel}")
                       }, fabricPrivacy::logException)
        disposable += rxBus
            .toObservable(EventData.CancelBolus::class.java)
            .observeOn(aapsSchedulers.io)
            .subscribe({
                           aapsLogger.debug(LTag.WEAR, "CancelBolus received from ${it.sourceNodeId}")
                           activePlugin.activePump.stopBolusDelivering()
                       }, fabricPrivacy::logException)
        disposable += rxBus
            .toObservable(EventData.OpenLoopRequestConfirmed::class.java)
            .observeOn(aapsSchedulers.io)
            .subscribe({
                           aapsLogger.debug(LTag.WEAR, "OpenLoopRequestConfirmed received from ${it.sourceNodeId}")
                           loop.acceptChangeRequest()
                           (context.getSystemService(Context.NOTIFICATION_SERVICE) as NotificationManager).cancel(Constants.notificationID)
                       }, fabricPrivacy::logException)
        disposable += rxBus
            .toObservable(EventData.ActionResendData::class.java)
            .observeOn(aapsSchedulers.io)
            .subscribe({
                           aapsLogger.debug(LTag.WEAR, "ResendData received from ${it.sourceNodeId}")
                           resendData(it.from)
                       }, fabricPrivacy::logException)
        disposable += rxBus
            .toObservable(EventData.ActionPumpStatus::class.java)
            .observeOn(aapsSchedulers.io)
            .subscribe({
                           aapsLogger.debug(LTag.WEAR, "ActionPumpStatus received from ${it.sourceNodeId}")
                           rxBus.send(
                               EventMobileToWear(
                                   EventData.ConfirmAction(
                                       rh.gs(R.string.pump_status).uppercase(),
                                       activePlugin.activePump.shortStatus(false),
                                       returnCommand = null
                                   )
                               )
                           )
                       }, fabricPrivacy::logException)
        disposable += rxBus
            .toObservable(EventData.ActionLoopStatus::class.java)
            .observeOn(aapsSchedulers.io)
            .subscribe({
                           aapsLogger.debug(LTag.WEAR, "ActionLoopStatus received from ${it.sourceNodeId}")
                           rxBus.send(
                               EventMobileToWear(
                                   EventData.ConfirmAction(
                                       rh.gs(R.string.loop_status).uppercase(),
                                       "TARGETS:\n$targetsStatus\n\n$loopStatus\n\nOAPS RESULT:\n$oAPSResultStatus",
                                       returnCommand = null
                                   )
                               )
                           )
                       }, fabricPrivacy::logException)
        disposable += rxBus
            .toObservable(EventData.ActionTddStatus::class.java)
            .observeOn(aapsSchedulers.io)
            .subscribe {
                aapsLogger.debug(LTag.WEAR, "ActionTddStatus received from ${it.sourceNodeId}")
                handleTddStatus()
            }
        disposable += rxBus
            .toObservable(EventData.ActionProfileSwitchSendInitialData::class.java)
            .observeOn(aapsSchedulers.io)
            .subscribe({
                           aapsLogger.debug(LTag.WEAR, "ActionProfileSwitchSendInitialData received $it from ${it.sourceNodeId}")
                           handleProfileSwitchSendInitialData()
                       }, fabricPrivacy::logException)
        disposable += rxBus
            .toObservable(EventData.ActionProfileSwitchPreCheck::class.java)
            .observeOn(aapsSchedulers.io)
            .subscribe({
                           aapsLogger.debug(LTag.WEAR, "ActionProfileSwitchPreCheck received $it from ${it.sourceNodeId}")
                           handleProfileSwitchPreCheck(it)
                       }, fabricPrivacy::logException)
        disposable += rxBus
            .toObservable(EventData.ActionProfileSwitchConfirmed::class.java)
            .observeOn(aapsSchedulers.io)
            .subscribe({
                           aapsLogger.debug(LTag.WEAR, "ActionProfileSwitchConfirmed received $it from ${it.sourceNodeId}")
                           doProfileSwitch(it)
                       }, fabricPrivacy::logException)
        disposable += rxBus
            .toObservable(EventData.ActionTempTargetPreCheck::class.java)
            .observeOn(aapsSchedulers.io)
            .subscribe({
                           aapsLogger.debug(LTag.WEAR, "ActionTempTargetPreCheck received $it from ${it.sourceNodeId}")
                           handleTempTargetPreCheck(it)
                       }, fabricPrivacy::logException)
        disposable += rxBus
            .toObservable(EventData.ActionTempTargetConfirmed::class.java)
            .observeOn(aapsSchedulers.io)
            .subscribe({
                           aapsLogger.debug(LTag.WEAR, "ActionTempTargetConfirmed received $it from ${it.sourceNodeId}")
                           doTempTarget(it)
                       }, fabricPrivacy::logException)
        disposable += rxBus
            .toObservable(EventData.ActionBolusPreCheck::class.java)
            .observeOn(aapsSchedulers.io)
            .subscribe({
                           aapsLogger.debug(LTag.WEAR, "ActionBolusPreCheck received $it from ${it.sourceNodeId}")
                           handleBolusPreCheck(it)
                       }, fabricPrivacy::logException)
        disposable += rxBus
            .toObservable(EventData.ActionBolusConfirmed::class.java)
            .observeOn(aapsSchedulers.io)
            .subscribe({
                           aapsLogger.debug(LTag.WEAR, "ActionBolusConfirmed received $it from ${it.sourceNodeId}")
                           doBolus(it.insulin, it.carbs, null, 0, null)
                       }, fabricPrivacy::logException)
        disposable += rxBus
            .toObservable(EventData.ActionECarbsPreCheck::class.java)
            .observeOn(aapsSchedulers.io)
            .subscribe({
                           aapsLogger.debug(LTag.WEAR, "ActionECarbsPreCheck received $it from ${it.sourceNodeId}")
                           handleECarbsPreCheck(it)
                       }, fabricPrivacy::logException)
        disposable += rxBus
            .toObservable(EventData.ActionECarbsConfirmed::class.java)
            .observeOn(aapsSchedulers.io)
            .subscribe({
                           aapsLogger.debug(LTag.WEAR, "ActionECarbsConfirmed received $it from ${it.sourceNodeId}")
                           doECarbs(it.carbs, it.carbsTime, it.duration)
                       }, fabricPrivacy::logException)
        disposable += rxBus
            .toObservable(EventData.ActionFillPresetPreCheck::class.java)
            .observeOn(aapsSchedulers.io)
            .subscribe({
                           aapsLogger.debug(LTag.WEAR, "ActionFillPresetPreCheck received $it from ${it.sourceNodeId}")
                           handleFillPresetPreCheck(it)
                       }, fabricPrivacy::logException)
        disposable += rxBus
            .toObservable(EventData.ActionFillPreCheck::class.java)
            .observeOn(aapsSchedulers.io)
            .subscribe({
                           aapsLogger.debug(LTag.WEAR, "ActionFillPreCheck received $it from ${it.sourceNodeId}")
                           handleFillPreCheck(it)
                       }, fabricPrivacy::logException)
        disposable += rxBus
            .toObservable(EventData.ActionFillConfirmed::class.java)
            .observeOn(aapsSchedulers.io)
            .subscribe({
                           aapsLogger.debug(LTag.WEAR, "ActionFillConfirmed received $it from ${it.sourceNodeId}")
                           if (constraintChecker.applyBolusConstraints(Constraint(it.insulin)).value() - it.insulin != 0.0) {
                               ToastUtils.showToastInUiThread(context, "aborting: previously applied constraint changed")
                               sendError("aborting: previously applied constraint changed")
                           } else
                               doFillBolus(it.insulin)
                       }, fabricPrivacy::logException)
        disposable += rxBus
            .toObservable(EventData.ActionQuickWizardPreCheck::class.java)
            .observeOn(aapsSchedulers.io)
            .subscribe({
                           aapsLogger.debug(LTag.WEAR, "ActionQuickWizardPreCheck received $it from ${it.sourceNodeId}")
                           handleQuickWizardPreCheck(it)
                       }, fabricPrivacy::logException)
        disposable += rxBus
            .toObservable(EventData.ActionWizardPreCheck::class.java)
            .observeOn(aapsSchedulers.io)
            .subscribe({
                           aapsLogger.debug(LTag.WEAR, "ActionWizardPreCheck received $it from ${it.sourceNodeId}")
                           handleWizardPreCheck(it)
                       }, fabricPrivacy::logException)
        disposable += rxBus
            .toObservable(EventData.ActionWizardConfirmed::class.java)
            .observeOn(aapsSchedulers.io)
            .subscribe({
                           aapsLogger.debug(LTag.WEAR, "ActionWizardConfirmed received $it from ${it.sourceNodeId}")
                           lastBolusWizard?.let { lastBolusWizard ->
                               if (lastBolusWizard.timeStamp == it.timeStamp) { //use last calculation as confirmed string matches
                                   doBolus(lastBolusWizard.calculatedTotalInsulin, lastBolusWizard.carbs, null, 0, lastBolusWizard.createBolusCalculatorResult())
                               }
                           }
                           lastBolusWizard = null
                       }, fabricPrivacy::logException)
        disposable += rxBus
            .toObservable(EventData.SnoozeAlert::class.java)
            .observeOn(aapsSchedulers.io)
            .subscribe({
                           aapsLogger.debug(LTag.WEAR, "SnoozeAlert received $it from ${it.sourceNodeId}")
                           uiInteraction.stopAlarm("Muted from wear")
                       }, fabricPrivacy::logException)
        disposable += rxBus
            .toObservable(EventData.WearException::class.java)
            .observeOn(aapsSchedulers.io)
            .subscribe({
                           aapsLogger.debug(LTag.WEAR, "WearException received $it from ${it.sourceNodeId}")
                           fabricPrivacy.logWearException(it)
                       }, fabricPrivacy::logException)
        disposable += rxBus
            .toObservable(EventData.ActionHeartRate::class.java)
            .observeOn(aapsSchedulers.io)
            .subscribe({ handleHeartRate(it) }, fabricPrivacy::logException)
        disposable += rxBus
<<<<<<< HEAD
            .toObservable(EventData.ActionStepsRate::class.java)
            .observeOn(aapsSchedulers.io)
            .subscribe({
                           aapsLogger.debug(LTag.WEAR, "Received ActionStepsRate event")
                           handleStepsCount(it)
                       }, fabricPrivacy::logException)

=======
            .toObservable(EventData.ActionGetCustomWatchface::class.java)
            .observeOn(aapsSchedulers.io)
            .subscribe({
                           aapsLogger.debug(LTag.WEAR, "Custom Watch face ${it.customWatchface} received from ${it.sourceNodeId}")
                           handleGetCustomWatchface(it)
                       }, fabricPrivacy::logException)
>>>>>>> c368859d
    }

    private fun handleTddStatus() {
        val activePump = activePlugin.activePump
        var message: String
        // check if DB up to date
        val dummies: MutableList<TotalDailyDose> = LinkedList()
        val historyList = getTDDList(dummies)
        if (isOldData(historyList)) {
            message = "OLD DATA - "
            //if pump is not busy: try to fetch data
            if (activePump.isBusy()) {
                message += rh.gs(info.nightscout.core.ui.R.string.pump_busy)
            } else {
                message += rh.gs(R.string.pump_fetching_data)
                commandQueue.loadTDDs(object : Callback() {
                    override fun run() {
                        val dummies1: MutableList<TotalDailyDose> = LinkedList()
                        val historyList1 = getTDDList(dummies1)
                        val reloadMessage =
                            if (isOldData(historyList1))
                                rh.gs(R.string.pump_old_data) + "\n" + generateTDDMessage(historyList1, dummies1)
                            else
                                generateTDDMessage(historyList1, dummies1)
                        rxBus.send(
                            EventMobileToWear(
                                EventData.ConfirmAction(
                                    rh.gs(info.nightscout.core.ui.R.string.tdd),
                                    reloadMessage,
                                    returnCommand = null
                                )
                            )
                        )
                    }
                })
            }
        } else { // if up to date: prepare, send (check if CPP is activated -> add CPP stats)
            message = generateTDDMessage(historyList, dummies)
        }
        rxBus.send(
            EventMobileToWear(
                EventData.ConfirmAction(
                    rh.gs(info.nightscout.core.ui.R.string.tdd),
                    message,
                    returnCommand = null
                )
            )
        )
    }

    private fun handleWizardPreCheck(command: EventData.ActionWizardPreCheck) {
        val pump = activePlugin.activePump
        if (!pump.isInitialized() || pump.isSuspended() || loop.isDisconnected) {
            sendError(rh.gs(info.nightscout.core.ui.R.string.wizard_pump_not_available))
            return
        }
        val carbsBeforeConstraints = command.carbs
        val carbsAfterConstraints = constraintChecker.applyCarbsConstraints(Constraint(carbsBeforeConstraints)).value()
        if (carbsAfterConstraints - carbsBeforeConstraints != 0) {
            sendError(rh.gs(info.nightscout.core.ui.R.string.wizard_carbs_constraint))
            return
        }
        val percentage = command.percentage
        val profile = profileFunction.getProfile()
        val profileName = profileFunction.getProfileName()
        if (profile == null) {
            sendError(rh.gs(info.nightscout.core.ui.R.string.wizard_no_active_profile))
            return
        }
        val bgReading = iobCobCalculator.ads.actualBg()
        if (bgReading == null) {
            sendError(rh.gs(info.nightscout.core.ui.R.string.wizard_no_actual_bg))
            return
        }
        val cobInfo = iobCobCalculator.getCobInfo("Wizard wear")
        if (cobInfo.displayCob == null) {
            sendError(rh.gs(info.nightscout.core.ui.R.string.wizard_no_cob))
            return
        }
        val dbRecord = repository.getTemporaryTargetActiveAt(dateUtil.now()).blockingGet()
        val tempTarget = if (dbRecord is ValueWrapper.Existing) dbRecord.value else null

        val bolusWizard = BolusWizard(injector).doCalc(
            profile = profile,
            profileName = profileName,
            tempTarget = tempTarget,
            carbs = carbsAfterConstraints,
            cob = cobInfo.displayCob!!,
            bg = bgReading.valueToUnits(profileFunction.getUnits()),
            correction = 0.0,
            percentageCorrection = percentage,
            useBg = sp.getBoolean(info.nightscout.core.utils.R.string.key_wearwizard_bg, true),
            useCob = sp.getBoolean(info.nightscout.core.utils.R.string.key_wearwizard_cob, true),
            includeBolusIOB = sp.getBoolean(info.nightscout.core.utils.R.string.key_wearwizard_iob, true),
            includeBasalIOB = sp.getBoolean(info.nightscout.core.utils.R.string.key_wearwizard_iob, true),
            useSuperBolus = false,
            useTT = sp.getBoolean(info.nightscout.core.utils.R.string.key_wearwizard_tt, false),
            useTrend = sp.getBoolean(info.nightscout.core.utils.R.string.key_wearwizard_trend, false),
            useAlarm = false
        )
        val insulinAfterConstraints = bolusWizard.insulinAfterConstraints
        val minStep = pump.pumpDescription.pumpType.determineCorrectBolusStepSize(insulinAfterConstraints)
        if (abs(insulinAfterConstraints - bolusWizard.calculatedTotalInsulin) >= minStep) {
            sendError(rh.gs(info.nightscout.core.ui.R.string.wizard_constraint_bolus_size, bolusWizard.calculatedTotalInsulin))
            return
        }
        if (bolusWizard.calculatedTotalInsulin <= 0 && bolusWizard.carbs <= 0) {
            sendError("No insulin required")
            return
        }
        val message =
            rh.gs(R.string.wizard_result, bolusWizard.calculatedTotalInsulin, bolusWizard.carbs) + "\n_____________\n" + bolusWizard.explainShort()
        lastBolusWizard = bolusWizard
        rxBus.send(
            EventMobileToWear(
                EventData.ConfirmAction(
                    rh.gs(info.nightscout.core.ui.R.string.confirm).uppercase(), message,
                    returnCommand = EventData.ActionWizardConfirmed(bolusWizard.timeStamp)
                )
            )
        )
    }

    private fun handleQuickWizardPreCheck(command: EventData.ActionQuickWizardPreCheck) {
        val actualBg = iobCobCalculator.ads.actualBg()
        val profile = profileFunction.getProfile()
        val profileName = profileFunction.getProfileName()
        val quickWizardEntry = quickWizard.get(command.guid)
        //Log.i("QuickWizard", "handleInitiate: quick_wizard " + quickWizardEntry?.buttonText() + " c " + quickWizardEntry?.carbs())
        if (quickWizardEntry == null) {
            sendError(rh.gs(R.string.quick_wizard_not_available))
            return
        }
        if (actualBg == null) {
            sendError(rh.gs(info.nightscout.core.ui.R.string.wizard_no_actual_bg))
            return
        }
        if (profile == null) {
            sendError(rh.gs(info.nightscout.core.ui.R.string.wizard_no_active_profile))
            return
        }
        val cobInfo = iobCobCalculator.getCobInfo("QuickWizard wear")
        if (cobInfo.displayCob == null) {
            sendError(rh.gs(info.nightscout.core.ui.R.string.wizard_no_cob))
            return
        }
        val pump = activePlugin.activePump
        if (!pump.isInitialized() || pump.isSuspended() || loop.isDisconnected) {
            sendError(rh.gs(info.nightscout.core.ui.R.string.wizard_pump_not_available))
            return
        }

        val wizard = quickWizardEntry.doCalc(profile, profileName, actualBg)

        val carbsAfterConstraints = constraintChecker.applyCarbsConstraints(Constraint(quickWizardEntry.carbs())).value()
        if (carbsAfterConstraints != quickWizardEntry.carbs()) {
            sendError(rh.gs(info.nightscout.core.ui.R.string.wizard_carbs_constraint))
            return
        }
        val insulinAfterConstraints = wizard.insulinAfterConstraints
        val minStep = pump.pumpDescription.pumpType.determineCorrectBolusStepSize(insulinAfterConstraints)
        if (abs(insulinAfterConstraints - wizard.calculatedTotalInsulin) >= minStep) {
            sendError(rh.gs(info.nightscout.core.ui.R.string.wizard_constraint_bolus_size, wizard.calculatedTotalInsulin))
            return
        }

        val message = rh.gs(R.string.quick_wizard_message, quickWizardEntry.buttonText(), wizard.calculatedTotalInsulin, quickWizardEntry.carbs()) +
            "\n_____________\n" + wizard.explainShort()

        rxBus.send(
            EventMobileToWear(
                EventData.ConfirmAction(
                    rh.gs(info.nightscout.core.ui.R.string.confirm).uppercase(), message,
                    returnCommand = EventData.ActionBolusConfirmed(insulinAfterConstraints, carbsAfterConstraints)
                )
            )
        )
    }

    private fun handleBolusPreCheck(command: EventData.ActionBolusPreCheck) {
        val insulinAfterConstraints = constraintChecker.applyBolusConstraints(Constraint(command.insulin)).value()
        val carbsAfterConstraints = constraintChecker.applyCarbsConstraints(Constraint(command.carbs)).value()
        val pump = activePlugin.activePump
        if (insulinAfterConstraints > 0 && (!pump.isInitialized() || pump.isSuspended() || loop.isDisconnected)) {
            sendError(rh.gs(info.nightscout.core.ui.R.string.wizard_pump_not_available))
            return
        }
        var message = ""
        message += rh.gs(info.nightscout.core.ui.R.string.bolus) + ": " + insulinAfterConstraints + rh.gs(R.string.units_short) + "\n"
        message += rh.gs(info.nightscout.core.ui.R.string.carbs) + ": " + carbsAfterConstraints + rh.gs(R.string.grams_short)
        if (insulinAfterConstraints - command.insulin != 0.0 || carbsAfterConstraints - command.carbs != 0)
            message += "\n" + rh.gs(info.nightscout.core.ui.R.string.constraint_applied)
        rxBus.send(
            EventMobileToWear(
                EventData.ConfirmAction(
                    rh.gs(info.nightscout.core.ui.R.string.confirm).uppercase(), message,
                    returnCommand = EventData.ActionBolusConfirmed(insulinAfterConstraints, carbsAfterConstraints)
                )
            )
        )
    }

    private fun handleECarbsPreCheck(command: EventData.ActionECarbsPreCheck) {
        val startTimeStamp = System.currentTimeMillis() + T.mins(command.carbsTimeShift.toLong()).msecs()
        val carbsAfterConstraints = constraintChecker.applyCarbsConstraints(Constraint(command.carbs)).value()
        var message = rh.gs(info.nightscout.core.ui.R.string.carbs) + ": " + carbsAfterConstraints + rh.gs(R.string.grams_short) +
            "\n" + rh.gs(info.nightscout.core.ui.R.string.time) + ": " + dateUtil.timeString(startTimeStamp) +
            "\n" + rh.gs(info.nightscout.core.ui.R.string.duration) + ": " + command.duration + rh.gs(R.string.hour_short)
        if (carbsAfterConstraints - command.carbs != 0) {
            message += "\n" + rh.gs(info.nightscout.core.ui.R.string.constraint_applied)
        }
        if (carbsAfterConstraints <= 0) {
            sendError("Carbs = 0! No action taken!")
            return
        }
        rxBus.send(
            EventMobileToWear(
                EventData.ConfirmAction(
                    rh.gs(info.nightscout.core.ui.R.string.confirm).uppercase(), message,
                    returnCommand = EventData.ActionECarbsConfirmed(carbsAfterConstraints, startTimeStamp, command.duration)
                )
            )
        )
    }

    private fun handleFillPresetPreCheck(command: EventData.ActionFillPresetPreCheck) {
        val amount: Double = when (command.button) {
            1    -> sp.getDouble("fill_button1", 0.3)
            2    -> sp.getDouble("fill_button2", 0.0)
            3    -> sp.getDouble("fill_button3", 0.0)
            else -> return
        }
        val insulinAfterConstraints = constraintChecker.applyBolusConstraints(Constraint(amount)).value()
        var message = rh.gs(info.nightscout.core.ui.R.string.prime_fill) + ": " + insulinAfterConstraints + rh.gs(R.string.units_short)
        if (insulinAfterConstraints - amount != 0.0) message += "\n" + rh.gs(info.nightscout.core.ui.R.string.constraint_applied)
        rxBus.send(
            EventMobileToWear(
                EventData.ConfirmAction(
                    rh.gs(info.nightscout.core.ui.R.string.confirm).uppercase(), message,
                    returnCommand = EventData.ActionFillConfirmed(insulinAfterConstraints)
                )
            )
        )
    }

    private fun handleFillPreCheck(command: EventData.ActionFillPreCheck) {
        val insulinAfterConstraints = constraintChecker.applyBolusConstraints(Constraint(command.insulin)).value()
        var message = rh.gs(info.nightscout.core.ui.R.string.prime_fill) + ": " + insulinAfterConstraints + rh.gs(R.string.units_short)
        if (insulinAfterConstraints - command.insulin != 0.0) message += "\n" + rh.gs(info.nightscout.core.ui.R.string.constraint_applied)
        rxBus.send(
            EventMobileToWear(
                EventData.ConfirmAction(
                    rh.gs(info.nightscout.core.ui.R.string.confirm).uppercase(), message,
                    returnCommand = EventData.ActionFillConfirmed(insulinAfterConstraints)
                )
            )
        )
    }

    private fun handleProfileSwitchSendInitialData() {
        val activeProfileSwitch = repository.getEffectiveProfileSwitchActiveAt(dateUtil.now()).blockingGet()
        if (activeProfileSwitch is ValueWrapper.Existing) { // read CPP values
            rxBus.send(
                EventMobileToWear(EventData.ActionProfileSwitchOpenActivity(T.msecs(activeProfileSwitch.value.originalTimeshift).hours().toInt(), activeProfileSwitch.value.originalPercentage))
            )
        } else {
            sendError(rh.gs(R.string.no_active_profile))
            return
        }

    }

    private fun handleProfileSwitchPreCheck(command: EventData.ActionProfileSwitchPreCheck) {
        val activeProfileSwitch = repository.getEffectiveProfileSwitchActiveAt(dateUtil.now()).blockingGet()
        if (activeProfileSwitch is ValueWrapper.Absent) {
            sendError(rh.gs(R.string.no_active_profile))
        }
        if (command.percentage < Constants.CPP_MIN_PERCENTAGE || command.percentage > Constants.CPP_MAX_PERCENTAGE) {
            sendError(rh.gs(info.nightscout.core.ui.R.string.valueoutofrange, "Profile-Percentage"))
        }
        if (command.timeShift < 0 || command.timeShift > 23) {
            sendError(rh.gs(info.nightscout.core.ui.R.string.valueoutofrange, "Profile-Timeshift"))
        }
        val message = rh.gs(R.string.profile_message, command.timeShift, command.percentage)
        rxBus.send(
            EventMobileToWear(
                EventData.ConfirmAction(
                    rh.gs(info.nightscout.core.ui.R.string.confirm).uppercase(), message,
                    returnCommand = EventData.ActionProfileSwitchConfirmed(command.timeShift, command.percentage)
                )
            )
        )
    }

    private fun handleTempTargetPreCheck(action: EventData.ActionTempTargetPreCheck) {
        val title = rh.gs(info.nightscout.core.ui.R.string.confirm).uppercase()
        var message = ""
        val presetIsMGDL = profileFunction.getUnits() == GlucoseUnit.MGDL
        when (action.command) {
            EventData.ActionTempTargetPreCheck.TempTargetCommand.PRESET_ACTIVITY -> {
                val activityTTDuration = defaultValueHelper.determineActivityTTDuration()
                val activityTT = defaultValueHelper.determineActivityTT()
                val reason = rh.gs(info.nightscout.core.ui.R.string.activity)
                message += rh.gs(R.string.wear_action_tempt_preset_message, reason, activityTT, activityTTDuration)
                rxBus.send(
                    EventMobileToWear(
                        EventData.ConfirmAction(
                            title, message,
                            returnCommand = EventData.ActionTempTargetConfirmed(presetIsMGDL, activityTTDuration, activityTT, activityTT)
                        )
                    )
                )
            }

            EventData.ActionTempTargetPreCheck.TempTargetCommand.PRESET_HYPO     -> {
                val hypoTTDuration = defaultValueHelper.determineHypoTTDuration()
                val hypoTT = defaultValueHelper.determineHypoTT()
                val reason = rh.gs(info.nightscout.core.ui.R.string.hypo)
                message += rh.gs(R.string.wear_action_tempt_preset_message, reason, hypoTT, hypoTTDuration)
                rxBus.send(
                    EventMobileToWear(
                        EventData.ConfirmAction(
                            title, message,
                            returnCommand = EventData.ActionTempTargetConfirmed(presetIsMGDL, hypoTTDuration, hypoTT, hypoTT)
                        )
                    )
                )
            }

            EventData.ActionTempTargetPreCheck.TempTargetCommand.PRESET_EATING   -> {
                val eatingSoonTTDuration = defaultValueHelper.determineEatingSoonTTDuration()
                val eatingSoonTT = defaultValueHelper.determineEatingSoonTT()
                val reason = rh.gs(info.nightscout.core.ui.R.string.eatingsoon)
                message += rh.gs(R.string.wear_action_tempt_preset_message, reason, eatingSoonTT, eatingSoonTTDuration)
                rxBus.send(
                    EventMobileToWear(
                        EventData.ConfirmAction(
                            title, message,
                            returnCommand = EventData.ActionTempTargetConfirmed(presetIsMGDL, eatingSoonTTDuration, eatingSoonTT, eatingSoonTT)
                        )
                    )
                )
            }

            EventData.ActionTempTargetPreCheck.TempTargetCommand.CANCEL          -> {
                message += rh.gs(R.string.wear_action_tempt_cancel_message)
                rxBus.send(
                    EventMobileToWear(
                        EventData.ConfirmAction(
                            title, message,
                            returnCommand = EventData.ActionTempTargetConfirmed(true, 0, 0.0, 0.0)
                        )
                    )
                )
            }

            EventData.ActionTempTargetPreCheck.TempTargetCommand.MANUAL          -> {
                if (profileFunction.getUnits() == GlucoseUnit.MGDL != action.isMgdl) {
                    sendError(rh.gs(R.string.wear_action_tempt_unit_error))
                    return
                }
                if (action.duration == 0) {
                    message += rh.gs(R.string.wear_action_tempt_zero_message)
                    rxBus.send(
                        EventMobileToWear(
                            EventData.ConfirmAction(
                                title, message,
                                returnCommand = EventData.ActionTempTargetConfirmed(true, 0, 0.0, 0.0)
                            )
                        )
                    )
                } else {
                    var low = action.low
                    var high = action.high
                    if (!action.isMgdl) {
                        low *= Constants.MMOLL_TO_MGDL
                        high *= Constants.MMOLL_TO_MGDL
                    }
                    if (low < HardLimits.VERY_HARD_LIMIT_TEMP_MIN_BG[0] || low > HardLimits.VERY_HARD_LIMIT_TEMP_MIN_BG[1]) {
                        sendError(rh.gs(R.string.wear_action_tempt_min_bg_error))
                        return
                    }
                    if (high < HardLimits.VERY_HARD_LIMIT_TEMP_MAX_BG[0] || high > HardLimits.VERY_HARD_LIMIT_TEMP_MAX_BG[1]) {
                        sendError(rh.gs(R.string.wear_action_tempt_max_bg_error))
                        return
                    }
                    message += if (low == high) rh.gs(R.string.wear_action_tempt_manual_message, action.low, action.duration)
                    else rh.gs(R.string.wear_action_tempt_manual_range_message, action.low, action.high, action.duration)
                    rxBus.send(
                        EventMobileToWear(
                            EventData.ConfirmAction(
                                title, message,
                                returnCommand = EventData.ActionTempTargetConfirmed(presetIsMGDL, action.duration, action.low, action.high)
                            )
                        )
                    )
                }
            }
        }
    }

    private fun QuickWizardEntry.toWear(): EventData.QuickWizard.QuickWizardEntry =
        EventData.QuickWizard.QuickWizardEntry(
            guid = guid(),
            buttonText = buttonText(),
            carbs = carbs(),
            validFrom = validFrom(),
            validTo = validTo()
        )

    fun resendData(from: String) {
        aapsLogger.debug(LTag.WEAR, "Sending data to wear from $from")
        // SingleBg
        iobCobCalculator.ads.lastBg()?.let { rxBus.send(EventMobileToWear(getSingleBG(it))) }
        // Preferences
        rxBus.send(
            EventMobileToWear(
                EventData.Preferences(
                    timeStamp = System.currentTimeMillis(),
                    wearControl = sp.getBoolean(info.nightscout.core.utils.R.string.key_wear_control, false),
                    unitsMgdl = profileFunction.getUnits() == GlucoseUnit.MGDL,
                    bolusPercentage = sp.getInt(info.nightscout.core.utils.R.string.key_boluswizard_percentage, 100),
                    maxCarbs = sp.getInt(info.nightscout.core.utils.R.string.key_treatmentssafety_maxcarbs, 48),
                    maxBolus = sp.getDouble(info.nightscout.core.utils.R.string.key_treatmentssafety_maxbolus, 3.0),
                    insulinButtonIncrement1 = sp.getDouble(info.nightscout.shared.R.string.key_insulin_button_increment_1, Constants.INSULIN_PLUS1_DEFAULT),
                    insulinButtonIncrement2 = sp.getDouble(info.nightscout.shared.R.string.key_insulin_button_increment_2, Constants.INSULIN_PLUS2_DEFAULT),
                    carbsButtonIncrement1 = sp.getInt(info.nightscout.core.utils.R.string.key_carbs_button_increment_1, Constants.CARBS_FAV1_DEFAULT),
                    carbsButtonIncrement2 = sp.getInt(info.nightscout.core.utils.R.string.key_carbs_button_increment_2, Constants.CARBS_FAV2_DEFAULT)
                )
            )
        )
        // QuickWizard
        rxBus.send(
            EventMobileToWear(
                EventData.QuickWizard(
                    ArrayList(quickWizard.list().filter { it.forDevice(QuickWizardEntry.DEVICE_WATCH) }.map { it.toWear() })
                )
            )
        )
        // GraphData
        iobCobCalculator.ads.getBucketedDataTableCopy()?.let { bucketedData ->
            rxBus.send(EventMobileToWear(EventData.GraphData(ArrayList(bucketedData.map { getSingleBG(it) }))))
        }
        // Treatments
        sendTreatments()
        // Status
        // Keep status last. Wear start refreshing after status received
        sendStatus()
    }

    private fun sendTreatments() {
        val now = System.currentTimeMillis()
        val startTimeWindow = now - (60000 * 60 * 5.5).toLong()
        val basals = arrayListOf<EventData.TreatmentData.Basal>()
        val temps = arrayListOf<EventData.TreatmentData.TempBasal>()
        val boluses = arrayListOf<EventData.TreatmentData.Treatment>()
        val predictions = arrayListOf<EventData.SingleBg>()
        val profile = profileFunction.getProfile() ?: return
        var beginBasalSegmentTime = startTimeWindow
        var runningTime = startTimeWindow
        var beginBasalValue = profile.getBasal(beginBasalSegmentTime)
        var endBasalValue = beginBasalValue
        var tb1 = iobCobCalculator.getTempBasalIncludingConvertedExtended(runningTime)
        var tb2: TemporaryBasal?
        var tbBefore = beginBasalValue
        var tbAmount = beginBasalValue
        var tbStart = runningTime
        if (tb1 != null) {
            val profileTB = profileFunction.getProfile(runningTime)
            if (profileTB != null) {
                tbAmount = tb1.convertedToAbsolute(runningTime, profileTB)
                tbStart = runningTime
            }
        }
        while (runningTime < now) {
            val profileTB = profileFunction.getProfile(runningTime) ?: return
            //basal rate
            endBasalValue = profile.getBasal(runningTime)
            if (endBasalValue != beginBasalValue) {
                //push the segment we recently left
                basals.add(EventData.TreatmentData.Basal(beginBasalSegmentTime, runningTime, beginBasalValue))

                //begin new Basal segment
                beginBasalSegmentTime = runningTime
                beginBasalValue = endBasalValue
            }

            //temps
            tb2 = iobCobCalculator.getTempBasalIncludingConvertedExtended(runningTime)
            if (tb1 == null && tb2 == null) {
                //no temp stays no temp
            } else if (tb1 != null && tb2 == null) {
                //temp is over -> push it
                temps.add(EventData.TreatmentData.TempBasal(tbStart, tbBefore, runningTime, endBasalValue, tbAmount))
                tb1 = null
            } else if (tb1 == null && tb2 != null) {
                //temp begins
                tb1 = tb2
                tbStart = runningTime
                tbBefore = endBasalValue
                tbAmount = tb1.convertedToAbsolute(runningTime, profileTB)
            } else if (tb1 != null && tb2 != null) {
                val currentAmount = tb2.convertedToAbsolute(runningTime, profileTB)
                if (currentAmount != tbAmount) {
                    temps.add(EventData.TreatmentData.TempBasal(tbStart, tbBefore, runningTime, currentAmount, tbAmount))
                    tbStart = runningTime
                    tbBefore = tbAmount
                    tbAmount = currentAmount
                    tb1 = tb2
                }
            }
            runningTime += (5 * 60 * 1000).toLong()
        }
        if (beginBasalSegmentTime != runningTime) {
            //push the remaining segment
            basals.add(EventData.TreatmentData.Basal(beginBasalSegmentTime, runningTime, beginBasalValue))
        }
        if (tb1 != null) {
            tb2 = iobCobCalculator.getTempBasalIncludingConvertedExtended(now) //use "now" to express current situation
            if (tb2 == null) {
                //express the cancelled temp by painting it down one minute early
                temps.add(EventData.TreatmentData.TempBasal(tbStart, tbBefore, now - 60 * 1000, endBasalValue, tbAmount))
            } else {
                //express currently running temp by painting it a bit into the future
                val profileNow = profileFunction.getProfile(now)
                val currentAmount = tb2.convertedToAbsolute(now, profileNow!!)
                if (currentAmount != tbAmount) {
                    temps.add(EventData.TreatmentData.TempBasal(tbStart, tbBefore, now, tbAmount, tbAmount))
                    temps.add(EventData.TreatmentData.TempBasal(now, tbAmount, runningTime + 5 * 60 * 1000, currentAmount, currentAmount))
                } else {
                    temps.add(EventData.TreatmentData.TempBasal(tbStart, tbBefore, runningTime + 5 * 60 * 1000, tbAmount, tbAmount))
                }
            }
        } else {
            tb2 = iobCobCalculator.getTempBasalIncludingConvertedExtended(now) //use "now" to express current situation
            if (tb2 != null) {
                //onset at the end
                val profileTB = profileFunction.getProfile(runningTime)
                val currentAmount = tb2.convertedToAbsolute(runningTime, profileTB!!)
                temps.add(EventData.TreatmentData.TempBasal(now - 60 * 1000, endBasalValue, runningTime + 5 * 60 * 1000, currentAmount, currentAmount))
            }
        }
        repository.getBolusesIncludingInvalidFromTime(startTimeWindow, true).blockingGet()
            .stream()
            .filter { (_, _, _, _, _, _, _, _, _, type) -> type !== Bolus.Type.PRIMING }
            .forEach { (_, _, _, isValid, _, _, timestamp, _, amount, type) -> boluses.add(EventData.TreatmentData.Treatment(timestamp, amount, 0.0, type === Bolus.Type.SMB, isValid)) }
        repository.getCarbsDataFromTimeExpanded(startTimeWindow, true).blockingGet()
            .forEach { (_, _, _, isValid, _, _, timestamp, _, _, amount) -> boluses.add(EventData.TreatmentData.Treatment(timestamp, 0.0, amount, false, isValid)) }
        val finalLastRun = loop.lastRun
        if (sp.getBoolean(rh.gs(R.string.key_wear_predictions), true) && finalLastRun?.request?.hasPredictions == true && finalLastRun.constraintsProcessed != null) {
            val predArray = finalLastRun.constraintsProcessed!!.predictions
                .stream().map { bg: GlucoseValue -> GlucoseValueDataPoint(bg, profileFunction, rh) }
                .collect(Collectors.toList())
            if (predArray.isNotEmpty())
                for (bg in predArray) if (bg.data.value > 39)
                    predictions.add(
                        EventData.SingleBg(
                            timeStamp = bg.data.timestamp,
                            glucoseUnits = Constants.MGDL,
                            sgv = bg.data.value,
                            high = 0.0,
                            low = 0.0,
                            color = bg.color(null)
                        )
                    )
        }
        rxBus.send(EventMobileToWear(EventData.TreatmentData(temps, basals, boluses, predictions)))
    }

    private fun sendStatus() {
        val profile = profileFunction.getProfile()
        var status = rh.gs(info.nightscout.core.ui.R.string.noprofile)
        var iobSum = ""
        var iobDetail = ""
        var cobString = ""
        var currentBasal = ""
        var bgiString = ""
        if (profile != null) {
            val bolusIob = iobCobCalculator.calculateIobFromBolus().round()
            val basalIob = iobCobCalculator.calculateIobFromTempBasalsIncludingConvertedExtended().round()
            iobSum = DecimalFormatter.to2Decimal(bolusIob.iob + basalIob.basaliob)
            iobDetail = "(${DecimalFormatter.to2Decimal(bolusIob.iob)}|${DecimalFormatter.to2Decimal(basalIob.basaliob)})"
            cobString = iobCobCalculator.getCobInfo("WatcherUpdaterService").generateCOBString()
            currentBasal =
                iobCobCalculator.getTempBasalIncludingConvertedExtended(System.currentTimeMillis())?.toStringShort() ?: rh.gs(info.nightscout.core.ui.R.string.pump_base_basal_rate, profile.getBasal())

            //bgi
            val bgi = -(bolusIob.activity + basalIob.activity) * 5 * Profile.fromMgdlToUnits(profile.getIsfMgdl(), profileFunction.getUnits())
            bgiString = "" + (if (bgi >= 0) "+" else "") + DecimalFormatter.to1Decimal(bgi)
            status = generateStatusString(profile, currentBasal, iobSum, iobDetail, bgiString)
        }

        //batteries
        val phoneBattery = receiverStatusStore.batteryLevel
        val rigBattery = processedDeviceStatusData.uploaderStatus.trim { it <= ' ' }
        //OpenAPS status
        val openApsStatus =
            if (config.APS) loop.lastRun?.let { if (it.lastTBREnact != 0L) it.lastTBREnact else -1 } ?: -1
            else processedDeviceStatusData.openApsTimestamp

        rxBus.send(
            EventMobileToWear(
                EventData.Status(
                    externalStatus = status,
                    iobSum = iobSum,
                    iobDetail = iobDetail,
                    detailedIob = sp.getBoolean(info.nightscout.core.utils.R.string.key_wear_detailediob, false),
                    cob = cobString,
                    currentBasal = currentBasal,
                    battery = phoneBattery.toString(),
                    rigBattery = rigBattery,
                    openApsStatus = openApsStatus,
                    bgi = bgiString,
                    showBgi = sp.getBoolean(info.nightscout.core.utils.R.string.key_wear_showbgi, false),
                    batteryLevel = if (phoneBattery >= 30) 1 else 0
                )
            )
        )
    }

    private fun deltaString(deltaMGDL: Double, deltaMMOL: Double, units: GlucoseUnit): String {
        val detailed = sp.getBoolean(info.nightscout.core.utils.R.string.key_wear_detailed_delta, false)
        var deltaString = if (deltaMGDL >= 0) "+" else "-"
        deltaString += if (units == GlucoseUnit.MGDL) {
            if (detailed) DecimalFormatter.to1Decimal(abs(deltaMGDL)) else DecimalFormatter.to0Decimal(abs(deltaMGDL))
        } else {
            if (detailed) DecimalFormatter.to2Decimal(abs(deltaMMOL)) else DecimalFormatter.to1Decimal(abs(deltaMMOL))
        }
        return deltaString
    }

    private fun getSingleBG(glucoseValue: InMemoryGlucoseValue): EventData.SingleBg {
        val glucoseStatus = glucoseStatusProvider.getGlucoseStatusData(true)
        val units = profileFunction.getUnits()
        val lowLine = Profile.toMgdl(defaultValueHelper.determineLowLine(), units)
        val highLine = Profile.toMgdl(defaultValueHelper.determineHighLine(), units)

        return EventData.SingleBg(
            timeStamp = glucoseValue.timestamp,
            sgvString = glucoseValue.valueToUnitsString(units),
            glucoseUnits = units.asText,
            slopeArrow = trendCalculator.getTrendArrow(glucoseValue).symbol,
            delta = glucoseStatus?.let { deltaString(it.delta, it.delta * Constants.MGDL_TO_MMOLL, units) } ?: "--",
            avgDelta = glucoseStatus?.let { deltaString(it.shortAvgDelta, it.shortAvgDelta * Constants.MGDL_TO_MMOLL, units) } ?: "--",
            sgvLevel = if (glucoseValue.recalculated > highLine) 1L else if (glucoseValue.recalculated < lowLine) -1L else 0L,
            sgv = glucoseValue.recalculated,
            high = highLine,
            low = lowLine,
            color = 0
        )
    }

    //Check for Temp-Target:
    private
    val targetsStatus: String
        get() {
            var ret = ""
            if (!config.APS) {
                return rh.gs(R.string.target_only_aps_mode)
            }
            val profile = profileFunction.getProfile() ?: return rh.gs(R.string.no_profile)
            //Check for Temp-Target:
            val tempTarget = repository.getTemporaryTargetActiveAt(dateUtil.now()).blockingGet()
            if (tempTarget is ValueWrapper.Existing) {
                val target = Profile.toTargetRangeString(tempTarget.value.lowTarget, tempTarget.value.lowTarget, GlucoseUnit.MGDL, profileFunction.getUnits())
                ret += rh.gs(R.string.temp_target) + ": " + target
                ret += "\n"+ rh.gs(R.string.until) + ": " + dateUtil.timeString(tempTarget.value.end)
                ret += "\n\n"
            }
            ret += rh.gs(R.string.default_range) + ": "
            ret += Profile.fromMgdlToUnits(profile.getTargetLowMgdl(), profileFunction.getUnits()).toString() + " - " + Profile.fromMgdlToUnits(
                profile.getTargetHighMgdl(),
                profileFunction.getUnits()
            )
            ret += " " + rh.gs(R.string.target) + ": " + Profile.fromMgdlToUnits(profile.getTargetMgdl(), profileFunction.getUnits())
            return ret
        }

    private
    val oAPSResultStatus: String
        get() {
            var ret = ""
            if (!config.APS)
                return rh.gs(R.string.aps_only)
            val usedAPS = activePlugin.activeAPS
            val result = usedAPS.lastAPSResult ?: return rh.gs(R.string.last_aps_result_na)
            ret += if (!result.isChangeRequested) {
                rh.gs(info.nightscout.core.ui.R.string.nochangerequested) + "\n"
            } else if (result.rate == 0.0 && result.duration == 0) {
                rh.gs(info.nightscout.core.ui.R.string.cancel_temp) + "\n"
            } else {
                rh.gs(R.string.rate_duration, result.rate, result.rate / activePlugin.activePump.baseBasalRate * 100, result.duration) + "\n"
            }
            ret += "\n" + rh.gs(info.nightscout.core.ui.R.string.reason) + ": " + result.reason
            return ret
        }

    // decide if enabled/disabled closed/open; what Plugin as APS?
    private
    val loopStatus: String
        get() {
            var ret = ""
            // decide if enabled/disabled closed/open; what Plugin as APS?
            if ((loop as PluginBase).isEnabled()) {
                ret += if (constraintChecker.isClosedLoopAllowed().value()) {
                    rh.gs(R.string.loop_status_closed) + "\n"
                } else {
                    rh.gs(R.string.loop_status_open) + "\n"
                }
                val aps = activePlugin.activeAPS
                ret += rh.gs(R.string.aps) + ": " + (aps as PluginBase).name
                val lastRun = loop.lastRun
                if (lastRun != null) {
                    ret += "\n" + rh.gs(R.string.last_run) + ": " + dateUtil.timeString(lastRun.lastAPSRun)
                    if (lastRun.lastTBREnact != 0L) ret += "\n" + rh.gs(R.string.last_enact) + ": " + dateUtil.timeString(lastRun.lastTBREnact)
                }
            } else {
                ret += rh.gs(R.string.loop_status_disabled) + "\n"
            }
            return ret
        }

    private fun isOldData(historyList: List<TotalDailyDose>): Boolean {
        val startsYesterday = activePlugin.activePump.pumpDescription.supportsTDDs
        val df: DateFormat = SimpleDateFormat("dd.MM.", Locale.getDefault())
        return historyList.size < 3 || df.format(Date(historyList[0].timestamp)) != df.format(Date(System.currentTimeMillis() - if (startsYesterday) 1000 * 60 * 60 * 24 else 0))
    }

    private fun getTDDList(returnDummies: MutableList<TotalDailyDose>): MutableList<TotalDailyDose> {
        var historyList = repository.getLastTotalDailyDoses(10, false).blockingGet().toMutableList()
        //var historyList = databaseHelper.getTDDs().toMutableList()
        historyList = historyList.subList(0, min(10, historyList.size))
        // fill single gaps - only needed for Dana*R data
        val dummies: MutableList<TotalDailyDose> = returnDummies
        val df: DateFormat = SimpleDateFormat("dd.MM.", Locale.getDefault())
        for (i in 0 until historyList.size - 1) {
            val elem1 = historyList[i]
            val elem2 = historyList[i + 1]
            if (df.format(Date(elem1.timestamp)) != df.format(Date(elem2.timestamp + 25 * 60 * 60 * 1000))) {
                val dummy = TotalDailyDose(timestamp = elem1.timestamp - T.hours(24).msecs(), bolusAmount = elem1.bolusAmount / 2, basalAmount = elem1.basalAmount / 2)
                dummies.add(dummy)
                elem1.basalAmount /= 2.0
                elem1.bolusAmount /= 2.0
            }
        }
        historyList.addAll(dummies)
        historyList.sortWith { lhs, rhs -> (rhs.timestamp - lhs.timestamp).toInt() }
        return historyList
    }

    private val TotalDailyDose.total
        get() = if (totalAmount > 0) totalAmount else basalAmount + bolusAmount

    private fun generateTDDMessage(historyList: MutableList<TotalDailyDose>, dummies: MutableList<TotalDailyDose>): String {
        val profile = profileFunction.getProfile() ?: return rh.gs(R.string.no_profile)
        if (historyList.isEmpty()) {
            return rh.gs(R.string.no_history)
        }
        val df: DateFormat = SimpleDateFormat("dd.MM.", Locale.getDefault())
        var message = ""
        val refTDD = profile.baseBasalSum() * 2
        if (df.format(Date(historyList[0].timestamp)) == df.format(Date())) {
            val tdd = historyList[0].total
            historyList.removeAt(0)

            message += rh.gs(R.string.today) + ": " + rh.gs(R.string.tdd_line, tdd, 100 * tdd / refTDD) + "\n"
            message += "\n"
        }
        var weighted03 = 0.0
        var weighted05 = 0.0
        var weighted07 = 0.0
        historyList.reverse()
        for ((i, record) in historyList.withIndex()) {
            val tdd = record.total
            if (i == 0) {
                weighted03 = tdd
                weighted05 = tdd
                weighted07 = tdd
            } else {
                weighted07 = weighted07 * 0.3 + tdd * 0.7
                weighted05 = weighted05 * 0.5 + tdd * 0.5
                weighted03 = weighted03 * 0.7 + tdd * 0.3
            }
        }
        message += rh.gs(R.string.weighted) + ":\n"
        message += "0.3: " + rh.gs(R.string.tdd_line, weighted03, 100 * weighted03 / refTDD) + "\n"
        message += "0.5: " + rh.gs(R.string.tdd_line, weighted05, 100 * weighted05 / refTDD) + "\n"
        message += "0.7: " + rh.gs(R.string.tdd_line, weighted07, 100 * weighted07 / refTDD) + "\n"
        message += "\n"
        historyList.reverse()
        // add TDDs:
        for (record in historyList) {
            val tdd = record.total
            message += df.format(Date(record.timestamp)) + " " + rh.gs(R.string.tdd_line, tdd, 100 * tdd / refTDD)
            message += (if (dummies.contains(record)) "x" else "") + "\n"
        }
        return message
    }

    private fun generateStatusString(profile: Profile?, currentBasal: String, iobSum: String, iobDetail: String, bgiString: String): String {
        var status = ""
        profile ?: return rh.gs(info.nightscout.core.ui.R.string.noprofile)
        if (!(loop as PluginBase).isEnabled()) status += rh.gs(R.string.disabled_loop) + "\n"

        val iobString =
            if (sp.getBoolean(info.nightscout.core.utils.R.string.key_wear_detailediob, false)) "$iobSum $iobDetail"
            else iobSum + rh.gs(R.string.units_short)

        status += "$currentBasal $iobString"

        // add BGI if shown, otherwise return
        if (sp.getBoolean(info.nightscout.core.utils.R.string.key_wear_showbgi, false)) status += " $bgiString"
        return status
    }

    private fun doTempTarget(command: EventData.ActionTempTargetConfirmed) {
        if (command.duration != 0) {
            disposable += repository.runTransactionForResult(
                InsertAndCancelCurrentTemporaryTargetTransaction(
                    timestamp = System.currentTimeMillis(),
                    duration = TimeUnit.MINUTES.toMillis(command.duration.toLong()),
                    reason = TemporaryTarget.Reason.WEAR,
                    lowTarget = Profile.toMgdl(command.low, profileFunction.getUnits()),
                    highTarget = Profile.toMgdl(command.high, profileFunction.getUnits())
                )
            ).subscribe({ result ->
                            result.inserted.forEach { aapsLogger.debug(LTag.DATABASE, "Inserted temp target $it") }
                            result.updated.forEach { aapsLogger.debug(LTag.DATABASE, "Updated temp target $it") }
                        }, {
                            aapsLogger.error(LTag.DATABASE, "Error while saving temporary target", it)
                        })
            uel.log(
                UserEntry.Action.TT, UserEntry.Sources.Wear,
                ValueWithUnit.TherapyEventTTReason(TemporaryTarget.Reason.WEAR),
                ValueWithUnit.fromGlucoseUnit(command.low, profileFunction.getUnits().asText),
                ValueWithUnit.fromGlucoseUnit(command.high, profileFunction.getUnits().asText).takeIf { command.low != command.high },
                ValueWithUnit.Minute(command.duration)
            )
        } else {
            disposable += repository.runTransactionForResult(CancelCurrentTemporaryTargetIfAnyTransaction(System.currentTimeMillis()))
                .subscribe({ result ->
                               result.updated.forEach { aapsLogger.debug(LTag.DATABASE, "Updated temp target $it") }
                           }, {
                               aapsLogger.error(LTag.DATABASE, "Error while saving temporary target", it)
                           })
            uel.log(
                UserEntry.Action.CANCEL_TT, UserEntry.Sources.Wear,
                ValueWithUnit.TherapyEventTTReason(TemporaryTarget.Reason.WEAR)
            )
        }
    }

    private fun doBolus(amount: Double, carbs: Int, carbsTime: Long?, carbsDuration: Int, bolusCalculatorResult: BolusCalculatorResult?) {
        val detailedBolusInfo = DetailedBolusInfo()
        detailedBolusInfo.insulin = amount
        detailedBolusInfo.carbs = carbs.toDouble()
        detailedBolusInfo.bolusType = DetailedBolusInfo.BolusType.NORMAL
        detailedBolusInfo.carbsTimestamp = carbsTime
        detailedBolusInfo.carbsDuration = T.hours(carbsDuration.toLong()).msecs()
        if (detailedBolusInfo.insulin > 0 || detailedBolusInfo.carbs > 0) {
            val action = when {
                amount == 0.0     -> UserEntry.Action.CARBS
                carbs == 0        -> UserEntry.Action.BOLUS
                carbsDuration > 0 -> UserEntry.Action.EXTENDED_CARBS
                else              -> UserEntry.Action.TREATMENT
            }
            uel.log(action, UserEntry.Sources.Wear,
                    ValueWithUnit.Insulin(amount).takeIf { amount != 0.0 },
                    ValueWithUnit.Gram(carbs).takeIf { carbs != 0 },
                    ValueWithUnit.Hour(carbsDuration).takeIf { carbsDuration != 0 })
            commandQueue.bolus(detailedBolusInfo, object : Callback() {
                override fun run() {
                    if (!result.success)
                        sendError(rh.gs(info.nightscout.core.ui.R.string.treatmentdeliveryerror) + "\n" + result.comment)
                }
            })
            bolusCalculatorResult?.let { persistenceLayer.insertOrUpdate(it) }
        }
    }

    private fun doFillBolus(amount: Double) {
        val detailedBolusInfo = DetailedBolusInfo()
        detailedBolusInfo.insulin = amount
        detailedBolusInfo.bolusType = DetailedBolusInfo.BolusType.PRIMING
        uel.log(
            UserEntry.Action.PRIME_BOLUS, UserEntry.Sources.Wear,
            ValueWithUnit.Insulin(amount).takeIf { amount != 0.0 })
        commandQueue.bolus(detailedBolusInfo, object : Callback() {
            override fun run() {
                if (!result.success) {
                    sendError(rh.gs(info.nightscout.core.ui.R.string.treatmentdeliveryerror) + "\n" + result.comment)
                }
            }
        })
    }

    private fun doECarbs(carbs: Int, carbsTime: Long, duration: Int) {
        uel.log(if (duration == 0) UserEntry.Action.CARBS else UserEntry.Action.EXTENDED_CARBS, UserEntry.Sources.Wear,
                ValueWithUnit.Timestamp(carbsTime),
                ValueWithUnit.Gram(carbs),
                ValueWithUnit.Hour(duration).takeIf { duration != 0 })
        doBolus(0.0, carbs, carbsTime, duration, null)
    }

    private fun doProfileSwitch(command: EventData.ActionProfileSwitchConfirmed) {
        //check for validity
        if (command.percentage < Constants.CPP_MIN_PERCENTAGE || command.percentage > Constants.CPP_MAX_PERCENTAGE)
            return
        if (command.timeShift < 0 || command.timeShift > 23)
            return
        profileFunction.getProfile() ?: return
        //send profile to pump
        uel.log(
            UserEntry.Action.PROFILE_SWITCH, UserEntry.Sources.Wear,
            ValueWithUnit.Percent(command.percentage),
            ValueWithUnit.Hour(command.timeShift).takeIf { command.timeShift != 0 })
        profileFunction.createProfileSwitch(0, command.percentage, command.timeShift)
    }

    @Synchronized private fun sendError(errorMessage: String) {
        rxBus.send(EventMobileToWear(EventData.ConfirmAction(rh.gs(info.nightscout.core.ui.R.string.error), errorMessage, returnCommand = EventData.Error(dateUtil.now())))) // ignore return path
    }

    /** Stores heart rate events coming from the Wear device. */
    private fun handleHeartRate(actionHeartRate: EventData.ActionHeartRate) {
        aapsLogger.debug(LTag.WEAR, "Heart rate received $actionHeartRate from ${actionHeartRate.sourceNodeId}")
        val hr = HeartRate(
            duration = actionHeartRate.duration,
            timestamp = actionHeartRate.timestamp,
            beatsPerMinute = actionHeartRate.beatsPerMinute,
            device = actionHeartRate.device)
        repository.runTransaction(InsertOrUpdateHeartRateTransaction(hr)).blockingAwait()
    }

<<<<<<< HEAD
    private fun handleStepsCount(actionStepsRate: EventData.ActionStepsRate) {
        aapsLogger.debug(LTag.WEAR, "Steps count received $actionStepsRate from ${actionStepsRate.sourceNodeId}")
        val stepsCount = StepsCount(
            duration = actionStepsRate.duration,
            timestamp = actionStepsRate.timestamp,
            steps5min = actionStepsRate.steps5min,
            steps10min = actionStepsRate.steps10min,
            steps15min = actionStepsRate.steps15min,
            steps30min = actionStepsRate.steps30min,
            steps60min = actionStepsRate.steps60min,
            device = actionStepsRate.device)
        repository.runTransaction(InsertOrUpdateStepsCountTransaction(stepsCount)).blockingAwait()
    }

=======

    private fun handleGetCustomWatchface(command: EventData.ActionGetCustomWatchface) {
        val customWatchface = command.customWatchface
        aapsLogger.debug(LTag.WEAR, "Custom Watchface received from ${command.sourceNodeId}: ${customWatchface.customWatchfaceData.json}")
        rxBus.send(EventWearUpdateGui(customWatchface.customWatchfaceData, command.exportFile))
        if (command.exportFile)
            importExportPrefs.exportCustomWatchface(customWatchface.customWatchfaceData)

    }
>>>>>>> c368859d

}<|MERGE_RESOLUTION|>--- conflicted
+++ resolved
@@ -320,7 +320,6 @@
             .observeOn(aapsSchedulers.io)
             .subscribe({ handleHeartRate(it) }, fabricPrivacy::logException)
         disposable += rxBus
-<<<<<<< HEAD
             .toObservable(EventData.ActionStepsRate::class.java)
             .observeOn(aapsSchedulers.io)
             .subscribe({
@@ -328,14 +327,13 @@
                            handleStepsCount(it)
                        }, fabricPrivacy::logException)
 
-=======
+        disposable += rxBus
             .toObservable(EventData.ActionGetCustomWatchface::class.java)
             .observeOn(aapsSchedulers.io)
             .subscribe({
                            aapsLogger.debug(LTag.WEAR, "Custom Watch face ${it.customWatchface} received from ${it.sourceNodeId}")
                            handleGetCustomWatchface(it)
                        }, fabricPrivacy::logException)
->>>>>>> c368859d
     }
 
     private fun handleTddStatus() {
@@ -1270,7 +1268,6 @@
         repository.runTransaction(InsertOrUpdateHeartRateTransaction(hr)).blockingAwait()
     }
 
-<<<<<<< HEAD
     private fun handleStepsCount(actionStepsRate: EventData.ActionStepsRate) {
         aapsLogger.debug(LTag.WEAR, "Steps count received $actionStepsRate from ${actionStepsRate.sourceNodeId}")
         val stepsCount = StepsCount(
@@ -1285,7 +1282,8 @@
         repository.runTransaction(InsertOrUpdateStepsCountTransaction(stepsCount)).blockingAwait()
     }
 
-=======
+
+
 
     private fun handleGetCustomWatchface(command: EventData.ActionGetCustomWatchface) {
         val customWatchface = command.customWatchface
@@ -1295,6 +1293,5 @@
             importExportPrefs.exportCustomWatchface(customWatchface.customWatchfaceData)
 
     }
->>>>>>> c368859d
 
 }