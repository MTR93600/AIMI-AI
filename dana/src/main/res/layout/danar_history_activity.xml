<?xml version="1.0" encoding="utf-8"?>
<androidx.constraintlayout.widget.ConstraintLayout xmlns:android="http://schemas.android.com/apk/res/android"
    xmlns:app="http://schemas.android.com/apk/res-auto"
    xmlns:tools="http://schemas.android.com/tools"
    android:id="@+id/relativeLayout"
    android:layout_width="fill_parent"
    android:layout_height="fill_parent"
    tools:context="info.nightscout.androidaps.dana.activities.DanaHistoryActivity">


    <androidx.constraintlayout.widget.ConstraintLayout
        android:id="@+id/header"
        android:layout_width="0dp"
        android:layout_height="wrap_content"
<<<<<<< HEAD
        android:layout_alignParentTop="true"
        android:layout_gravity="center"
        android:background="?attr/activity_title_background"
=======
        android:layout_marginBottom="10dp"
        android:background="@color/activity_title_background"
>>>>>>> 3f557ec7
        android:orientation="horizontal"
        android:padding="5dp"
        app:layout_constraintBottom_toTopOf="@+id/spinner"
        app:layout_constraintEnd_toEndOf="parent"
        app:layout_constraintStart_toStartOf="parent"
        app:layout_constraintTop_toTopOf="parent">

        <ImageView
            android:id="@+id/imageView"
            android:layout_width="wrap_content"
            android:layout_height="wrap_content"
            android:contentDescription="@string/pumphistory"
            app:layout_constraintStart_toStartOf="parent"
            app:layout_constraintTop_toTopOf="parent"
            app:srcCompat="@drawable/ic_danarhistory" />

        <TextView
            android:id="@+id/textView2"
            android:layout_width="match_parent"
            android:layout_height="wrap_content"
            android:layout_centerHorizontal="true"
            android:layout_centerVertical="true"
            android:layout_gravity="center"
            android:layout_marginLeft="10dp"
            android:layout_marginRight="10dp"
            android:text="@string/pumphistory"
            android:textAlignment="center"
            android:textAppearance="?android:attr/textAppearanceLarge"
            app:layout_constraintBottom_toBottomOf="parent"
            app:layout_constraintLeft_toLeftOf="parent"
            app:layout_constraintRight_toRightOf="parent"
            app:layout_constraintTop_toTopOf="parent" />

    </androidx.constraintlayout.widget.ConstraintLayout>


    <TextView
        android:id="@+id/textView"
        android:layout_width="wrap_content"
        android:layout_height="wrap_content"
        android:layout_marginStart="10dp"
        android:layout_marginEnd="20dp"
        android:text="@string/eventtype"
        android:textAppearance="?android:attr/textAppearanceSmall"
        app:layout_constraintBottom_toBottomOf="@+id/spinner"
        app:layout_constraintEnd_toStartOf="@+id/spinner"
        app:layout_constraintStart_toStartOf="parent"
        app:layout_constraintTop_toTopOf="@+id/spinner" />

    <Spinner
        android:id="@+id/spinner"
        android:layout_width="0dp"
        android:layout_height="wrap_content"
        android:layout_marginEnd="10dp"
        app:layout_constraintBottom_toTopOf="@+id/status"
        app:layout_constraintEnd_toEndOf="parent"
        app:layout_constraintStart_toEndOf="@+id/textView"
        app:layout_constraintTop_toBottomOf="@+id/header" />

    <TextView
        android:id="@+id/status"
        android:layout_width="0dp"
        android:layout_height="wrap_content"
        android:layout_marginTop="10dp"
        android:layout_marginBottom="5dp"
        android:gravity="center_horizontal"
        app:layout_constraintBottom_toTopOf="@+id/recyclerview"
        app:layout_constraintEnd_toEndOf="parent"
        app:layout_constraintStart_toStartOf="parent"
        app:layout_constraintTop_toBottomOf="@+id/textView" />

    <androidx.recyclerview.widget.RecyclerView
        android:id="@+id/recyclerview"
<<<<<<< HEAD
        android:layout_width="match_parent"
        android:layout_height="match_parent"
        android:layout_above="@id/reloadHistory"
        android:layout_below="@+id/status" />

    <info.nightscout.androidaps.utils.ui.SingleClickButton
        android:id="@+id/reloadHistory"
        style="@style/Widget.MaterialComponents.Button.UnelevatedButton"
        android:layout_width="match_parent"
        android:layout_height="wrap_content"
        android:layout_alignParentBottom="true"
        android:layout_marginStart="2dp"
        android:layout_marginEnd="2dp"
        app:icon="@drawable/ic_actions_refill"
        app:iconTint="?attr/iconColorToolbar"
        app:iconGravity="start"
        android:textAlignment="center"
        android:text="@string/reload" />
=======
        android:layout_width="0dp"
        android:layout_height="0dp"
        app:layout_constraintBottom_toTopOf="@+id/reload"
        app:layout_constraintEnd_toEndOf="parent"
        app:layout_constraintStart_toStartOf="parent"
        app:layout_constraintTop_toBottomOf="@+id/status" />

    <Button
        android:id="@+id/reload"
        style="@style/Widget.AppCompat.Button"
        android:layout_width="0dp"
        android:layout_height="wrap_content"
        android:layout_marginBottom="1dp"
        android:drawableStart="@drawable/ic_actions_refill"
        android:text="@string/reload"
        app:layout_constraintBottom_toBottomOf="parent"
        app:layout_constraintEnd_toEndOf="parent"
        app:layout_constraintStart_toStartOf="parent"
        app:layout_constraintTop_toBottomOf="@+id/recyclerview" />
>>>>>>> 3f557ec7

</androidx.constraintlayout.widget.ConstraintLayout><|MERGE_RESOLUTION|>--- conflicted
+++ resolved
@@ -12,14 +12,9 @@
         android:id="@+id/header"
         android:layout_width="0dp"
         android:layout_height="wrap_content"
-<<<<<<< HEAD
         android:layout_alignParentTop="true"
         android:layout_gravity="center"
         android:background="?attr/activity_title_background"
-=======
-        android:layout_marginBottom="10dp"
-        android:background="@color/activity_title_background"
->>>>>>> 3f557ec7
         android:orientation="horizontal"
         android:padding="5dp"
         app:layout_constraintBottom_toTopOf="@+id/spinner"
@@ -93,14 +88,13 @@
 
     <androidx.recyclerview.widget.RecyclerView
         android:id="@+id/recyclerview"
-<<<<<<< HEAD
         android:layout_width="match_parent"
         android:layout_height="match_parent"
         android:layout_above="@id/reloadHistory"
         android:layout_below="@+id/status" />
 
     <info.nightscout.androidaps.utils.ui.SingleClickButton
-        android:id="@+id/reloadHistory"
+        android:id="@+id/reload"
         style="@style/Widget.MaterialComponents.Button.UnelevatedButton"
         android:layout_width="match_parent"
         android:layout_height="wrap_content"
@@ -112,26 +106,5 @@
         app:iconGravity="start"
         android:textAlignment="center"
         android:text="@string/reload" />
-=======
-        android:layout_width="0dp"
-        android:layout_height="0dp"
-        app:layout_constraintBottom_toTopOf="@+id/reload"
-        app:layout_constraintEnd_toEndOf="parent"
-        app:layout_constraintStart_toStartOf="parent"
-        app:layout_constraintTop_toBottomOf="@+id/status" />
-
-    <Button
-        android:id="@+id/reload"
-        style="@style/Widget.AppCompat.Button"
-        android:layout_width="0dp"
-        android:layout_height="wrap_content"
-        android:layout_marginBottom="1dp"
-        android:drawableStart="@drawable/ic_actions_refill"
-        android:text="@string/reload"
-        app:layout_constraintBottom_toBottomOf="parent"
-        app:layout_constraintEnd_toEndOf="parent"
-        app:layout_constraintStart_toStartOf="parent"
-        app:layout_constraintTop_toBottomOf="@+id/recyclerview" />
->>>>>>> 3f557ec7
 
 </androidx.constraintlayout.widget.ConstraintLayout>