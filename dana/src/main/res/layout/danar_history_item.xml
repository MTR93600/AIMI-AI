--- conflicted
+++ resolved
@@ -1,7 +1,7 @@
 <?xml version="1.0" encoding="utf-8"?>
-<<<<<<< HEAD
 <com.google.android.material.card.MaterialCardView xmlns:android="http://schemas.android.com/apk/res/android"
     xmlns:app="http://schemas.android.com/apk/res-auto"
+    xmlns:tools="http://schemas.android.com/tools"
     style="@style/Widget.MaterialComponents.CardView"
     android:id="@+id/danar_history_cardview"
     android:layout_width="match_parent"
@@ -25,178 +25,78 @@
 
 
         <TextView
-            android:id="@+id/danar_history_time"
+            android:id="@+id/time"
             android:layout_width="120dp"
             android:layout_height="wrap_content"
             android:paddingStart="5dp"
-            android:text="27.06.2016 18:00" />
+            android:text="27.06.2016 18:00"
+            tools:ignore="HardcodedText,RtlHardcoded,RtlSymmetry" />
 
         <TextView
-            android:id="@+id/danar_history_value"
+            android:id="@+id/value"
             android:layout_width="50dp"
             android:layout_height="wrap_content"
             android:paddingStart="5dp"
             android:text="0.25"
-            android:gravity="right" />
+            android:gravity="right"
+            tools:ignore="HardcodedText,RtlHardcoded,RtlSymmetry" />
 
         <TextView
-            android:id="@+id/danar_history_bolustype"
+            android:id="@+id/bolus_type"
             android:layout_width="20dp"
             android:layout_height="wrap_content"
             android:paddingStart="5dp"
             android:text="E"
-/>
+            tools:ignore="HardcodedText,RtlHardcoded,RtlSymmetry" />
 
         <TextView
-            android:id="@+id/danar_history_stringvalue"
+            android:id="@+id/string_value"
             android:layout_width="150dp"
             android:layout_height="wrap_content"
             android:paddingStart="5dp"
             android:text="XXXXXXX"
-/>
+            tools:ignore="HardcodedText,RtlHardcoded,RtlSymmetry" />
 
         <TextView
-            android:id="@+id/danar_history_duration"
+            android:id="@+id/duration"
             android:layout_width="30dp"
             android:layout_height="wrap_content"
             android:paddingStart="5dp"
             android:text="30"
-            android:gravity="right" />
+            android:gravity="right"
+            tools:ignore="HardcodedText,RtlHardcoded,RtlSymmetry" />
 
         <TextView
-            android:id="@+id/danar_history_dailybasal"
+            android:id="@+id/daily_basal"
             android:layout_width="50dp"
             android:layout_height="wrap_content"
             android:paddingStart="5dp"
-            android:gravity="right" />
+            android:gravity="right"
+            tools:ignore="HardcodedText,RtlHardcoded,RtlSymmetry" />
 
         <TextView
-            android:id="@+id/danar_history_dailybolus"
+            android:id="@+id/daily_bolus"
             android:layout_width="50dp"
             android:layout_height="wrap_content"
             android:paddingStart="5dp"
-            android:gravity="right" />
+            android:gravity="right"
+            tools:ignore="HardcodedText,RtlHardcoded,RtlSymmetry" />
 
         <TextView
-            android:id="@+id/danar_history_dailytotal"
+            android:id="@+id/daily_total"
             android:layout_width="56dp"
             android:layout_height="wrap_content"
             android:paddingStart="10dp"
             android:gravity="right"
-            android:visibility="gone"/>
+            android:visibility="gone"
+            tools:ignore="HardcodedText,RtlHardcoded,RtlSymmetry" />
 
         <TextView
-            android:id="@+id/danar_history_alarm"
+            android:id="@+id/alarm"
             android:layout_width="100dp"
             android:layout_height="wrap_content"
-            android:paddingStart="5dp" />
-=======
-<androidx.cardview.widget.CardView xmlns:android="http://schemas.android.com/apk/res/android"
-    xmlns:card_view="http://schemas.android.com/apk/res-auto"
-    xmlns:tools="http://schemas.android.com/tools"
-    android:layout_width="match_parent"
-    android:layout_height="wrap_content"
-    android:layout_gravity="center"
-    card_view:cardBackgroundColor="?android:colorBackground">
-
-
-    <LinearLayout
-        android:layout_width="match_parent"
-        android:layout_height="wrap_content"
-        android:orientation="vertical">
-
-        <LinearLayout
-            android:layout_width="match_parent"
-            android:layout_height="match_parent"
-            android:baselineAligned="true"
-            android:orientation="horizontal">
-
-
-            <TextView
-                android:id="@+id/time"
-                android:layout_width="120dp"
-                android:layout_height="wrap_content"
-                android:paddingLeft="5dp"
-                android:text="27.06.2016 18:00"
-                tools:ignore="HardcodedText,RtlHardcoded,RtlSymmetry" />
-
-            <TextView
-                android:id="@+id/value"
-                android:layout_width="50dp"
-                android:layout_height="wrap_content"
-                android:gravity="right"
-                android:paddingLeft="5dp"
-                android:text="0.25"
-                tools:ignore="HardcodedText,RtlHardcoded,RtlSymmetry" />
-
-            <TextView
-                android:id="@+id/bolus_type"
-                android:layout_width="20dp"
-                android:layout_height="wrap_content"
-                android:paddingLeft="5dp"
-                android:text="E"
-                tools:ignore="HardcodedText,RtlHardcoded,RtlSymmetry" />
-
-            <TextView
-                android:id="@+id/string_value"
-                android:layout_width="150dp"
-                android:layout_height="wrap_content"
-                android:paddingLeft="5dp"
-                android:text=""
-                tools:ignore="HardcodedText,RtlHardcoded,RtlSymmetry" />
-
-            <TextView
-                android:id="@+id/duration"
-                android:layout_width="30dp"
-                android:layout_height="wrap_content"
-                android:gravity="right"
-                android:paddingLeft="5dp"
-                android:text="30"
-                tools:ignore="HardcodedText,RtlHardcoded,RtlSymmetry" />
-
-            <TextView
-                android:id="@+id/daily_basal"
-                android:layout_width="50dp"
-                android:layout_height="wrap_content"
-                android:gravity="right"
-                android:paddingLeft="5dp"
-                tools:ignore="RtlHardcoded,RtlSymmetry" />
-
-            <TextView
-                android:id="@+id/daily_bolus"
-                android:layout_width="50dp"
-                android:layout_height="wrap_content"
-                android:gravity="right"
-                android:paddingLeft="5dp"
-                tools:ignore="RtlHardcoded,RtlSymmetry" />
-
-            <TextView
-                android:id="@+id/daily_total"
-                android:layout_width="56dp"
-                android:layout_height="wrap_content"
-                android:gravity="right"
-                android:paddingLeft="10dp"
-                android:visibility="gone"
-                tools:ignore="RtlHardcoded,RtlSymmetry" />
-
-            <TextView
-                android:id="@+id/alarm"
-                android:layout_width="100dp"
-                android:layout_height="wrap_content"
-                android:paddingLeft="5dp"
-                tools:ignore="RtlHardcoded,RtlSymmetry" />
-
-        </LinearLayout>
-
-        <View
-            android:layout_width="fill_parent"
-            android:layout_height="2dip"
-            android:layout_marginLeft="5dp"
-            android:layout_marginTop="5dp"
-            android:layout_marginRight="5dp"
-            android:layout_marginBottom="5dp"
-            android:background="@color/list_delimiter" />
->>>>>>> 3f557ec7
+            android:paddingStart="5dp"
+            tools:ignore="HardcodedText,RtlHardcoded,RtlSymmetry" />
 
     </LinearLayout>
 
