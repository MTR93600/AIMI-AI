--- conflicted
+++ resolved
@@ -661,17 +661,6 @@
         android:layout_alignParentBottom="true"
         android:orientation="vertical">
 
-<<<<<<< HEAD
-        <LinearLayout
-=======
-        <com.google.android.material.button.MaterialButton
-            android:id="@+id/view_profile"
-            style="@style/ButtonSmallFontStyle"
->>>>>>> 2e2b6179
-            android:layout_width="match_parent"
-            android:layout_height="wrap_content"
-            android:orientation="horizontal">
-
             <info.nightscout.androidaps.utils.ui.SingleClickButton
                 android:id="@+id/viewprofile"
                 style="@style/ButtonSmallFontStyle"
@@ -729,43 +718,7 @@
                 android:textAlignment="center"
                 android:text="@string/danar_useroptions" />
 
-<<<<<<< HEAD
         </LinearLayout>
-=======
-        <com.google.android.material.button.MaterialButton
-            android:id="@+id/history"
-            style="@style/ButtonSmallFontStyle"
-            android:layout_width="match_parent"
-            android:layout_height="match_parent"
-            android:layout_weight="1"
-            android:drawableTop="@drawable/ic_pump_history"
-            android:paddingLeft="0dp"
-            android:paddingRight="0dp"
-            android:text="@string/pumphistory"
-            tools:ignore="TooManyViews" />
-
-        <com.google.android.material.button.MaterialButton
-            android:id="@+id/stats"
-            style="@style/ButtonSmallFontStyle"
-            android:layout_width="match_parent"
-            android:layout_height="match_parent"
-            android:layout_weight="1"
-            android:drawableTop="@drawable/ic_danarstats"
-            android:paddingLeft="0dp"
-            android:paddingRight="0dp"
-            android:text="@string/stats" />
-
-        <com.google.android.material.button.MaterialButton
-            android:id="@+id/user_options"
-            style="@style/ButtonSmallFontStyle"
-            android:layout_width="match_parent"
-            android:layout_height="match_parent"
-            android:layout_weight="1"
-            android:drawableTop="@drawable/ic_danar_useropt"
-            android:paddingLeft="0dp"
-            android:paddingRight="0dp"
-            android:text="@string/danar_useroptions" />
->>>>>>> 2e2b6179
 
     </LinearLayout>
 
