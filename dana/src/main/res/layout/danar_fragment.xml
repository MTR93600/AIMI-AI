--- conflicted
+++ resolved
@@ -130,11 +130,6 @@
                 android:layout_height="2dip"
                 android:layout_marginLeft="20dp"
                 android:layout_marginTop="5dp"
-<<<<<<< HEAD
-                android:layout_marginRight="20dp"
-                android:layout_marginBottom="5dp"
-=======
->>>>>>> 32060a82
                 android:background="?android:attr/dividerHorizontal" />
 
             <LinearLayout
@@ -184,11 +179,8 @@
                 android:layout_height="2dip"
                 android:layout_marginLeft="20dp"
                 android:layout_marginTop="5dp"
-<<<<<<< HEAD
-                android:layout_marginRight="20dp"
-                android:layout_marginBottom="5dp"
-=======
->>>>>>> 32060a82
+                android:layout_marginRight="20dp"
+                android:layout_marginBottom="5dp"
                 android:background="?android:attr/dividerHorizontal" />
 
             <LinearLayout
@@ -236,11 +228,8 @@
                 android:layout_height="2dip"
                 android:layout_marginLeft="20dp"
                 android:layout_marginTop="5dp"
-<<<<<<< HEAD
-                android:layout_marginRight="20dp"
-                android:layout_marginBottom="5dp"
-=======
->>>>>>> 32060a82
+                android:layout_marginRight="20dp"
+                android:layout_marginBottom="5dp"
                 android:background="?android:attr/dividerHorizontal" />
 
             <LinearLayout
@@ -287,11 +276,8 @@
                 android:layout_height="2dip"
                 android:layout_marginLeft="20dp"
                 android:layout_marginTop="5dp"
-<<<<<<< HEAD
-                android:layout_marginRight="20dp"
-                android:layout_marginBottom="5dp"
-=======
->>>>>>> 32060a82
+                android:layout_marginRight="20dp"
+                android:layout_marginBottom="5dp"
                 android:background="?android:attr/dividerHorizontal" />
 
             <LinearLayout
@@ -338,11 +324,8 @@
                 android:layout_height="2dip"
                 android:layout_marginLeft="20dp"
                 android:layout_marginTop="5dp"
-<<<<<<< HEAD
-                android:layout_marginRight="20dp"
-                android:layout_marginBottom="5dp"
-=======
->>>>>>> 32060a82
+                android:layout_marginRight="20dp"
+                android:layout_marginBottom="5dp"
                 android:background="?android:attr/dividerHorizontal" />
 
             <LinearLayout
@@ -389,11 +372,8 @@
                 android:layout_height="2dip"
                 android:layout_marginLeft="20dp"
                 android:layout_marginTop="5dp"
-<<<<<<< HEAD
-                android:layout_marginRight="20dp"
-                android:layout_marginBottom="5dp"
-=======
->>>>>>> 32060a82
+                android:layout_marginRight="20dp"
+                android:layout_marginBottom="5dp"
                 android:background="?android:attr/dividerHorizontal" />
 
             <LinearLayout
@@ -440,11 +420,8 @@
                 android:layout_height="2dip"
                 android:layout_marginLeft="20dp"
                 android:layout_marginTop="5dp"
-<<<<<<< HEAD
-                android:layout_marginRight="20dp"
-                android:layout_marginBottom="5dp"
-=======
->>>>>>> 32060a82
+                android:layout_marginRight="20dp"
+                android:layout_marginBottom="5dp"
                 android:background="?android:attr/dividerHorizontal" />
 
             <LinearLayout
@@ -491,11 +468,8 @@
                 android:layout_height="2dip"
                 android:layout_marginLeft="20dp"
                 android:layout_marginTop="5dp"
-<<<<<<< HEAD
-                android:layout_marginRight="20dp"
-                android:layout_marginBottom="5dp"
-=======
->>>>>>> 32060a82
+                android:layout_marginRight="20dp"
+                android:layout_marginBottom="5dp"
                 android:background="?android:attr/dividerHorizontal" />
 
             <LinearLayout
@@ -542,11 +516,8 @@
                 android:layout_height="2dip"
                 android:layout_marginLeft="20dp"
                 android:layout_marginTop="5dp"
-<<<<<<< HEAD
-                android:layout_marginRight="20dp"
-                android:layout_marginBottom="5dp"
-=======
->>>>>>> 32060a82
+                android:layout_marginRight="20dp"
+                android:layout_marginBottom="5dp"
                 android:background="?android:attr/dividerHorizontal" />
 
             <LinearLayout
@@ -593,11 +564,8 @@
                 android:layout_height="2dip"
                 android:layout_marginLeft="20dp"
                 android:layout_marginTop="5dp"
-<<<<<<< HEAD
-                android:layout_marginRight="20dp"
-                android:layout_marginBottom="5dp"
-=======
->>>>>>> 32060a82
+                android:layout_marginRight="20dp"
+                android:layout_marginBottom="5dp"
                 android:background="?android:attr/dividerHorizontal" />
 
             <LinearLayout
@@ -644,11 +612,8 @@
                 android:layout_height="2dip"
                 android:layout_marginLeft="20dp"
                 android:layout_marginTop="5dp"
-<<<<<<< HEAD
-                android:layout_marginRight="20dp"
-                android:layout_marginBottom="5dp"
-=======
->>>>>>> 32060a82
+                android:layout_marginRight="20dp"
+                android:layout_marginBottom="5dp"
                 android:background="?android:attr/dividerHorizontal" />
 
             <LinearLayout
@@ -695,11 +660,8 @@
                 android:layout_height="2dip"
                 android:layout_marginLeft="20dp"
                 android:layout_marginTop="5dp"
-<<<<<<< HEAD
-                android:layout_marginRight="20dp"
-                android:layout_marginBottom="5dp"
-=======
->>>>>>> 32060a82
+                android:layout_marginRight="20dp"
+                android:layout_marginBottom="5dp"
                 android:background="?android:attr/dividerHorizontal" />
 
             <ImageView
