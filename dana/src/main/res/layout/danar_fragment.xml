--- conflicted
+++ resolved
@@ -1,26 +1,691 @@
-<LinearLayout xmlns:android="http://schemas.android.com/apk/res/android"
+<FrameLayout xmlns:android="http://schemas.android.com/apk/res/android"
     xmlns:tools="http://schemas.android.com/tools"
     android:layout_width="match_parent"
     android:layout_height="match_parent"
-<<<<<<< HEAD
     android:paddingTop="5dp"
     android:background="?attr/fragmentbackground"
     tools:context="info.nightscout.androidaps.dana.DanaFragment">
-=======
-    tools:context="info.nightscout.androidaps.dana.DanaFragment"
-    android:orientation="vertical">
->>>>>>> 0b481536
-
-    <ScrollView
-        android:id="@+id/scrollview"
+
+
+    <RelativeLayout
         android:layout_width="match_parent"
-        android:layout_height="0dp"
-        android:paddingTop="5dp"
-        android:layout_weight="1">
+        android:layout_height="match_parent">
+
+        <ScrollView
+            android:layout_width="match_parent"
+            android:layout_height="match_parent"
+            android:layout_above="@+id/buttons"
+            android:fillViewport="true">
+
+            <LinearLayout
+                android:layout_width="match_parent"
+                android:layout_height="wrap_content"
+                android:orientation="vertical">
+
+                <LinearLayout
+                    android:id="@+id/dana_pumpstatuslayout"
+                    android:layout_width="match_parent"
+                    android:layout_height="wrap_content"
+                    android:orientation="horizontal"
+                    android:paddingBottom="5dp"
+                    android:paddingTop="2dp"
+                    android:visibility="gone">
+
+                    <TextView
+                        android:id="@+id/dana_pumpstatus"
+                        android:layout_width="match_parent"
+                        android:layout_height="wrap_content"
+                        android:layout_marginLeft="5dp"
+                        android:layout_marginRight="5dp"
+                        android:gravity="center_vertical|center_horizontal"
+                        android:text="@string/initializing"
+                        android:textAppearance="?android:attr/textAppearanceSmall" />
+                </LinearLayout>
+
+                <LinearLayout
+                    android:layout_width="match_parent"
+                    android:layout_height="wrap_content"
+                    android:orientation="horizontal">
+
+                    <TextView
+                        android:layout_width="match_parent"
+                        android:layout_height="wrap_content"
+                        android:layout_weight="1"
+                        android:gravity="end"
+                        android:paddingEnd="5dp"
+                        android:text="@string/serialnumber"
+                        android:textSize="14sp" />
+
+                    <TextView
+                        android:layout_width="5dp"
+                        android:layout_height="wrap_content"
+                        android:layout_weight="0"
+                        android:gravity="center_horizontal"
+                        android:paddingEnd="2dp"
+                        android:paddingStart="2dp"
+                        android:text=":"
+                        android:textSize="14sp" />
+
+                    <TextView
+                        android:id="@+id/serial_number"
+                        android:layout_width="match_parent"
+                        android:layout_height="wrap_content"
+                        android:layout_weight="1"
+                        android:gravity="start"
+                        android:paddingStart="5dp"
+                        android:textSize="14sp" />
+
+
+                </LinearLayout>
+
+                <View
+                    android:layout_width="fill_parent"
+                    android:layout_height="2dip"
+                    android:layout_marginBottom="5dp"
+                    android:layout_marginLeft="20dp"
+                    android:layout_marginRight="20dp"
+                    android:layout_marginTop="5dp"
+                    android:background="?android:attr/dividerHorizontal" />
+
+                <LinearLayout
+                    android:layout_width="match_parent"
+                    android:layout_height="wrap_content"
+                    android:orientation="horizontal">
+
+                    <TextView
+                        android:layout_width="match_parent"
+                        android:layout_height="wrap_content"
+                        android:layout_weight="1"
+                        android:gravity="end"
+                        android:paddingEnd="5dp"
+                        android:text="@string/danar_bluetooth_status"
+                        android:textSize="14sp" />
+
+                    <TextView
+                        android:layout_width="5dp"
+                        android:layout_height="wrap_content"
+                        android:layout_weight="0"
+                        android:gravity="center_horizontal"
+                        android:paddingEnd="2dp"
+                        android:paddingStart="2dp"
+                        android:text=":"
+                        android:textSize="14sp" />
+
+                    <com.joanzapata.iconify.widget.IconTextView
+                        android:id="@+id/btconnection"
+                        android:layout_width="match_parent"
+                        android:layout_height="wrap_content"
+                        android:layout_weight="1"
+                        android:gravity="start"
+                        android:paddingStart="5dp"
+                        android:text="{fa-bluetooth-b}"
+                        android:textSize="20dp" />
+
+
+                </LinearLayout>
+
+                <TextView
+                    android:id="@+id/queue"
+                    android:layout_width="match_parent"
+                    android:layout_height="wrap_content"
+                    android:text="content"
+                    android:textAlignment="center" />
+
+                <View
+                    android:layout_width="fill_parent"
+                    android:layout_height="2dip"
+                    android:layout_marginBottom="5dp"
+                    android:layout_marginLeft="20dp"
+                    android:layout_marginRight="20dp"
+                    android:layout_marginTop="5dp"
+                    android:background="?android:attr/dividerHorizontal" />
+
+                <LinearLayout
+                    android:layout_width="match_parent"
+                    android:layout_height="wrap_content"
+                    android:orientation="horizontal">
+
+                    <TextView
+                        android:layout_width="match_parent"
+                        android:layout_height="wrap_content"
+                        android:layout_weight="1"
+                        android:gravity="end"
+                        android:paddingEnd="5dp"
+                        android:text="@string/battery_label"
+                        android:textSize="14sp" />
+
+                    <TextView
+                        android:layout_width="5dp"
+                        android:layout_height="wrap_content"
+                        android:layout_weight="0"
+                        android:gravity="center_horizontal"
+                        android:paddingEnd="2dp"
+                        android:paddingStart="2dp"
+                        android:text=":"
+                        android:textSize="14sp" />
+
+                    <com.joanzapata.iconify.widget.IconTextView
+                        android:id="@+id/battery"
+                        android:layout_width="match_parent"
+                        android:layout_height="wrap_content"
+                        android:layout_weight="1"
+                        android:gravity="start"
+                        android:paddingStart="5dp"
+                        android:textSize="20dp" />
+
+
+                </LinearLayout>
+
+                <View
+                    android:layout_width="fill_parent"
+                    android:layout_height="2dip"
+                    android:layout_marginBottom="5dp"
+                    android:layout_marginLeft="20dp"
+                    android:layout_marginRight="20dp"
+                    android:layout_marginTop="5dp"
+                    android:background="?android:attr/dividerHorizontal" />
+
+                <LinearLayout
+                    android:layout_width="match_parent"
+                    android:layout_height="wrap_content"
+                    android:orientation="horizontal">
+
+                    <TextView
+                        android:layout_width="match_parent"
+                        android:layout_height="wrap_content"
+                        android:layout_weight="1"
+                        android:gravity="end"
+                        android:paddingEnd="5dp"
+                        android:text="@string/lastconnection_label"
+                        android:textSize="14sp" />
+
+                    <TextView
+                        android:layout_width="5dp"
+                        android:layout_height="wrap_content"
+                        android:layout_weight="0"
+                        android:gravity="center_horizontal"
+                        android:paddingEnd="2dp"
+                        android:paddingStart="2dp"
+                        android:text=":"
+                        android:textSize="14sp" />
+
+                    <TextView
+                        android:id="@+id/lastconnection"
+                        android:layout_width="match_parent"
+                        android:layout_height="wrap_content"
+                        android:layout_weight="1"
+                        android:gravity="start"
+                        android:paddingStart="5dp"
+                        android:textSize="14sp" />
+
+                </LinearLayout>
+
+                <View
+                    android:layout_width="fill_parent"
+                    android:layout_height="2dip"
+                    android:layout_marginBottom="5dp"
+                    android:layout_marginLeft="20dp"
+                    android:layout_marginRight="20dp"
+                    android:layout_marginTop="5dp"
+                    android:background="?android:attr/dividerHorizontal" />
+
+                <LinearLayout
+                    android:layout_width="match_parent"
+                    android:layout_height="wrap_content"
+                    android:orientation="horizontal">
+
+                    <TextView
+                        android:layout_width="match_parent"
+                        android:layout_height="wrap_content"
+                        android:layout_weight="1"
+                        android:gravity="end"
+                        android:paddingEnd="5dp"
+                        android:text="@string/lastbolus_label"
+                        android:textSize="14sp" />
+
+                    <TextView
+                        android:layout_width="5dp"
+                        android:layout_height="wrap_content"
+                        android:layout_weight="0"
+                        android:gravity="center_horizontal"
+                        android:paddingEnd="2dp"
+                        android:paddingStart="2dp"
+                        android:text=":"
+                        android:textSize="14sp" />
+
+                    <TextView
+                        android:id="@+id/lastbolus"
+                        android:layout_width="match_parent"
+                        android:layout_height="wrap_content"
+                        android:layout_weight="1"
+                        android:gravity="start"
+                        android:paddingStart="5dp"
+                        android:textSize="14sp" />
+
+                </LinearLayout>
+
+                <View
+                    android:layout_width="fill_parent"
+                    android:layout_height="2dip"
+                    android:layout_marginBottom="5dp"
+                    android:layout_marginLeft="20dp"
+                    android:layout_marginRight="20dp"
+                    android:layout_marginTop="5dp"
+                    android:background="?android:attr/dividerHorizontal" />
+
+                <LinearLayout
+                    android:layout_width="match_parent"
+                    android:layout_height="wrap_content"
+                    android:orientation="horizontal">
+
+                    <TextView
+                        android:layout_width="match_parent"
+                        android:layout_height="wrap_content"
+                        android:layout_weight="1"
+                        android:gravity="end"
+                        android:paddingEnd="5dp"
+                        android:text="@string/dailyunits"
+                        android:textSize="14sp" />
+
+                    <TextView
+                        android:layout_width="5dp"
+                        android:layout_height="wrap_content"
+                        android:layout_weight="0"
+                        android:gravity="center_horizontal"
+                        android:paddingEnd="2dp"
+                        android:paddingStart="2dp"
+                        android:text=":"
+                        android:textSize="14sp" />
+
+                    <TextView
+                        android:id="@+id/dailyunits"
+                        android:layout_width="match_parent"
+                        android:layout_height="wrap_content"
+                        android:layout_weight="1"
+                        android:gravity="start"
+                        android:paddingStart="5dp"
+                        android:textSize="14sp" />
+
+                </LinearLayout>
+
+                <View
+                    android:layout_width="fill_parent"
+                    android:layout_height="2dip"
+                    android:layout_marginBottom="5dp"
+                    android:layout_marginLeft="20dp"
+                    android:layout_marginRight="20dp"
+                    android:layout_marginTop="5dp"
+                    android:background="?android:attr/dividerHorizontal" />
+
+                <LinearLayout
+                    android:layout_width="match_parent"
+                    android:layout_height="wrap_content"
+                    android:orientation="horizontal">
+
+                    <TextView
+                        android:layout_width="match_parent"
+                        android:layout_height="wrap_content"
+                        android:layout_weight="1"
+                        android:gravity="end"
+                        android:paddingEnd="5dp"
+                        android:text="@string/basebasalrate_label"
+                        android:textSize="14sp" />
+
+                    <TextView
+                        android:layout_width="5dp"
+                        android:layout_height="wrap_content"
+                        android:layout_weight="0"
+                        android:gravity="center_horizontal"
+                        android:paddingEnd="2dp"
+                        android:paddingStart="2dp"
+                        android:text=":"
+                        android:textSize="14sp" />
+
+                    <TextView
+                        android:id="@+id/basabasalrate"
+                        android:layout_width="match_parent"
+                        android:layout_height="wrap_content"
+                        android:layout_weight="1"
+                        android:gravity="start"
+                        android:paddingStart="5dp"
+                        android:textSize="14sp" />
+
+                </LinearLayout>
+
+                <View
+                    android:layout_width="fill_parent"
+                    android:layout_height="2dip"
+                    android:layout_marginBottom="5dp"
+                    android:layout_marginLeft="20dp"
+                    android:layout_marginRight="20dp"
+                    android:layout_marginTop="5dp"
+                    android:background="?android:attr/dividerHorizontal" />
+
+                <LinearLayout
+                    android:layout_width="match_parent"
+                    android:layout_height="wrap_content"
+                    android:orientation="horizontal">
+
+                    <TextView
+                        android:layout_width="match_parent"
+                        android:layout_height="wrap_content"
+                        android:layout_weight="1"
+                        android:gravity="end"
+                        android:paddingEnd="5dp"
+                        android:text="@string/tempbasal_label"
+                        android:textSize="14sp" />
+
+                    <TextView
+                        android:layout_width="5dp"
+                        android:layout_height="wrap_content"
+                        android:layout_weight="0"
+                        android:gravity="center_horizontal"
+                        android:paddingEnd="2dp"
+                        android:paddingStart="2dp"
+                        android:text=":"
+                        android:textSize="14sp" />
+
+                    <TextView
+                        android:id="@+id/tempbasal"
+                        android:layout_width="match_parent"
+                        android:layout_height="wrap_content"
+                        android:layout_weight="1"
+                        android:gravity="start"
+                        android:paddingStart="5dp"
+                        android:textSize="14sp" />
+
+                </LinearLayout>
+
+                <View
+                    android:layout_width="fill_parent"
+                    android:layout_height="2dip"
+                    android:layout_marginBottom="5dp"
+                    android:layout_marginLeft="20dp"
+                    android:layout_marginRight="20dp"
+                    android:layout_marginTop="5dp"
+                    android:background="?android:attr/dividerHorizontal" />
+
+                <LinearLayout
+                    android:layout_width="match_parent"
+                    android:layout_height="wrap_content"
+                    android:orientation="horizontal">
+
+                    <TextView
+                        android:layout_width="match_parent"
+                        android:layout_height="wrap_content"
+                        android:layout_weight="1"
+                        android:gravity="end"
+                        android:paddingEnd="5dp"
+                        android:text="@string/virtualpump_extendedbolus_label"
+                        android:textSize="14sp" />
+
+                    <TextView
+                        android:layout_width="5dp"
+                        android:layout_height="wrap_content"
+                        android:layout_weight="0"
+                        android:gravity="center_horizontal"
+                        android:paddingEnd="2dp"
+                        android:paddingStart="2dp"
+                        android:text=":"
+                        android:textSize="14sp" />
+
+                    <TextView
+                        android:id="@+id/extendedbolus"
+                        android:layout_width="match_parent"
+                        android:layout_height="wrap_content"
+                        android:layout_weight="1"
+                        android:gravity="start"
+                        android:paddingStart="5dp"
+                        android:textSize="14sp" />
+
+                </LinearLayout>
+
+                <View
+                    android:layout_width="fill_parent"
+                    android:layout_height="2dip"
+                    android:layout_marginBottom="5dp"
+                    android:layout_marginLeft="20dp"
+                    android:layout_marginRight="20dp"
+                    android:layout_marginTop="5dp"
+                    android:background="?android:attr/dividerHorizontal" />
+
+                <LinearLayout
+                    android:layout_width="match_parent"
+                    android:layout_height="wrap_content"
+                    android:orientation="horizontal">
+
+                    <TextView
+                        android:layout_width="match_parent"
+                        android:layout_height="wrap_content"
+                        android:layout_weight="1"
+                        android:gravity="end"
+                        android:paddingEnd="5dp"
+                        android:text="@string/reservoir_label"
+                        android:textSize="14sp" />
+
+                    <TextView
+                        android:layout_width="5dp"
+                        android:layout_height="wrap_content"
+                        android:layout_weight="0"
+                        android:gravity="center_horizontal"
+                        android:paddingEnd="2dp"
+                        android:paddingStart="2dp"
+                        android:text=":"
+                        android:textSize="14sp" />
+
+                    <TextView
+                        android:id="@+id/reservoir"
+                        android:layout_width="match_parent"
+                        android:layout_height="wrap_content"
+                        android:layout_weight="1"
+                        android:gravity="start"
+                        android:paddingStart="5dp"
+                        android:textSize="14sp" />
+
+                </LinearLayout>
+
+                <View
+                    android:layout_width="fill_parent"
+                    android:layout_height="2dip"
+                    android:layout_marginBottom="5dp"
+                    android:layout_marginLeft="20dp"
+                    android:layout_marginRight="20dp"
+                    android:layout_marginTop="5dp"
+                    android:background="?android:attr/dividerHorizontal" />
+
+                <LinearLayout
+                    android:layout_width="match_parent"
+                    android:layout_height="wrap_content"
+                    android:orientation="horizontal">
+
+                    <TextView
+                        android:layout_width="match_parent"
+                        android:layout_height="wrap_content"
+                        android:layout_weight="1"
+                        android:gravity="end"
+                        android:paddingEnd="5dp"
+                        android:text="@string/danar_iob_label"
+                        android:textSize="14sp" />
+
+                    <TextView
+                        android:layout_width="5dp"
+                        android:layout_height="wrap_content"
+                        android:layout_weight="0"
+                        android:gravity="center_horizontal"
+                        android:paddingEnd="2dp"
+                        android:paddingStart="2dp"
+                        android:text=":"
+                        android:textSize="14sp" />
+
+                    <TextView
+                        android:id="@+id/iob"
+                        android:layout_width="match_parent"
+                        android:layout_height="wrap_content"
+                        android:layout_weight="1"
+                        android:gravity="start"
+                        android:paddingStart="5dp"
+                        android:textSize="14sp" />
+
+                </LinearLayout>
+
+                <View
+                    android:layout_width="fill_parent"
+                    android:layout_height="2dip"
+                    android:layout_marginBottom="5dp"
+                    android:layout_marginLeft="20dp"
+                    android:layout_marginRight="20dp"
+                    android:layout_marginTop="5dp"
+                    android:background="?android:attr/dividerHorizontal" />
+
+                <LinearLayout
+                    android:layout_width="match_parent"
+                    android:layout_height="wrap_content"
+                    android:orientation="horizontal">
+
+                    <TextView
+                        android:layout_width="match_parent"
+                        android:layout_height="wrap_content"
+                        android:layout_weight="1"
+                        android:gravity="end"
+                        android:paddingEnd="5dp"
+                        android:text="@string/basal_step"
+                        android:textSize="14sp" />
+
+                    <TextView
+                        android:layout_width="5dp"
+                        android:layout_height="wrap_content"
+                        android:layout_weight="0"
+                        android:gravity="center_horizontal"
+                        android:paddingEnd="2dp"
+                        android:paddingStart="2dp"
+                        android:text=":"
+                        android:textSize="14sp" />
+
+                    <TextView
+                        android:id="@+id/basalstep"
+                        android:layout_width="match_parent"
+                        android:layout_height="wrap_content"
+                        android:layout_weight="1"
+                        android:gravity="start"
+                        android:paddingStart="5dp"
+                        android:textSize="14sp" />
+
+                </LinearLayout>
+
+                <View
+                    android:layout_width="fill_parent"
+                    android:layout_height="2dip"
+                    android:layout_marginBottom="5dp"
+                    android:layout_marginLeft="20dp"
+                    android:layout_marginRight="20dp"
+                    android:layout_marginTop="5dp"
+                    android:background="?android:attr/dividerHorizontal" />
+
+                <LinearLayout
+                    android:layout_width="match_parent"
+                    android:layout_height="wrap_content"
+                    android:orientation="horizontal">
+
+                    <TextView
+                        android:layout_width="match_parent"
+                        android:layout_height="wrap_content"
+                        android:layout_weight="1"
+                        android:gravity="end"
+                        android:paddingEnd="5dp"
+                        android:text="@string/bolus_step"
+                        android:textSize="14sp" />
+
+                    <TextView
+                        android:layout_width="5dp"
+                        android:layout_height="wrap_content"
+                        android:layout_weight="0"
+                        android:gravity="center_horizontal"
+                        android:paddingEnd="2dp"
+                        android:paddingStart="2dp"
+                        android:text=":"
+                        android:textSize="14sp" />
+
+                    <TextView
+                        android:id="@+id/bolusstep"
+                        android:layout_width="match_parent"
+                        android:layout_height="wrap_content"
+                        android:layout_weight="1"
+                        android:gravity="start"
+                        android:paddingStart="5dp"
+                        android:textSize="14sp" />
+
+                </LinearLayout>
+
+                <View
+                    android:layout_width="fill_parent"
+                    android:layout_height="2dip"
+                    android:layout_marginBottom="5dp"
+                    android:layout_marginLeft="20dp"
+                    android:layout_marginRight="20dp"
+                    android:layout_marginTop="5dp"
+                    android:background="?android:attr/dividerHorizontal" />
+
+                <LinearLayout
+                    android:layout_width="match_parent"
+                    android:layout_height="wrap_content"
+                    android:orientation="horizontal">
+
+                    <TextView
+                        android:layout_width="match_parent"
+                        android:layout_height="wrap_content"
+                        android:layout_weight="1"
+                        android:gravity="end"
+                        android:paddingEnd="5dp"
+                        android:text="@string/virtualpump_firmware_label"
+                        android:textSize="14sp" />
+
+                    <TextView
+                        android:layout_width="5dp"
+                        android:layout_height="wrap_content"
+                        android:layout_weight="0"
+                        android:gravity="center_horizontal"
+                        android:paddingEnd="2dp"
+                        android:paddingStart="2dp"
+                        android:text=":"
+                        android:textSize="14sp" />
+
+                    <TextView
+                        android:id="@+id/firmware"
+                        android:layout_width="match_parent"
+                        android:layout_height="wrap_content"
+                        android:layout_weight="1"
+                        android:gravity="start"
+                        android:paddingStart="5dp"
+                        android:textSize="14sp" />
+
+                </LinearLayout>
+
+                <View
+                    android:layout_width="fill_parent"
+                    android:layout_height="2dip"
+                    android:layout_marginBottom="5dp"
+                    android:layout_marginLeft="20dp"
+                    android:layout_marginRight="20dp"
+                    android:layout_marginTop="5dp"
+                    android:background="?android:attr/dividerHorizontal" />
+
+                <ImageView
+                    android:id="@+id/dana_icon"
+                    android:layout_width="wrap_content"
+                    android:layout_height="wrap_content"
+                    android:layout_gravity="center"
+                    android:drawableTop="@drawable/ic_dana_rs"
+                    android:paddingTop="10dp" />
+
+            </LinearLayout>
+
+        </ScrollView>
 
         <LinearLayout
+            android:id="@+id/buttons"
             android:layout_width="match_parent"
             android:layout_height="wrap_content"
+            android:layout_alignParentBottom="true"
             android:orientation="vertical">
 
             <LinearLayout
@@ -28,1133 +693,12 @@
                 android:layout_height="wrap_content"
                 android:orientation="horizontal">
 
-                <TextView
-                    android:layout_width="match_parent"
-                    android:layout_height="wrap_content"
-                    android:layout_weight="1"
-                    android:gravity="end"
-                    android:paddingEnd="5dp"
-                    android:text="@string/serialnumber"
-                    android:textSize="14sp"
-                    tools:ignore="RtlSymmetry" />
-
-                <TextView
-                    android:layout_width="5dp"
-                    android:layout_height="wrap_content"
-                    android:layout_weight="0"
-                    android:gravity="center_horizontal"
-                    android:paddingEnd="2dp"
-                    android:paddingStart="2dp"
-                    android:text=":"
-                    android:textSize="14sp"
-                    tools:ignore="HardcodedText" />
-
-                <TextView
-                    android:id="@+id/serial_number"
-                    android:layout_width="match_parent"
-                    android:layout_height="wrap_content"
-<<<<<<< HEAD
-                    android:orientation="horizontal">
-
-                    <TextView
-                        android:layout_width="match_parent"
-                        android:layout_height="wrap_content"
-                        android:layout_weight="1"
-                        android:gravity="end"
-                        android:paddingEnd="5dp"
-                        android:text="@string/serialnumber"
-                        android:textSize="14sp" />
-
-                    <TextView
-                        android:layout_width="5dp"
-                        android:layout_height="wrap_content"
-                        android:layout_weight="0"
-                        android:gravity="center_horizontal"
-                        android:paddingEnd="2dp"
-                        android:paddingStart="2dp"
-                        android:text=":"
-                        android:textSize="14sp" />
-
-                    <TextView
-                        android:id="@+id/serial_number"
-                        android:layout_width="match_parent"
-                        android:layout_height="wrap_content"
-                        android:layout_weight="1"
-                        android:gravity="start"
-                        android:paddingStart="5dp"
-                        android:textSize="14sp" />
-
-
-                </LinearLayout>
-
-                <View
-                    android:layout_width="fill_parent"
-                    android:layout_height="2dip"
-                    android:layout_marginBottom="5dp"
-                    android:layout_marginLeft="20dp"
-                    android:layout_marginRight="20dp"
-                    android:layout_marginTop="5dp"
-                    android:background="?android:attr/dividerHorizontal" />
-
-                <LinearLayout
-                    android:layout_width="match_parent"
-                    android:layout_height="wrap_content"
-                    android:orientation="horizontal">
-
-                    <TextView
-                        android:layout_width="match_parent"
-                        android:layout_height="wrap_content"
-                        android:layout_weight="1"
-                        android:gravity="end"
-                        android:paddingEnd="5dp"
-                        android:text="@string/danar_bluetooth_status"
-                        android:textSize="14sp" />
-
-                    <TextView
-                        android:layout_width="5dp"
-                        android:layout_height="wrap_content"
-                        android:layout_weight="0"
-                        android:gravity="center_horizontal"
-                        android:paddingEnd="2dp"
-                        android:paddingStart="2dp"
-                        android:text=":"
-                        android:textSize="14sp" />
-
-                    <com.joanzapata.iconify.widget.IconTextView
-                        android:id="@+id/btconnection"
-                        android:layout_width="match_parent"
-                        android:layout_height="wrap_content"
-                        android:layout_weight="1"
-                        android:gravity="start"
-                        android:paddingStart="5dp"
-                        android:text="{fa-bluetooth-b}"
-                        android:textSize="20dp" />
-
-
-                </LinearLayout>
-
-                <TextView
-                    android:id="@+id/queue"
-=======
-                    android:layout_weight="1"
-                    android:gravity="start"
-                    android:paddingStart="5dp"
-                    android:textColor="@android:color/white"
-                    android:textSize="14sp"
-                    tools:ignore="RtlSymmetry" />
-
-
-            </LinearLayout>
-
-            <View
-                android:layout_width="fill_parent"
-                android:layout_height="2dip"
-                android:layout_marginBottom="5dp"
-                android:layout_marginLeft="20dp"
-                android:layout_marginRight="20dp"
-                android:layout_marginTop="5dp"
-                android:background="@color/list_delimiter" />
-
-            <LinearLayout
-                android:id="@+id/bt_connection_layout"
-                android:layout_width="match_parent"
-                android:layout_height="wrap_content"
-                android:orientation="horizontal">
-
-                <TextView
-                    android:layout_width="match_parent"
-                    android:layout_height="wrap_content"
-                    android:layout_weight="1"
-                    android:gravity="end"
-                    android:paddingEnd="5dp"
-                    android:text="@string/danar_bluetooth_status"
-                    android:textSize="14sp"
-                    tools:ignore="RtlSymmetry" />
-
-                <TextView
-                    android:layout_width="5dp"
-                    android:layout_height="wrap_content"
-                    android:layout_weight="0"
-                    android:gravity="center_horizontal"
-                    android:paddingEnd="2dp"
-                    android:paddingStart="2dp"
-                    android:text=":"
-                    android:textSize="14sp"
-                    tools:ignore="HardcodedText" />
-
-                <com.joanzapata.iconify.widget.IconTextView
-                    android:id="@+id/bt_connection"
->>>>>>> 0b481536
-                    android:layout_width="match_parent"
-                    android:layout_height="wrap_content"
-                    android:layout_weight="1"
-                    android:gravity="start"
-                    android:paddingStart="5dp"
-                    android:text="{fa-bluetooth-b}"
-                    android:textColor="@android:color/white"
-                    android:textSize="14sp"
-                    tools:ignore="HardcodedText,RtlSymmetry" />
-
-
-            </LinearLayout>
-
-            <View
-                android:layout_width="fill_parent"
-                android:layout_height="2dip"
-                android:layout_marginBottom="5dp"
-                android:layout_marginLeft="20dp"
-                android:layout_marginRight="20dp"
-                android:layout_marginTop="5dp"
-                android:background="@color/list_delimiter" />
-
-            <LinearLayout
-                android:layout_width="match_parent"
-                android:layout_height="wrap_content"
-                android:orientation="horizontal">
-
-<<<<<<< HEAD
-                <View
-                    android:layout_width="fill_parent"
-                    android:layout_height="2dip"
-                    android:layout_marginBottom="5dp"
-                    android:layout_marginLeft="20dp"
-                    android:layout_marginRight="20dp"
-                    android:layout_marginTop="5dp"
-                    android:background="?android:attr/dividerHorizontal" />
-=======
-                <TextView
-                    android:layout_width="match_parent"
-                    android:layout_height="wrap_content"
-                    android:layout_weight="1"
-                    android:gravity="end"
-                    android:paddingEnd="5dp"
-                    android:text="@string/battery_label"
-                    android:textSize="14sp"
-                    tools:ignore="RtlSymmetry" />
-
-                <TextView
-                    android:layout_width="5dp"
-                    android:layout_height="wrap_content"
-                    android:layout_weight="0"
-                    android:gravity="center_horizontal"
-                    android:paddingEnd="2dp"
-                    android:paddingStart="2dp"
-                    android:text=":"
-                    android:textSize="14sp"
-                    tools:ignore="HardcodedText" />
-
-                <com.joanzapata.iconify.widget.IconTextView
-                    android:id="@+id/battery"
-                    android:layout_width="match_parent"
-                    android:layout_height="wrap_content"
-                    android:layout_weight="1"
-                    android:gravity="start"
-                    android:paddingStart="5dp"
-                    android:textColor="@android:color/white"
-                    android:textSize="14sp"
-                    tools:ignore="RtlSymmetry" />
-
-
-            </LinearLayout>
-
-            <View
-                android:layout_width="fill_parent"
-                android:layout_height="2dip"
-                android:layout_marginBottom="5dp"
-                android:layout_marginLeft="20dp"
-                android:layout_marginRight="20dp"
-                android:layout_marginTop="5dp"
-                android:background="@color/list_delimiter" />
-
-            <LinearLayout
-                android:layout_width="match_parent"
-                android:layout_height="wrap_content"
-                android:orientation="horizontal">
->>>>>>> 0b481536
-
-                <TextView
-                    android:layout_width="match_parent"
-                    android:layout_height="wrap_content"
-<<<<<<< HEAD
-                    android:orientation="horizontal">
-
-                    <TextView
-                        android:layout_width="match_parent"
-                        android:layout_height="wrap_content"
-                        android:layout_weight="1"
-                        android:gravity="end"
-                        android:paddingEnd="5dp"
-                        android:text="@string/battery_label"
-                        android:textSize="14sp" />
-
-                    <TextView
-                        android:layout_width="5dp"
-                        android:layout_height="wrap_content"
-                        android:layout_weight="0"
-                        android:gravity="center_horizontal"
-                        android:paddingEnd="2dp"
-                        android:paddingStart="2dp"
-                        android:text=":"
-                        android:textSize="14sp" />
-
-                    <com.joanzapata.iconify.widget.IconTextView
-                        android:id="@+id/battery"
-                        android:layout_width="match_parent"
-                        android:layout_height="wrap_content"
-                        android:layout_weight="1"
-                        android:gravity="start"
-                        android:paddingStart="5dp"
-                        android:textSize="20dp" />
-
-
-                </LinearLayout>
-
-                <View
-                    android:layout_width="fill_parent"
-                    android:layout_height="2dip"
-                    android:layout_marginBottom="5dp"
-                    android:layout_marginLeft="20dp"
-                    android:layout_marginRight="20dp"
-                    android:layout_marginTop="5dp"
-                    android:background="?android:attr/dividerHorizontal" />
-
-                <LinearLayout
-                    android:layout_width="match_parent"
-                    android:layout_height="wrap_content"
-                    android:orientation="horizontal">
-
-                    <TextView
-                        android:layout_width="match_parent"
-                        android:layout_height="wrap_content"
-                        android:layout_weight="1"
-                        android:gravity="end"
-                        android:paddingEnd="5dp"
-                        android:text="@string/lastconnection_label"
-                        android:textSize="14sp" />
-
-                    <TextView
-                        android:layout_width="5dp"
-                        android:layout_height="wrap_content"
-                        android:layout_weight="0"
-                        android:gravity="center_horizontal"
-                        android:paddingEnd="2dp"
-                        android:paddingStart="2dp"
-                        android:text=":"
-                        android:textSize="14sp" />
-
-                    <TextView
-                        android:id="@+id/lastconnection"
-                        android:layout_width="match_parent"
-                        android:layout_height="wrap_content"
-                        android:layout_weight="1"
-                        android:gravity="start"
-                        android:paddingStart="5dp"
-                        android:textSize="14sp" />
-
-                </LinearLayout>
-
-                <View
-                    android:layout_width="fill_parent"
-                    android:layout_height="2dip"
-                    android:layout_marginBottom="5dp"
-                    android:layout_marginLeft="20dp"
-                    android:layout_marginRight="20dp"
-                    android:layout_marginTop="5dp"
-                    android:background="?android:attr/dividerHorizontal" />
-
-                <LinearLayout
-                    android:layout_width="match_parent"
-                    android:layout_height="wrap_content"
-                    android:orientation="horizontal">
-
-                    <TextView
-                        android:layout_width="match_parent"
-                        android:layout_height="wrap_content"
-                        android:layout_weight="1"
-                        android:gravity="end"
-                        android:paddingEnd="5dp"
-                        android:text="@string/lastbolus_label"
-                        android:textSize="14sp" />
-
-                    <TextView
-                        android:layout_width="5dp"
-                        android:layout_height="wrap_content"
-                        android:layout_weight="0"
-                        android:gravity="center_horizontal"
-                        android:paddingEnd="2dp"
-                        android:paddingStart="2dp"
-                        android:text=":"
-                        android:textSize="14sp" />
-
-                    <TextView
-                        android:id="@+id/lastbolus"
-                        android:layout_width="match_parent"
-                        android:layout_height="wrap_content"
-                        android:layout_weight="1"
-                        android:gravity="start"
-                        android:paddingStart="5dp"
-                        android:textSize="14sp" />
-
-                </LinearLayout>
-
-                <View
-                    android:layout_width="fill_parent"
-                    android:layout_height="2dip"
-                    android:layout_marginBottom="5dp"
-                    android:layout_marginLeft="20dp"
-                    android:layout_marginRight="20dp"
-                    android:layout_marginTop="5dp"
-                    android:background="?android:attr/dividerHorizontal" />
-
-                <LinearLayout
-                    android:layout_width="match_parent"
-                    android:layout_height="wrap_content"
-                    android:orientation="horizontal">
-
-                    <TextView
-                        android:layout_width="match_parent"
-                        android:layout_height="wrap_content"
-                        android:layout_weight="1"
-                        android:gravity="end"
-                        android:paddingEnd="5dp"
-                        android:text="@string/dailyunits"
-                        android:textSize="14sp" />
-
-                    <TextView
-                        android:layout_width="5dp"
-                        android:layout_height="wrap_content"
-                        android:layout_weight="0"
-                        android:gravity="center_horizontal"
-                        android:paddingEnd="2dp"
-                        android:paddingStart="2dp"
-                        android:text=":"
-                        android:textSize="14sp" />
-
-                    <TextView
-                        android:id="@+id/dailyunits"
-                        android:layout_width="match_parent"
-                        android:layout_height="wrap_content"
-                        android:layout_weight="1"
-                        android:gravity="start"
-                        android:paddingStart="5dp"
-                        android:textSize="14sp" />
-
-                </LinearLayout>
-
-                <View
-                    android:layout_width="fill_parent"
-                    android:layout_height="2dip"
-                    android:layout_marginBottom="5dp"
-                    android:layout_marginLeft="20dp"
-                    android:layout_marginRight="20dp"
-                    android:layout_marginTop="5dp"
-                    android:background="?android:attr/dividerHorizontal" />
-
-                <LinearLayout
-                    android:layout_width="match_parent"
-                    android:layout_height="wrap_content"
-                    android:orientation="horizontal">
-
-                    <TextView
-                        android:layout_width="match_parent"
-                        android:layout_height="wrap_content"
-                        android:layout_weight="1"
-                        android:gravity="end"
-                        android:paddingEnd="5dp"
-                        android:text="@string/basebasalrate_label"
-                        android:textSize="14sp" />
-
-                    <TextView
-                        android:layout_width="5dp"
-                        android:layout_height="wrap_content"
-                        android:layout_weight="0"
-                        android:gravity="center_horizontal"
-                        android:paddingEnd="2dp"
-                        android:paddingStart="2dp"
-                        android:text=":"
-                        android:textSize="14sp" />
-
-                    <TextView
-                        android:id="@+id/basabasalrate"
-                        android:layout_width="match_parent"
-                        android:layout_height="wrap_content"
-                        android:layout_weight="1"
-                        android:gravity="start"
-                        android:paddingStart="5dp"
-                        android:textSize="14sp" />
-
-                </LinearLayout>
-
-                <View
-                    android:layout_width="fill_parent"
-                    android:layout_height="2dip"
-                    android:layout_marginBottom="5dp"
-                    android:layout_marginLeft="20dp"
-                    android:layout_marginRight="20dp"
-                    android:layout_marginTop="5dp"
-                    android:background="?android:attr/dividerHorizontal" />
-
-                <LinearLayout
-                    android:layout_width="match_parent"
-                    android:layout_height="wrap_content"
-                    android:orientation="horizontal">
-
-                    <TextView
-                        android:layout_width="match_parent"
-                        android:layout_height="wrap_content"
-                        android:layout_weight="1"
-                        android:gravity="end"
-                        android:paddingEnd="5dp"
-                        android:text="@string/tempbasal_label"
-                        android:textSize="14sp" />
-
-                    <TextView
-                        android:layout_width="5dp"
-                        android:layout_height="wrap_content"
-                        android:layout_weight="0"
-                        android:gravity="center_horizontal"
-                        android:paddingEnd="2dp"
-                        android:paddingStart="2dp"
-                        android:text=":"
-                        android:textSize="14sp" />
-
-                    <TextView
-                        android:id="@+id/tempbasal"
-                        android:layout_width="match_parent"
-                        android:layout_height="wrap_content"
-                        android:layout_weight="1"
-                        android:gravity="start"
-                        android:paddingStart="5dp"
-                        android:textSize="14sp" />
-
-                </LinearLayout>
-
-                <View
-                    android:layout_width="fill_parent"
-                    android:layout_height="2dip"
-                    android:layout_marginBottom="5dp"
-                    android:layout_marginLeft="20dp"
-                    android:layout_marginRight="20dp"
-                    android:layout_marginTop="5dp"
-                    android:background="?android:attr/dividerHorizontal" />
-
-                <LinearLayout
-                    android:layout_width="match_parent"
-                    android:layout_height="wrap_content"
-                    android:orientation="horizontal">
-
-                    <TextView
-                        android:layout_width="match_parent"
-                        android:layout_height="wrap_content"
-                        android:layout_weight="1"
-                        android:gravity="end"
-                        android:paddingEnd="5dp"
-                        android:text="@string/virtualpump_extendedbolus_label"
-                        android:textSize="14sp" />
-
-                    <TextView
-                        android:layout_width="5dp"
-                        android:layout_height="wrap_content"
-                        android:layout_weight="0"
-                        android:gravity="center_horizontal"
-                        android:paddingEnd="2dp"
-                        android:paddingStart="2dp"
-                        android:text=":"
-                        android:textSize="14sp" />
-
-                    <TextView
-                        android:id="@+id/extendedbolus"
-                        android:layout_width="match_parent"
-                        android:layout_height="wrap_content"
-                        android:layout_weight="1"
-                        android:gravity="start"
-                        android:paddingStart="5dp"
-                        android:textSize="14sp" />
-
-                </LinearLayout>
-
-                <View
-                    android:layout_width="fill_parent"
-                    android:layout_height="2dip"
-                    android:layout_marginBottom="5dp"
-                    android:layout_marginLeft="20dp"
-                    android:layout_marginRight="20dp"
-                    android:layout_marginTop="5dp"
-                    android:background="?android:attr/dividerHorizontal" />
-
-                <LinearLayout
-                    android:layout_width="match_parent"
-                    android:layout_height="wrap_content"
-                    android:orientation="horizontal">
-
-                    <TextView
-                        android:layout_width="match_parent"
-                        android:layout_height="wrap_content"
-                        android:layout_weight="1"
-                        android:gravity="end"
-                        android:paddingEnd="5dp"
-                        android:text="@string/reservoir_label"
-                        android:textSize="14sp" />
-
-                    <TextView
-                        android:layout_width="5dp"
-                        android:layout_height="wrap_content"
-                        android:layout_weight="0"
-                        android:gravity="center_horizontal"
-                        android:paddingEnd="2dp"
-                        android:paddingStart="2dp"
-                        android:text=":"
-                        android:textSize="14sp" />
-
-                    <TextView
-                        android:id="@+id/reservoir"
-                        android:layout_width="match_parent"
-                        android:layout_height="wrap_content"
-                        android:layout_weight="1"
-                        android:gravity="start"
-                        android:paddingStart="5dp"
-                        android:textSize="14sp" />
-
-                </LinearLayout>
-
-                <View
-                    android:layout_width="fill_parent"
-                    android:layout_height="2dip"
-                    android:layout_marginBottom="5dp"
-                    android:layout_marginLeft="20dp"
-                    android:layout_marginRight="20dp"
-                    android:layout_marginTop="5dp"
-                    android:background="?android:attr/dividerHorizontal" />
-
-                <LinearLayout
-                    android:layout_width="match_parent"
-                    android:layout_height="wrap_content"
-                    android:orientation="horizontal">
-
-                    <TextView
-                        android:layout_width="match_parent"
-                        android:layout_height="wrap_content"
-                        android:layout_weight="1"
-                        android:gravity="end"
-                        android:paddingEnd="5dp"
-                        android:text="@string/danar_iob_label"
-                        android:textSize="14sp" />
-
-                    <TextView
-                        android:layout_width="5dp"
-                        android:layout_height="wrap_content"
-                        android:layout_weight="0"
-                        android:gravity="center_horizontal"
-                        android:paddingEnd="2dp"
-                        android:paddingStart="2dp"
-                        android:text=":"
-                        android:textSize="14sp" />
-
-                    <TextView
-                        android:id="@+id/iob"
-                        android:layout_width="match_parent"
-                        android:layout_height="wrap_content"
-                        android:layout_weight="1"
-                        android:gravity="start"
-                        android:paddingStart="5dp"
-                        android:textSize="14sp" />
-
-                </LinearLayout>
-
-                <View
-                    android:layout_width="fill_parent"
-                    android:layout_height="2dip"
-                    android:layout_marginBottom="5dp"
-                    android:layout_marginLeft="20dp"
-                    android:layout_marginRight="20dp"
-                    android:layout_marginTop="5dp"
-                    android:background="?android:attr/dividerHorizontal" />
-
-                <LinearLayout
-                    android:layout_width="match_parent"
-                    android:layout_height="wrap_content"
-                    android:orientation="horizontal">
-
-                    <TextView
-                        android:layout_width="match_parent"
-                        android:layout_height="wrap_content"
-                        android:layout_weight="1"
-                        android:gravity="end"
-                        android:paddingEnd="5dp"
-                        android:text="@string/basal_step"
-                        android:textSize="14sp" />
-
-                    <TextView
-                        android:layout_width="5dp"
-                        android:layout_height="wrap_content"
-                        android:layout_weight="0"
-                        android:gravity="center_horizontal"
-                        android:paddingEnd="2dp"
-                        android:paddingStart="2dp"
-                        android:text=":"
-                        android:textSize="14sp" />
-
-                    <TextView
-                        android:id="@+id/basalstep"
-                        android:layout_width="match_parent"
-                        android:layout_height="wrap_content"
-                        android:layout_weight="1"
-                        android:gravity="start"
-                        android:paddingStart="5dp"
-                        android:textSize="14sp" />
-
-                </LinearLayout>
-
-                <View
-                    android:layout_width="fill_parent"
-                    android:layout_height="2dip"
-                    android:layout_marginBottom="5dp"
-                    android:layout_marginLeft="20dp"
-                    android:layout_marginRight="20dp"
-                    android:layout_marginTop="5dp"
-                    android:background="?android:attr/dividerHorizontal" />
-
-                <LinearLayout
-                    android:layout_width="match_parent"
-                    android:layout_height="wrap_content"
-                    android:orientation="horizontal">
-
-                    <TextView
-                        android:layout_width="match_parent"
-                        android:layout_height="wrap_content"
-                        android:layout_weight="1"
-                        android:gravity="end"
-                        android:paddingEnd="5dp"
-                        android:text="@string/bolus_step"
-                        android:textSize="14sp" />
-
-                    <TextView
-                        android:layout_width="5dp"
-                        android:layout_height="wrap_content"
-                        android:layout_weight="0"
-                        android:gravity="center_horizontal"
-                        android:paddingEnd="2dp"
-                        android:paddingStart="2dp"
-                        android:text=":"
-                        android:textSize="14sp" />
-
-                    <TextView
-                        android:id="@+id/bolusstep"
-                        android:layout_width="match_parent"
-                        android:layout_height="wrap_content"
-                        android:layout_weight="1"
-                        android:gravity="start"
-                        android:paddingStart="5dp"
-                        android:textSize="14sp" />
-
-                </LinearLayout>
-
-                <View
-                    android:layout_width="fill_parent"
-                    android:layout_height="2dip"
-                    android:layout_marginBottom="5dp"
-                    android:layout_marginLeft="20dp"
-                    android:layout_marginRight="20dp"
-                    android:layout_marginTop="5dp"
-                    android:background="?android:attr/dividerHorizontal" />
-
-                <LinearLayout
-                    android:layout_width="match_parent"
-                    android:layout_height="wrap_content"
-                    android:orientation="horizontal">
-
-                    <TextView
-                        android:layout_width="match_parent"
-                        android:layout_height="wrap_content"
-                        android:layout_weight="1"
-                        android:gravity="end"
-                        android:paddingEnd="5dp"
-                        android:text="@string/virtualpump_firmware_label"
-                        android:textSize="14sp" />
-
-                    <TextView
-                        android:layout_width="5dp"
-                        android:layout_height="wrap_content"
-                        android:layout_weight="0"
-                        android:gravity="center_horizontal"
-                        android:paddingEnd="2dp"
-                        android:paddingStart="2dp"
-                        android:text=":"
-                        android:textSize="14sp" />
-
-                    <TextView
-                        android:id="@+id/firmware"
-                        android:layout_width="match_parent"
-                        android:layout_height="wrap_content"
-                        android:layout_weight="1"
-                        android:gravity="start"
-                        android:paddingStart="5dp"
-                        android:textSize="14sp" />
-
-                </LinearLayout>
-
-                <View
-                    android:layout_width="fill_parent"
-                    android:layout_height="2dip"
-                    android:layout_marginBottom="5dp"
-                    android:layout_marginLeft="20dp"
-                    android:layout_marginRight="20dp"
-                    android:layout_marginTop="5dp"
-                    android:background="?android:attr/dividerHorizontal" />
-
-                <ImageView
-                    android:id="@+id/dana_icon"
-                    android:layout_width="wrap_content"
-                    android:layout_height="wrap_content"
-                    android:layout_gravity="center"
-                    android:drawableTop="@drawable/ic_dana_rs"
-                    android:paddingTop="10dp" />
-=======
-                    android:layout_weight="1"
-                    android:gravity="end"
-                    android:paddingEnd="5dp"
-                    android:text="@string/lastconnection_label"
-                    android:textSize="14sp"
-                    tools:ignore="RtlSymmetry" />
-
-                <TextView
-                    android:layout_width="5dp"
-                    android:layout_height="wrap_content"
-                    android:layout_weight="0"
-                    android:gravity="center_horizontal"
-                    android:paddingEnd="2dp"
-                    android:paddingStart="2dp"
-                    android:text=":"
-                    android:textSize="14sp"
-                    tools:ignore="HardcodedText" />
-
-                <TextView
-                    android:id="@+id/lastconnection"
-                    android:layout_width="match_parent"
-                    android:layout_height="wrap_content"
-                    android:layout_weight="1"
-                    android:gravity="start"
-                    android:paddingStart="5dp"
-                    android:textColor="@android:color/white"
-                    android:textSize="14sp"
-                    tools:ignore="RtlSymmetry" />
-
-            </LinearLayout>
-
-            <View
-                android:layout_width="fill_parent"
-                android:layout_height="2dip"
-                android:layout_marginBottom="5dp"
-                android:layout_marginLeft="20dp"
-                android:layout_marginRight="20dp"
-                android:layout_marginTop="5dp"
-                android:background="@color/list_delimiter" />
-
-            <LinearLayout
-                android:layout_width="match_parent"
-                android:layout_height="wrap_content"
-                android:orientation="horizontal">
-
-                <TextView
-                    android:layout_width="match_parent"
-                    android:layout_height="wrap_content"
-                    android:layout_weight="1"
-                    android:gravity="end"
-                    android:paddingEnd="5dp"
-                    android:text="@string/lastbolus_label"
-                    android:textSize="14sp"
-                    tools:ignore="RtlSymmetry" />
-
-                <TextView
-                    android:layout_width="5dp"
-                    android:layout_height="wrap_content"
-                    android:layout_weight="0"
-                    android:gravity="center_horizontal"
-                    android:paddingEnd="2dp"
-                    android:paddingStart="2dp"
-                    android:text=":"
-                    android:textSize="14sp"
-                    tools:ignore="HardcodedText" />
-
-                <TextView
-                    android:id="@+id/lastbolus"
-                    android:layout_width="match_parent"
-                    android:layout_height="wrap_content"
-                    android:layout_weight="1"
-                    android:gravity="start"
-                    android:paddingStart="5dp"
-                    android:textColor="@android:color/white"
-                    android:textSize="14sp"
-                    tools:ignore="RtlSymmetry" />
-
-            </LinearLayout>
-
-            <View
-                android:layout_width="fill_parent"
-                android:layout_height="2dip"
-                android:layout_marginBottom="5dp"
-                android:layout_marginLeft="20dp"
-                android:layout_marginRight="20dp"
-                android:layout_marginTop="5dp"
-                android:background="@color/list_delimiter" />
-
-            <LinearLayout
-                android:layout_width="match_parent"
-                android:layout_height="wrap_content"
-                android:orientation="horizontal">
-
-                <TextView
-                    android:layout_width="match_parent"
-                    android:layout_height="wrap_content"
-                    android:layout_weight="1"
-                    android:gravity="end"
-                    android:paddingEnd="5dp"
-                    android:text="@string/dailyunits"
-                    android:textSize="14sp"
-                    tools:ignore="RtlSymmetry" />
-
-                <TextView
-                    android:layout_width="5dp"
-                    android:layout_height="wrap_content"
-                    android:layout_weight="0"
-                    android:gravity="center_horizontal"
-                    android:paddingEnd="2dp"
-                    android:paddingStart="2dp"
-                    android:text=":"
-                    android:textSize="14sp"
-                    tools:ignore="HardcodedText" />
-
-                <TextView
-                    android:id="@+id/dailyunits"
-                    android:layout_width="match_parent"
-                    android:layout_height="wrap_content"
-                    android:layout_weight="1"
-                    android:gravity="start"
-                    android:paddingStart="5dp"
-                    android:textColor="@android:color/white"
-                    android:textSize="14sp"
-                    tools:ignore="RtlSymmetry" />
-
-            </LinearLayout>
-
-            <View
-                android:layout_width="fill_parent"
-                android:layout_height="2dip"
-                android:layout_marginBottom="5dp"
-                android:layout_marginLeft="20dp"
-                android:layout_marginRight="20dp"
-                android:layout_marginTop="5dp"
-                android:background="@color/list_delimiter" />
-
-            <LinearLayout
-                android:layout_width="match_parent"
-                android:layout_height="wrap_content"
-                android:orientation="horizontal">
-
-                <TextView
-                    android:layout_width="match_parent"
-                    android:layout_height="wrap_content"
-                    android:layout_weight="1"
-                    android:gravity="end"
-                    android:paddingRight="5dp"
-                    android:text="@string/basebasalrate_label"
-                    android:textSize="14sp"
-                    tools:ignore="RtlHardcoded,RtlSymmetry" />
-
-                <TextView
-                    android:layout_width="5dp"
-                    android:layout_height="wrap_content"
-                    android:layout_weight="0"
-                    android:gravity="center_horizontal"
-                    android:paddingEnd="2dp"
-                    android:paddingStart="2dp"
-                    android:text=":"
-                    android:textSize="14sp"
-                    tools:ignore="HardcodedText" />
-
-                <TextView
-                    android:id="@+id/basabasalrate"
-                    android:layout_width="match_parent"
-                    android:layout_height="wrap_content"
-                    android:layout_weight="1"
-                    android:gravity="start"
-                    android:paddingStart="5dp"
-                    android:textColor="@android:color/white"
-                    android:textSize="14sp"
-                    tools:ignore="RtlSymmetry" />
-
-            </LinearLayout>
-
-            <View
-                android:layout_width="fill_parent"
-                android:layout_height="2dip"
-                android:layout_marginBottom="5dp"
-                android:layout_marginLeft="20dp"
-                android:layout_marginRight="20dp"
-                android:layout_marginTop="5dp"
-                android:background="@color/list_delimiter" />
-
-            <LinearLayout
-                android:layout_width="match_parent"
-                android:layout_height="wrap_content"
-                android:orientation="horizontal">
-
-                <TextView
-                    android:layout_width="match_parent"
-                    android:layout_height="wrap_content"
-                    android:layout_weight="1"
-                    android:gravity="end"
-                    android:paddingEnd="5dp"
-                    android:text="@string/tempbasal_label"
-                    android:textSize="14sp"
-                    tools:ignore="RtlSymmetry" />
-
-                <TextView
-                    android:layout_width="5dp"
-                    android:layout_height="wrap_content"
-                    android:layout_weight="0"
-                    android:gravity="center_horizontal"
-                    android:paddingEnd="2dp"
-                    android:paddingStart="2dp"
-                    android:text=":"
-                    android:textSize="14sp"
-                    tools:ignore="HardcodedText" />
-
-                <TextView
-                    android:id="@+id/tempbasal"
-                    android:layout_width="match_parent"
-                    android:layout_height="wrap_content"
-                    android:layout_weight="1"
-                    android:gravity="start"
-                    android:paddingStart="5dp"
-                    android:textColor="@android:color/white"
-                    android:textSize="14sp"
-                    tools:ignore="RtlSymmetry" />
-
-            </LinearLayout>
-
-            <View
-                android:layout_width="fill_parent"
-                android:layout_height="2dip"
-                android:layout_marginBottom="5dp"
-                android:layout_marginLeft="20dp"
-                android:layout_marginRight="20dp"
-                android:layout_marginTop="5dp"
-                android:background="@color/list_delimiter" />
-
-            <LinearLayout
-                android:layout_width="match_parent"
-                android:layout_height="wrap_content"
-                android:orientation="horizontal">
-
-                <TextView
-                    android:layout_width="match_parent"
-                    android:layout_height="wrap_content"
-                    android:layout_weight="1"
-                    android:gravity="end"
-                    android:paddingEnd="5dp"
-                    android:text="@string/virtualpump_extendedbolus_label"
-                    android:textSize="14sp"
-                    tools:ignore="RtlSymmetry" />
-
-                <TextView
-                    android:layout_width="5dp"
-                    android:layout_height="wrap_content"
-                    android:layout_weight="0"
-                    android:gravity="center_horizontal"
-                    android:paddingEnd="2dp"
-                    android:paddingStart="2dp"
-                    android:text=":"
-                    android:textSize="14sp"
-                    tools:ignore="HardcodedText" />
-
-                <TextView
-                    android:id="@+id/extendedbolus"
-                    android:layout_width="match_parent"
-                    android:layout_height="wrap_content"
-                    android:layout_weight="1"
-                    android:gravity="start"
-                    android:paddingStart="5dp"
-                    android:textColor="@android:color/white"
-                    android:textSize="14sp"
-                    tools:ignore="RtlSymmetry" />
->>>>>>> 0b481536
-
-            </LinearLayout>
-
-            <View
-                android:layout_width="fill_parent"
-                android:layout_height="2dip"
-                android:layout_marginBottom="5dp"
-                android:layout_marginLeft="20dp"
-                android:layout_marginRight="20dp"
-                android:layout_marginTop="5dp"
-                android:background="@color/list_delimiter" />
-
-            <LinearLayout
-                android:layout_width="match_parent"
-                android:layout_height="wrap_content"
-                android:orientation="horizontal">
-
-                <TextView
-                    android:layout_width="match_parent"
-                    android:layout_height="wrap_content"
-                    android:layout_weight="1"
-                    android:gravity="end"
-                    android:paddingEnd="5dp"
-                    android:text="@string/reservoir_label"
-                    android:textSize="14sp"
-                    tools:ignore="RtlSymmetry" />
-
-                <TextView
-                    android:layout_width="5dp"
-                    android:layout_height="wrap_content"
-                    android:layout_weight="0"
-                    android:gravity="center_horizontal"
-                    android:paddingEnd="2dp"
-                    android:paddingStart="2dp"
-                    android:text=":"
-                    android:textSize="14sp"
-                    tools:ignore="HardcodedText" />
-
-                <TextView
-                    android:id="@+id/reservoir"
-                    android:layout_width="match_parent"
-                    android:layout_height="wrap_content"
-                    android:layout_weight="1"
-                    android:gravity="start"
-                    android:paddingStart="5dp"
-                    android:textColor="@android:color/white"
-                    android:textSize="14sp"
-                    tools:ignore="RtlSymmetry" />
-
-            </LinearLayout>
-
-            <View
-                android:layout_width="fill_parent"
-                android:layout_height="2dip"
-                android:layout_marginBottom="5dp"
-                android:layout_marginLeft="20dp"
-                android:layout_marginRight="20dp"
-                android:layout_marginTop="5dp"
-                android:background="@color/list_delimiter" />
-
-            <LinearLayout
-                android:layout_width="match_parent"
-                android:layout_height="wrap_content"
-                android:orientation="horizontal">
-
-<<<<<<< HEAD
                 <info.nightscout.androidaps.utils.ui.SingleClickButton
                     android:id="@+id/viewprofile"
                     style="@style/ButtonSmallFontStyle"
-=======
-                <TextView
->>>>>>> 0b481536
-                    android:layout_width="match_parent"
-                    android:layout_height="wrap_content"
+                    android:layout_width="match_parent"
+                    android:layout_height="match_parent"
                     android:layout_weight="1"
-<<<<<<< HEAD
                     android:layout_marginStart="2dp"
                     android:layout_marginEnd="2dp"
                     android:drawableTop="@drawable/ic_danarprofile"
@@ -1162,37 +706,14 @@
                     android:paddingEnd="0dp"
                     android:textAlignment="center"
                     android:text="@string/viewprofile" />
-=======
-                    android:gravity="end"
-                    android:paddingEnd="5dp"
-                    android:text="@string/basal_bolus_step"
-                    android:textSize="14sp"
-                    tools:ignore="RtlSymmetry" />
->>>>>>> 0b481536
-
-                <TextView
-                    android:layout_width="5dp"
-                    android:layout_height="wrap_content"
-                    android:layout_weight="0"
-                    android:gravity="center_horizontal"
-                    android:paddingEnd="2dp"
-                    android:paddingStart="2dp"
-                    android:text=":"
-                    android:textSize="14sp"
-                    tools:ignore="HardcodedText" />
-
-<<<<<<< HEAD
+
+
                 <info.nightscout.androidaps.utils.ui.SingleClickButton
                     android:id="@+id/history"
                     style="@style/ButtonSmallFontStyle"
-=======
-                <TextView
-                    android:id="@+id/basal_bolus_step"
->>>>>>> 0b481536
-                    android:layout_width="match_parent"
-                    android:layout_height="wrap_content"
+                    android:layout_width="match_parent"
+                    android:layout_height="match_parent"
                     android:layout_weight="1"
-<<<<<<< HEAD
                     android:layout_marginStart="2dp"
                     android:layout_marginEnd="2dp"
                     android:drawableTop="@drawable/ic_danarhistory"
@@ -1204,35 +725,9 @@
                 <info.nightscout.androidaps.utils.ui.SingleClickButton
                     android:id="@+id/stats"
                     style="@style/ButtonSmallFontStyle"
-=======
-                    android:gravity="start"
-                    android:paddingStart="5dp"
-                    android:textColor="@android:color/white"
-                    android:textSize="14sp"
-                    tools:ignore="RtlSymmetry" />
-
-            </LinearLayout>
-
-            <View
-                android:layout_width="fill_parent"
-                android:layout_height="2dip"
-                android:layout_marginBottom="5dp"
-                android:layout_marginLeft="20dp"
-                android:layout_marginRight="20dp"
-                android:layout_marginTop="5dp"
-                android:background="@color/list_delimiter" />
-
-            <LinearLayout
-                android:layout_width="match_parent"
-                android:layout_height="wrap_content"
-                android:orientation="horizontal">
-
-                <TextView
->>>>>>> 0b481536
-                    android:layout_width="match_parent"
-                    android:layout_height="wrap_content"
+                    android:layout_width="match_parent"
+                    android:layout_height="match_parent"
                     android:layout_weight="1"
-<<<<<<< HEAD
                     android:layout_marginStart="2dp"
                     android:layout_marginEnd="2dp"
                     android:drawableTop="@drawable/ic_danarstats"
@@ -1244,31 +739,9 @@
                 <info.nightscout.androidaps.utils.ui.SingleClickButton
                     android:id="@+id/user_options"
                     style="@style/ButtonSmallFontStyle"
-=======
-                    android:gravity="end"
-                    android:paddingEnd="5dp"
-                    android:text="@string/virtualpump_firmware_label"
-                    android:textSize="14sp"
-                    tools:ignore="RtlSymmetry" />
-
-                <TextView
-                    android:layout_width="5dp"
-                    android:layout_height="wrap_content"
-                    android:layout_weight="0"
-                    android:gravity="center_horizontal"
-                    android:paddingEnd="2dp"
-                    android:paddingStart="2dp"
-                    android:text=":"
-                    android:textSize="14sp"
-                    tools:ignore="HardcodedText" />
-
-                <TextView
-                    android:id="@+id/firmware"
->>>>>>> 0b481536
-                    android:layout_width="match_parent"
-                    android:layout_height="wrap_content"
+                    android:layout_width="match_parent"
+                    android:layout_height="match_parent"
                     android:layout_weight="1"
-<<<<<<< HEAD
                     android:layout_marginStart="2dp"
                     android:layout_marginEnd="2dp"
                     android:drawableTop="@drawable/ic_danar_useropt"
@@ -1276,134 +749,11 @@
                     android:paddingEnd="0dp"
                     android:textAlignment="center"
                     android:text="@string/danar_useroptions" />
-=======
-                    android:gravity="start"
-                    android:paddingStart="5dp"
-                    android:textColor="@android:color/white"
-                    android:textSize="14sp"
-                    tools:ignore="RtlSymmetry" />
->>>>>>> 0b481536
 
             </LinearLayout>
 
-            <View
-                android:layout_width="fill_parent"
-                android:layout_height="2dip"
-                android:layout_marginBottom="5dp"
-                android:layout_marginLeft="20dp"
-                android:layout_marginRight="20dp"
-                android:layout_marginTop="5dp"
-                android:background="@color/list_delimiter" />
-
-            <ImageView
-                android:id="@+id/dana_icon"
-                android:layout_width="wrap_content"
-                android:layout_height="wrap_content"
-                android:layout_gravity="center"
-                android:drawableTop="@drawable/ic_dana_rs"
-                android:paddingTop="10dp"
-                android:contentDescription="@string/pump_icon" />
-
         </LinearLayout>
 
-    </ScrollView>
-
-    <LinearLayout
-        android:id="@+id/pump_status_layout"
-        android:layout_width="match_parent"
-        android:layout_height="wrap_content"
-        android:orientation="horizontal"
-        android:paddingTop="2dp"
-        android:paddingBottom="2dp"
-        android:visibility="visible">
-
-        <TextView
-            android:id="@+id/pump_status"
-            android:layout_width="match_parent"
-            android:layout_height="wrap_content"
-            android:paddingTop="6dp"
-            android:paddingBottom="6dp"
-            android:layout_marginLeft="5dp"
-            android:layout_marginRight="5dp"
-            android:background="@color/pumpStatusBackground"
-            android:gravity="center_vertical|center_horizontal"
-            android:textAppearance="?android:attr/textAppearanceSmall" />
-    </LinearLayout>
-
-    <LinearLayout
-        android:id="@+id/queue_status_layout"
-        android:layout_width="match_parent"
-        android:layout_height="wrap_content"
-        android:orientation="horizontal"
-        android:paddingTop="2dp"
-        android:paddingBottom="2dp"
-        android:visibility="visible">
-
-        <TextView
-            android:id="@+id/queue"
-            android:layout_width="match_parent"
-            android:layout_height="wrap_content"
-            android:paddingTop="6dp"
-            android:paddingBottom="6dp"
-            android:layout_marginLeft="5dp"
-            android:layout_marginRight="5dp"
-            android:background="@color/pumpStatusBackground"
-            android:gravity="center_vertical|center_horizontal"
-            android:textAppearance="?android:attr/textAppearanceSmall" />
-    </LinearLayout>
-
-    <LinearLayout
-        android:id="@+id/buttons"
-        android:layout_width="match_parent"
-        android:layout_height="wrap_content"
-        android:orientation="horizontal">
-
-        <Button
-            android:id="@+id/view_profile"
-            style="@style/ButtonSmallFontStyle"
-            android:layout_width="match_parent"
-            android:layout_height="match_parent"
-            android:layout_weight="1"
-            android:drawableTop="@drawable/ic_danarprofile"
-            android:paddingLeft="0dp"
-            android:paddingRight="0dp"
-            android:text="@string/viewprofile" />
-
-
-        <Button
-            android:id="@+id/history"
-            style="@style/ButtonSmallFontStyle"
-            android:layout_width="match_parent"
-            android:layout_height="match_parent"
-            android:layout_weight="1"
-            android:drawableTop="@drawable/ic_pump_history"
-            android:paddingLeft="0dp"
-            android:paddingRight="0dp"
-            android:text="@string/pumphistory"
-            tools:ignore="TooManyViews" />
-
-        <Button
-            android:id="@+id/stats"
-            style="@style/ButtonSmallFontStyle"
-            android:layout_width="match_parent"
-            android:layout_height="match_parent"
-            android:layout_weight="1"
-            android:drawableTop="@drawable/ic_danarstats"
-            android:paddingLeft="0dp"
-            android:paddingRight="0dp"
-            android:text="@string/stats" />
-
-        <Button
-            android:id="@+id/user_options"
-            style="@style/ButtonSmallFontStyle"
-            android:layout_width="match_parent"
-            android:layout_height="match_parent"
-            android:layout_weight="1"
-            android:drawableTop="@drawable/ic_danar_useropt"
-            android:paddingLeft="0dp"
-            android:paddingRight="0dp"
-            android:text="@string/danar_useroptions" />
-
-    </LinearLayout>
-
-</LinearLayout>+    </RelativeLayout>
+
+</FrameLayout>