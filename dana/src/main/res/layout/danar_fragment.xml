--- conflicted
+++ resolved
@@ -694,10 +694,7 @@
             android:paddingBottom="6dp"
             android:layout_marginLeft="5dp"
             android:layout_marginRight="5dp"
-<<<<<<< HEAD
-=======
             android:background="?attr/pumpStatusBackground"
->>>>>>> 5621d5e1
             android:gravity="center_vertical|center_horizontal"
             android:textAppearance="?android:attr/textAppearanceSmall" />
     </LinearLayout>
@@ -716,18 +713,12 @@
             android:id="@+id/queue"
             android:layout_width="match_parent"
             android:layout_height="match_parent"
-            android:layout_marginLeft="0dp"
-            android:layout_marginRight="0dp"
             android:gravity="center_vertical|center_horizontal"
             android:paddingTop="6dp"
             android:paddingBottom="6dp"
-<<<<<<< HEAD
-=======
             android:layout_marginLeft="5dp"
             android:layout_marginRight="5dp"
             android:background="?attr/pumpStatusBackground"
-            android:gravity="center_vertical|center_horizontal"
->>>>>>> 5621d5e1
             android:textAppearance="?android:attr/textAppearanceSmall" />
     </LinearLayout>
 
