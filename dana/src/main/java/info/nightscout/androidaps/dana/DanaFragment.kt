--- conflicted
+++ resolved
@@ -91,13 +91,8 @@
     override fun onViewCreated(view: View, savedInstanceState: Bundle?) {
         super.onViewCreated(view, savedInstanceState)
 
-<<<<<<< HEAD
-        binding.danaPumpstatus.setBackgroundColor(rh.getAttributeColor(context, R.attr.informationBackground))
-        binding.danaPumpstatus.setTextColor(rh.getAttributeColor(context, R.attr.informationText))
-=======
         binding.danaPumpstatus.setBackgroundColor(rh.gac(context, R.attr.informationBackground))
         binding.danaPumpstatus.setTextColor(rh.gac(context, R.attr.informationText))
->>>>>>> 930fab69
 
         binding.history.setOnClickListener { startActivity(Intent(context, DanaHistoryActivity::class.java)) }
         binding.viewprofile.setOnClickListener {
@@ -216,15 +211,9 @@
             val agoMilliseconds = System.currentTimeMillis() - pump.lastConnection
             val agoMin = (agoMilliseconds.toDouble() / 60.0 / 1000.0).toInt()
             binding.lastconnection.text = dateUtil.timeString(pump.lastConnection) + " (" + rh.gs(R.string.minago, agoMin) + ")"
-<<<<<<< HEAD
-            warnColors.setColor(binding.lastconnection, agoMin.toDouble(), 16.0, 31.0, rh.getAttributeColor(context, R.attr.statuslightNormal),
-                rh.getAttributeColor(context, R.attr.statuslightWarning),
-                rh.getAttributeColor(context, R.attr.statuslightAlarm))
-=======
             warnColors.setColor(binding.lastconnection, agoMin.toDouble(), 16.0, 31.0, rh.gac(context, R.attr.statuslightNormal),
                 rh.gac(context, R.attr.statuslightWarning),
                 rh.gac(context, R.attr.statuslightAlarm))
->>>>>>> 930fab69
         }
         if (pump.lastBolusTime != 0L) {
             val agoMilliseconds = System.currentTimeMillis() - pump.lastBolusTime
@@ -237,29 +226,14 @@
         }
 
         binding.dailyunits.text = rh.gs(R.string.reservoirvalue, pump.dailyTotalUnits, pump.maxDailyTotalUnits)
-<<<<<<< HEAD
-        warnColors.setColor(binding.dailyunits, pump.dailyTotalUnits, pump.maxDailyTotalUnits * 0.75, pump.maxDailyTotalUnits * 0.9 , rh.getAttributeColor(context, R.attr.statuslightNormal),
-            rh.getAttributeColor(context, R.attr.statuslightWarning),
-            rh.getAttributeColor(context, R.attr.statuslightAlarm))
-=======
         warnColors.setColor(binding.dailyunits, pump.dailyTotalUnits, pump.maxDailyTotalUnits * 0.75, pump.maxDailyTotalUnits * 0.9 , rh.gac(context, R.attr.statuslightNormal),
             rh.gac(context, R.attr.statuslightWarning),
             rh.gac(context, R.attr.statuslightAlarm))
->>>>>>> 930fab69
         binding.basabasalrate.text = "( " + (pump.activeProfile + 1) + " )  " + rh.gs(R.string.pump_basebasalrate, plugin.baseBasalRate)
         // DanaRPlugin, DanaRKoreanPlugin
         binding.tempbasal.text = danaPump.temporaryBasalToString()
         binding.extendedbolus.text = danaPump.extendedBolusToString()
         binding.reservoir.text = rh.gs(R.string.reservoirvalue, pump.reservoirRemainingUnits, 300)
-<<<<<<< HEAD
-        warnColors.setColorInverse(binding.reservoir, pump.reservoirRemainingUnits, 50.0, 20.0 , rh.getAttributeColor(context, R.attr.statuslightNormal),
-            rh.getAttributeColor(context, R.attr.statuslightWarning),
-            rh.getAttributeColor(context, R.attr.statuslightAlarm))
-        binding.battery.text = "{fa-battery-" + pump.batteryRemaining / 25 + "}"
-        warnColors.setColorInverse(binding.battery, pump.batteryRemaining.toDouble(), 51.0, 26.0 , rh.getAttributeColor(context, R.attr.statuslightNormal),
-            rh.getAttributeColor(context, R.attr.statuslightWarning),
-            rh.getAttributeColor(context, R.attr.statuslightAlarm))
-=======
         warnColors.setColorInverse(binding.reservoir, pump.reservoirRemainingUnits, 50.0, 20.0 , rh.gac(context, R.attr.statuslightNormal),
             rh.gac(context, R.attr.statuslightWarning),
             rh.gac(context, R.attr.statuslightAlarm))
@@ -267,7 +241,6 @@
         warnColors.setColorInverse(binding.battery, pump.batteryRemaining.toDouble(), 51.0, 26.0 , rh.gac(context, R.attr.statuslightNormal),
             rh.gac(context, R.attr.statuslightWarning),
             rh.gac(context, R.attr.statuslightAlarm))
->>>>>>> 930fab69
         binding.firmware.text = rh.gs(R.string.dana_model, pump.modelFriendlyName(), pump.hwModel, pump.protocol, pump.productCode)
         binding.basalBolusStep .text = pump.basalStep.toString() + "/" + pump.bolusStep.toString()
         binding.serialNumber.text = pump.serialNumber
