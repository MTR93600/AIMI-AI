--- conflicted
+++ resolved
@@ -115,15 +115,8 @@
         binding.reloadHistory.setOnClickListener {
             val selected = binding.spinner.selectedItem as TypeList?
                 ?: return@setOnClickListener
-<<<<<<< HEAD
-            runOnUiThread {
-                binding.reloadHistory.visibility = View.GONE
-                binding.status.visibility = View.VISIBLE
-            }
-=======
             binding.reload.visibility = View.GONE
             binding.status.visibility = View.VISIBLE
->>>>>>> 3f557ec7
             clearCardView()
             commandQueue.loadHistory(selected.type, object : Callback() {
                 override fun run() {
