--- conflicted
+++ resolved
@@ -286,42 +286,22 @@
             podInfoBinding.firmwareVersion.text = rh.gs(R.string.omnipod_eros_overview_firmware_version_value, podStateManager.pmVersion.toString(), podStateManager.piVersion.toString())
 
             podInfoBinding.timeOnPod.text = readableZonedTime(podStateManager.time)
-<<<<<<< HEAD
             podInfoBinding.timeOnPod.setTextColor(if (podStateManager.timeDeviatesMoreThan(OmnipodConstants.TIME_DEVIATION_THRESHOLD)) {
                 resourceHelper.getAttributeColor(context, R.attr.statuslightAlarm)
             } else {
                 resourceHelper.getAttributeColor(context, R.attr.statuslightNormal)
             })
-=======
-            podInfoBinding.timeOnPod.setTextColor(
-                if (podStateManager.timeDeviatesMoreThan(OmnipodConstants.TIME_DEVIATION_THRESHOLD)) {
-                    Color.RED
-                } else {
-                    Color.WHITE
-                }
-            )
->>>>>>> 0b481536
             val expiresAt = podStateManager.expiresAt
             if (expiresAt == null) {
                 podInfoBinding.podExpiryDate.text = PLACEHOLDER
                 podInfoBinding.podExpiryDate.setTextColor(resourceHelper.getAttributeColor(context, R.attr.statuslightNormal))
             } else {
                 podInfoBinding.podExpiryDate.text = readableZonedTime(expiresAt)
-<<<<<<< HEAD
                 podInfoBinding.podExpiryDate.setTextColor(if (DateTime.now().isAfter(expiresAt)) {
                     resourceHelper.getAttributeColor(context, R.attr.statuslightAlarm)
                 } else {
                     resourceHelper.getAttributeColor(context, R.attr.statuslightNormal)
                 })
-=======
-                podInfoBinding.podExpiryDate.setTextColor(
-                    if (DateTime.now().isAfter(expiresAt)) {
-                        Color.RED
-                    } else {
-                        Color.WHITE
-                    }
-                )
->>>>>>> 0b481536
             }
 
             if (podStateManager.isPodFaulted) {
@@ -345,34 +325,18 @@
 
             // reservoir
             if (podStateManager.reservoirLevel == null) {
-<<<<<<< HEAD
-                podInfoBinding.reservoir.text = resourceHelper.gs(R.string.omnipod_common_overview_reservoir_value_over50)
+                podInfoBinding.reservoir.text = rh.gs(R.string.omnipod_common_overview_reservoir_value_over50)
                 podInfoBinding.reservoir.setTextColor(resourceHelper.getAttributeColor(context, R.attr.statuslightNormal))
-=======
-                podInfoBinding.reservoir.text = rh.gs(R.string.omnipod_common_overview_reservoir_value_over50)
-                podInfoBinding.reservoir.setTextColor(Color.WHITE)
->>>>>>> 0b481536
             } else {
                 val lowReservoirThreshold = (omnipodAlertUtil.lowReservoirAlertUnits
                     ?: OmnipodConstants.DEFAULT_MAX_RESERVOIR_ALERT_THRESHOLD).toDouble()
 
-<<<<<<< HEAD
-                podInfoBinding.reservoir.text = resourceHelper.gs(R.string.omnipod_common_overview_reservoir_value, podStateManager.reservoirLevel)
+                podInfoBinding.reservoir.text = rh.gs(R.string.omnipod_common_overview_reservoir_value, podStateManager.reservoirLevel)
                 podInfoBinding.reservoir.setTextColor(if (podStateManager.reservoirLevel < lowReservoirThreshold) {
                     resourceHelper.getAttributeColor(context, R.attr.statuslightAlarm)
                 } else {
                     resourceHelper.getAttributeColor(context, R.attr.statuslightNormal)
                 })
-=======
-                podInfoBinding.reservoir.text = rh.gs(R.string.omnipod_common_overview_reservoir_value, podStateManager.reservoirLevel)
-                podInfoBinding.reservoir.setTextColor(
-                    if (podStateManager.reservoirLevel < lowReservoirThreshold) {
-                        Color.RED
-                    } else {
-                        Color.WHITE
-                    }
-                )
->>>>>>> 0b481536
             }
 
             podInfoBinding.podActiveAlerts.text = if (podStateManager.hasActiveAlerts()) {
@@ -446,20 +410,11 @@
             }
         }
 
-<<<<<<< HEAD
         val podStatusColor = if (!podStateManager.isPodActivationCompleted || podStateManager.isPodDead || podStateManager.isSuspended || (podStateManager.isPodRunning && !podStateManager.isBasalCertain)) {
             resourceHelper.getAttributeColor(context, R.attr.statuslightAlarm)
         } else {
             resourceHelper.getAttributeColor(context, R.attr.statuslightNormal)
         }
-=======
-        val podStatusColor =
-            if (!podStateManager.isPodActivationCompleted || podStateManager.isPodDead || podStateManager.isSuspended || (podStateManager.isPodRunning && !podStateManager.isBasalCertain)) {
-                Color.RED
-            } else {
-                Color.WHITE
-            }
->>>>>>> 0b481536
         podInfoBinding.podStatus.setTextColor(podStatusColor)
     }
 
@@ -477,13 +432,8 @@
             if (podStateManager.isLastBolusCertain) {
                 textColor = resourceHelper.getAttributeColor(context, R.attr.statuslightNormal)
             } else {
-<<<<<<< HEAD
                 textColor = resourceHelper.getAttributeColor(context, R.attr.statuslightAlarm)
-                text += " (" + resourceHelper.gs(R.string.omnipod_eros_uncertain) + ")"
-=======
-                textColor = Color.RED
                 text += " (" + rh.gs(R.string.omnipod_eros_uncertain) + ")"
->>>>>>> 0b481536
             }
 
             podInfoBinding.lastBolus.text = text
@@ -515,13 +465,8 @@
                 if (podStateManager.isTempBasalCertain) {
                     textColor = resourceHelper.getAttributeColor(context, R.attr.statuslightNormal)
                 } else {
-<<<<<<< HEAD
                     textColor = resourceHelper.getAttributeColor(context, R.attr.statuslightAlarm)
-                    text += " (" + resourceHelper.gs(R.string.omnipod_eros_uncertain) + ")"
-=======
-                    textColor = Color.RED
                     text += " (" + rh.gs(R.string.omnipod_eros_uncertain) + ")"
->>>>>>> 0b481536
                 }
 
                 podInfoBinding.tempBasal.text = text
@@ -534,13 +479,8 @@
             if (!podStateManager.isPodActivationCompleted || podStateManager.isTempBasalCertain) {
                 textColor = resourceHelper.getAttributeColor(context, R.attr.statuslightNormal)
             } else {
-<<<<<<< HEAD
                 textColor = resourceHelper.getAttributeColor(context, R.attr.statuslightAlarm)
-                text += " (" + resourceHelper.gs(R.string.omnipod_eros_uncertain) + ")"
-=======
-                textColor = Color.RED
                 text += " (" + rh.gs(R.string.omnipod_eros_uncertain) + ")"
->>>>>>> 0b481536
             }
 
             podInfoBinding.tempBasal.text = text
