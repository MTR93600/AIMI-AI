<RelativeLayout xmlns:android="http://schemas.android.com/apk/res/android"
    xmlns:app="http://schemas.android.com/apk/res-auto"
    xmlns:tools="http://schemas.android.com/tools"
    android:layout_width="match_parent"
    android:layout_height="match_parent"
    android:background="?attr/fragmentbackground"
    tools:context="info.nightscout.androidaps.plugins.pump.omnipod.ui.OmnipodOverviewFragment">

    <ScrollView
        android:layout_width="match_parent"
        android:layout_height="match_parent"
        android:layout_above="@+id/buttons"
        android:fillViewport="true">

        <LinearLayout
            android:layout_width="match_parent"
            android:layout_height="wrap_content"
            android:orientation="vertical">

            <LinearLayout
                android:layout_width="match_parent"
                android:layout_height="wrap_content"
                android:orientation="horizontal"
                android:paddingTop="2dp"
                android:paddingBottom="5dp"
                android:visibility="gone">

                <TextView
                    android:layout_width="match_parent"
                    android:layout_height="wrap_content"
                    android:layout_marginLeft="5dp"
                    android:layout_marginRight="5dp"
                    android:gravity="center_vertical|center_horizontal"
                    android:text="@string/initializing"
                    android:textAppearance="?android:attr/textAppearanceSmall" />
            </LinearLayout>

            <View
                android:layout_width="fill_parent"
                android:layout_height="2dip"
                android:layout_marginLeft="20dp"
                android:layout_marginTop="5dp"
                android:layout_marginRight="20dp"
                android:layout_marginBottom="5dp"
                android:background="@color/list_delimiter" />

            <LinearLayout
                android:layout_width="match_parent"
                android:layout_height="wrap_content"
                android:orientation="horizontal">

                <TextView
                    android:layout_width="match_parent"
                    android:layout_height="wrap_content"
                    android:layout_weight="1.5"
                    android:gravity="end"
                    android:paddingStart="5dp"
                    android:paddingEnd="5dp"
                    android:text="@string/rileylink_status"
                    android:textSize="14sp" />

                <TextView
                    android:layout_width="5dp"
                    android:layout_height="wrap_content"
                    android:layout_weight="0"
                    android:gravity="center_horizontal"
                    android:paddingStart="2dp"
                    android:paddingEnd="2dp"
                    android:text=":"
                    android:textSize="14sp"
                    tools:ignore="HardcodedText" />

                <com.joanzapata.iconify.widget.IconTextView
                    android:id="@+id/riley_link_status"
                    android:layout_width="match_parent"
                    android:layout_height="wrap_content"
                    android:layout_weight="1"
                    android:gravity="start"
                    android:paddingStart="5dp"
                    android:paddingEnd="5dp"
                    android:text="{fa-bluetooth-b}"
                    android:textColor="@android:color/white"
                    android:textSize="14sp"
                    tools:ignore="HardcodedText" />

            </LinearLayout>

            <View
                android:layout_width="fill_parent"
                android:layout_height="2dip"
                android:layout_marginLeft="20dp"
                android:layout_marginTop="5dp"
                android:layout_marginRight="20dp"
                android:layout_marginBottom="5dp"
                android:background="@color/list_delimiter" />

            <!-- Pod Address -->
            <LinearLayout
                android:layout_width="match_parent"
                android:layout_height="wrap_content"
                android:orientation="horizontal">

                <TextView
                    android:layout_width="match_parent"
                    android:layout_height="wrap_content"
                    android:layout_weight="1.5"
                    android:gravity="end"
                    android:paddingStart="5dp"
                    android:paddingEnd="5dp"
                    android:text="@string/omnipod_overview_pod_address"
                    android:textSize="14sp" />

                <TextView
                    android:layout_width="5dp"
                    android:layout_height="wrap_content"
                    android:layout_weight="0"
                    android:gravity="center_horizontal"
                    android:paddingStart="2dp"
                    android:paddingEnd="2dp"
                    android:text=":"
                    android:textSize="14sp"
                    tools:ignore="HardcodedText" />

                <TextView
                    android:id="@+id/pod_address"
                    android:layout_width="match_parent"
                    android:layout_height="wrap_content"
                    android:layout_weight="1"
                    android:gravity="start"
                    android:paddingStart="5dp"
                    android:paddingEnd="5dp"
                    android:textColor="@android:color/white"
                    android:textSize="14sp" />
            </LinearLayout>

            <!-- Pod Lot -->
            <LinearLayout
                android:layout_width="match_parent"
                android:layout_height="wrap_content"
                android:orientation="horizontal">

                <TextView
                    android:layout_width="match_parent"
                    android:layout_height="wrap_content"
                    android:layout_weight="1.5"
                    android:gravity="end"
                    android:paddingStart="5dp"
                    android:paddingEnd="5dp"
                    android:text="@string/omnipod_lot"
                    android:textSize="14sp" />

                <TextView
                    android:layout_width="5dp"
                    android:layout_height="wrap_content"
                    android:layout_weight="0"
                    android:gravity="center_horizontal"
                    android:paddingStart="2dp"
                    android:paddingEnd="2dp"
                    android:text=":"
                    android:textSize="14sp"
                    tools:ignore="HardcodedText" />

                <TextView
                    android:id="@+id/pod_lot"
                    android:layout_width="match_parent"
                    android:layout_height="wrap_content"
                    android:layout_weight="1"
                    android:gravity="start"
                    android:paddingStart="5dp"
                    android:paddingEnd="5dp"
                    android:textColor="@android:color/white"
                    android:textSize="14sp" />
            </LinearLayout>

            <!-- Pod Tid -->
            <LinearLayout
                android:layout_width="match_parent"
                android:layout_height="wrap_content"
                android:orientation="horizontal">

                <TextView
                    android:layout_width="match_parent"
                    android:layout_height="wrap_content"
                    android:layout_weight="1.5"
                    android:gravity="end"
                    android:paddingStart="5dp"
                    android:paddingEnd="5dp"
                    android:text="@string/omnipod_tid"
                    android:textSize="14sp" />

                <TextView
                    android:layout_width="5dp"
                    android:layout_height="wrap_content"
                    android:layout_weight="0"
                    android:gravity="center_horizontal"
                    android:paddingStart="2dp"
                    android:paddingEnd="2dp"
                    android:text=":"
                    android:textSize="14sp"
                    tools:ignore="HardcodedText" />

                <TextView
                    android:id="@+id/pod_tid"
                    android:layout_width="match_parent"
                    android:layout_height="wrap_content"
                    android:layout_weight="1"
                    android:gravity="start"
                    android:paddingStart="5dp"
                    android:paddingEnd="5dp"
                    android:textColor="@android:color/white"
                    android:textSize="14sp" />
            </LinearLayout>

            <!-- Pod fw version -->
            <LinearLayout
                android:layout_width="match_parent"
                android:layout_height="wrap_content"
<<<<<<< HEAD
                android:orientation="vertical">

                <LinearLayout
                    android:layout_width="match_parent"
                    android:layout_height="wrap_content"
                    android:orientation="horizontal"
                    android:paddingTop="2dp"
                    android:paddingBottom="5dp"
                    android:visibility="gone">

                    <TextView
                        android:layout_width="match_parent"
                        android:layout_height="wrap_content"
                        android:layout_marginLeft="5dp"
                        android:layout_marginRight="5dp"
                        android:gravity="center_vertical|center_horizontal"
                        android:text="@string/initializing"
                        android:textAppearance="?android:attr/textAppearanceSmall" />
                </LinearLayout>

                <View
                    android:layout_width="fill_parent"
                    android:layout_height="2dip"
                    android:layout_marginLeft="20dp"
                    android:layout_marginTop="5dp"
                    android:layout_marginRight="20dp"
                    android:layout_marginBottom="5dp"
                    android:background="?android:attr/dividerHorizontal" />

                <LinearLayout
                    android:layout_width="match_parent"
                    android:layout_height="wrap_content"
                    android:orientation="horizontal">

                    <TextView
                        android:layout_width="match_parent"
                        android:layout_height="wrap_content"
                        android:layout_weight="1.5"
                        android:gravity="end"
                        android:paddingStart="5dp"
                        android:paddingEnd="5dp"
                        android:text="@string/rileylink_status"
                        android:textSize="14sp" />

                    <TextView
                        android:layout_width="5dp"
                        android:layout_height="wrap_content"
                        android:layout_weight="0"
                        android:gravity="center_horizontal"
                        android:paddingStart="2dp"
                        android:paddingEnd="2dp"
                        android:text=":"
                        android:textSize="14sp" />

                    <com.joanzapata.iconify.widget.IconTextView
                        android:id="@+id/omnipod_overview_riley_link_status"
                        android:layout_width="match_parent"
                        android:layout_height="wrap_content"
                        android:layout_weight="1"
                        android:gravity="start"
                        android:paddingStart="5dp"
                        android:paddingEnd="5dp"
                        android:text="{fa-bluetooth-b}"
                        android:textSize="14sp" />

                </LinearLayout>

                <View
                    android:layout_width="fill_parent"
                    android:layout_height="2dip"
                    android:layout_marginLeft="20dp"
                    android:layout_marginTop="5dp"
                    android:layout_marginRight="20dp"
                    android:layout_marginBottom="5dp"
                    android:background="?android:attr/dividerHorizontal" />

                <!-- Pod Address -->
                <LinearLayout
                    android:layout_width="match_parent"
                    android:layout_height="wrap_content"
                    android:orientation="horizontal">

                    <TextView
                        android:layout_width="match_parent"
                        android:layout_height="wrap_content"
                        android:layout_weight="1.5"
                        android:gravity="end"
                        android:paddingStart="5dp"
                        android:paddingEnd="5dp"
                        android:text="@string/omnipod_overview_pod_address"
                        android:textSize="14sp" />

                    <TextView
                        android:layout_width="5dp"
                        android:layout_height="wrap_content"
                        android:layout_weight="0"
                        android:gravity="center_horizontal"
                        android:paddingStart="2dp"
                        android:paddingEnd="2dp"
                        android:text=":"
                        android:textSize="14sp" />

                    <TextView
                        android:id="@+id/omnipod_overview_pod_address"
                        android:layout_width="match_parent"
                        android:layout_height="wrap_content"
                        android:layout_weight="1"
                        android:gravity="start"
                        android:paddingStart="5dp"
                        android:paddingEnd="5dp"
                        android:textSize="14sp" />
                </LinearLayout>

                <!-- Pod Lot -->
                <LinearLayout
                    android:layout_width="match_parent"
                    android:layout_height="wrap_content"
                    android:orientation="horizontal">

                    <TextView
                        android:layout_width="match_parent"
                        android:layout_height="wrap_content"
                        android:layout_weight="1.5"
                        android:gravity="end"
                        android:paddingStart="5dp"
                        android:paddingEnd="5dp"
                        android:text="@string/omnipod_lot"
                        android:textSize="14sp" />

                    <TextView
                        android:layout_width="5dp"
                        android:layout_height="wrap_content"
                        android:layout_weight="0"
                        android:gravity="center_horizontal"
                        android:paddingStart="2dp"
                        android:paddingEnd="2dp"
                        android:text=":"
                        android:textSize="14sp" />

                    <TextView
                        android:id="@+id/omnipod_overview_pod_lot"
                        android:layout_width="match_parent"
                        android:layout_height="wrap_content"
                        android:layout_weight="1"
                        android:gravity="start"
                        android:paddingStart="5dp"
                        android:paddingEnd="5dp"
                        android:textSize="14sp" />
                </LinearLayout>

                <!-- Pod Tid -->
                <LinearLayout
                    android:layout_width="match_parent"
                    android:layout_height="wrap_content"
                    android:orientation="horizontal">

                    <TextView
                        android:layout_width="match_parent"
                        android:layout_height="wrap_content"
                        android:layout_weight="1.5"
                        android:gravity="end"
                        android:paddingStart="5dp"
                        android:paddingEnd="5dp"
                        android:text="@string/omnipod_tid"
                        android:textSize="14sp" />

                    <TextView
                        android:layout_width="5dp"
                        android:layout_height="wrap_content"
                        android:layout_weight="0"
                        android:gravity="center_horizontal"
                        android:paddingStart="2dp"
                        android:paddingEnd="2dp"
                        android:text=":"
                        android:textSize="14sp" />

                    <TextView
                        android:id="@+id/omnipod_overview_pod_tid"
                        android:layout_width="match_parent"
                        android:layout_height="wrap_content"
                        android:layout_weight="1"
                        android:gravity="start"
                        android:paddingStart="5dp"
                        android:paddingEnd="5dp"
                        android:textSize="14sp" />
                </LinearLayout>

                <!-- Pod fw version -->
                <LinearLayout
                    android:layout_width="match_parent"
                    android:layout_height="wrap_content"
                    android:orientation="horizontal">

                    <TextView
                        android:layout_width="match_parent"
                        android:layout_height="wrap_content"
                        android:layout_weight="1.5"
                        android:gravity="end"
                        android:paddingStart="5dp"
                        android:paddingEnd="5dp"
                        android:text="@string/omnipod_overview_firmware_version"
                        android:textSize="14sp" />

                    <TextView
                        android:layout_width="5dp"
                        android:layout_height="wrap_content"
                        android:layout_weight="0"
                        android:gravity="center_horizontal"
                        android:paddingStart="2dp"
                        android:paddingEnd="2dp"
                        android:text=":"
                        android:textSize="14sp" />

                    <TextView
                        android:id="@+id/omnipod_overview_firmware_version"
                        android:layout_width="match_parent"
                        android:layout_height="wrap_content"
                        android:layout_weight="1"
                        android:gravity="start"
                        android:paddingStart="5dp"
                        android:paddingEnd="5dp"
                        android:textSize="14sp" />
                </LinearLayout>

                <!-- Pod Time -->
                <LinearLayout
                    android:layout_width="match_parent"
                    android:layout_height="wrap_content"
                    android:orientation="horizontal">

                    <TextView
                        android:layout_width="match_parent"
                        android:layout_height="wrap_content"
                        android:layout_weight="1.5"
                        android:gravity="end"
                        android:paddingStart="5dp"
                        android:paddingEnd="5dp"
                        android:text="@string/omnipod_overview_time_on_pod"
                        android:textSize="14sp" />

                    <TextView
                        android:layout_width="5dp"
                        android:layout_height="wrap_content"
                        android:layout_weight="0"
                        android:gravity="center_horizontal"
                        android:paddingStart="2dp"
                        android:paddingEnd="2dp"
                        android:text=":"
                        android:textSize="14sp" />

                    <TextView
                        android:id="@+id/omnipod_overview_time_on_pod"
                        android:layout_width="match_parent"
                        android:layout_height="wrap_content"
                        android:layout_weight="1"
                        android:gravity="start"
                        android:paddingStart="5dp"
                        android:paddingEnd="5dp"
                        android:textSize="14sp" />

                </LinearLayout>

                <!-- Pod Expires -->
                <LinearLayout
                    android:layout_width="match_parent"
                    android:layout_height="wrap_content"
                    android:orientation="horizontal">

                    <TextView
                        android:layout_width="match_parent"
                        android:layout_height="wrap_content"
                        android:layout_weight="1.5"
                        android:gravity="end"
                        android:paddingStart="5dp"
                        android:paddingEnd="5dp"
                        android:text="@string/omnipod_overview_pod_expiry_date"
                        android:textSize="14sp" />

                    <TextView
                        android:layout_width="5dp"
                        android:layout_height="wrap_content"
                        android:layout_weight="0"
                        android:gravity="center_horizontal"
                        android:paddingStart="2dp"
                        android:paddingEnd="2dp"
                        android:text=":"
                        android:textSize="14sp" />

                    <TextView
                        android:id="@+id/omnipod_overview_pod_expiry_date"
                        android:layout_width="match_parent"
                        android:layout_height="wrap_content"
                        android:layout_weight="1"
                        android:gravity="start"
                        android:paddingStart="5dp"
                        android:paddingEnd="5dp"
                        android:textSize="14sp" />

                </LinearLayout>

                <!-- Pod Status -->
                <LinearLayout
                    android:layout_width="match_parent"
                    android:layout_height="wrap_content"
                    android:orientation="horizontal">

                    <TextView
                        android:layout_width="match_parent"
                        android:layout_height="wrap_content"
                        android:layout_weight="1.5"
                        android:gravity="end"
                        android:paddingStart="5dp"
                        android:paddingEnd="5dp"
                        android:text="@string/omnipod_overview_pod_status"
                        android:textSize="14sp" />

                    <TextView
                        android:layout_width="5dp"
                        android:layout_height="wrap_content"
                        android:layout_weight="0"
                        android:gravity="center_horizontal"
                        android:paddingStart="2dp"
                        android:paddingEnd="2dp"
                        android:text=":"
                        android:textSize="14sp" />

                    <com.joanzapata.iconify.widget.IconTextView
                        android:id="@+id/omnipod_overview_pod_status"
                        android:layout_width="match_parent"
                        android:layout_height="wrap_content"
                        android:layout_weight="1"
                        android:gravity="start"
                        android:paddingStart="5dp"
                        android:paddingEnd="5dp"
                        android:text=""
                        android:textSize="14sp" />

                </LinearLayout>

                <TextView
                    android:id="@+id/omnipod_overview_queue"
=======
                android:orientation="horizontal">

                <TextView
                    android:layout_width="match_parent"
                    android:layout_height="wrap_content"
                    android:layout_weight="1.5"
                    android:gravity="end"
                    android:paddingStart="5dp"
                    android:paddingEnd="5dp"
                    android:text="@string/omnipod_overview_firmware_version"
                    android:textSize="14sp" />

                <TextView
                    android:layout_width="5dp"
                    android:layout_height="wrap_content"
                    android:layout_weight="0"
                    android:gravity="center_horizontal"
                    android:paddingStart="2dp"
                    android:paddingEnd="2dp"
                    android:text=":"
                    android:textSize="14sp"
                    tools:ignore="HardcodedText" />

                <TextView
                    android:id="@+id/firmware_version"
>>>>>>> 86ca5f30
                    android:layout_width="match_parent"
                    android:layout_height="wrap_content"
                    android:layout_weight="1"
                    android:gravity="start"
                    android:paddingStart="5dp"
                    android:paddingEnd="5dp"
                    android:textColor="@android:color/white"
                    android:textSize="14sp" />
            </LinearLayout>

            <!-- Pod Time -->
            <LinearLayout
                android:layout_width="match_parent"
                android:layout_height="wrap_content"
                android:orientation="horizontal">

                <TextView
                    android:layout_width="match_parent"
                    android:layout_height="wrap_content"
                    android:layout_weight="1.5"
                    android:gravity="end"
                    android:paddingStart="5dp"
                    android:paddingEnd="5dp"
                    android:text="@string/omnipod_overview_time_on_pod"
                    android:textSize="14sp" />

                <TextView
                    android:layout_width="5dp"
                    android:layout_height="wrap_content"
                    android:layout_weight="0"
                    android:gravity="center_horizontal"
                    android:paddingStart="2dp"
                    android:paddingEnd="2dp"
                    android:text=":"
                    android:textSize="14sp"
                    tools:ignore="HardcodedText" />

                <TextView
                    android:id="@+id/time_on_pod"
                    android:layout_width="match_parent"
                    android:layout_height="wrap_content"
                    android:layout_weight="1"
                    android:gravity="start"
                    android:paddingStart="5dp"
                    android:paddingEnd="5dp"
                    android:textColor="@android:color/white"
                    android:textSize="14sp" />

            </LinearLayout>

            <!-- Pod Expires -->
            <LinearLayout
                android:layout_width="match_parent"
                android:layout_height="wrap_content"
                android:orientation="horizontal">

                <TextView
                    android:layout_width="match_parent"
                    android:layout_height="wrap_content"
                    android:layout_weight="1.5"
                    android:gravity="end"
                    android:paddingStart="5dp"
                    android:paddingEnd="5dp"
                    android:text="@string/omnipod_overview_pod_expiry_date"
                    android:textSize="14sp" />

                <TextView
                    android:layout_width="5dp"
                    android:layout_height="wrap_content"
                    android:layout_weight="0"
                    android:gravity="center_horizontal"
                    android:paddingStart="2dp"
                    android:paddingEnd="2dp"
                    android:text=":"
                    android:textSize="14sp"
                    tools:ignore="HardcodedText" />

                <TextView
                    android:id="@+id/pod_expiry_date"
                    android:layout_width="match_parent"
                    android:layout_height="wrap_content"
                    android:layout_weight="1"
                    android:gravity="start"
                    android:paddingStart="5dp"
                    android:paddingEnd="5dp"
                    android:textColor="@android:color/white"
                    android:textSize="14sp" />

            </LinearLayout>

            <!-- Pod Status -->
            <LinearLayout
                android:layout_width="match_parent"
                android:layout_height="wrap_content"
                android:orientation="horizontal">

                <TextView
                    android:layout_width="match_parent"
                    android:layout_height="wrap_content"
                    android:layout_weight="1.5"
                    android:gravity="end"
                    android:paddingStart="5dp"
                    android:paddingEnd="5dp"
                    android:text="@string/omnipod_overview_pod_status"
                    android:textSize="14sp" />

                <TextView
                    android:layout_width="5dp"
                    android:layout_height="wrap_content"
                    android:layout_weight="0"
                    android:gravity="center_horizontal"
                    android:paddingStart="2dp"
                    android:paddingEnd="2dp"
                    android:text=":"
                    android:textSize="14sp"
                    tools:ignore="HardcodedText" />

                <com.joanzapata.iconify.widget.IconTextView
                    android:id="@+id/pod_status"
                    android:layout_width="match_parent"
                    android:layout_height="wrap_content"
                    android:layout_weight="1"
                    android:gravity="start"
                    android:paddingStart="5dp"
                    android:paddingEnd="5dp"
                    android:text=""
<<<<<<< HEAD
                    android:textAlignment="center" />

                <View
                    android:layout_width="fill_parent"
                    android:layout_height="2dip"
                    android:layout_marginLeft="20dp"
                    android:layout_marginTop="5dp"
                    android:layout_marginRight="20dp"
                    android:layout_marginBottom="5dp"
                    android:background="?android:attr/dividerHorizontal" />

                <LinearLayout
                    android:layout_width="match_parent"
                    android:layout_height="wrap_content"
                    android:orientation="horizontal">

                    <TextView
                        android:layout_width="match_parent"
                        android:layout_height="wrap_content"
                        android:layout_weight="1.5"
                        android:gravity="end"
                        android:paddingStart="5dp"
                        android:paddingEnd="5dp"
                        android:text="@string/omnipod_overview_last_connection"
                        android:textSize="14sp" />

                    <TextView
                        android:layout_width="5dp"
                        android:layout_height="wrap_content"
                        android:layout_weight="0"
                        android:gravity="center_horizontal"
                        android:paddingStart="2dp"
                        android:paddingEnd="2dp"
                        android:text=":"
                        android:textSize="14sp" />

                    <TextView
                        android:id="@+id/omnipod_overview_last_connection"
                        android:layout_width="match_parent"
                        android:layout_height="wrap_content"
                        android:layout_weight="1"
                        android:gravity="start"
                        android:paddingStart="5dp"
                        android:paddingEnd="5dp"
                        android:textSize="14sp" />

                </LinearLayout>

                <View
                    android:layout_width="fill_parent"
                    android:layout_height="2dip"
                    android:layout_marginLeft="20dp"
                    android:layout_marginTop="5dp"
                    android:layout_marginRight="20dp"
                    android:layout_marginBottom="5dp"
                    android:background="?android:attr/dividerHorizontal" />

                <LinearLayout
                    android:layout_width="match_parent"
                    android:layout_height="wrap_content"
                    android:orientation="horizontal">

                    <TextView
                        android:layout_width="match_parent"
                        android:layout_height="wrap_content"
                        android:layout_weight="1.5"
                        android:gravity="end"
                        android:paddingStart="5dp"
                        android:paddingEnd="5dp"
                        android:text="@string/omnipod_overview_last_bolus"
                        android:textSize="14sp" />

                    <TextView
                        android:layout_width="5dp"
                        android:layout_height="wrap_content"
                        android:layout_weight="0"
                        android:gravity="center_horizontal"
                        android:paddingStart="2dp"
                        android:paddingEnd="2dp"
                        android:text=":"
                        android:textSize="14sp" />

                    <TextView
                        android:id="@+id/omnipod_overview_last_bolus"
                        android:layout_width="match_parent"
                        android:layout_height="wrap_content"
                        android:layout_weight="1"
                        android:gravity="start"
                        android:paddingStart="5dp"
                        android:paddingEnd="5dp"
                        android:textSize="14sp" />

                </LinearLayout>

                <View
                    android:layout_width="fill_parent"
                    android:layout_height="2dip"
                    android:layout_marginLeft="20dp"
                    android:layout_marginTop="5dp"
                    android:layout_marginRight="20dp"
                    android:layout_marginBottom="5dp"
                    android:background="?android:attr/dividerHorizontal" />

                <LinearLayout
                    android:layout_width="match_parent"
                    android:layout_height="wrap_content"
                    android:orientation="horizontal">

                    <TextView
                        android:layout_width="match_parent"
                        android:layout_height="wrap_content"
                        android:layout_weight="1.5"
                        android:gravity="end"
                        android:paddingStart="5dp"
                        android:paddingEnd="5dp"
                        android:text="@string/omnipod_overview_base_basal_rate"
                        android:textSize="14sp" />

                    <TextView
                        android:layout_width="5dp"
                        android:layout_height="wrap_content"
                        android:layout_weight="0"
                        android:gravity="center_horizontal"
                        android:paddingStart="2dp"
                        android:paddingEnd="2dp"
                        android:text=":"
                        android:textSize="14sp" />

                    <TextView
                        android:id="@+id/omnipod_overview_base_basal_rate"
                        android:layout_width="match_parent"
                        android:layout_height="wrap_content"
                        android:layout_weight="1"
                        android:gravity="start"
                        android:paddingStart="5dp"
                        android:paddingEnd="5dp"
                        android:textSize="14sp" />

                </LinearLayout>

                <View
                    android:layout_width="fill_parent"
                    android:layout_height="2dip"
                    android:layout_marginLeft="20dp"
                    android:layout_marginTop="5dp"
                    android:layout_marginRight="20dp"
                    android:layout_marginBottom="5dp"
                    android:background="?android:attr/dividerHorizontal" />

                <LinearLayout
                    android:layout_width="match_parent"
                    android:layout_height="wrap_content"
                    android:orientation="horizontal">

                    <TextView
                        android:layout_width="match_parent"
                        android:layout_height="wrap_content"
                        android:layout_weight="1.5"
                        android:gravity="end"
                        android:paddingStart="5dp"
                        android:paddingEnd="5dp"
                        android:text="@string/omnipod_overview_temp_basal_rate"
                        android:textSize="14sp" />

                    <TextView
                        android:layout_width="5dp"
                        android:layout_height="wrap_content"
                        android:layout_weight="0"
                        android:gravity="center_horizontal"
                        android:paddingStart="2dp"
                        android:paddingEnd="2dp"
                        android:text=":"
                        android:textSize="14sp" />

                    <TextView
                        android:id="@+id/omnipod_overview_temp_basal"
                        android:layout_width="match_parent"
                        android:layout_height="wrap_content"
                        android:layout_weight="1"
                        android:gravity="start"
                        android:paddingStart="5dp"
                        android:paddingEnd="5dp"
                        android:textSize="14sp" />

                </LinearLayout>

                <View
                    android:layout_width="fill_parent"
                    android:layout_height="2dip"
                    android:layout_marginLeft="20dp"
                    android:layout_marginTop="5dp"
                    android:layout_marginRight="20dp"
                    android:layout_marginBottom="5dp"
                    android:background="?android:attr/dividerHorizontal" />

                <LinearLayout
                    android:layout_width="match_parent"
                    android:layout_height="wrap_content"
                    android:orientation="horizontal">

                    <TextView
                        android:layout_width="match_parent"
                        android:layout_height="wrap_content"
                        android:layout_weight="1.5"
                        android:gravity="end"
                        android:paddingStart="5dp"
                        android:paddingEnd="5dp"
                        android:text="@string/omnipod_overview_reservoir"
                        android:textSize="14sp" />

                    <TextView
                        android:layout_width="5dp"
                        android:layout_height="wrap_content"
                        android:layout_weight="0"
                        android:gravity="center_horizontal"
                        android:paddingStart="2dp"
                        android:paddingEnd="2dp"
                        android:text=":"
                        android:textSize="14sp" />

                    <TextView
                        android:id="@+id/omnipod_overview_reservoir"
                        android:layout_width="match_parent"
                        android:layout_height="wrap_content"
                        android:layout_weight="1"
                        android:gravity="start"
                        android:paddingStart="5dp"
                        android:paddingEnd="5dp"
                        android:textSize="14sp" />

                </LinearLayout>

                <View
                    android:layout_width="fill_parent"
                    android:layout_height="2dip"
                    android:layout_marginLeft="20dp"
                    android:layout_marginTop="5dp"
                    android:layout_marginRight="20dp"
                    android:layout_marginBottom="5dp"
                    android:background="?android:attr/dividerHorizontal" />

                <LinearLayout
                    android:layout_width="match_parent"
                    android:layout_height="wrap_content"
                    android:orientation="horizontal">

                    <TextView
                        android:layout_width="match_parent"
                        android:layout_height="wrap_content"
                        android:layout_weight="1.5"
                        android:gravity="end"
                        android:paddingStart="5dp"
                        android:paddingEnd="5dp"
                        android:text="@string/omnipod_overview_total_delivered"
                        android:textSize="14sp" />

                    <TextView
                        android:layout_width="5dp"
                        android:layout_height="wrap_content"
                        android:layout_weight="0"
                        android:gravity="center_horizontal"
                        android:paddingStart="2dp"
                        android:paddingEnd="2dp"
                        android:text=":"
                        android:textSize="14sp" />

                    <TextView
                        android:id="@+id/omnipod_overview_total_delivered"
                        android:layout_width="match_parent"
                        android:layout_height="wrap_content"
                        android:layout_weight="1"
                        android:gravity="start"
                        android:paddingStart="5dp"
                        android:paddingEnd="5dp"
                        android:textSize="14sp" />

                </LinearLayout>

                <View
                    android:layout_width="fill_parent"
                    android:layout_height="2dip"
                    android:layout_marginLeft="20dp"
                    android:layout_marginTop="5dp"
                    android:layout_marginRight="20dp"
                    android:layout_marginBottom="5dp"
                    android:background="?android:attr/dividerHorizontal" />

                <LinearLayout
                    android:layout_width="match_parent"
                    android:layout_height="wrap_content"
                    android:orientation="horizontal">

                    <TextView
                        android:layout_width="match_parent"
                        android:layout_height="wrap_content"
                        android:layout_weight="1.5"
                        android:gravity="end"
                        android:paddingStart="5dp"
                        android:paddingEnd="5dp"
                        android:text="@string/omnipod_overview_errors"
                        android:textSize="14sp" />

                    <TextView
                        android:layout_width="5dp"
                        android:layout_height="wrap_content"
                        android:layout_weight="0"
                        android:gravity="center_horizontal"
                        android:paddingStart="2dp"
                        android:paddingEnd="2dp"
                        android:text=":"
                        android:textSize="14sp" />

                    <TextView
                        android:id="@+id/omnipod_overview_errors"
                        android:layout_width="match_parent"
                        android:layout_height="wrap_content"
                        android:layout_weight="1"
                        android:gravity="start"
                        android:paddingStart="5dp"
                        android:paddingEnd="5dp"
                        android:textSize="14sp" />

                </LinearLayout>

                <View
                    android:layout_width="fill_parent"
                    android:layout_height="2dip"
                    android:layout_marginLeft="20dp"
                    android:layout_marginTop="5dp"
                    android:layout_marginRight="20dp"
                    android:layout_marginBottom="5dp"
                    android:background="?android:attr/dividerHorizontal" />

                <LinearLayout
                    android:layout_width="match_parent"
                    android:layout_height="wrap_content"
                    android:orientation="horizontal">

                    <TextView
                        android:layout_width="match_parent"
                        android:layout_height="wrap_content"
                        android:layout_weight="1.5"
                        android:gravity="end"
                        android:paddingStart="5dp"
                        android:paddingEnd="5dp"
                        android:text="@string/omnipod_overview_pod_active_alerts"
                        android:textSize="14sp" />

                    <TextView
                        android:layout_width="5dp"
                        android:layout_height="wrap_content"
                        android:layout_weight="0"
                        android:gravity="center_horizontal"
                        android:paddingStart="2dp"
                        android:paddingEnd="2dp"
                        android:text=":"
                        android:textSize="14sp" />

                    <TextView
                        android:id="@+id/omnipod_overview_pod_active_alerts"
                        android:layout_width="match_parent"
                        android:layout_height="wrap_content"
                        android:layout_weight="1"
                        android:gravity="start"
                        android:paddingStart="5dp"
                        android:paddingEnd="5dp"
                        android:textSize="14sp" />

                </LinearLayout>

                    <View
                        android:layout_width="fill_parent"
                        android:layout_height="2dip"
                        android:layout_marginLeft="20dp"
                        android:layout_marginTop="5dp"
                        android:layout_marginRight="20dp"
                        android:layout_marginBottom="5dp"
                        android:background="?android:attr/dividerHorizontal" />

                <TextView
                    android:layout_width="wrap_content"
                    android:layout_height="match_parent"
                    android:layout_gravity="center"
                    android:drawableTop="@drawable/ic_pod"
                    android:paddingTop="10dp"
                    android:rotationX="180"
                    android:rotationY="180" />
=======
                    android:textColor="@android:color/white"
                    android:textSize="14sp" />
>>>>>>> 86ca5f30

            </LinearLayout>

            <TextView
                android:id="@+id/queue"
                android:layout_width="match_parent"
                android:layout_height="wrap_content"
                android:text=""
                android:textAlignment="center" />

            <View
                android:layout_width="fill_parent"
                android:layout_height="2dip"
                android:layout_marginLeft="20dp"
                android:layout_marginTop="5dp"
                android:layout_marginRight="20dp"
                android:layout_marginBottom="5dp"
                android:background="@color/list_delimiter" />

            <LinearLayout
                android:layout_width="match_parent"
                android:layout_height="wrap_content"
                android:orientation="horizontal">

                <TextView
                    android:layout_width="match_parent"
                    android:layout_height="wrap_content"
                    android:layout_weight="1.5"
                    android:gravity="end"
                    android:paddingStart="5dp"
                    android:paddingEnd="5dp"
                    android:text="@string/omnipod_overview_last_connection"
                    android:textSize="14sp" />

                <TextView
                    android:layout_width="5dp"
                    android:layout_height="wrap_content"
                    android:layout_weight="0"
                    android:gravity="center_horizontal"
                    android:paddingStart="2dp"
                    android:paddingEnd="2dp"
                    android:text=":"
                    android:textSize="14sp"
                    tools:ignore="HardcodedText" />

                <TextView
                    android:id="@+id/last_connection"
                    android:layout_width="match_parent"
                    android:layout_height="wrap_content"
                    android:layout_weight="1"
                    android:gravity="start"
                    android:paddingStart="5dp"
                    android:paddingEnd="5dp"
                    android:textColor="@android:color/white"
                    android:textSize="14sp" />

            </LinearLayout>

            <View
                android:layout_width="fill_parent"
                android:layout_height="2dip"
                android:layout_marginLeft="20dp"
                android:layout_marginTop="5dp"
                android:layout_marginRight="20dp"
                android:layout_marginBottom="5dp"
                android:background="@color/list_delimiter" />

            <LinearLayout
                android:layout_width="match_parent"
                android:layout_height="wrap_content"
                android:orientation="horizontal">

                <TextView
                    android:layout_width="match_parent"
                    android:layout_height="wrap_content"
                    android:layout_weight="1.5"
                    android:gravity="end"
                    android:paddingStart="5dp"
                    android:paddingEnd="5dp"
                    android:text="@string/omnipod_overview_last_bolus"
                    android:textSize="14sp" />

                <TextView
                    android:layout_width="5dp"
                    android:layout_height="wrap_content"
                    android:layout_weight="0"
                    android:gravity="center_horizontal"
                    android:paddingStart="2dp"
                    android:paddingEnd="2dp"
                    android:text=":"
                    android:textSize="14sp"
                    tools:ignore="HardcodedText" />

                <TextView
                    android:id="@+id/last_bolus"
                    android:layout_width="match_parent"
                    android:layout_height="wrap_content"
                    android:layout_weight="1"
                    android:gravity="start"
                    android:paddingStart="5dp"
                    android:paddingEnd="5dp"
                    android:textColor="@android:color/white"
                    android:textSize="14sp" />

            </LinearLayout>

            <View
                android:layout_width="fill_parent"
                android:layout_height="2dip"
                android:layout_marginLeft="20dp"
                android:layout_marginTop="5dp"
                android:layout_marginRight="20dp"
                android:layout_marginBottom="5dp"
                android:background="@color/list_delimiter" />

            <LinearLayout
                android:layout_width="match_parent"
                android:layout_height="wrap_content"
                android:orientation="horizontal">

                <TextView
                    android:layout_width="match_parent"
                    android:layout_height="wrap_content"
                    android:layout_weight="1.5"
                    android:gravity="end"
                    android:paddingStart="5dp"
                    android:paddingEnd="5dp"
                    android:text="@string/omnipod_overview_base_basal_rate"
                    android:textSize="14sp" />

                <TextView
                    android:layout_width="5dp"
                    android:layout_height="wrap_content"
                    android:layout_weight="0"
                    android:gravity="center_horizontal"
                    android:paddingStart="2dp"
                    android:paddingEnd="2dp"
                    android:text=":"
                    android:textSize="14sp"
                    tools:ignore="HardcodedText" />

                <TextView
                    android:id="@+id/base_basal_rate"
                    android:layout_width="match_parent"
                    android:layout_height="wrap_content"
                    android:layout_weight="1"
                    android:gravity="start"
                    android:paddingStart="5dp"
                    android:paddingEnd="5dp"
                    android:textColor="@android:color/white"
                    android:textSize="14sp" />

            </LinearLayout>

            <View
                android:layout_width="fill_parent"
                android:layout_height="2dip"
                android:layout_marginLeft="20dp"
                android:layout_marginTop="5dp"
                android:layout_marginRight="20dp"
                android:layout_marginBottom="5dp"
                android:background="@color/list_delimiter" />

            <LinearLayout
                android:layout_width="match_parent"
                android:layout_height="wrap_content"
                android:orientation="horizontal">

                <TextView
                    android:layout_width="match_parent"
                    android:layout_height="wrap_content"
                    android:layout_weight="1.5"
                    android:gravity="end"
                    android:paddingStart="5dp"
                    android:paddingEnd="5dp"
                    android:text="@string/omnipod_overview_temp_basal_rate"
                    android:textSize="14sp" />

                <TextView
                    android:layout_width="5dp"
                    android:layout_height="wrap_content"
                    android:layout_weight="0"
                    android:gravity="center_horizontal"
                    android:paddingStart="2dp"
                    android:paddingEnd="2dp"
                    android:text=":"
                    android:textSize="14sp"
                    tools:ignore="HardcodedText" />

                <TextView
                    android:id="@+id/temp_basal"
                    android:layout_width="match_parent"
                    android:layout_height="wrap_content"
                    android:layout_weight="1"
                    android:gravity="start"
                    android:paddingStart="5dp"
                    android:paddingEnd="5dp"
                    android:textColor="@android:color/white"
                    android:textSize="14sp" />

            </LinearLayout>

            <View
                android:layout_width="fill_parent"
                android:layout_height="2dip"
                android:layout_marginLeft="20dp"
                android:layout_marginTop="5dp"
                android:layout_marginRight="20dp"
                android:layout_marginBottom="5dp"
                android:background="@color/list_delimiter" />

            <LinearLayout
                android:layout_width="match_parent"
                android:layout_height="wrap_content"
                android:orientation="horizontal">

                <TextView
                    android:layout_width="match_parent"
                    android:layout_height="wrap_content"
                    android:layout_weight="1.5"
                    android:gravity="end"
                    android:paddingStart="5dp"
                    android:paddingEnd="5dp"
                    android:text="@string/omnipod_overview_reservoir"
                    android:textSize="14sp" />

                <TextView
                    android:layout_width="5dp"
                    android:layout_height="wrap_content"
                    android:layout_weight="0"
                    android:gravity="center_horizontal"
                    android:paddingStart="2dp"
                    android:paddingEnd="2dp"
                    android:text=":"
                    android:textSize="14sp"
                    tools:ignore="HardcodedText" />

                <TextView
                    android:id="@+id/reservoir"
                    android:layout_width="match_parent"
                    android:layout_height="wrap_content"
                    android:layout_weight="1"
                    android:gravity="start"
                    android:paddingStart="5dp"
                    android:paddingEnd="5dp"
                    android:textColor="@android:color/white"
                    android:textSize="14sp" />

            </LinearLayout>

            <View
                android:layout_width="fill_parent"
                android:layout_height="2dip"
                android:layout_marginLeft="20dp"
                android:layout_marginTop="5dp"
                android:layout_marginRight="20dp"
                android:layout_marginBottom="5dp"
                android:background="@color/list_delimiter" />

            <LinearLayout
                android:layout_width="match_parent"
                android:layout_height="wrap_content"
                android:orientation="horizontal">

                <TextView
                    android:layout_width="match_parent"
                    android:layout_height="wrap_content"
                    android:layout_weight="1.5"
                    android:gravity="end"
                    android:paddingStart="5dp"
                    android:paddingEnd="5dp"
                    android:text="@string/omnipod_overview_total_delivered"
                    android:textSize="14sp" />

                <TextView
                    android:layout_width="5dp"
                    android:layout_height="wrap_content"
                    android:layout_weight="0"
                    android:gravity="center_horizontal"
                    android:paddingStart="2dp"
                    android:paddingEnd="2dp"
                    android:text=":"
                    android:textSize="14sp"
                    tools:ignore="HardcodedText" />

                <TextView
                    android:id="@+id/total_delivered"
                    android:layout_width="match_parent"
                    android:layout_height="wrap_content"
                    android:layout_weight="1"
                    android:gravity="start"
                    android:paddingStart="5dp"
                    android:paddingEnd="5dp"
                    android:textColor="@android:color/white"
                    android:textSize="14sp" />

            </LinearLayout>

            <View
                android:layout_width="fill_parent"
                android:layout_height="2dip"
                android:layout_marginLeft="20dp"
                android:layout_marginTop="5dp"
                android:layout_marginRight="20dp"
                android:layout_marginBottom="5dp"
                android:background="@color/list_delimiter" />

            <LinearLayout
                android:layout_width="match_parent"
                android:layout_height="wrap_content"
                android:orientation="horizontal">

                <TextView
                    android:layout_width="match_parent"
                    android:layout_height="wrap_content"
                    android:layout_weight="1.5"
                    android:gravity="end"
                    android:paddingStart="5dp"
                    android:paddingEnd="5dp"
                    android:text="@string/omnipod_overview_errors"
                    android:textSize="14sp" />

                <TextView
                    android:layout_width="5dp"
                    android:layout_height="wrap_content"
                    android:layout_weight="0"
                    android:gravity="center_horizontal"
                    android:paddingStart="2dp"
                    android:paddingEnd="2dp"
                    android:text=":"
                    android:textSize="14sp"
                    tools:ignore="HardcodedText" />

                <TextView
                    android:id="@+id/errors"
                    android:layout_width="match_parent"
                    android:layout_height="wrap_content"
                    android:layout_weight="1"
                    android:gravity="start"
                    android:paddingStart="5dp"
                    android:paddingEnd="5dp"
                    android:textColor="@android:color/white"
                    android:textSize="14sp" />

            </LinearLayout>

            <View
                android:layout_width="fill_parent"
                android:layout_height="2dip"
                android:layout_marginLeft="20dp"
                android:layout_marginTop="5dp"
                android:layout_marginRight="20dp"
                android:layout_marginBottom="5dp"
                android:background="@color/list_delimiter" />

            <LinearLayout
                android:layout_width="match_parent"
                android:layout_height="wrap_content"
                android:orientation="horizontal">

                <TextView
                    android:layout_width="match_parent"
                    android:layout_height="wrap_content"
                    android:layout_weight="1.5"
                    android:gravity="end"
                    android:paddingStart="5dp"
                    android:paddingEnd="5dp"
                    android:text="@string/omnipod_overview_pod_active_alerts"
                    android:textSize="14sp" />

                <TextView
                    android:layout_width="5dp"
                    android:layout_height="wrap_content"
                    android:layout_weight="0"
                    android:gravity="center_horizontal"
                    android:paddingStart="2dp"
                    android:paddingEnd="2dp"
                    android:text=":"
                    android:textSize="14sp"
                    tools:ignore="HardcodedText" />

                <TextView
                    android:id="@+id/pod_active_alerts"
                    android:layout_width="match_parent"
                    android:layout_height="wrap_content"
                    android:layout_weight="1"
                    android:gravity="start"
                    android:paddingStart="5dp"
                    android:paddingEnd="5dp"
                    android:textColor="@android:color/white"
                    android:textSize="14sp" />

            </LinearLayout>

            <View
                android:layout_width="fill_parent"
                android:layout_height="2dip"
                android:layout_marginLeft="20dp"
                android:layout_marginTop="5dp"
                android:layout_marginRight="20dp"
                android:layout_marginBottom="5dp"
                android:background="@color/list_delimiter" />

            <TextView
                android:layout_width="wrap_content"
                android:layout_height="match_parent"
                android:layout_gravity="center"
                android:paddingTop="10dp"
                android:rotationX="180"
                android:rotationY="180"
                app:drawableTopCompat="@drawable/ic_pod" />

        </LinearLayout>

    </ScrollView>

    <LinearLayout
        android:id="@+id/buttons"
        android:layout_width="match_parent"
        android:layout_height="wrap_content"
        android:layout_alignParentBottom="true"
        android:orientation="horizontal">

        <Button
            android:id="@+id/button_refresh_status"
            style="@style/ButtonSmallFontStyle"
            android:layout_width="match_parent"
            android:layout_height="match_parent"
            android:layout_weight="1"
            android:drawableTop="@drawable/ic_omnipod_overview_refresh_pod_status"
            android:drawablePadding="@dimen/omnipod_icon_button_drawable_padding"
            android:text="@string/refresh" />

        <Button
            android:id="@+id/button_pod_management"
            style="@style/ButtonSmallFontStyle"
            android:layout_width="match_parent"
            android:layout_height="match_parent"
            android:layout_weight="1"
            android:drawableTop="@drawable/ic_omnipod_overview_pod_management"
            android:drawablePadding="@dimen/omnipod_icon_button_drawable_padding"
            android:text="@string/omnipod_overview_button_pod_management" />

        <Button
            android:id="@+id/button_acknowledge_active_alerts"
            style="@style/ButtonSmallFontStyle"
            android:layout_width="match_parent"
            android:layout_height="match_parent"
            android:layout_weight="1"
            android:drawableTop="@drawable/ic_omnipod_overview_acknowledge_alerts"
            android:drawablePadding="@dimen/omnipod_icon_button_drawable_padding"
            android:text="@string/omnipod_overview_button_acknowledge_active_alerts" />

        <Button
            android:id="@+id/button_set_time"
            style="@style/ButtonSmallFontStyle"
            android:layout_width="match_parent"
            android:layout_height="match_parent"
            android:layout_weight="1"
            android:drawableTop="@drawable/ic_omnipod_overview_set_time"
            android:drawablePadding="@dimen/omnipod_icon_button_drawable_padding"
            android:text="@string/omnipod_overview_button_set_time"
            android:visibility="gone" />

        <Button
            android:id="@+id/button_resume_delivery"
            style="@style/ButtonSmallFontStyle"
            android:layout_width="match_parent"
            android:layout_height="match_parent"
            android:layout_weight="1"
            android:drawableTop="@drawable/ic_omnipod_overview_resume_delivery"
            android:drawablePadding="@dimen/omnipod_icon_button_drawable_padding"
            android:text="@string/omnipod_overview_button_resume_delivery"
            android:visibility="gone" />

        <Button
            android:id="@+id/button_suspend_delivery"
            style="@style/ButtonSmallFontStyle"
            android:layout_width="match_parent"
            android:layout_height="match_parent"
            android:layout_weight="1"
            android:drawableTop="@drawable/ic_omnipod_overview_suspend_delivery"
            android:drawablePadding="@dimen/omnipod_icon_button_drawable_padding"
            android:text="@string/omnipod_overview_button_suspend_delivery"
            android:visibility="gone" />

    </LinearLayout>

</RelativeLayout><|MERGE_RESOLUTION|>--- conflicted
+++ resolved
@@ -3,7 +3,6 @@
     xmlns:tools="http://schemas.android.com/tools"
     android:layout_width="match_parent"
     android:layout_height="match_parent"
-    android:background="?attr/fragmentbackground"
     tools:context="info.nightscout.androidaps.plugins.pump.omnipod.ui.OmnipodOverviewFragment">
 
     <ScrollView
@@ -215,349 +214,6 @@
             <LinearLayout
                 android:layout_width="match_parent"
                 android:layout_height="wrap_content"
-<<<<<<< HEAD
-                android:orientation="vertical">
-
-                <LinearLayout
-                    android:layout_width="match_parent"
-                    android:layout_height="wrap_content"
-                    android:orientation="horizontal"
-                    android:paddingTop="2dp"
-                    android:paddingBottom="5dp"
-                    android:visibility="gone">
-
-                    <TextView
-                        android:layout_width="match_parent"
-                        android:layout_height="wrap_content"
-                        android:layout_marginLeft="5dp"
-                        android:layout_marginRight="5dp"
-                        android:gravity="center_vertical|center_horizontal"
-                        android:text="@string/initializing"
-                        android:textAppearance="?android:attr/textAppearanceSmall" />
-                </LinearLayout>
-
-                <View
-                    android:layout_width="fill_parent"
-                    android:layout_height="2dip"
-                    android:layout_marginLeft="20dp"
-                    android:layout_marginTop="5dp"
-                    android:layout_marginRight="20dp"
-                    android:layout_marginBottom="5dp"
-                    android:background="?android:attr/dividerHorizontal" />
-
-                <LinearLayout
-                    android:layout_width="match_parent"
-                    android:layout_height="wrap_content"
-                    android:orientation="horizontal">
-
-                    <TextView
-                        android:layout_width="match_parent"
-                        android:layout_height="wrap_content"
-                        android:layout_weight="1.5"
-                        android:gravity="end"
-                        android:paddingStart="5dp"
-                        android:paddingEnd="5dp"
-                        android:text="@string/rileylink_status"
-                        android:textSize="14sp" />
-
-                    <TextView
-                        android:layout_width="5dp"
-                        android:layout_height="wrap_content"
-                        android:layout_weight="0"
-                        android:gravity="center_horizontal"
-                        android:paddingStart="2dp"
-                        android:paddingEnd="2dp"
-                        android:text=":"
-                        android:textSize="14sp" />
-
-                    <com.joanzapata.iconify.widget.IconTextView
-                        android:id="@+id/omnipod_overview_riley_link_status"
-                        android:layout_width="match_parent"
-                        android:layout_height="wrap_content"
-                        android:layout_weight="1"
-                        android:gravity="start"
-                        android:paddingStart="5dp"
-                        android:paddingEnd="5dp"
-                        android:text="{fa-bluetooth-b}"
-                        android:textSize="14sp" />
-
-                </LinearLayout>
-
-                <View
-                    android:layout_width="fill_parent"
-                    android:layout_height="2dip"
-                    android:layout_marginLeft="20dp"
-                    android:layout_marginTop="5dp"
-                    android:layout_marginRight="20dp"
-                    android:layout_marginBottom="5dp"
-                    android:background="?android:attr/dividerHorizontal" />
-
-                <!-- Pod Address -->
-                <LinearLayout
-                    android:layout_width="match_parent"
-                    android:layout_height="wrap_content"
-                    android:orientation="horizontal">
-
-                    <TextView
-                        android:layout_width="match_parent"
-                        android:layout_height="wrap_content"
-                        android:layout_weight="1.5"
-                        android:gravity="end"
-                        android:paddingStart="5dp"
-                        android:paddingEnd="5dp"
-                        android:text="@string/omnipod_overview_pod_address"
-                        android:textSize="14sp" />
-
-                    <TextView
-                        android:layout_width="5dp"
-                        android:layout_height="wrap_content"
-                        android:layout_weight="0"
-                        android:gravity="center_horizontal"
-                        android:paddingStart="2dp"
-                        android:paddingEnd="2dp"
-                        android:text=":"
-                        android:textSize="14sp" />
-
-                    <TextView
-                        android:id="@+id/omnipod_overview_pod_address"
-                        android:layout_width="match_parent"
-                        android:layout_height="wrap_content"
-                        android:layout_weight="1"
-                        android:gravity="start"
-                        android:paddingStart="5dp"
-                        android:paddingEnd="5dp"
-                        android:textSize="14sp" />
-                </LinearLayout>
-
-                <!-- Pod Lot -->
-                <LinearLayout
-                    android:layout_width="match_parent"
-                    android:layout_height="wrap_content"
-                    android:orientation="horizontal">
-
-                    <TextView
-                        android:layout_width="match_parent"
-                        android:layout_height="wrap_content"
-                        android:layout_weight="1.5"
-                        android:gravity="end"
-                        android:paddingStart="5dp"
-                        android:paddingEnd="5dp"
-                        android:text="@string/omnipod_lot"
-                        android:textSize="14sp" />
-
-                    <TextView
-                        android:layout_width="5dp"
-                        android:layout_height="wrap_content"
-                        android:layout_weight="0"
-                        android:gravity="center_horizontal"
-                        android:paddingStart="2dp"
-                        android:paddingEnd="2dp"
-                        android:text=":"
-                        android:textSize="14sp" />
-
-                    <TextView
-                        android:id="@+id/omnipod_overview_pod_lot"
-                        android:layout_width="match_parent"
-                        android:layout_height="wrap_content"
-                        android:layout_weight="1"
-                        android:gravity="start"
-                        android:paddingStart="5dp"
-                        android:paddingEnd="5dp"
-                        android:textSize="14sp" />
-                </LinearLayout>
-
-                <!-- Pod Tid -->
-                <LinearLayout
-                    android:layout_width="match_parent"
-                    android:layout_height="wrap_content"
-                    android:orientation="horizontal">
-
-                    <TextView
-                        android:layout_width="match_parent"
-                        android:layout_height="wrap_content"
-                        android:layout_weight="1.5"
-                        android:gravity="end"
-                        android:paddingStart="5dp"
-                        android:paddingEnd="5dp"
-                        android:text="@string/omnipod_tid"
-                        android:textSize="14sp" />
-
-                    <TextView
-                        android:layout_width="5dp"
-                        android:layout_height="wrap_content"
-                        android:layout_weight="0"
-                        android:gravity="center_horizontal"
-                        android:paddingStart="2dp"
-                        android:paddingEnd="2dp"
-                        android:text=":"
-                        android:textSize="14sp" />
-
-                    <TextView
-                        android:id="@+id/omnipod_overview_pod_tid"
-                        android:layout_width="match_parent"
-                        android:layout_height="wrap_content"
-                        android:layout_weight="1"
-                        android:gravity="start"
-                        android:paddingStart="5dp"
-                        android:paddingEnd="5dp"
-                        android:textSize="14sp" />
-                </LinearLayout>
-
-                <!-- Pod fw version -->
-                <LinearLayout
-                    android:layout_width="match_parent"
-                    android:layout_height="wrap_content"
-                    android:orientation="horizontal">
-
-                    <TextView
-                        android:layout_width="match_parent"
-                        android:layout_height="wrap_content"
-                        android:layout_weight="1.5"
-                        android:gravity="end"
-                        android:paddingStart="5dp"
-                        android:paddingEnd="5dp"
-                        android:text="@string/omnipod_overview_firmware_version"
-                        android:textSize="14sp" />
-
-                    <TextView
-                        android:layout_width="5dp"
-                        android:layout_height="wrap_content"
-                        android:layout_weight="0"
-                        android:gravity="center_horizontal"
-                        android:paddingStart="2dp"
-                        android:paddingEnd="2dp"
-                        android:text=":"
-                        android:textSize="14sp" />
-
-                    <TextView
-                        android:id="@+id/omnipod_overview_firmware_version"
-                        android:layout_width="match_parent"
-                        android:layout_height="wrap_content"
-                        android:layout_weight="1"
-                        android:gravity="start"
-                        android:paddingStart="5dp"
-                        android:paddingEnd="5dp"
-                        android:textSize="14sp" />
-                </LinearLayout>
-
-                <!-- Pod Time -->
-                <LinearLayout
-                    android:layout_width="match_parent"
-                    android:layout_height="wrap_content"
-                    android:orientation="horizontal">
-
-                    <TextView
-                        android:layout_width="match_parent"
-                        android:layout_height="wrap_content"
-                        android:layout_weight="1.5"
-                        android:gravity="end"
-                        android:paddingStart="5dp"
-                        android:paddingEnd="5dp"
-                        android:text="@string/omnipod_overview_time_on_pod"
-                        android:textSize="14sp" />
-
-                    <TextView
-                        android:layout_width="5dp"
-                        android:layout_height="wrap_content"
-                        android:layout_weight="0"
-                        android:gravity="center_horizontal"
-                        android:paddingStart="2dp"
-                        android:paddingEnd="2dp"
-                        android:text=":"
-                        android:textSize="14sp" />
-
-                    <TextView
-                        android:id="@+id/omnipod_overview_time_on_pod"
-                        android:layout_width="match_parent"
-                        android:layout_height="wrap_content"
-                        android:layout_weight="1"
-                        android:gravity="start"
-                        android:paddingStart="5dp"
-                        android:paddingEnd="5dp"
-                        android:textSize="14sp" />
-
-                </LinearLayout>
-
-                <!-- Pod Expires -->
-                <LinearLayout
-                    android:layout_width="match_parent"
-                    android:layout_height="wrap_content"
-                    android:orientation="horizontal">
-
-                    <TextView
-                        android:layout_width="match_parent"
-                        android:layout_height="wrap_content"
-                        android:layout_weight="1.5"
-                        android:gravity="end"
-                        android:paddingStart="5dp"
-                        android:paddingEnd="5dp"
-                        android:text="@string/omnipod_overview_pod_expiry_date"
-                        android:textSize="14sp" />
-
-                    <TextView
-                        android:layout_width="5dp"
-                        android:layout_height="wrap_content"
-                        android:layout_weight="0"
-                        android:gravity="center_horizontal"
-                        android:paddingStart="2dp"
-                        android:paddingEnd="2dp"
-                        android:text=":"
-                        android:textSize="14sp" />
-
-                    <TextView
-                        android:id="@+id/omnipod_overview_pod_expiry_date"
-                        android:layout_width="match_parent"
-                        android:layout_height="wrap_content"
-                        android:layout_weight="1"
-                        android:gravity="start"
-                        android:paddingStart="5dp"
-                        android:paddingEnd="5dp"
-                        android:textSize="14sp" />
-
-                </LinearLayout>
-
-                <!-- Pod Status -->
-                <LinearLayout
-                    android:layout_width="match_parent"
-                    android:layout_height="wrap_content"
-                    android:orientation="horizontal">
-
-                    <TextView
-                        android:layout_width="match_parent"
-                        android:layout_height="wrap_content"
-                        android:layout_weight="1.5"
-                        android:gravity="end"
-                        android:paddingStart="5dp"
-                        android:paddingEnd="5dp"
-                        android:text="@string/omnipod_overview_pod_status"
-                        android:textSize="14sp" />
-
-                    <TextView
-                        android:layout_width="5dp"
-                        android:layout_height="wrap_content"
-                        android:layout_weight="0"
-                        android:gravity="center_horizontal"
-                        android:paddingStart="2dp"
-                        android:paddingEnd="2dp"
-                        android:text=":"
-                        android:textSize="14sp" />
-
-                    <com.joanzapata.iconify.widget.IconTextView
-                        android:id="@+id/omnipod_overview_pod_status"
-                        android:layout_width="match_parent"
-                        android:layout_height="wrap_content"
-                        android:layout_weight="1"
-                        android:gravity="start"
-                        android:paddingStart="5dp"
-                        android:paddingEnd="5dp"
-                        android:text=""
-                        android:textSize="14sp" />
-
-                </LinearLayout>
-
-                <TextView
-                    android:id="@+id/omnipod_overview_queue"
-=======
                 android:orientation="horizontal">
 
                 <TextView
@@ -583,7 +239,6 @@
 
                 <TextView
                     android:id="@+id/firmware_version"
->>>>>>> 86ca5f30
                     android:layout_width="match_parent"
                     android:layout_height="wrap_content"
                     android:layout_weight="1"
@@ -710,398 +365,8 @@
                     android:paddingStart="5dp"
                     android:paddingEnd="5dp"
                     android:text=""
-<<<<<<< HEAD
-                    android:textAlignment="center" />
-
-                <View
-                    android:layout_width="fill_parent"
-                    android:layout_height="2dip"
-                    android:layout_marginLeft="20dp"
-                    android:layout_marginTop="5dp"
-                    android:layout_marginRight="20dp"
-                    android:layout_marginBottom="5dp"
-                    android:background="?android:attr/dividerHorizontal" />
-
-                <LinearLayout
-                    android:layout_width="match_parent"
-                    android:layout_height="wrap_content"
-                    android:orientation="horizontal">
-
-                    <TextView
-                        android:layout_width="match_parent"
-                        android:layout_height="wrap_content"
-                        android:layout_weight="1.5"
-                        android:gravity="end"
-                        android:paddingStart="5dp"
-                        android:paddingEnd="5dp"
-                        android:text="@string/omnipod_overview_last_connection"
-                        android:textSize="14sp" />
-
-                    <TextView
-                        android:layout_width="5dp"
-                        android:layout_height="wrap_content"
-                        android:layout_weight="0"
-                        android:gravity="center_horizontal"
-                        android:paddingStart="2dp"
-                        android:paddingEnd="2dp"
-                        android:text=":"
-                        android:textSize="14sp" />
-
-                    <TextView
-                        android:id="@+id/omnipod_overview_last_connection"
-                        android:layout_width="match_parent"
-                        android:layout_height="wrap_content"
-                        android:layout_weight="1"
-                        android:gravity="start"
-                        android:paddingStart="5dp"
-                        android:paddingEnd="5dp"
-                        android:textSize="14sp" />
-
-                </LinearLayout>
-
-                <View
-                    android:layout_width="fill_parent"
-                    android:layout_height="2dip"
-                    android:layout_marginLeft="20dp"
-                    android:layout_marginTop="5dp"
-                    android:layout_marginRight="20dp"
-                    android:layout_marginBottom="5dp"
-                    android:background="?android:attr/dividerHorizontal" />
-
-                <LinearLayout
-                    android:layout_width="match_parent"
-                    android:layout_height="wrap_content"
-                    android:orientation="horizontal">
-
-                    <TextView
-                        android:layout_width="match_parent"
-                        android:layout_height="wrap_content"
-                        android:layout_weight="1.5"
-                        android:gravity="end"
-                        android:paddingStart="5dp"
-                        android:paddingEnd="5dp"
-                        android:text="@string/omnipod_overview_last_bolus"
-                        android:textSize="14sp" />
-
-                    <TextView
-                        android:layout_width="5dp"
-                        android:layout_height="wrap_content"
-                        android:layout_weight="0"
-                        android:gravity="center_horizontal"
-                        android:paddingStart="2dp"
-                        android:paddingEnd="2dp"
-                        android:text=":"
-                        android:textSize="14sp" />
-
-                    <TextView
-                        android:id="@+id/omnipod_overview_last_bolus"
-                        android:layout_width="match_parent"
-                        android:layout_height="wrap_content"
-                        android:layout_weight="1"
-                        android:gravity="start"
-                        android:paddingStart="5dp"
-                        android:paddingEnd="5dp"
-                        android:textSize="14sp" />
-
-                </LinearLayout>
-
-                <View
-                    android:layout_width="fill_parent"
-                    android:layout_height="2dip"
-                    android:layout_marginLeft="20dp"
-                    android:layout_marginTop="5dp"
-                    android:layout_marginRight="20dp"
-                    android:layout_marginBottom="5dp"
-                    android:background="?android:attr/dividerHorizontal" />
-
-                <LinearLayout
-                    android:layout_width="match_parent"
-                    android:layout_height="wrap_content"
-                    android:orientation="horizontal">
-
-                    <TextView
-                        android:layout_width="match_parent"
-                        android:layout_height="wrap_content"
-                        android:layout_weight="1.5"
-                        android:gravity="end"
-                        android:paddingStart="5dp"
-                        android:paddingEnd="5dp"
-                        android:text="@string/omnipod_overview_base_basal_rate"
-                        android:textSize="14sp" />
-
-                    <TextView
-                        android:layout_width="5dp"
-                        android:layout_height="wrap_content"
-                        android:layout_weight="0"
-                        android:gravity="center_horizontal"
-                        android:paddingStart="2dp"
-                        android:paddingEnd="2dp"
-                        android:text=":"
-                        android:textSize="14sp" />
-
-                    <TextView
-                        android:id="@+id/omnipod_overview_base_basal_rate"
-                        android:layout_width="match_parent"
-                        android:layout_height="wrap_content"
-                        android:layout_weight="1"
-                        android:gravity="start"
-                        android:paddingStart="5dp"
-                        android:paddingEnd="5dp"
-                        android:textSize="14sp" />
-
-                </LinearLayout>
-
-                <View
-                    android:layout_width="fill_parent"
-                    android:layout_height="2dip"
-                    android:layout_marginLeft="20dp"
-                    android:layout_marginTop="5dp"
-                    android:layout_marginRight="20dp"
-                    android:layout_marginBottom="5dp"
-                    android:background="?android:attr/dividerHorizontal" />
-
-                <LinearLayout
-                    android:layout_width="match_parent"
-                    android:layout_height="wrap_content"
-                    android:orientation="horizontal">
-
-                    <TextView
-                        android:layout_width="match_parent"
-                        android:layout_height="wrap_content"
-                        android:layout_weight="1.5"
-                        android:gravity="end"
-                        android:paddingStart="5dp"
-                        android:paddingEnd="5dp"
-                        android:text="@string/omnipod_overview_temp_basal_rate"
-                        android:textSize="14sp" />
-
-                    <TextView
-                        android:layout_width="5dp"
-                        android:layout_height="wrap_content"
-                        android:layout_weight="0"
-                        android:gravity="center_horizontal"
-                        android:paddingStart="2dp"
-                        android:paddingEnd="2dp"
-                        android:text=":"
-                        android:textSize="14sp" />
-
-                    <TextView
-                        android:id="@+id/omnipod_overview_temp_basal"
-                        android:layout_width="match_parent"
-                        android:layout_height="wrap_content"
-                        android:layout_weight="1"
-                        android:gravity="start"
-                        android:paddingStart="5dp"
-                        android:paddingEnd="5dp"
-                        android:textSize="14sp" />
-
-                </LinearLayout>
-
-                <View
-                    android:layout_width="fill_parent"
-                    android:layout_height="2dip"
-                    android:layout_marginLeft="20dp"
-                    android:layout_marginTop="5dp"
-                    android:layout_marginRight="20dp"
-                    android:layout_marginBottom="5dp"
-                    android:background="?android:attr/dividerHorizontal" />
-
-                <LinearLayout
-                    android:layout_width="match_parent"
-                    android:layout_height="wrap_content"
-                    android:orientation="horizontal">
-
-                    <TextView
-                        android:layout_width="match_parent"
-                        android:layout_height="wrap_content"
-                        android:layout_weight="1.5"
-                        android:gravity="end"
-                        android:paddingStart="5dp"
-                        android:paddingEnd="5dp"
-                        android:text="@string/omnipod_overview_reservoir"
-                        android:textSize="14sp" />
-
-                    <TextView
-                        android:layout_width="5dp"
-                        android:layout_height="wrap_content"
-                        android:layout_weight="0"
-                        android:gravity="center_horizontal"
-                        android:paddingStart="2dp"
-                        android:paddingEnd="2dp"
-                        android:text=":"
-                        android:textSize="14sp" />
-
-                    <TextView
-                        android:id="@+id/omnipod_overview_reservoir"
-                        android:layout_width="match_parent"
-                        android:layout_height="wrap_content"
-                        android:layout_weight="1"
-                        android:gravity="start"
-                        android:paddingStart="5dp"
-                        android:paddingEnd="5dp"
-                        android:textSize="14sp" />
-
-                </LinearLayout>
-
-                <View
-                    android:layout_width="fill_parent"
-                    android:layout_height="2dip"
-                    android:layout_marginLeft="20dp"
-                    android:layout_marginTop="5dp"
-                    android:layout_marginRight="20dp"
-                    android:layout_marginBottom="5dp"
-                    android:background="?android:attr/dividerHorizontal" />
-
-                <LinearLayout
-                    android:layout_width="match_parent"
-                    android:layout_height="wrap_content"
-                    android:orientation="horizontal">
-
-                    <TextView
-                        android:layout_width="match_parent"
-                        android:layout_height="wrap_content"
-                        android:layout_weight="1.5"
-                        android:gravity="end"
-                        android:paddingStart="5dp"
-                        android:paddingEnd="5dp"
-                        android:text="@string/omnipod_overview_total_delivered"
-                        android:textSize="14sp" />
-
-                    <TextView
-                        android:layout_width="5dp"
-                        android:layout_height="wrap_content"
-                        android:layout_weight="0"
-                        android:gravity="center_horizontal"
-                        android:paddingStart="2dp"
-                        android:paddingEnd="2dp"
-                        android:text=":"
-                        android:textSize="14sp" />
-
-                    <TextView
-                        android:id="@+id/omnipod_overview_total_delivered"
-                        android:layout_width="match_parent"
-                        android:layout_height="wrap_content"
-                        android:layout_weight="1"
-                        android:gravity="start"
-                        android:paddingStart="5dp"
-                        android:paddingEnd="5dp"
-                        android:textSize="14sp" />
-
-                </LinearLayout>
-
-                <View
-                    android:layout_width="fill_parent"
-                    android:layout_height="2dip"
-                    android:layout_marginLeft="20dp"
-                    android:layout_marginTop="5dp"
-                    android:layout_marginRight="20dp"
-                    android:layout_marginBottom="5dp"
-                    android:background="?android:attr/dividerHorizontal" />
-
-                <LinearLayout
-                    android:layout_width="match_parent"
-                    android:layout_height="wrap_content"
-                    android:orientation="horizontal">
-
-                    <TextView
-                        android:layout_width="match_parent"
-                        android:layout_height="wrap_content"
-                        android:layout_weight="1.5"
-                        android:gravity="end"
-                        android:paddingStart="5dp"
-                        android:paddingEnd="5dp"
-                        android:text="@string/omnipod_overview_errors"
-                        android:textSize="14sp" />
-
-                    <TextView
-                        android:layout_width="5dp"
-                        android:layout_height="wrap_content"
-                        android:layout_weight="0"
-                        android:gravity="center_horizontal"
-                        android:paddingStart="2dp"
-                        android:paddingEnd="2dp"
-                        android:text=":"
-                        android:textSize="14sp" />
-
-                    <TextView
-                        android:id="@+id/omnipod_overview_errors"
-                        android:layout_width="match_parent"
-                        android:layout_height="wrap_content"
-                        android:layout_weight="1"
-                        android:gravity="start"
-                        android:paddingStart="5dp"
-                        android:paddingEnd="5dp"
-                        android:textSize="14sp" />
-
-                </LinearLayout>
-
-                <View
-                    android:layout_width="fill_parent"
-                    android:layout_height="2dip"
-                    android:layout_marginLeft="20dp"
-                    android:layout_marginTop="5dp"
-                    android:layout_marginRight="20dp"
-                    android:layout_marginBottom="5dp"
-                    android:background="?android:attr/dividerHorizontal" />
-
-                <LinearLayout
-                    android:layout_width="match_parent"
-                    android:layout_height="wrap_content"
-                    android:orientation="horizontal">
-
-                    <TextView
-                        android:layout_width="match_parent"
-                        android:layout_height="wrap_content"
-                        android:layout_weight="1.5"
-                        android:gravity="end"
-                        android:paddingStart="5dp"
-                        android:paddingEnd="5dp"
-                        android:text="@string/omnipod_overview_pod_active_alerts"
-                        android:textSize="14sp" />
-
-                    <TextView
-                        android:layout_width="5dp"
-                        android:layout_height="wrap_content"
-                        android:layout_weight="0"
-                        android:gravity="center_horizontal"
-                        android:paddingStart="2dp"
-                        android:paddingEnd="2dp"
-                        android:text=":"
-                        android:textSize="14sp" />
-
-                    <TextView
-                        android:id="@+id/omnipod_overview_pod_active_alerts"
-                        android:layout_width="match_parent"
-                        android:layout_height="wrap_content"
-                        android:layout_weight="1"
-                        android:gravity="start"
-                        android:paddingStart="5dp"
-                        android:paddingEnd="5dp"
-                        android:textSize="14sp" />
-
-                </LinearLayout>
-
-                    <View
-                        android:layout_width="fill_parent"
-                        android:layout_height="2dip"
-                        android:layout_marginLeft="20dp"
-                        android:layout_marginTop="5dp"
-                        android:layout_marginRight="20dp"
-                        android:layout_marginBottom="5dp"
-                        android:background="?android:attr/dividerHorizontal" />
-
-                <TextView
-                    android:layout_width="wrap_content"
-                    android:layout_height="match_parent"
-                    android:layout_gravity="center"
-                    android:drawableTop="@drawable/ic_pod"
-                    android:paddingTop="10dp"
-                    android:rotationX="180"
-                    android:rotationY="180" />
-=======
-                    android:textColor="@android:color/white"
-                    android:textSize="14sp" />
->>>>>>> 86ca5f30
+                    android:textColor="@android:color/white"
+                    android:textSize="14sp" />
 
             </LinearLayout>
 
