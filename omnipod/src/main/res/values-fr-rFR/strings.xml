--- conflicted
+++ resolved
@@ -44,13 +44,6 @@
     <string name="omnipod_error_operation_not_possible_no_configuration">Operation impossible.\n\nVous devez d\'abord configurer l\'Omnipod pour pouvoir faire cette operation.</string>
     <string name="omnipod_error_operation_not_possible_no_profile">Operation impossible.\n\nVous devez attendre quelques minutes, jusqu\'à ce que AAPS tente de définir le profil de basale pour la première fois.</string>
     <string name="omnipod_error_illegal_init_action_type">type d\'action d\'init Pod non autorisée : %1$s</string>
-<<<<<<< HEAD
-    <string name="omnipod_error_communication_failed_unexpected_exception">Échec de communication : Erreur inconnue. Veuillez signaler !</string>
-    <!-- Omnipod - Pod Mgmt -->
-    <string name="omnipod_button_init_pod">Init Pod</string>
-    <string name="omnipod_cmd_deactivate_pod">Désactiver Pod</string>
-    <string name="omnipod_history_history_not_available">Historique Pod non disponible pour le moment.</string>
-=======
     <string name="omnipod_error_pod_not_attached">Pas de Pod actif</string>
     <string name="omnipod_driver_error_setup_action_verification_failed">Échec de vérification de la commande</string>
     <string name="omnipod_driver_error_unexpected_exception_type">Erreur inconnue. Veuillez signaler ! (type : %1$s).</string>
@@ -94,7 +87,6 @@
     <string name="omnipod_cmd_tbr_value">Débit : %1$.2f U, durée : %2$d min</string>
     <string name="omnipod_cmd_discard_pod_desc">Si vous appuyez sur <b>OK</b>, le Pod sera réinitialisé et vous ne pourrez plus communiquer avec lui. Ne le faite que si vous ne pouvez plus communiquer avec le Pod. Si vous pouvez toujours communiquer avec lui, veuillez utiliser l\'option <b>Désactiver Pod</b>.\n\n Si vous souhaitez le faire, assurez-vous de retirer également le Pod de votre corps.</string>
     <string name="omnipod_cmd_pod_history_na">Historique Pod non disponible pour le moment.</string>
->>>>>>> 95abf17f
     <string name="omnipod_init_pod_wizard_step1_title">Remplir le Pod</string>
     <string name="omnipod_init_pod_wizard_step1_desc">\nRemplir le nouveau Pod avec suffisamment d\'insuline pendant 3 jours.\n\nÉcoutez les deux bips du Pod pendant le processus de remplissage. Ils indiquent que la quantité minimale de 85U a été ajouté. Assurez-vous de vider complètement la seringue de remplissage, même après avoir entendu les deux bips.\n\nAprès avoir rempli le Pod, veuillez appuyer sur <b>Suivant</b>.\n\n<b>Remarque :</b> Ne retirez pas la protection de l\'aiguille du Pod pour le moment.\n<b>Remarque :</b>Veuillez placer le RileyLink en position verticale et placez le Pod quelques centimètres à côté.</string>
     <string name="omnipod_init_pod_wizard_step2_title">Amorçage</string>
