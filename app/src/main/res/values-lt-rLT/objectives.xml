--- conflicted
+++ resolved
@@ -21,11 +21,7 @@
     <string name="objectives_smb_objective">Dienos metu aktyvuokite papildomas funkcijas, tokias kaip SMB (Super Mikro Bolusas)</string>
     <string name="objectives_auto_objective">Automatizavimo įjungimas</string>
     <string name="objectives_smb_gate">Norėdami, kad SMB veiktų gerai, turite perskaityti dokumentaciją ir padidinti max AIO! Pradžiai patartina skaičiuoti taip: maxAIO=(didžiausia valandinė bazė x 3) + vidutinis bolusas</string>
-<<<<<<< HEAD
-    <string name="objectives_auto_gate">Perskaitykite automatizavimo dokumentaciją. Nustatykite pirmąsias paprastas taisykles. Užuot įjungę veiksmus, leiskite AAPS tik rodyti pranešimus. Kai būsite tikri, kad automatizavimas prasidės tinkamu laiku, pakeiskite pranešimą realiu veiksmu.
-=======
     <string name="objectives_auto_gate">Perskaitykite automatizacijos dokumentaciją. Nustatykite pirmąsias paprastas taisykles. Užuot įjungę veiksmus, leiskite AAPS tik rodyti pranešimus. Kai būsite tikri, kad automatizacija prasidės tinkamu laiku, pakeiskite pranešimą realiu veiksmu.
->>>>>>> a40df15e
 (https://androidaps.readthedocs.io/en/latest/EN/Usage/Automation.html)</string>
     <string name="objectives_bgavailableinns">KG matoma NS</string>
     <string name="objectives_pumpstatusavailableinns">NS matomas pompos statusas</string>
