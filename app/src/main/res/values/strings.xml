<resources>
    <string name="treatmentssafety_title">Treatments safety</string>
    <string name="treatmentssafety_maxbolus_title">Max allowed bolus [U]</string>
    <string name="treatmentssafety_maxcarbs_title">Max allowed carbs [g]</string>

    <string name="nav_preferences">Preferences</string>
    <string name="nav_refreshtreatments">Refresh treatments from NS</string>
    <string name="nav_resetdb">Reset Databases</string>
    <string name="reset_db_confirm">Do you really want to reset the databases?</string>
    <string name="nav_exit">Exit</string>
    <string name="danar_useextended_title">Use extended boluses for >200%%</string>
    <string name="danar_bt_name_title">DanaR Bluetooth device</string>
    <string name="ns_sync_use_absolute_title">Always use basal absolute values</string>
    <string name="alert_dialog_storage_permission_text">Please reboot your phone or restart AndroidAPS from the System Settings \notherwise Android APS will not have logging (important to track and verify that the algorithms are working correctly)!</string>

    <string name="description_actions">Some buttons to quickly access common features</string>
    <string name="description_careportal">Enter advanced log book entries.</string>
    <string name="description_config_builder">Used for configuring the active plugins</string>
    <string name="description_objectives">Learning program</string>
    <string name="description_food">Displays the food presets defined in Nightscout</string>
    <string name="description_insulin_rapid">Insulin preset for Humalog and NovoRapid / NovoLog</string>
    <string name="description_insulin_ultra_rapid">Insulin preset for Fiasp</string>
    <string name="description_insulin_free_peak">Allows you to define the peak of the insulin activity and should only be used by advanced users</string>
    <string name="description_loop">Activate or deactivate the implementation triggering the loop.</string>
    <string name="description_ns_client">Synchronizes your data with Nightscout</string>
    <string name="description_ma">State of the algorithm in 2016</string>
    <string name="description_ama">State of the algorithm in 2017</string>
    <string name="description_smb">Most recent algorithm for advanced users</string>
    <string name="description_overview">Displays the current state of your loop and buttons for most common actions</string>
    <string name="description_persistent_notification">Shows an ongoing notification with a short overview of what your loop is doing</string>
    <string name="description_profile_local">Define a profile which is offline available.</string>
    <string name="description_profile_nightscout">Provides the profile you have defined in Nightscout</string>
    <string name="description_profile_simple">Define a profile with only one time block.</string>
    <string name="description_pump_combo">Pump integration for Accu-Chek Combo pumps, requires having ruffy installed</string>
    <string name="description_pump_dana_r">Pump integration for DANA Diabecare R pumps</string>
    <string name="description_pump_dana_r_korean">Pump integration for domestic DANA Diabecare R pumps</string>
    <string name="description_pump_dana_r_v2">Pump integration for DANA Diabecare R pumps with upgraded firmware</string>
    <string name="description_pump_dana_rs">Pump integration for DANA Diabecare RS pumps</string>
    <string name="description_pump_insight">Pump integration for Accu-Chek Insight pumps, requires having SightRemote installed</string>
    <string name="description_pump_mdi">Pump integration for people who do multiple daily injections for their diabetes therapy</string>
    <string name="description_pump_virtual">Pump integration for pumps which don\'t have any driver yet (Open Loop)</string>
    <string name="description_sensitivity_aaps">Sensitivity is calculated the same way like Oref0, but you can specify timeframe to the past. Minimal carb absorption is calculated from max carb absorption time from preferences.</string>
    <string name="description_sensitivity_oref0">Sensitivity is calculated from 24h data in the past and carbs (if not absorbed) are cut after time specified in preferences.</string>
    <string name="description_sensitivity_oref1">Sensitivity is calculated from 8h data in the past and carbs (if not absorbed) are cut after time specified in preferences. Plugin also calculates UAM.</string>
    <string name="description_sensitivity_weighted_average">Sensitivity is calculated as a weighted average from deviations. Newer deviations have higher weight. Minimal carb absorption is calculated from max carb absorption time from preferences. This algorithm is the fastest in following sensitivity changes.</string>
    <string name="description_source_dexcom_g5">Receive BG values from the patched Dexcom G5 app.</string>
    <string name="description_source_dexcom_g6">Receive BG values from the patched Dexcom G6 app.</string>
    <string name="description_source_eversense">Receive BG values from the patched Eversense app.</string>
    <string name="description_source_glimp">Receive BG values from Glimp.</string>
    <string name="description_source_mm640g">Receive BG values from the 600SeriesAndroidUploader.</string>
    <string name="description_source_ns_client">Downloads BG data from Nightscout</string>
    <string name="description_source_xdrip">Receive BG values from xDrip.</string>
    <string name="description_treatments">Saves all treatments that were made</string>
    <string name="description_wear">Monitor and control AndroidAPS using your WearOS watch.</string>
    <string name="description_xdrip_status_line">Show information about your loop on your xDrip+ watchface.</string>
    <string name="description_sms_communicator">Remote control AndroidAPS using SMS commands.</string>

    <string name="objectives_button_back">Back</string>
    <string name="objectives_button_start">Start</string>
    <string name="objectives_button_verify">Verify</string>
    <string name="nsprofileview_units_label">Units</string>
    <string name="nsprofileview_dia_label">DIA</string>
    <string name="nsprofileview_ic_label">IC</string>
    <string name="nsprofileview_isf_label">ISF</string>
    <string name="nsprofileview_basal_label">Basal</string>
    <string name="nsprofileview_target_label">Target</string>
    <string name="noprofileset">NO PROFILE SET</string>
    <string name="treatments_insulin_label_string">Insulin:</string>
    <string name="treatments_carbs_label_string">Carbs:</string>
    <string name="treatments_iob_label_string">IOB:</string>
    <string name="sms_iob">IOB:</string>
    <string name="treatments_activity_string">Activity:</string>
    <string name="treatments_iobtotal_label_string">Total IOB:</string>
    <string name="treatments_iobactivitytotal_label_string">Total IOB activity:</string>
    <string name="tempbasals_realduration_label_string">Dur:</string>
    <string name="tempbasals_netratio_label_string">Ratio:</string>
    <string name="tempbasals_netinsulin_label_string">Ins:</string>
    <string name="tempbasals_iob_label_string">IOB:</string>
    <string name="tempbasals_iobtotal_label_string">Total IOB:</string>
    <string name="treatments_newtreatment_insulinamount_label">Insulin</string>
    <string name="treatments_newtreatment_carbsamount_label">Carbs</string>
    <string name="treatments_wizard_bg_label">BG</string>
    <string name="treatments_wizard_tt_label">TT</string>
    <string name="treatments_wizard_carbs_label">Carbs</string>
    <string name="treatments_wizard_correction_label">Corr</string>
    <string name="insulin_unit_shortname">U</string>
    <string name="treatments_wizard_bolusiob_label">Bolus IOB</string>
    <string name="openapsma_run">Run now</string>
    <string name="vitualpump_label">VIRTUAL PUMP</string>
    <string name="pump_basebasalrate_label">Base basal rate</string>
    <string name="pump_tempbasal_label">Temp basal</string>
    <string name="virtualpump_extendedbolus_label">Extended bolus</string>
    <string name="pump_battery_label">Battery</string>
    <string name="pump_reservoir_label">Reservoir</string>
    <string name="virtualpump_resultok">OK</string>
    <string name="openapsma_lastrun_label">Last run</string>
    <string name="openapsma_inputparameters_label">Input parameters</string>
    <string name="openapsma_glucosestatus_label">Glucose status</string>
    <string name="openapsma_currenttemp_label">Current temp</string>
    <string name="openapsma_iobdata_label">IOB data</string>
    <string name="openapsma_profile_label">Profile</string>
    <string name="openapsma_mealdata_label">Meal data</string>
    <string name="result">Result</string>
    <string name="openapsma_noglucosedata">No glucose data available</string>
    <string name="nochangerequested">No change requested</string>
    <string name="openapsma_request_label">Request</string>
    <string name="rate">Rate</string>
    <string name="duration">Duration</string>
    <string name="reason">Reason</string>
    <string name="glucose">Glucose</string>
    <string name="delta">Delta</string>
    <string name="sms_delta">Delta:</string>

    <string name="configbuilder">Config Builder</string>
    <string name="objectives">Objectives</string>
    <string name="openapsma">OpenAPS MA</string>
    <string name="overview">Overview</string>
    <string name="nsprofile">NS Profile</string>
    <string name="simpleprofile">Simple profile</string>
    <string name="tempbasal">TempBasal</string>
    <string name="treatments">Treatments</string>
    <string name="virtualpump">Virtual Pump</string>
    <string name="careportal">Careportal</string>


    <string name="configbuilder_pump">Pump</string>
    <string name="configbuilder_pump_description">Which pump would you like to use with AndroidAPS?</string>
    <string name="configbuilder_treatments">Treatments</string>
    <string name="configbuilder_treatments_description">Which plugin should be used for treatment handling?</string>
    <string name="configbuilder_profile">Profile</string>
    <string name="configbuilder_profile_description">Which profile should AndroidAPS use?</string>
    <string name="configbuilder_aps">APS</string>
    <string name="configbuilder_aps_description">Which APS algorithm should make therapy adjustments?</string>
    <string name="configbuilder_general">General</string>
    <string name="configbuilder_general_description">These are some general plugins you might find useful.</string>
    <string name="configbuilder_constraints_description">Which constraints are applied?</string>
    <string name="days">days</string>
    <string name="constraints">Constraints</string>

    <string name="loop">Loop</string>
    <string name="configbuilder_loop">Loop</string>
    <string name="configbuilder_loop_description">Use this to activate AndroidAPS\' loop integration.</string>
    <string name="loop_aps_label">APS</string>
    <string name="loop_constraintsprocessed_label">After processed constraints</string>
    <string name="loop_tbrsetbypump_label">Temp basal set by pump</string>
    <string name="openapsma_lastenact_label">Last enacted</string>
    <string name="ok">OK</string>
    <string name="cancel">Cancel</string>
    <string name="noapsselected">NO APS SELECTED OR PROVIDED RESULT</string>
    <string name="safety">Safety</string>
    <string name="openapsma_disabled">Plugin is disabled</string>
    <string name="constraints_violation">Constraints violation</string>
    <string name="treatmentdeliveryerror">Bolus delivery error</string>
    <string name="tempbasaldeliveryerror">Tempbasal delivery error</string>
    <string name="overview_newtempbasal_basalpercent">Basal value [%%]</string>
    <string name="overview_newtempbasal_percent_label">%% (100%% = current)</string>
    <string name="setbasalquestion">Accept new temp basal:</string>
    <string name="overview_treatment_label">Treatment</string>
    <string name="overview_calculator_label">Calculator</string>
    <string name="constraintapllied">Constraint applied!</string>
    <string name="confirmation">Confirmation</string>
    <string name="entertreatmentquestion">Enter new treatment:</string>
    <string name="bolus">Bolus</string>
    <string name="sms_bolus">Bolus:</string>
    <string name="basal">Basal</string>
    <string name="sms_basal">Basal:</string>
    <string name="carbs">Carbs</string>
    <string name="changeyourinput">Change your input!</string>
    <string name="setextendedbolusquestion">Set new extended bolus:</string>
    <string name="configbuilder_bgsource">BG Source</string>
    <string name="configbuilder_bgsource_description">Where should AndroidAPS gain  it\'s data from?</string>
    <string name="xdrip">xDrip</string>
    <string name="apsmode_title">APS Mode</string>

    <string name="closedloop">Closed Loop</string>
    <string name="openloop">Open Loop</string>
    <string name="disabledloop">Loop Disabled</string>
    <string name="disableloop">Disable loop</string>
    <string name="enableloop">Enable loop</string>

    <string name="openloop_newsuggestion">New suggestion available</string>
    <string name="unsupportedclientver">Unsupported version of NSClient</string>
    <string name="unsupportednsversion">Unsupported version of Nightscout</string>
    <string name="nsclientnotinstalled">NSClient not installed. Record lost!</string>
    <string name="objectives_bgavailableinns">BG available in NS</string>
    <string name="objectives_pumpstatusavailableinns">Pump status available in NS</string>
    <string name="objectives_manualenacts">Manual enacts</string>
    <string name="loopdisabled">LOOP DISABLED BY CONSTRAINTS</string>
    <string name="af_lang" translatable="false">Afrikaans</string>
    <string name="cs_lang" translatable="false">Czech</string>
    <string name="en_lang" translatable="false">English</string>
    <string name="treatments_wizard_basaliob_label">Basal IOB</string>
    <string name="bolusconstraintapplied">Bolus constraint applied</string>
    <string name="carbsconstraintapplied">Carbs constraint applied</string>
    <string name="careportal_bgcheck">BG Check</string>
    <string name="careportal_announcement">Announcement</string>
    <string name="careportal_note">Note</string>
    <string name="careportal_question">Question</string>
    <string name="careportal_exercise">Exercise</string>
    <string name="careportal_pumpsitechange">Pump Site Change</string>
    <string name="careportal_cgmsensorinsert">CGM Sensor Insert</string>
    <string name="careportal_cgmsensorstart">CGM Sensor Start</string>
    <string name="careportal_insulincartridgechange">Insulin Cartridge Change</string>
    <string name="careportal_profileswitch">Profile Switch</string>
    <string name="careportal_snackbolus">Snack Bolus</string>
    <string name="careportal_mealbolus">Meal Bolus</string>
    <string name="careportal_correctionbolus">Correction Bolus</string>
    <string name="careportal_combobolus">Combo Bolus</string>
    <string name="careportal_tempbasalstart">Temp Basal Start</string>
    <string name="careportal_tempbasalend">Temp Basal End</string>
    <string name="careportal_carbscorrection">Carbs correction</string>
    <string name="careportal_openapsoffline">OpenAPS Offline</string>

    <string name="careportal_newnstreatment_eventtype">Event type</string>
    <string name="careportal_newnstreatment_other">Other</string>
    <string name="careportal_newnstreatment_meter">Meter</string>
    <string name="careportal_newnstreatment_sensor">Sensor</string>
    <string name="careportal_newnstreatment_carbs_label">Carbs</string>
    <string name="careportal_newnstreatment_insulin_label">Insulin</string>
    <string name="careportal_newnstreatment_carbtime_label">Carb time</string>
    <string name="careportal_newnstreatment_split_label">Split</string>
    <string name="careportal_newnstreatment_duration_label">Duration</string>
    <string name="careportal_newnstreatment_percent_label">Percent</string>
    <string name="careportal_newnstreatment_absolute_label">Absolute</string>
    <string name="careportal_newnstreatment_notes_label">Notes</string>
    <string name="careportal_newnstreatment_eventtime_label">Event time</string>
    <string name="careportal_newnstreatment_profile_label">Profile</string>
    <string name="careportal_newnstreatment_enteredby_title">Entered By</string>
    <string name="careportal_newnstreatment_glucosetype">Glucose type</string>
    <string name="noprofile">No profile loaded from NS yet</string>
    <string name="overview_tempbasal_button">TempBasal</string>
    <string name="overview_extendedbolus_button">Extended Bolus</string>
    <string name="configbuilder_nightscoutversion_label">Nightscout version:</string>
    <string name="missing">Missing</string>
    <string name="exported">Preferences exported</string>
    <string name="export_to">Export settings to</string>
    <string name="import_from">Import settings from</string>
    <string name="setting_imported">Settings imported</string>
    <string name="filenotfound">File not found</string>
    <string name="nav_export">Export settings</string>
    <string name="nav_import">Import settings</string>
    <string name="nl_lang" translatable="false">Dutch</string>
    <string name="de_lang" translatable="false">German</string>
    <string name="es_lang" translatable="false">Spanish</string>
    <string name="el_lang" translatable="false">Greek</string>
    <string name="it_lang" translatable="false">Italian</string>
    <string name="ro_lang" translatable="false">Romanian</string>
    <string name="pt_lang" translatable="false">Portuguese</string>
    <string name="ru_lang" translatable="false">Russian</string>
    <string name="sk_lang" translatable="false">Slovak</string>
    <string name="sv_lang" translatable="false">Swedish</string>
    <string name="fr_lang" translatable="false">French</string>
    <string name="zh_lang" translatable="false">Chinese</string>
    <string name="tr_lang" translatable="false">Turkish</string>
    <string name="pl_lang" translatable="false">Polish</string>
    <string name="openapsma_maxbasal_title">Max U/hr a Temp Basal can be set to</string>
    <string name="openapsma_maxbasal_summary">This value is called max basal in OpenAPS context</string>
    <string name="openapsma_maxiob_title">Maximum basal IOB OpenAPS can deliver [U]</string>
    <string name="openapsma_maxiob_summary">This value is called Max IOB in OpenAPS context\nThis is maximal insulin in [U] APS can deliver at once.</string>
    <string name="bg_lang" translatable="false">Bulgarian</string>
    <string name="dismiss">DISMISS</string>
    <string name="language" translatable="false">Language</string>

    <string name="danarpump">DanaR</string>
    <string name="connecting">Connecting</string>
    <string name="connected">Connected</string>
    <string name="disconnected">Disconnected</string>
    <string name="danar_pump_settings">DanaR pump settings</string>
    <string name="end_user_license_agreement">End User License Agreement</string>
    <string name="end_user_license_agreement_text">MUST NOT BE USED TO MAKE MEDICAL DECISIONS. THERE IS NO WARRANTY FOR THE PROGRAM, TO THE EXTENT PERMITTED BY APPLICABLE LAW. EXCEPT WHEN OTHERWISE STATED IN WRITING THE COPYRIGHT HOLDERS AND/OR OTHER PARTIES PROVIDE THE PROGRAM “AS IS” WITHOUT WARRANTY OF ANY KIND, EITHER EXPRESSED OR IMPLIED, INCLUDING, BUT NOT LIMITED TO, THE IMPLIED WARRANTIES OF MERCHANTABILITY AND FITNESS FOR A PARTICULAR PURPOSE. THE ENTIRE RISK AS TO THE QUALITY AND PERFORMANCE OF THE PROGRAM IS WITH YOU. SHOULD THE PROGRAM PROVE DEFECTIVE, YOU ASSUME THE COST OF ALL NECESSARY SERVICING, REPAIR OR CORRECTION.</string>
    <string name="end_user_license_agreement_i_understand">I UNDERSTAND AND AGREE</string>
    <string name="save">Save</string>
    <string name="nobtadapter">No bluetooth adapter found</string>
    <string name="devicenotfound">Selected device not found</string>
    <string name="connectionerror">Pump connection error</string>
    <string name="danar_iob_label">Pump IOB</string>
    <string name="danar_dailyunits">Daily units</string>
    <string name="pump_lastbolus_label">Last bolus</string>
    <string name="hoursago">%1$.1fh ago</string>
    <string name="danar_invalidinput">Invalid input data</string>
    <string name="danar_valuenotsetproperly">Value not set properly</string>
    <string name="reloadprofile">Reload profile</string>
    <string name="danar_viewprofile">View profile</string>
    <string name="enacted">Enacted</string>
    <string name="comment">Comment</string>
    <string name="success">Success</string>
    <string name="percent">Percent</string>
    <string name="absolute">Absolute</string>
    <string name="canceltemp">Cancel temp basal</string>
    <string name="smscommunicator">SMS Communicator</string>
    <string name="waitingforpumpresult">Waiting for result</string>
    <string name="smscommunicator_allowednumbers">Allowed phone numbers</string>
    <string name="smscommunicator_allowednumbers_summary">+XXXXXXXXXX;+YYYYYYYYYY</string>
    <string name="smscommunicator_bolusreplywithcode">To deliver bolus %1$.2fU reply with code %2$s</string>
    <string name="smscommunicator_calibrationreplywithcode">To send calibration %1$.2f reply with code %2$s</string>
    <string name="smscommunicator_bolusfailed">Bolus failed</string>
    <string name="bolusdelivered">Bolus %1$.2fU delivered successfully</string>
    <string name="bolusrequested">Going to deliver %1$.2fU</string>
    <string name="smscommunicator_bolusdelivered">Bolus %1$.2fU delivered successfully</string>
    <string name="bolusdelivering">Delivering %1$.2fU</string>
    <string name="smscommunicator_remotecommandsallowed">Allow remote commands via SMS</string>
    <string name="glucosetype_finger">Finger</string>
    <string name="glucosetype_sensor">Sensor</string>
    <string name="manual">Manual</string>
    <string name="careportal_temporarytarget">Temporary Target</string>
    <string name="careportal_temporarytargetcancel">Temporary Target Cancel</string>
    <string name="danarprofile">DanaR profile settings</string>
    <string name="danarprofile_dia">DIA [h]</string>
    <string name="danarprofile_dia_summary">Duration of Insulin Activity</string>
    <string name="failedupdatebasalprofile">Failed to update basal profile</string>
    <string name="danar_historyreload">Reload</string>
    <string name="uploading">Uploading</string>
    <string name="danar_ebolus">E bolus</string>
    <string name="danar_dsbolus">DS bolus</string>
    <string name="danar_debolus">DE bolus</string>
    <string name="danar_error">error</string>
    <string name="danar_refill">refill</string>
    <string name="danar_basalhour">basal hour</string>
    <string name="danar_glucose">glucose</string>
    <string name="danar_carbohydrate">carbohydrate</string>
    <string name="danar_alarm">alarm</string>
    <string name="danar_totaluploaded">Total %1$d records uploaded</string>
    <string name="danar_sbolus">S bolus</string>
    <string name="danar_history_alarm">Alarms</string>
    <string name="danar_history_basalhours">Basal Hours</string>
    <string name="danar_history_bolus">Boluses</string>
    <string name="danar_history_carbohydrates">Carbohydrates</string>
    <string name="danar_history_dailyinsulin">Daily insulin</string>
    <string name="danar_history_errors">Errors</string>
    <string name="danar_history_glucose">Glucose</string>
    <string name="danar_history_refill">Refill</string>
    <string name="danar_history_syspend">Suspend</string>
    <string name="danar_history_connectingfor">Connecting for %1$d s</string>
    <string name="danar_password_title">Pump password</string>
    <string name="wrongpumppassword">Wrong pump password!</string>
    <string name="pumpbusy">Pump is busy</string>
    <string name="overview_bolusprogress_delivered">Delivered</string>
    <string name="overview_bolusprogress_stoped">Stopped</string>
    <string name="bolusstopped">Bolus stopped</string>
    <string name="bolusstopping">Stopping bolus</string>
    <string name="occlusion">Occlusion</string>
    <string name="overview_bolusprogress_stop">Stop</string>
    <string name="overview_bolusprogress_stoppressed">STOP PRESSED</string>
    <string name="waitingforpump">Waiting for pump</string>
    <string name="overview_bolusprogress_goingtodeliver">Going to deliver %1$.2fU</string>
    <string name="objectives_0_objective">Setting up visualization and monitoring, and analyzing basals and ratios</string>
    <string name="objectives_0_gate">Verify that BG is available in Nightscout, and pump insulin data is being uploaded</string>
    <string name="objectives_1_objective">Starting on an open loop</string>
    <string name="objectives_1_gate">Run in Open Loop mode for a few days and manually enact lots of temp basals. Set up and use temporary and default temporary targets (e.g. for activity or hypo treatment carbs)</string>
    <string name="objectives_2_objective">Understanding your open loop, including its temp basal recommendations</string>
    <string name="objectives_2_gate">Based on that experience, decide what max basal should be, and set it on the pump and preferences</string>
    <string name="objectives_3_objective">Starting to close the loop with Low Glucose Suspend</string>
    <string name="objectives_3_gate">Run in closed loop with max IOB = 0 for a few days without too many LGS events</string>
    <string name="objectives_4_objective">Tuning the closed loop, raising max IOB above 0 and gradually lowering BG targets</string>
    <string name="objectives_4_gate">Run for a few days, and at least one night with no low BG alarms, before dropping BG</string>
    <string name="objectives_5_objective">Adjust basals and ratios if needed, and then enable auto-sens</string>
    <string name="objectives_5_gate">1 week successful daytime looping with regular carb entry</string>
    <string name="objectives_6_objective">Enabling additional features for daytime use, such as advanced meal assist</string>
    <string name="objectives_7_objective">Enabling additional features for daytime use, such as SMB</string>
    <string name="objectives_7_gate">You must read the wiki and rise maxIOB to get SMBs working fine! A good start is maxIOB=average mealbolus + 3 x max daily basal</string>
    <string name="youareonallowedlimit">You reached allowed limit</string>
    <string name="noprofileselected">No profile selected</string>
    <string name="smscommunicator_loophasbeendisabled">Loop has been disabled</string>
    <string name="smscommunicator_loophasbeenenabled">Loop has been enabled</string>
    <string name="smscommunicator_loopisdisabled">Loop is disabled</string>
    <string name="smscommunicator_loopisenabled">Loop is enabled</string>
    <string name="valuelimitedto">%1$.2f limited to %2$.2f</string>
    <string name="valueoutofrange">Value %1$s is out of hard limits</string>
    <string name="smscommunicator_remotecommandnotallowed">Remote command is not allowed</string>
    <string name="smscommunicator_remotebolusnotallowed">Remote bolus not available. Try again later.</string>
    <string name="smscommunicator_basalreplywithcode">To start basal %1$.2fU/h for %2$d min reply with code %3$s</string>
    <string name="smscommunicator_profilereplywithcode">To switch profile to %1$s %2$d%% reply with code %3$s</string>
    <string name="smscommunicator_extendedreplywithcode">To start extended bolus %1$.2fU for %2$d min reply with code %3$s</string>
    <string name="smscommunicator_basalpctreplywithcode">To start basal %1$d%% for %2$d min reply with code %3$s</string>
    <string name="smscommunicator_suspendreplywithcode">To suspend loop for %1$d minutes reply with code %2$s</string>
    <string name="smscommunicator_tempbasalset">Temp basal %1$.2fU/h for %2$d min started successfully</string>
    <string name="smscommunicator_extendedset">Extended bolus %1$.2fU for %2$d min started successfully</string>
    <string name="smscommunicator_tempbasalset_percent">Temp basal %1$d%% for %2$d min started successfully</string>
    <string name="smscommunicator_tempbasalfailed">Temp basal start failed</string>
    <string name="smscommunicator_extendedfailed">Extended bolus start failed</string>
    <string name="smscommunicator_basalstopreplywithcode">To stop temp basal reply with code %1$s</string>
    <string name="smscommunicator_extendedstopreplywithcode">To stop extended bolus reply with code %1$s</string>
    <string name="smscommunicator_tempbasalcanceled">Temp basal canceled</string>
    <string name="smscommunicator_extendedcanceled">Extended bolus canceled</string>
    <string name="smscommunicator_tempbasalcancelfailed">Canceling temp basal failed</string>
    <string name="smscommunicator_extendedcancelfailed">Canceling extended bolus failed</string>
    <string name="smscommunicator_unknowncommand">Unknown command or wrong reply</string>

    <string name="quickwizard">QuickWizard</string>
    <string name="quickwizardsettings">QuickWizard settings</string>
    <string name="overview_editquickwizard_buttontext">Button text:</string>
    <string name="overview_editquickwizard_carbs">Carbs:</string>
    <string name="overview_editquickwizard_valid">Valid:</string>
    <string name="overview_editquickwizardlistactivity_add">Add</string>
    <string name="overview_quickwizard_item_edit_button">Edit</string>
    <string name="overview_quickwizard_item_remove_button">Remove</string>
    <string name="mealbolus">Meal</string>
    <string name="correctionbous">Corr</string>
    <string name="ko_lang" translatable="false">Korean</string>
    <string name="actions">Actions</string>
    <string name="androidaps_start">AndroidAPS started</string>
    <string name="ns_upload_only">NS upload only (disabled sync)</string>
    <string name="ns_upload_only_summary">NS upload only. Not effective on SGV unless a local source like xDrip is selected. Not effective on Profiles while NS-Profiles is used.</string>
    <string name="pumpNotInitialized">Pump not initialized!</string>
    <string name="pumpNotInitializedProfileNotSet">Pump not initialized, profile not set!</string>
    <string name="primefill">Prime/Fill</string>
    <string name="fillwarning">Please make sure the amount matches the specification of your infusion set!</string>
    <string name="othersettings_title">Other</string>
    <string name="fillbolus_title">Fill/Prime standard insulin amounts.</string>
    <string name="button1">Button 1</string>
    <string name="button2">Button 2</string>
    <string name="button3">Button 3</string>
    <string name="units">Units:</string>
    <string name="mgdl">mg/dl</string>
    <string name="mmol">mmol/l</string>
    <string name="dia">DIA:</string>
    <string name="target_range">Target range:</string>
    <string name="prefs_range_title">Range for Visualization</string>
    <string name="prefs_range_summary">High and low mark for the charts in Overview and Smartwatch</string>
    <string name="low_mark">LOW mark</string>
    <string name="high_mark">HIGH mark</string>
    <string name="wear">Wear</string>
    <string name="resend_all_data">Resend All Data</string>
    <string name="open_settings_on_wear">Open Settings on Wear</string>
    <string name="pumperror">Pump Error</string>
    <string name="lowbattery">Low Battery</string>
    <string name="pumpshutdown">Pump Shutdown</string>
    <string name="batterydischarged">Pump Battery Discharged</string>
    <string name="danarkoreanpump">DanaR Korean</string>
    <string name="basal_rate">Basal rate:</string>
    <string name="profile_set_failed">Setting of basal profile failed</string>
    <string name="profile_set_ok">Basal profile in pump updated</string>
    <string name="danar_disableeasymode">Disable EasyUI mode in pump</string>
    <string name="danar_enableextendedbolus">Enable extended boluses on pump</string>
    <string name="danar_switchtouhmode">Change mode from U/d to U/h on pump</string>
    <string name="basalvaluebelowminimum">Basal value below minimum. Profile not set!</string>
    <string name="sms_actualbg">BG:</string>
    <string name="sms_lastbg">Last BG:</string>
    <string name="mdi">MDI</string>
    <string name="MM640g">MM640g</string>
    <string name="ongoingnotificaction">Ongoing Notification</string>
    <string name="old_data">OLD DATA</string>
    <string name="minago">%1$d min ago</string>
    <string name="sms_minago">%1$dmin ago</string>
    <string name="localprofile">Local Profile</string>
    <string name="openapsama">OpenAPS AMA</string>
    <string name="short_avgdelta">Short avg. delta</string>
    <string name="long_avgdelta">Long avg. delta</string>
    <string name="array_of_elements">Array of %1$d elements.\nActual value:</string>
    <string name="openapsma_autosensdata_label">Autosens data</string>
    <string name="openapsma_scriptdebugdata_label">Script debug</string>
    <string name="openapsama_useautosens">Use Autosens feature</string>
    <string name="refresheventsfromnightscout">Refresh events from NS</string>
    <string name="deletefuturetreatments">Delete treatments in the future</string>
    <string name="eatingsoon">Eating Soon</string>
    <string name="hypo">Hypo</string>
    <string name="activity">Activity</string>
    <string name="removerecord">Remove record:</string>
    <string name="danar_stats">DanaR Stats</string>
    <string name="danar_stats_cumulative_tdd">Cumulative TDD</string>
    <string name="danar_stats_expweight">Exponentially Weighted TDD</string>
    <string name="danar_stats_basalrate">Basal</string>
    <string name="danar_stats_bolus">Bolus</string>
    <string name="danar_stats_tdd">TDD</string>
    <string name="danar_stats_date">Date</string>
    <string name="danar_stats_ratio">Ratio</string>
    <string name="danar_stats_amount_days"># Days</string>
    <string name="danar_stats_weight">Weight</string>
    <string name="danar_stats_warning_Message">Possibly inaccurate if using boluses for priming/filling!</string>
    <string name="danar_stats_olddata_Message">Old Data Please Press "RELOAD"</string>
    <string name="danar_stats_tbb">Total Base Basal</string>
    <string name="danar_stats_tbb2">TBB * 2</string>
    <string name="initializing">Initializing ...</string>
    <string name="actions_shortname">ACT</string>
    <string name="configbuilder_shortname">CONF</string>
    <string name="loop_shortname">LOOP</string>
    <string name="simpleprofile_shortname">SP</string>
    <string name="oaps_shortname">OAPS</string>
    <string name="localprofile_shortname">LP</string>
    <string name="danarpump_shortname">DANA</string>
    <string name="overview_shortname">HOME</string>
    <string name="virtualpump_shortname">VPUMP</string>
    <string name="profileviewer_shortname">NSPROFILE</string>
    <string name="treatments_shortname">TREAT</string>
    <string name="careportal_shortname">CP</string>
    <string name="objectives_shortname">OBJ</string>
    <string name="wear_shortname">WEAR</string>
    <string name="smscommunicator_shortname">SMS</string>
    <string name="short_tabtitles">Shorten tab titles</string>
    <string name="always_use_shortavg">Always use short average delta instead of simple delta</string>
    <string name="always_use_shortavg_summary">Useful when data from unfiltered sources like xDrip gets noisy.</string>
    <string name="advancedsettings_title">Advanced Settings</string>
    <string name="key_advancedsettings" translatable="false">key_advancedsettings</string>
    <string name="danar_model">Model: %1$02X Protocol: %2$02X Code: %3$02X</string>
    <string name="profile">Profile</string>
    <string name="openapsama_max_daily_safety_multiplier_summary">Default value: 3 This is a key OpenAPS safety cap. What this does is limit your basals to be 3x (in this people) your biggest basal rate. You likely will not need to change this, but you should be aware that’s what is discussed about “3x max daily; 4x current” for safety caps.</string>
    <string name="openapsama_current_basal_safety_multiplier_summary">Default value: 4 This is the other half of the key OpenAPS safety caps, and the other half of “3x max daily; 4x current” of the safety caps. This means your basal, regardless of max basal set on your pump, cannot be any higher than this number times the current level of your basal. This is to prevent people from getting into dangerous territory by setting excessively high max basals before understanding how the algorithm works. Again, the default is 4x; most people will never need to adjust this and are instead more likely to need to adjust other settings if they feel like they are “running into” this safety cap.</string>
    <string name="key_openapsama_autosens_max" translatable="false">autosens_max</string>
    <string name="openapsama_autosens_max_summary">Default value: 1.2\nThis is a multiplier cap for autosens (and soon autotune) to set a 20%% max limit on how high the autosens ratio can be, which in turn determines how high autosens can adjust basals, how low it can adjust ISF, and how low it can set the BG target.</string>
    <string name="key_openapsama_autosens_min" translatable="false">autosens_min</string>
    <string name="openapsama_autosens_min_summary">Default value: 0.7\nThe other side of the autosens safety limits, putting a cap on how low autosens can adjust basals, and how high it can adjust ISF and BG targets.</string>
    <string name="key_openapsama_autosens_adjusttargets" translatable="false">autosens_adjust_targets</string>
    <string name="openapsama_autosens_adjusttargets">Autosens adjust targets too</string>
    <string name="openapsama_autosens_adjusttargets_summary">Default value: true\nThis is used to allow autosens to adjust BG targets, in addition to ISF and basals.</string>
    <string name="key_openapsama_bolussnooze_dia_divisor" translatable="false">bolussnooze_dia_divisor</string>
    <string name="openapsama_bolussnooze_dia_divisor_summary">Default value: 2\nBolus snooze is enacted after you do a meal bolus, so the loop won’t counteract with low temps when you’ve just eaten. The example here and default is 2; so a 3 hour DIA means that bolus snooze will be gradually phased out over 1.5 hours (3DIA/2).</string>
    <string name="openapsama_min_5m_carbimpact" translatable="false">min_5m_carbimpact</string>
    <string name="openapsama_min_5m_carbimpact_summary">Default value: 3.0 (AMA) or 8.0 (SMB). This is a setting for default carb absorption impact per 5 minutes. The default is an expected 3mg/dl/5min. This affects how fast COB are decayed, and how much carb absorption is assumed in calculating future predicted BG, when BG is falling more than expected, or not rising as much as expected.</string>
    <string name="openapsama_link_to_preferncejson_doc_txt">Attention!\nNormally you do not have to change these values below. Please CLICK HERE and READ the text and make sure you UNDERSTAND it before change any of these values.</string>
    <string name="openapsama_link_to_preferncejson_doc" translatable="false">http://openaps.readthedocs.io/en/latest/docs/walkthrough/phase-3/beyond-low-glucose-suspend.html</string>
    <string name="error_only_numeric_digits_allowed">Only numeric digits are allowed.</string>
    <string name="error_only_numeric_digits_range_allowed">Only numeric digits within the range %1$s - %2$s are allowed.</string>
    <string name="error_field_must_not_be_empty">The field must not be empty</string>
    <string name="error_phone_not_valid">Phone number not valid</string>
    <string name="smscommunicator_invalidphonennumber">Invalid SMS phone number</string>
    <string name="overview_calibration">Calibration</string>
    <string name="send_calibration">Send calibration %1$.1f to xDrip?</string>
    <string name="xdripnotinstalled">xDrip+ not installed</string>
    <string name="calibrationsent">Calibration sent to xDrip</string>
    <string name="smscommunicator_calibrationsent">Calibration sent. Receiving must be enabled in xDrip.</string>
    <string name="smscommunicator_calibrationfailed">xDrip is not receiving calibrations</string>
    <string name="pumpsuspended">Pump suspended</string>
    <string name="gettingpumpstatus">Getting pump status</string>
    <string name="settingtempbasal">Setting temp basal</string>
    <string name="stoppingtempbasal">Stopping temp basal</string>
    <string name="settingextendedbolus">Setting extended bolus</string>
    <string name="stoppingextendedbolus">Stopping extended bolus</string>
    <string name="updatingbasalrates">Updating basal rates</string>
    <string name="disconnecting">Disconnecting</string>
    <string name="executing">Executing</string>
    <string name="virtualpump_settings">Virtual pump settings</string>
    <string name="virtualpump_uploadstatus_title">Upload status to NS</string>
    <string name="wrongpassword">Wrong password</string>
    <string name="settings_password">Password for settings</string>
    <string name="unlock_settings">Unlock settings</string>
    <string name="approachingdailylimit">Approaching insulin daily limit</string>
    <string name="nsclientinternal">NSClient</string>
    <string name="nsclientinternal_shortname">NSCI</string>
    <string name="nsclientinternal_url">URL:</string>
    <string name="nsclientinternal_autoscroll">Autoscroll</string>
    <string name="restart">Restart</string>
    <string name="nsclientinternal_title">NSClient</string>
    <string name="nsclientinternal_url_title">Nightscout URL</string>
    <string name="nsclientinternal_url_dialogmessage">Enter Your Nightscout URL</string>
    <string name="nsclientinternal_secret_title">NS API secret</string>
    <string name="nsclientinternal_secret_dialogtitle">NS API secret</string>
    <string name="nsclientinternal_secret_dialogmessage">Enter NS API secret (min 12 chars)</string>
    <string name="deliver_now">Deliver now</string>
    <string name="clear_queue">Clear queue</string>
    <string name="show_queue">Show queue</string>
    <string name="queue">Queue:</string>
    <string name="status">Status:</string>
    <string name="paused">Paused</string>
    <string name="key_nsclientinternal_url" translatable="false">nsclientinternal_url</string>
    <string name="key_nsclientinternal_api_secret" translatable="false">nsclientinternal_api_secret</string>
    <string name="key_danar_bt_name" translatable="false">danar_bt_name</string>
    <string name="key_danar_password" translatable="false">danar_password</string>
    <string name="key_danar_useextended" translatable="false">danar_useextended</string>
    <string name="key_danar_visualizeextendedaspercentage" translatable="false">danar_visualizeextendedaspercentage"</string>
    <string name="key_danarprofile_dia" translatable="false">danarprofile_dia</string>
    <string name="clearlog">Clear log</string>
    <string name="key_nsclientinternal_autoscroll" translatable="false">nsclientinternal_autoscroll</string>
    <string name="key_nsclientinternal_paused" translatable="false">nsclientinternal_paused</string>
    <string name="nowritepermission">NSCLIENT has no write permission. Wrong API secret?</string>
    <string name="wear_settings">Wear settings</string>
    <string name="wear_detailedIOB_title">Show detailed IOB</string>
    <string name="wear_detailedIOB_summary">Break down IOB into bolus and basal IOB on the watchface</string>
    <string name="nosuccess">not successful - please check phone</string>
    <string name="notavailable">Not available</string>
    <string name="key_smscommunicator_allowednumbers" translatable="false">smscommunicator_allowednumbers</string>
    <string name="key_smscommunicator_remotecommandsallowed" translatable="false">smscommunicator_remotecommandsallowed</string>
    <string name="patientage">Patient age</string>
    <string name="child">Child</string>
    <string name="teenage">Teenage</string>
    <string name="adult">Adult</string>
    <string name="resistantadult">Insulin resistant adult</string>
    <string name="key_age" translatable="false">age</string>
    <string name="key_child" translatable="false">child</string>
    <string name="key_teenage" translatable="false">teenage</string>
    <string name="key_adult" translatable="false">adult</string>
    <string name="key_resistantadult" translatable="false">resistantadult</string>
    <string name="patientage_summary">Please select patient age to setup safety limits</string>
    <string name="key_i_understand" translatable="false">I_understand</string>
    <string name="Glimp">Glimp</string>
    <string name="needwhitelisting">%1$s needs battery optimalization whitelisting for proper performance</string>
    <string name="loopsuspended">Loop suspended</string>
    <string name="loopsuspendedfor">Suspended (%1$d m)</string>
    <string name="loopsuperbolusfor">Superbolus (%1$d m)</string>
    <string name="suspendloop">Suspend loop</string>
    <string name="suspendloopfor1h">Suspend loop for 1h</string>
    <string name="suspendloopfor2h">Suspend loop for 2h</string>
    <string name="suspendloopfor3h">Suspend loop for 3h</string>
    <string name="suspendloopfor10h">Suspend loop for 10 h</string>
    <string name="suspendloopforXmin">Suspend loop for %1$d min</string>
    <string name="disconnectpumpfor15m">Disconnect pump for 15 min</string>
    <string name="disconnectpumpfor30m">Disconnect pump for 30 min</string>
    <string name="disconnectpumpfor1h">Disconnect pump for 1 h</string>
    <string name="disconnectpumpfor2h">Disconnect pump for 2 h</string>
    <string name="disconnectpumpfor3h">Disconnect pump for 3 h</string>
    <string name="resume">Resume</string>
    <string name="reconnect">Reconnect Pump</string>
    <string name="smscommunicator_wrongduration">Wrong duration</string>
    <string name="smscommunicator_loopsuspended">Loop suspended</string>
    <string name="smscommunicator_loopresumed">Loop resumed</string>
    <string name="treatments_wizard_bgtrend_label">15min trend</string>
    <string name="treatments_wizard_cob_label">COB</string>
    <string name="superbolus">Superbolus</string>
    <string name="ns_logappstartedevent">Log app start to NS</string>
    <string name="key_ns_logappstartedevent" translatable="false">ns_logappstartedevent</string>
    <string name="restartingapp">Exiting application to apply settings.</string>
    <string name="danarv2pump">DanaRv2</string>
    <string name="configbuilder_insulin">Insulin</string>
    <string name="configbuilder_insulin_description">Which type of insulin are you using?</string>
    <string name="fastactinginsulin">Fast Acting Insulin</string>
    <string name="fastactinginsulincomment">Novorapid, Novolog, Humalog</string>
    <string name="ultrafastactinginsulincomment">Fiasp</string>
    <string name="insulin_shortname">INS</string>
    <string name="key_usesuperbolus" translatable="false">key_usersuperbolus</string>
    <string name="enablesuperbolus">Enable superbolus in wizard</string>
    <string name="enablesuperbolus_summary">Enable superbolus functionality in wizard. Do not enable until you learn what it really does. IT MAY CAUSE INSULIN OVERDOSE IF USED BLINDLY!</string>
    <string name="key_show_statuslights" translatable="false">key_show_statuslights</string>
    <string name="show_statuslights">Show status lights on home screen</string>
    <string name="show_statuslights_summary">Enable status lights for cage, iage, sage, reservoir and battery level on home screen.</string>
    <string name="key_statuslights_res_warning" translatable="false">key_statuslights_res_warning</string>
    <string name="statuslights_res_warning">Threshold warning reservoir level [U]</string>
    <string name="key_statuslights_res_critical" translatable="false">key_statuslights_res_critical</string>
    <string name="statuslights_res_critical">Threshold critical reservoir level [U]</string>
    <string name="key_statuslights_bat_warning" translatable="false">key_statuslights_bat_warning</string>
    <string name="statuslights_bat_warning">Threshold warning battery level [%%]</string>
    <string name="key_statuslights_bat_critical" translatable="false">key_statuslights_bat_critical</string>
    <string name="statuslights_bat_critical">Threshold critical battery level [%%]</string>
    <string name="iob">IOB</string>
    <string name="cob">COB</string>
    <string name="virtualpump_firmware_label">Firmware</string>
    <string name="pump_lastconnection_label">Last connection</string>
    <string name="danar_bluetooth_status">Bluetooth status</string>
    <string name="nav_about">About</string>
    <string name="smscommunicator_missingsmspermission">Missing SMS permission</string>
    <string name="smscommunicator_missingphonestatepermission">Missing phone state permission</string>
    <string name="xdripstatus_settings">xDrip Status (watch)</string>
    <string name="xdripstatus">xDrip Statusline (watch)</string>
    <string name="xdripstatus_shortname">xds</string>
    <string name="wear_showbgi_title">Show BGI</string>
    <string name="wear_showbgi_summary">Add BGI to status line</string>
    <string name="ns_noupload">No upload to NS</string>
    <string name="ns_noupload_summary">All data sent to NS are dropped. AAPS is connected to NS but no change in NS is done</string>
    <string name="key_ns_upload_only" translatable="false">ns_upload_only</string>
    <string name="key_ns_noupload" translatable="false">ns_noupload</string>
    <string name="basal_step">Basal Step</string>
    <string name="bolus_step">Bolus Step</string>
    <string name="extendedbolus">ExtendedBolus</string>
    <string name="temptarget">TempTarget</string>
    <string name="overview_extendedbolus_cancel_button">Cancel Extended Bolus</string>
    <string name="careportal_sensorage_label">Sensor age</string>
    <string name="careportal_canulaage_label">Canula age</string>
    <string name="careportal_insulinage_label">Insulin age</string>
    <string name="hours">hours</string>
    <string name="overview_newtempbasal_basaltype_label">Basal type</string>
    <string name="invalidprofile">Invalid profile !!!</string>
    <string name="profileswitch">ProfileSwitch</string>
    <string name="careportal_pbage_label">Pump battery age</string>
    <string name="careportal_pumpbatterychange">Pump Battery Change</string>
    <string name="ns_alarmoptions">Alarm options</string>
    <string name="key_nsalarm_urgent_high" translatable="false">nsalarm_urgent_high</string>
    <string name="key_nsalarm_high" translatable="false">nsalarm_high</string>
    <string name="key_nsalarm_low" translatable="false">nsalarm_low</string>
    <string name="key_nsalarm_urgent_low" translatable="false">nsalarm_urgent_low</string>
    <string name="key_nsalarm_staledata" translatable="false">nsalarm_staledata</string>
    <string name="key_nsalarm_urgent_staledata" translatable="false">nsalarm_urgent_staledata</string>
    <string name="key_nsalarm_staledatavalue" translatable="false">nsalarm_staledatavalue</string>
    <string name="key_nsalarm_urgent_staledatavalue" translatable="false">nsalarm_urgent_staledatavalue</string>
    <string name="nsalarm_urgenthigh">Urgent high</string>
    <string name="nsalarm_high">High</string>
    <string name="nsalarm_low">Low</string>
    <string name="nsalarm_urgentlow">Urgent low</string>
    <string name="nsalarm_staledata">Stale data</string>
    <string name="nsalarm_urgentstaledata">Urgent stale data</string>
    <string name="nsalarm_staledatavalue_label">Stale data threshold [min]</string>
    <string name="nsalarm_urgent_staledatavalue_label">Urgent stale data threshold [min]</string>
    <string name="openapsama_autosens_period">Interval for autosens [h]</string>
    <string name="openapsama_autosens_period_summary">Amount of hours in the past for sensitivity detection (carbs absorption time is excluded)</string>
    <string name="key_openapsama_autosens_period" translatable="false">openapsama_autosens_period</string>
    <string name="key_nsclient_localbroadcasts" translatable="false">nsclient_localbroadcasts</string>
    <string name="pump">Pump</string>
    <string name="openaps">OpenAPS</string>
    <string name="uploader">Uploader</string>
    <string name="configbuilder_sensitivity">Sensitivity detection</string>
    <string name="configbuilder_sensitivity_description">Which sensitivity algorithm should be used?</string>
    <string name="sensitivity_shortname">SENS</string>
    <string name="sensitivityoref0">Sensitivity Oref0</string>
    <string name="sensitivityoref1">Sensitivity Oref1</string>
    <string name="sensitivityaaps">Sensitivity AAPS</string>
    <string name="absorptionsettings_title">Absorption settings</string>
    <string name="key_absorption_maxtime" translatable="false">absorption_maxtime</string>
    <string name="key_absorption_cutoff" translatable="false">absorption_cutoff</string>

    <string name="absorption_maxtime_title">Meal max absorption time [h]</string>
    <string name="absorption_maxtime_summary">Time in hours where is expected all carbs from meal will be absorbed</string>
    <string name="key_rangetodisplay" translatable="false">rangetodisplay</string>
    <string name="danar_visualizeextendedaspercentage_title">Visualize extended bolus as %%</string>
    <string name="careportal_sensorage_label_short">SAGE</string>
    <string name="careportal_insulinage_label_short">IAGE</string>
    <string name="careportal_canulaage_label_short">CAGE</string>
    <string name="careportal_pbage_label_short">PBAGE</string>
    <string name="openaps_short">OAPS</string>
    <string name="uploader_short">UPLD</string>
    <string name="basal_short">BAS</string>
    <string name="virtualpump_extendedbolus_label_short">EXT</string>
    <string name="keep_screen_on_title">Keep screen on</string>
    <string name="keep_screen_on_summary">Prevent Android to turn screen off. It will consume lot of energy when not plugged to power outlet.</string>
    <string name="sensitivity_warning">By turning on Autosense feature remember to enter all eated carbs. Otherwise carbs deviations will be identified wrong as sensitivity change !!</string>
    <string name="sensitivityweightedaverage">Sensitivity WeightedAverage</string>
    <string name="mdtp_ok">OK</string>
    <string name="mdtp_cancel">Cancel</string>
    <string name="notloadedplugins">Not all profiles loaded!</string>
    <string name="valuesnotstored">Values not stored!</string>
    <string name="combopump" translatable="false">Accu-Chek Combo</string>
    <string name="combopump_shortname" translatable="false">COMBO</string>
    <string name="ns_localbroadcasts">Enable broadcasts to other apps (like xDrip).</string>
    <string name="ns_localbroadcasts_title">Enable local Broadcasts.</string>
    <string name="careportal_activity_label">ACTIVITY &amp; FEEDBACK</string>
    <string name="careportal_carbsandbolus_label">CARBS &amp; BOLUS</string>
    <string name="careportal_cgm_label">CGM &amp; OPENAPS</string>
    <string name="careportal_pump_label">PUMP</string>
    <string name="overview_newtempbasal_basalabsolute">Basal value [U/h]</string>
    <string name="careportal_newnstreatment_duration_min_label">Duration [min]</string>
    <string name="openapssmb">OpenAPS SMB</string>
    <string name="smb_shortname">SMB</string>
    <string name="key_use_smb" translatable="false">use_smb</string>
    <string name="key_use_uam" translatable="false">use_uam</string>
    <string name="enableuam">Enable UAM</string>
    <string name="enablesmb">Enable SMB</string>
    <string name="enablesmb_summary">Use Super Micro Boluses instead of temp basal for faster action</string>
    <string name="enableuam_summary">Detection of Unannounced meals</string>
    <string name="key_insulin_oref_peak" translatable="false">insulin_oref_peak</string>
    <string name="insulin_oref_peak">IOB Curve Peak Time</string>
    <string name="insulin_peak_time">Peak Time [min]</string>
    <string name="free_peak_oref">Free-Peak Oref</string>
    <string name="rapid_acting_oref">Rapid-Acting Oref</string>
    <string name="ultrarapid_oref">Ultra-Rapid Oref</string>
    <string name="dia_too_short">DIA of %1$f too short - using %2$f instead!</string>
    <string name="activate_profile">Activate profile</string>
    <string name="date">Date</string>
    <string name="invalid">INVALID</string>
    <string name="waitingforpairing">Waiting for pairing on pump</string>
    <string name="pairingok">Pairing OK</string>
    <string name="pairingtimedout">Pairing timed out</string>
    <string name="pairing">PAIRING</string>
    <string name="key_danars_pairingkey" translatable="false">danars_pairing_key_</string>
    <string name="key_danars_address" translatable="false">danars_address</string>
    <string name="key_danars_name" translatable="false">danars_name</string>
    <string name="danars_nodeviceavailable">No device found so far</string>
    <string name="emptyreservoir">Empty reservoir</string>
    <string name="bloodsugarmeasurementalert">Blood sugar measurement alert</string>
    <string name="remaininsulinalert">Remaining insulin level</string>
    <string name="danarspump">DanaRS</string>
    <string name="danarspump_shortname">Dana</string>
    <string name="selectedpump">Selected pump</string>
    <string name="pairpump">Pair new pump</string>
    <string name="bolusspeed">Bolus speed</string>
    <string name="key_danars_bolusspeed" translatable="false">danars_bolusspeed</string>
    <string name="danar_setbasalstep001">Set basal step to 0.01 U/h</string>
    <string name="serialnumber">Serial number</string>
    <string name="key_wizard_include_cob" translatable="false">wizard_include_cob</string>
    <string name="key_wizard_include_trend_bg" translatable="false">wizard_include_trend_bg</string>
    <string name="careportal_newnstreatment_percentage_label">Percentage</string>
    <string name="careportal_newnstreatment_timeshift_label">Time shift</string>
    <string name="default_temptargets">Default Temp-Targets</string>
    <string name="eatingsoon_duration">eatingsoon duration</string>
    <string name="eatingsoon_target">eatingsoon target</string>
    <string name="activity_duration">activity duration</string>
    <string name="activity_target">activity target</string>
    <string name="hypo_duration">hypo duration</string>
    <string name="hypo_target">hypo target</string>
    <string name="key_eatingsoon_duration" translatable="false">eatingsoon_duration</string>
    <string name="key_eatingsoon_target" translatable="false">eatingsoon_target</string>
    <string name="key_activity_duration" translatable="false">activity_duration</string>
    <string name="key_activity_target" translatable="false">activity_target</string>
    <string name="key_hypo_duration" translatable="false">hypo_duration</string>
    <string name="key_hypo_target" translatable="false">hypo_target</string>
    <string name="danar_history_prime">Prime</string>
    <string name="gettingextendedbolusstatus">Getting extended bolus status</string>
    <string name="gettingbolusstatus">Getting bolus status</string>
    <string name="gettingtempbasalstatus">Getting temporary basal status</string>
    <string name="gettingpumpsettings">Getting pump settings</string>
    <string name="gettingpumptime">Getting pump time</string>
    <string name="reuse">reuse</string>
    <string name="wearcontrol_title">Controls from Watch</string>
    <string name="wearcontrol_summary">Set Temp-Targets and enter Treatments from the watch.</string>
    <string name="connectiontimedout">Connection timed out</string>
    <string name="food">Food</string>
    <string name="shortgramm">g</string>
    <string name="shortminute">m</string>
    <string name="shorthour">h</string>
    <string name="none"><![CDATA[<none>]]></string>
    <string name="shortkilojoul">kJ</string>
    <string name="shortenergy">En</string>
    <string name="shortprotein">Pr</string>
    <string name="shortfat">Fat</string>
    <string name="active"><![CDATA[<Active>]]></string>
    <string name="waitingforestimatedbolusend">Waiting for bolus end. Remaining %1$d sec.</string>
    <string name="processinghistory">Processing event</string>
    <string name="startingbolus">Starting bolus delivery</string>
    <string name="executingrightnow">Command is executed right now</string>
    <string name="pumpdrivercorrected">Pump driver corrected</string>
    <string name="pump_unreachable">Pump unreachable</string>
    <string name="missed_bg_readings">Missed BG readings</string>
    <string name="key_raise_notifications_as_android_notifications" translatable="false">raise_urgent_alarms_as_android_notification</string>
    <string name="raise_notifications_as_android_notifications">Use system notifications for alerts and notifications</string>
    <string name="key_enable_pump_unreachable_alert" translatable="false">enable_pump_unreachable_alert</string>
    <string name="key_enable_missed_bg_readings_alert" translatable="false">enable_missed_bg_readings</string>
    <string name="localalertsettings_title">Local alerts</string>
    <string name="enable_missed_bg_readings_alert">Alert if no BG data is received</string>
    <string name="enable_pump_unreachable_alert">Alert if pump is unreachable</string>
    <string name="pump_unreachable_threshold">Pump unreachable threshold [min]</string>
    <string name="key_pump_unreachable_threshold" translatable="false">pump_unreachable_threshold</string>
    <string name="key_missed_bg_readings_threshold" translatable="false">missed_bg_readings_threshold</string>
    <string name="urgent_alarm">Urgent Alarm</string>
    <string name="info">INFO</string>
    <string name="key_btwatchdog" translatable="false">bt_watchdog</string>
    <string name="key_btwatchdog_lastbark" translatable="false">bt_watchdog_last</string>
    <string name="bluetooth">Bluetooth</string>
    <string name="btwatchdog_title">BT Watchdog</string>
    <string name="btwatchdog_summary">Switches off the phone\'s bluetooth for one second if no connection to the pump is possible. This may help on some phones where the bluetooth stack freezes.</string>
    <string name="DexcomG5">DexcomG5 App (patched)</string>
    <string name="DexcomG6">DexcomG6 App (patched)</string>
    <string name="eversense">Eversense App (patched)</string>
    <string name="dexcomg5_nsupload_title">Upload BG data to NS</string>
    <string name="key_dexcomg5_nsupload" translatable="false">dexcomg5_nsupload</string>
    <string name="bgsource_upload">BG upload settings</string>
    <string name="wear_detailed_delta_title">Show detailed delta</string>
    <string name="wear_detailed_delta_summary">Show delta with one more decimal place</string>
    <string name="smbmaxminutes" translatable="false">45 60 75 90 105 120</string>
    <string name="smbmaxminutes_summary">Max minutes of basal to limit SMB to</string>
    <string name="unsupportedfirmware">Unsupported pump firmware</string>
    <string name="dexcomg5_xdripupload_title">Send BG data to xDrip+</string>
    <string name="key_dexcomg5_xdripupload" translatable="false">dexcomg5_xdripupload</string>
    <string name="dexcomg5_xdripupload_summary">In xDrip+ select 640g/Eversense data source</string>
    <string name="nsclientbg">NSClient BG</string>
    <string name="minimalbasalvaluereplaced">Basal value replaced by minimal supported value: %1$s</string>
    <string name="maximumbasalvaluereplaced">Basal value replaced by maximum supported value: %1$s</string>
    <string name="overview_editquickwizard_usebg">BG calculation</string>
    <string name="overview_editquickwizard_usebolusiob">Bolus IOB calculation</string>
    <string name="overview_editquickwizard_usebasaliob">Basal IOB calculation</string>
    <string name="overview_editquickwizard_usetrend">Trend calculation</string>
    <string name="overview_editquickwizard_usesuperbolus">Superbolus calculation</string>
    <string name="yes">Yes</string>
    <string name="no">No</string>
    <string name="positiveonly">Positive only</string>
    <string name="negativeonly">Negative only</string>
    <string name="overview_editquickwizard_usecob">COB calculation</string>
    <string name="overview_editquickwizard_usetemptarget">Temporary target calculation</string>
    <string name="loopenabled">Loop enabled</string>
    <string name="apsselected">APS selected</string>
    <string name="nsclienthaswritepermission">NSClient has write permission</string>
    <string name="closedmodeenabled">Closed mode enabled</string>
    <string name="maxiobset">Maximal IOB set properly</string>
    <string name="hasbgdata">BG available from selected source</string>
    <string name="basalprofilenotaligned">Basal values not aligned to hours: %1$s</string>
    <string name="zerovalueinprofile">Invalid profile: %1$s</string>
    <string name="combo_programming_bolus">Programming pump for bolusing</string>
    <string name="combo_refresh">Refresh</string>
    <string name="combo_pump_state_label">State</string>
    <string name="combo_pump_activity_label">Activity</string>
    <string name="combo_no_pump_connection">No connection for %1$d min</string>
    <string name="combo_tbr_remaining">%1$d%% (%2$d min remaining)</string>
    <string name="combo_last_bolus" translatable="false">%1$.1f %2$s (%3$s)</string>
    <string name="combo_pump_state_initializing">Initializing</string>
    <string name="combo_pump_state_suspended_due_to_error">Suspended due to error</string>
    <string name="combo_pump_state_suspended_by_user">Suspended by user</string>
    <string name="combo_pump_state_running">Running</string>
    <string name="combo_pump_action_cancelling_tbr">Cancelling TBR</string>
    <string name="combo_pump_action_setting_tbr">Setting TBR (%1$d%% / %2$d min)</string>
    <string name="combo_pump_action_bolusing">Bolusing (%1$.1f U)</string>
    <string name="combo_pump_action_refreshing">Refreshing</string>
    <string name="combo_pump_unsupported_operation">Requested operation not supported by pump</string>
    <string name="combo_low_suspend_forced_notification">Unsafe usage: extended or multiwave boluses are active. Loop mode has been set to low-suspend only 6 hours. Only normal boluses are supported in loop mode</string>
    <string name="combo_force_disabled_notification">Unsafe usage: the pump uses a different basal rate profile than the first. The loop has been disabled. Select the first profile on the pump and refresh.</string>
    <string name="bolus_frequency_exceeded">A bolus with the same amount was requested within the last two minutes. To prevent accidental double boluses and to guard against bugs this is disallowed.</string>
    <string name="combo_pump_connected_now">Now</string>
    <string name="combo_activity_reading_pump_history">Reading pump history</string>
    <string name="danar_history">pump history</string>
    <string name="combo_activity_setting_basal_profile">Setting basal profile</string>
    <string name="combo_pump_cartridge_low_warrning">Pump cartridge level is low</string>
    <string name="combo_pump_battery_low_warrning">Pump battery is low</string>
    <string name="combo_is_in_error_state">The pump is showing the error E%1$d: %2$s</string>
    <string name="combo_reservoir_low">Low</string>
    <string name="combo_reservoir_empty">Empty</string>
    <string name="combo_reservoir_normal">Normal</string>
    <string name="combo_notification_check_time_date">Pump clock update needed</string>
    <string name="combo_warning">Warning</string>
    <string name="combo_pump_tbr_cancelled_warrning">TBR CANCELLED warning was confirmed</string>
    <string name="combo_error_no_connection_no_bolus_delivered">The pump could not be reached. No bolus was given</string>
    <string name="combo_error_no_bolus_delivered">Bolus delivery failed. It appears no bolus was delivered. To be sure, please check the pump to avoid a double bolus and then bolus again. To guard against bugs, boluses are not automatically retried.</string>
    <string name="combo_error_partial_bolus_delivered">Only %1$.2f U of the requested bolus of %2$.2f U was delivered due to an error. Please check the pump to verify this and take appropriate actions.</string>
    <string name="combo_error_bolus_verification_failed">Delivering the bolus and verifying the pump\'s history failed, please check the pump. If a bolus was delivered, it will be added to treatments during the next connection to the pump.</string>
    <string name="combo_reservoir_level_insufficient_for_bolus">Not enough insulin for bolus left in reservoir</string>
    <string name="extendedbolusdeliveryerror">Extended bolus delivery error</string>
    <string name="insightpump_shortname">Sight</string>
    <string name="insightpump">Insight Pump</string>
    <string name="status_no_colon">Status</string>
    <string name="changed">Changed</string>
    <string name="pump_stopped_uppercase">PUMP STOPPED</string>
    <string name="status_updated">Status Updated</string>
    <string name="ago">ago</string>
    <string name="with">with</string>
    <string name="insight_active_tbr">Active TBR</string>
    <string name="insight_min_left">min left</string>
    <string name="log_book">Log book</string>
    <string name="insight_last_completed_action">Last Completed Action</string>
    <string name="insight_min">min</string>
    <string name="insight_remaining_over">remaining over</string>
    <string name="insight_total_with">total with</string>
    <string name="insight_upfront_with">upfront with</string>
    <string name="insight_stay_always_connected">Stay always connected</string>
    <string name="insight_history_idle">IDLE</string>
    <string name="insight_history_syncing">SYNCING</string>
    <string name="insight_history_busy">BUSY</string>
    <string name="insight_history_synced">SYNCED</string>
    <string name="insight_startup_uppercase">STARTUP</string>
    <string name="insight_needs">needs</string>
    <string name="insight_not_connected_to_companion_app">Not connected to companion app!</string>
    <string name="insight_companion_app_not_installed">Companion app does not appear to be installed!</string>
    <string name="insight_incompatible_compantion_app_we_need_version">Incompatible companion app, we need version</string>
    <string name="insight_unknown">Unknown</string>
    <string name="insight_waiting_for_code">Waiting for code confirmation</string>
    <string name="insight_code_rejected">Code rejected</string>
    <string name="insight_app_binding">App binding</string>
    <string name="insight_not_authorized">Not authorized</string>
    <string name="insight_incompatible">Incompatible</string>
    <string name="second">second</string>
    <string name="minute">minute</string>
    <string name="hour">hour</string>
    <string name="day">day</string>
    <string name="week">week</string>
    <string name="time_plural">s</string>
    <string name="insight_keepalive_format_string">%1$ds expires %2$s</string>
    <string name="insight_keep_alive_status">Keep-alive status</string>
    <string name="statistics">Statistics</string>
    <string name="connect_preemptively">Connect preemptively</string>
    <string name="automatically_connect_when">Automatically connect when AndroidAPS screens are opened, before any pump command is requested, to reduce connection delay</string>
    <string name="not_recommended_due_to_battery_drain">Not recommended due to battery drain</string>
    <string name="key_enableSMB_always" translatable="false">enableSMB_always</string>
    <string name="key_enableSMB_with_COB" translatable="false">enableSMB_with_COB</string>
    <string name="key_enableSMB_with_temptarget" translatable="false">enableSMB_with_temptarget</string>
    <string name="key_enableSMB_after_carbs" translatable="false">enableSMB_after_carbs</string>
    <string name="key_allowSMB_with_high_temptarget" translatable="false">enableSMB_with_high_temptarget</string>
    <string name="enablesmbalways">Enable SMB always</string>
    <string name="enablesmbalways_summary">Enable SMB always independently to boluses. Possible only with BG source with nice filtering of data like G5</string>
    <string name="enablesmbaftercarbs">Enable SMB after carbs</string>
    <string name="enablesmbaftercarbs_summary">Enable SMB for 6h after carbs, even with 0 COB. Possible only with BG source with nice filtering of data like G5</string>
    <string name="enablesmbwithcob">Enable SMB with COB</string>
    <string name="enablesmbwithcob_summary">Enable SMB when there is COB active.</string>
    <string name="enablesmbwithtemptarget">Enable SMB with temp targets</string>
    <string name="enablesmbwithtemptarget_summary">Enable SMB when there is temp target active (eating soon, exercise)</string>
    <string name="enablesmbwithhightemptarget">Enable SMB with high temp targets</string>
    <string name="enablesmbwithhightemptarget_summary">Enable SMB when there is high temp target active (exercise)</string>
    <string name="let_temp_basal_run">Let temp basal run</string>
    <string name="mute">Mute</string>
    <string name="overview_insulin_label">Insulin</string>
    <string name="overview_carbs_label">Carbs</string>
    <string name="overview_buttons_selection">Buttons</string>
    <string name="key_show_calibration_button" translatable="false">show_calibration_button</string>
    <string name="key_show_cgm_button" translatable="false">show_cgm_button</string>
    <string name="key_show_carbs_button" translatable="false">show_carbs_button</string>
    <string name="key_show_wizard_button" translatable="false">show_wizard_button</string>
    <string name="key_show_insulin_button" translatable="false">show_insulin_button</string>
    <string name="key_show_treatment_button" translatable="false">show_treatment_button</string>
    <string name="show_calibration_button_summary">Sends a calibration to xDrip+ or open G5 calibration dialog</string>
    <string name="show_cgm_button_summary">Opens xDrip+, back buttons returns to AAPS</string>
    <string name="key_insulin_button_increment_1" translatable="false">insulin_button_increment_1</string>
    <string name="key_insulin_button_increment_2" translatable="false">insulin_button_increment_2</string>
    <string name="key_insulin_button_increment_3" translatable="false">insulin_button_increment_3</string>
    <string name="key_carbs_button_increment_1" translatable="false">carbs_button_increment_1</string>
    <string name="key_carbs_button_increment_2" translatable="false">carbs_button_increment_2</string>
    <string name="key_carbs_button_increment_3" translatable="false">carbs_button_increment_3</string>
    <string name="carb_increment_button_message">Number of carbs to add when button is pressed</string>
    <string name="insulin_increment_button_message">Amount of insulin to add when button is pressed</string>
    <string name="error_starting_cgm">Could not launch CGM application.  Make sure it is installed.</string>
    <string name="overview_cgm">CGM</string>
    <string name="nav_historybrowser">History browser</string>
    <string name="wear_notifysmb_title">Notify on SMB</string>
    <string name="wear_notifysmb_summary">Show SMB on the watch like a standard bolus.</string>
    <string name="key_ns_create_announcements_from_errors" translatable="false">ns_create_announcements_from_errors</string>
    <string name="ns_create_announcements_from_errors_title">Create announcements from errors</string>
    <string name="ns_create_announcements_from_errors_summary">Create Nightscout announcement for error dialogs and local alerts (also viewable in Careportal under Treatments)</string>
    <string name="dexcomG5_shortname" translatable="false">G5</string>
    <string name="dexcomG6_shortname" translatable="false">G6</string>
    <string name="eversense_shortname" translatable="false">EVR</string>
    <string name="wear_predictions_summary">Show the predictions on the watchface.</string>
    <string name="wear_predictions_title">Predictions</string>
    <string name="data_choices">Data Choices</string>
    <string name="fabric_upload">Fabric Upload</string>
    <string name="allow_automated_crash_reporting">Allow automated crash reporting and feature usage data to be sent to the developers via the fabric.io service.</string>
    <string name="g5appnotdetected">Please update your Dexcom app to supported version</string>
    <string name="start_activity_tt">Start Activity TT</string>
    <string name="start_eating_soon_tt">Start Eating soon TT</string>
    <string name="temptargetshort">TT</string>
    <string name="do_not_bolus_record_only">Do not bolus, record only</string>
    <string name="category">Category</string>
    <string name="subcategory">Subcategory</string>
    <string name="bolusrecordedonly">Bolus will be recorded only</string>
    <string name="ns_autobackfill_summary">Autobackfill missig BGs from NS</string>
    <string name="key_ns_autobackfill" translatable="false">ns_autobackfill</string>
    <string name="loop_smbsetbypump_label">SMB set by pump</string>
    <string name="overview_show_sensitivity">Sensitivity</string>
    <string name="overview_show_deviations">Deviations</string>
    <string name="overview_show_cob">Carbs On Board</string>
    <string name="overview_show_iob">Insulin On Board</string>
    <string name="overview_show_basals">Basals</string>
    <string name="no_action_selected">No action selected, nothing will happen</string>
    <string name="start_hypo_tt">Start Hypo TT</string>
    <string name="closed_loop_disabled_on_dev_branch">Running dev version. Closed loop is disabled.</string>
    <string name="key_fromNSAreCommingFakedExtendedBoluses" translatable="false">fromNSAreCommingFakedExtendedBoluses</string>
    <string name="engineering_mode_enabled">Engineering mode enabled</string>
    <string name="not_eng_mode_or_release">Engineering mode not enabled and not on release branch</string>
    <string name="pump_basebasalrate">%.2f U/h</string>
    <string name="combo_actvity_reading_basal_profile">Reading basal profile</string>
    <string name="combo_bolus_rejected_due_to_pump_history_change">The pump history has changed after the bolus calculation was performed. The bolus was not delivered. Please recalculate if a bolus is still needed.</string>
    <string name="combo_error_updating_treatment_record">Bolus successfully delivered, but adding the treatment entry failed. This can happen if two small boluses of the same size are administered within the last two minutes. Please check the pump history and treatment entries and use the Careportal to add missing entries. Make sure not to add any entries for the exact same minute and same amount.</string>
    <string name="combo_high_temp_rejected_due_to_pump_history_changes">Rejecting high temp since calculation didn\'t consider recently changed pump history</string>
    <string name="combo_activity_checking_pump_state">Refreshing pump state</string>
    <string name="combo_warning_pump_basal_rate_changed">The basal rate on the pump has changed and will be updated soon</string>
    <string name="combo_error_failure_reading_changed_basal_rate">Basal rate changed on pump, but reading it failed</string>
    <string name="combo_activity_checking_for_history_changes">Checking for history changes</string>
    <string name="combo_error_multiple_boluses_with_identical_timestamp">Multiple boluses with the same amount within the same minute were just imported. Only one record could be added to treatments. Please check the pump and manually add a bolus record using the Careportal tab. Make sure to create a bolus with a time no other bolus uses.</string>
    <string name="about_link_urls">\n\nhttp://www.androidaps.org\nhttp://www.androidaps.de (de)\n\nfacebook:\nhttp://facebook.androidaps.org\nhttp://facebook.androidaps.de (de)</string>
    <string name="combo_check_date">The last bolus is older than 24 hours or is in the future. Please check the date on the pump is set correctly.</string>
    <string name="combo_suspious_bolus_time">Time/date of the delivered bolus on pump seems wrong, IOB is likely incorrect. Please check pump time/date.</string>
    <string name="profileswitch_ismissing">ProfileSwitch missing. Please do a profile switch or press \"Activate Profile\" in the LocalProfile.</string>
    <string name="combo_bolus_count">Bolus count</string>
    <string name="combo_tbr_count">TBR count</string>
    <string name="objectivenotstarted">Objective %1$d not started</string>
    <string name="objectivenotfinished">Objective %1$d not finished</string>
    <string name="pumpisnottempbasalcapable">Pump is not temp basal capable</string>
    <string name="novalidbasalrate">No valid basal rate read from pump</string>
    <string name="closedmodedisabledinpreferences">Closed loop mode disabled in preferences</string>
    <string name="autosensdisabledinpreferences">Autosens disabled in preferences</string>
    <string name="smbdisabledinpreferences">SMB disabled in preferences</string>
    <string name="uamdisabledinpreferences">UAM disabled in preferences</string>
    <string name="uamdisabledoref1notselected">UAM disabled because it rely on Oref1 sensitivity plugin</string>
    <string name="limitingbasalratio">Limiting max basal rate to %1$.2f U/h because of %2$s</string>
    <string name="pumplimit">pump limit</string>
    <string name="key_openapsma_max_basal" translatable="false">openapsma_max_basal</string>
    <string name="key_openapsama_current_basal_safety_multiplier" translatable="false">openapsama_current_basal_safety_multiplier</string>
    <string name="key_openapsama_max_daily_safety_multiplier" translatable="false">openapsama_max_daily_safety_multiplier</string>
    <string name="itmustbepositivevalue">it must be positive value</string>
    <string name="maxbasalmultiplier">max basal multiplier</string>
    <string name="maxdailybasalmultiplier">max daily basal multiplier</string>
    <string name="key_openapsma_max_iob" translatable="false">openapsma_max_iob</string>
    <string name="smb_frequency_exceeded">A bolus was delivered within the last 3 minutes, skipping SMB</string>
    <string name="basal_set_correctly">Basal set correctly</string>
    <string name="limitingpercentrate">Limiting max percent rate to %1$d%% because of %2$s</string>
    <string name="key_treatmentssafety_maxbolus" translatable="false">treatmentssafety_maxbolus</string>
    <string name="limitingbolus">Limiting bolus to %1$.1f U because of %2$s</string>
    <string name="limitingextendedbolus">Limiting extended bolus to %1$.1f U because of %2$s</string>
    <string name="limitingmaxiob">Limiting max IOB to %1$.1f U because of %2$s</string>
    <string name="limitingcarbs">Limiting carbs to %1$d g because of %2$s</string>
    <string name="limitingiob">Limiting IOB to %1$.1f U because of %2$s</string>
    <string name="maxvalueinpreferences">max value in preferences</string>
    <string name="hardlimit">hard limit</string>
    <string name="key_treatmentssafety_maxcarbs" translatable="false">treatmentssafety_maxcarbs</string>
    <string name="unsafeusage">unsafe usage</string>
    <string name="key_openapsama_useautosens" translatable="false">openapsama_useautosens</string>
    <string name="readstatusfailed">Read status failed</string>
    <string name="record_pump_site_change">Record pump site change</string>
    <string name="record_insulin_cartridge_change">Record insulin cartridge change</string>
    <string name="smbalwaysdisabled">SMB always and after carbs disabled because active BG source doesn\'t support advanced filtering</string>
    <string name="smbnotallowedinopenloopmode">SMB not allowed in open loop mode</string>
    <string name="food_short">Food</string>
    <string name="iobcobcalculator" translatable="false">IobCobCalculator</string>
    <string name="reset">reset</string>
    <string name="waitingfortimesynchronization">Waiting for time synchronization (%1$d sec)</string>
    <string name="loopdisconnectedfor">Disconnected (%1$d m)</string>
    <string name="automatic_careportal_events">Automatic careportal events</string>
    <string name="automatically_upload_insulin_cannula_and_battery_changes_to_nightscout">Automatically upload insulin, cannula and battery changes and pump alarms to Nightscout</string>
    <string name="key_openapssmb_max_iob" translatable="false">openapsmb_max_iob</string>
    <string name="openapssmb_maxiob_title">Maximum total IOB OpenAPS can\'t go over [U]</string>
    <string name="openapssmb_maxiob_summary">This value is called Max IOB in OpenAPS context\nOpenAPS will not add more insulin if current IOB is greater than this value</string>
    <string name="pump_stopped">Pump stopped</string>
    <string name="pump_started">Pump started</string>
    <string name="pump_paused">Pump paused</string>
    <string name="absorption_cutoff_title">Meal max absorption time [h]</string>
    <string name="absorption_cutoff_summary">Time at which any meal is considered absorbed. Remaining carbs will be cut off.</string>
    <string name="time">Time</string>
    <string name="key_show_notes_entry_dialogs" translatable="false">show_notes_entry_dialogs</string>
    <string name="overview_show_notes_field_in_dialogs_title">Show notes field in treatment dialogs</string>
    <string name="title_activity_setup_wizard" translatable="false">SetupWizardActivity</string>
    <string name="next_button">Next</string>
    <string name="previous_button">Prev</string>
    <string name="nav_setupwizard">Setup Wizard</string>
    <string name="setupwizard_finish">FINISH</string>
    <string name="setupwizard_language_prompt">Select your language</string>
    <string name="key_language" translatable="false">language</string>
    <string name="key_openapsama_min_5m_carbimpact" translatable="false">openapsama_min_5m_carbimpact</string>
    <string name="boluserrorcode">Asked: %1$.2fU Delivered: %2$.2fU Error code: %3$s</string>
    <string name="firstinsulinincrement">First insulin increment</string>
    <string name="secondinsulinincrement">Second insulin increment</string>
    <string name="thirdinsulinincrement">Third insulin increment</string>
    <string name="firstcarbsincrement">First carbs increment</string>
    <string name="secondcarbsincrement">Second carbs increment</string>
    <string name="thirdcarbsincrement">Third carbs increment</string>
    <string name="cgm">CGM</string>
    <string name="key_ns_wifionly" translatable="false">ns_wifionly</string>
    <string name="key_ns_wifi_ssids" translatable="false">ns_wifi_ssids</string>
    <string name="key_ns_allowroaming" translatable="false">ns_allowroaming</string>
    <string name="key_ns_chargingonly" translatable="false">ns_chargingonly</string>
    <string name="ns_wifionly">Use WiFi connection only</string>
    <string name="ns_wifi_ssids">WiFi SSID</string>
    <string name="ns_chargingonly">Only if charging</string>
    <string name="connectionsettings_title">Connection settings</string>
    <string name="ns_wifi_allowedssids">Allowed SSIDs (semicolon separated)</string>
    <string name="ns_allowroaming">Allow connection in roaming</string>
    <string name="key_always_use_shortavg" translatable="false">always_use_shortavg</string>
    <string name="openapsama_autosens_max">Max autosens ratio</string>
    <string name="openapsama_autosens_min">Min autosens ratio</string>
    <string name="openapsama_bolussnooze_dia_divisor">Bolus snooze dia divisor</string>
    <string name="openapsama_max_daily_safety_multiplier">Max daily safety multiplier</string>
    <string name="openapsama_current_basal_safety_multiplier">Current basal safety multiplier</string>
    <string name="value_unavailable_short">n/a</string>
    <string translatable="false" name="key_virtualpump_type">virtualpump_type</string>
    <string name="virtualpump_type">Virtual Pump Type</string>
    <string name="virtualpump_definition">Pump Definition</string>
    <string name="virtualpump_pump_def">Bolus: Step=%1$s\nExtended Bolus: [Step=%2$s, Duration=%3$smin-%4$sh]\nBasal: Step=%5$s\nTBR: %6$s (by %7$s), Duration=%8$smin-%9$sh\n%10$s</string>
    <string name="virtualpump_pump_def_extended_note">* Only discrete values no ranges are supported as granularity for basal/bolus in virtual pump.</string>
    <string name="ns_autobackfill_title">Autobackfill BG</string>
    <string name="ga_lang" translatable="false">Irish</string>
    <string name="wear_wizard_settings">Wizard Settings</string>
    <string translatable="false" name="key_wearwizard_bg">wearwizard_bg</string>
    <string translatable="false" name="key_wearwizard_tt">wearwizard_tt</string>
    <string translatable="false" name="key_wearwizard_trend">wearwizard_trend</string>
    <string translatable="false" name="key_wearwizard_cob">wearwizard_cob</string>
    <string translatable="false" name="key_wearwizard_bolusiob">wearwizard_bolusiob</string>
    <string translatable="false" name="key_wearwizard_basaliob">wearwizard_basaliob</string>
    <string name="wear_wizard_settings_summary">Calculations included in the Wizard result:</string>
    <string name="wear_display_settings">Display Settings</string>
    <string name="wear_general_settings">General Settings</string>
    <string name="enable_nsclient">Enable NSClient</string>
    <string name="welcometosetupwizard">Welcome to setup wizard. It will guide you through the setup process\n</string>
    <string name="pumpsetup">Pump setup</string>
    <string name="readstatus">Read status</string>
    <string name="adjustprofileinns">Changes must be done in NS</string>
    <string name="exitwizard">Skip setup wizard</string>
    <string name="setupwizard_loop_description">Press the button below to enable AndroidAPS to suggest/make basal changes</string>
    <string name="setupwizard_objectives_description">Press the button below to enable Objectives. Look in the Objectives tab, after you finish this wizard, to make AndroidAPS completely functional.\n</string>
    <string name="enableobjectives">Enable Objectives</string>
    <string name="apssetup">Configure APS plugin</string>
    <string name="key_setupwizard_processed" translatable="false">startupwizard_processed</string>
    <string name="sensitivitysetup">Configure Sensitivity plugin</string>
    <string name="setupwizard_sensitivity_description">Sensitivity plugin is used for sensitivity detection and COB calculation. For more info visit:</string>
    <string name="setupwizard_sensitivity_url">https://github.com/MilosKozak/AndroidAPS/wiki/Sensitivity-detection-and-COB</string>
    <string name="nsclientinfotext">NSClient handles connection to Nightscout. You can skip this part now but you will not be able to pass objectives until you setup it.</string>
    <string name="diawarning">Please remember: new insulin profiles require DIA at least 5h. DIA 5–6h on new profile is equal to DIA 3h on old insulin profiles.</string>
    <string name="bgsourcesetup">Configure BG source</string>
    <string name="setupwizard_profile_description">Please select source of profile. If patient is a child you should use NS profile. If there is nobody following you on Nightscout you will probably prefer Local profile. Please remember that you are only selecting the profile source. To use it you must activate it by executing \"Profile switch\"</string>
    <string name="setupwizard_aps_description">Select one from availables algorithms. They are sorted from oldest to newest. Newer algorithm is usually more powerful and more aggressive. Thus if you are new looper you may probably start with AMA and not with latest one. Do not forget to read the OpenAPS documentation and configure it before use.</string>
    <string name="startobjective">Start your first objective</string>
    <string name="permission">Permission</string>
    <string name="askforpermission">Ask for permission</string>
    <string name="needlocationpermission">Application needs location permission for BT scan</string>
    <string name="needstoragepermission">Application needs storage permission to be able store log files</string>
    <string name="request">Request</string>
    <string name="insulinsourcesetup">Configure Insulin plugin</string>
    <string name="exit">Exit</string>
    <string name="danar_useroptions">User options</string>
    <string name="danar_timedisplay">Display time format</string>
    <string name="danar_buttonscroll">Button scroll</string>
    <string name="danar_beep">Beep on button press</string>
    <string name="danar_pumpalarm">Alarm</string>
    <string name="danar_pumpalarm_sound">Sound</string>
    <string name="danar_pumpalarm_vibrate">Vibrate</string>
    <string name="danar_pumpalarm_both">Both</string>
    <string name="danar_screentimeout">LCD on time [s]</string>
    <string name="danar_backlight">Backlight on time [s]</string>
    <string name="danar_glucoseunits">Glucose units</string>
    <string name="danar_shutdown">Shutdown(hours)</string>
    <string name="danar_lowreservoir">Low reservoir (Units)</string>
    <string name="danar_saveuseroptions">Save options to pump</string>
    <string name="option_on">On</string>
    <string name="option_off">Off</string>
    <string name="open_navigation">Open navigation</string>
    <string name="close_navigation">Close navigation</string>
    <string name="nav_plugin_preferences">Plugin preferences</string>
    <string name="completed_well_done">Completed, well done!</string>
    <string name="not_completed_yet">Not completed yet</string>
    <string name="time_elapsed">Time elapsed</string>
    <string name="nth_objective">%1$d. Objective</string>
    <string name="poctech">Poctech</string>
    <string name="description_source_poctech">Receive BG values from Poctech app</string>
    <string name="description_source_tomato">Receive BG values from Tomato app (MiaoMiao device)</string>
    <string translatable="false" name="key_high_temptarget_raises_sensitivity">high_temptarget_raises_sensitivity</string>
    <string translatable="false" name="key_low_temptarget_lowers_sensitivity">low_temptarget_lowers_sensitivity</string>
    <string name="high_temptarget_raises_sensitivity_title">High temptarget raises sensitivity</string>
    <string name="high_temptarget_raises_sensitivity_summary"><![CDATA[Raise sensitivity for temptargets >= 100]]></string>
    <string name="low_temptarget_lowers_sensitivity_title">Low temptarget lowers sensitivity</string>
    <string name="low_temptarget_lowers_sensitivity_summary"><![CDATA[Lower sensitivity for temptargets < 100]]></string>
    <string name="combo_invalid_setup">Invalid pump setup, check the docs and verify that the Quick Info menu is named QUICK INFO using the 360 configuration software.</string>
    <string name="custom">Custom</string>
    <string name="largetimedifftitle">Large Time Difference</string>
    <string name="largetimediff">Large time difference:\nTime in pump is off by more than 1.5 hours.\nPlease adjust the time manually on the pump and make sure that reading the history from the pump does not cause unexpected behaviour.\nIf possible, remove the history from the pump before changing the time or disable the closed loop for one DIA after the last wrong history entry but minimum one DIA from now.</string>
    <string name="key_keep_screen_on" translatable="false">keep_screen_on</string>
    <string name="careportal_removestartedevents">Clean AndroidAPS started</string>
    <string name="storedsettingsfound">Stored settings found</string>
    <string name="allow_hardware_pump_text">Attention: If you activate and connect to a hardware pump, AndroidAPS will copy the basal settings from the profile to the pump, overwriting the existing basal rate stored on the pump. Make sure you have the correct basal setting in AndroidAPS. If you are not sure or don\'t want to overwrite the basal settings on your pump, press cancel and repeat switching to the pump at a later time.</string>
    <string name="error_adding_treatment_title">Treatment data incomplete</string>
    <string name="maintenance_settings">Maintenance Settings</string>
    <string name="maintenance_email">Email</string>
    <string name="key_maintenance_logs_email" translatable="false">maintenance_logs_email</string>
    <string name="invalid_email_message">Invalid Email</string>
    <string name="key_maintenance_logs_amount" translatable="false">maintenance_logs_amount</string>
    <string name="key_logshipper_amount" translatable="false">logshipper_amount</string>
    <string name="maintenance_amount">No of Logs to send</string>
    <string name="maintenance">Maintenance</string>
    <string name="maintenance_shortname">MAINT</string>
    <string name="description_maintenance">Provides several functions for maintenance (eg. log sending, log deletion).</string>
    <string name="send_all_logs">Send Logs by Email</string>
    <string name="delete_logs">Delete Logs</string>

    <string name="error_adding_treatment_message">A treatment (insulin: %1$.2f, carbs: %2$d, at: %3$s) could not be added to treatments. Please check and manually add a record as appropriate.</string>
    <string name="generated_ecarbs_note">eCarbs: %1$d g (%2$d h), delay: %3$d m</string>
    <string name="openaps_noasdata">No autosens data available</string>
    <string name="nav_logsettings">Log settings</string>
    <string name="resettodefaults">Reset to defaults</string>
    <string name="nsmalfunction">NSClient malfunction. Consider NS and NSClient restart.</string>
    <string name="as">AS</string>
    <string name="versionavailable">Version %1$s available</string>
    <string name="time_offset">Time offset</string>
    <string name="key_aps_mode" translatable="false">aps_mode</string>
    <string name="setupwizard_preferred_aps_mode">Preferred APS mode</string>
    <string name="treatments_wizard_total_label">Total</string>
    <string name="calculation_short">Calc</string>
    <string name="handshaking">Handshaking</string>
    <string name="sendlogfiles">Send today\'s log files to developers along with this time. Unexpected situation.</string>
    <string name="maxbolusviolation">Max bolus violation</string>
    <string name="commanderror">Command error</string>
    <string name="speederror">Speed error</string>
    <string name="insulinlimitviolation">Insulin limit violation</string>
    <string name="key_loop_openmode_min_change" translatable="false">loop_openmode_min_change</string>
    <string name="loop_openmode_min_change">Minimal request change [%]</string>
    <string name="loop_openmode_min_change_summary">Loop will popup new change request only if change is bigger than this value. Default value is 20%</string>
    <string name="key_short_tabtitles" translatable="false">short_tabtitles</string>
    <string name="pairfirst">Please pair your pump with your phone!</string>
    <string name="searching_for_devices">Searching for devices…</string>
    <string name="please_wait">Please wait…</string>
    <string name="pairing_completed">Pairing completed</string>
    <string name="code_compare">Do the codes displayed on this device and on your pump match?</string>
    <string name="insight_pairing">Insight pairing</string>
    <string name="insight_local">Accu-Chek Insight</string>
    <string name="insight_delivered">%1$.2fU / %2$.2fU delivered</string>
    <string name="insight_alert_formatter">%1$s: %2$s</string>
    <string name="tube_changed">Tube changed</string>
    <string name="pump_time_updated">Pump time updated</string>
    <string name="confirm">Confirm</string>
    <string name="mute_alert">Mute</string>
    <string name="pump_alert">Pump alert</string>
    <string name="log_site_changes">Log site changes</string>
    <string name="log_reservoir_changes">Log reservoir changes</string>
    <string name="log_tube_changes">Log tube changes</string>
    <string name="log_battery_changes">Log battery changes</string>
    <string name="log_operating_mode_changes">Log operating mode changes</string>
    <string name="log_alerts">Log alerts</string>
    <string name="enable_tbr_emulation">Enable TBR emulation</string>
    <string name="enable_tbr_emulation_summary">Use extended boluses instead of TBRs to bypass the 250%% limit</string>
    <string name="disconnect_delay">Disconnect delay [s]</string>
    <string name="serial_number">Serial number</string>
    <string name="release_software_version">Release software version</string>
    <string name="ui_processor_software_version">UI processor software version</string>
    <string name="pc_processor_software_version">PC processor software version</string>
    <string name="md_tel_processor_software_version">MD tel processor software version</string>
    <string name="safety_processor_software_version">Safety processor software version</string>
    <string name="bt_info_page_version">BT info page version</string>
    <string name="bluetooth_address">Bluetooth address</string>
    <string name="system_id_appendix">System ID appendix</string>
    <string name="manufacturing_date">Manufacturing date</string>
    <string name="delete_pairing">Delete pairing</string>
    <string name="pairing_information">Pairing information</string>
    <string name="refreh_status">Refresh status</string>
    <string name="start_pump">Start pump</string>
    <string name="stop_pump">Stop pump</string>
    <string name="operating_mode">Operating mode</string>
    <string name="insight_status">Status</string>
    <string name="tdd_bolus">TDD Bolus</string>
    <string name="tdd_basal">TDD Basal</string>
    <string name="tdd_total">TDD Total</string>
    <string name="recovering">Recovering</string>
    <string name="not_paired">Not paired</string>
    <string name="last_connected">Last connected</string>
    <string name="started">Started</string>
    <string name="stopped">Stopped</string>
    <string name="tbr_formatter">%1$d%% for %2$d / %3$d min</string>
    <string name="extended_bolus">Extended bolus</string>
    <string name="multiwave_bolus">Multiwave bolus</string>
    <string name="eb_formatter">%1$.2f / %2$.2f U for %3$d min</string>
    <string name="enable_tbr_over_notification">Enable notification of TBR end\n(pump setting)</string>
    <string name="disable_tbr_over_notification">Disable notification of TBR end\n(pump setting)</string>
    <string name="refresh">Refresh</string>
    <string name="description_pump_insight_local">Pump integration for Accu-Chek Insight pumps</string>
    <string name="not_inserted">Not inserted</string>
    <string name="short_status_last_connected">Last conn: %1$d min ago</string>
    <string name="short_status_tbr">TBR: %1$d%% for %2$d / %3$d min</string>
    <string name="short_status_extended">Extended: %1$.2f / %2$.2f U for %3$d min</string>
    <string name="short_status_multiwave">Multiwave: %1$.2f / %2$.2f U for %3$d min</string>
    <string name="short_status_tdd">TDD: %1$.2f</string>
    <string name="short_status_reservoir">Reser.: %1$.2fU</string>
    <string name="short_status_battery">Batt.: %1$d%%</string>
    <string name="max_recovery_duration">Max. recovery duration [s]</string>
    <string name="min_recovery_duration">Min. recovery duration [s]</string>
    <string name="recovery_duration">Recovery duration</string>
    <string name="timeout_during_handshake">Timeout during handshake - reset bluetooth</string>
    <string name="weekday_sunday_short">Sun</string>
    <string name="weekday_saturday_short">Sat</string>
    <string name="weekday_friday_short">Fri</string>
    <string name="weekday_thursday_short">Thu</string>
    <string name="weekday_wednesday_short">Wed</string>
    <string name="weekday_tuesday_short">Tue</string>
    <string name="weekday_monday_short">Mon</string>
    <string name="automation_description">User defined automation tasks</string>
    <string name="automation_missing_task_name">Please enter a task name.</string>
    <string name="automation_missing_trigger">Please specify at least one trigger.</string>
    <string name="automation_missing_action">Please specify at least one action.</string>
    <string name="alreadyenabled">Already enabled</string>
    <string name="alreadydisabled">Already disabled</string>
    <string name="alreadysuspended">Already suspended</string>
    <string name="resumeloop">Resume loop</string>
    <string name="notsuspended">Not suspended</string>
    <string name="starttemptarget">Start temp target</string>
    <string name="stoptemptarget">Stop temp target</string>
    <string name="islesser">is lesser than</string>
    <string name="isequalorlesser">is equal or lesser than</string>
    <string name="isequal">is equal to</string>
    <string name="isequalorgreater">is equal or greater than</string>
    <string name="isgreater">is greater than</string>
    <string name="isnotavailable">is not available</string>
    <string name="unknown">unknown</string>
    <string name="glucoseisnotavailable">Glucose is not available</string>
    <string name="glucosecomparedmgdl">Glucose %1$s %2$.0f %3$s</string>
    <string name="glucosecomparedmmol">Glucose %1$s %2$.1f %3$s</string>
    <string name="iobcompared">IOB %1$s %2$.1f</string>
    <string name="and">And</string>
    <string name="or">Or</string>
    <string name="xor">Exclusive or</string>
    <string name="atspecifiedtime">At %1$s</string>
    <string name="use_network_location">Use network location</string>
    <string name="use_gps_location">Use GPS location</string>
    <string name="use_passive_location">Use passive location</string>
    <string name="locationservice">Location service</string>
    <string name="key_location" translatable="false">location</string>
    <string name="automation_short">Auto</string>
    <string name="automation">Automation</string>

    <string name="profile_total">== ∑  %1$s U</string>
    <string name="profile_ins_units_per_hout">U/h</string>
    <string name="profile_carbs_per_unit">g/U</string>
    <string name="profile_per_unit">/U</string>
    <string name="key_dexcom_lognssensorchange" translatable="false">dexcom_lognssensorchange</string>
    <string name="dexcom_lognssensorchange_title">Log sensor change to NS</string>
    <string name="dexcom_lognssensorchange_summary">Create event \"Sensor Change\" in NS automaticaly on sensor start</string>
    <string name="tomato">Tomato (MiaoMiao)</string>
    <string name="tomato_short">Tomato</string>

    <string name="key_smbmaxminutes" translatable="false">smbmaxminutes</string>
    <string name="dst_plugin_name" translatable="false">Dayligh Saving time</string>
    <string name="dst_in_24h_warning">Dayligh Saving time change in 24h or less</string>
    <string name="dst_loop_disabled_warning">Daylight saving time change less than 3 hours ago - Closed loop disabled</string>
    <string name="storage">internal storage constraint</string>
    <string name="diskfull">Free at least %1$d MB from internal storage! Loop disabled!</string>
    <string name="wrongformat">Wrong format</string>
    <string name="sms_wrongcode">Wrong code. Command cancelled.</string>
    <string name="notconfigured">Not configured</string>
    <string name="profileswitchcreated">Profile switch created</string>
<<<<<<< HEAD
    <string name="recurringTime">Recurring time</string>
    <string name="every">Every</string>
    <string name="never">Never</string>
    <string name="mins">%1$dmins</string>
    <string name="condition">Condition:</string>
    <string name="action">Action:</string>
    <string name="iob_u">IOB [U]:</string>
    <string name="glucose_u">Glucose [%1$s]:</string>
    <string name="delete_short">DEL</string>
    <string name="add_short">ADD</string>
    <string name="copy_short">COPY</string>
    <string name="addnew">Add new</string>
=======
    <string name="versionChecker">Version Checker</string>
    <string name="key_new_version_available_since" translatable="false">new_version_available_since</string>
    <string name="key_last_versionchecker_warning" translatable="false">last_versionchecker_waring</string>
    <string name="key_last_versioncheck" translatable="false">key_last_versioncheck</string>

    <string name="old_version">old version</string>
    <string name="very_old_version">very old version</string>
    <string name="new_version_warning">New version for at least %1$d days available! Fallback to LGS after 60 days, loop will be disabled after 90 days</string>

>>>>>>> 50a3b45f
    <plurals name="objective_days">
        <item quantity="one">%1$d day</item>
        <item quantity="other">%1$d days</item>
    </plurals>
    <plurals name="objective_hours">
        <item quantity="one">%1$d hour</item>
        <item quantity="other">%1$d hours</item>
    </plurals>
    <plurals name="objective_minutes">
        <item quantity="one">%1$d minute</item>
        <item quantity="other">%1$d minutes</item>
    </plurals>
</resources><|MERGE_RESOLUTION|>--- conflicted
+++ resolved
@@ -1368,7 +1368,6 @@
     <string name="sms_wrongcode">Wrong code. Command cancelled.</string>
     <string name="notconfigured">Not configured</string>
     <string name="profileswitchcreated">Profile switch created</string>
-<<<<<<< HEAD
     <string name="recurringTime">Recurring time</string>
     <string name="every">Every</string>
     <string name="never">Never</string>
@@ -1381,7 +1380,6 @@
     <string name="add_short">ADD</string>
     <string name="copy_short">COPY</string>
     <string name="addnew">Add new</string>
-=======
     <string name="versionChecker">Version Checker</string>
     <string name="key_new_version_available_since" translatable="false">new_version_available_since</string>
     <string name="key_last_versionchecker_warning" translatable="false">last_versionchecker_waring</string>
@@ -1391,7 +1389,6 @@
     <string name="very_old_version">very old version</string>
     <string name="new_version_warning">New version for at least %1$d days available! Fallback to LGS after 60 days, loop will be disabled after 90 days</string>
 
->>>>>>> 50a3b45f
     <plurals name="objective_days">
         <item quantity="one">%1$d day</item>
         <item quantity="other">%1$d days</item>
