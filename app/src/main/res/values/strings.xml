<resources>
    <string name="treatmentssafety_title">Tratments safety</string>
    <string name="treatmentssafety_maxbolus_title">Max allowed bolus [U]</string>
    <string name="treatmentssafety_maxcarbs_title">Max allowed carbs [g]</string>

    <string name="nav_preferences">Preferences</string>
    <string name="nav_refreshtreatments">Refresh treatments from NS</string>
    <string name="nav_backup">Backup</string>
    <string name="nav_test_alert">Test alarm</string>
    <string name="nav_resetdb">Reset Databases</string>
    <string name="reset_db_confirm">Do you really want to reset the databases?</string>
    <string name="nav_exit">Exit</string>
    <string name="danar_useextended_title">Use extended boluses for >200%</string>
    <string name="danar_bt_name_title">DanaR Bluetooth device</string>
    <string name="ns_sync_use_absolute_title">Always use basal absolute values</string>
    <string name="alert_dialog_storage_permission_text">Please reboot your phone or restart AndroidAPS from the System Settings \notherwise Android APS will not have logging (important to track and verify that the algorithms are working correctly)!</string>

    <string name="objectives_objective_label_string">Objective:</string>
    <string name="objectives_gate_label_string">Gate:</string>
    <string name="objectives_button_start">Start</string>
    <string name="objectives_button_verify">Verify</string>
    <string name="nsprofileview_units_label">Units</string>
    <string name="nsprofileview_dia_label">DIA</string>
    <string name="nsprofileview_activeprofile_label">Active profile</string>
    <string name="nsprofileview_ic_label">IC</string>
    <string name="nsprofileview_isf_label">ISF</string>
    <string name="nsprofileview_basal_label">Basal</string>
    <string name="nsprofileview_target_label">Target</string>
    <string name="noprofileset">NO PROFILE SET</string>
    <string name="treatments_insulin_label_string">Insulin:</string>
    <string name="treatments_carbs_label_string">Carbs:</string>
    <string name="treatments_iob_label_string">IOB:</string>
    <string name="sms_iob">IOB:</string>
    <string name="treatments_activity_string">Activity:</string>
    <string name="treatments_iobtotal_label_string">Total IOB:</string>
    <string name="treatments_iobactivitytotal_label_string">Total IOB activity:</string>
    <string name="tempbasals_realduration_label_string">Dur:</string>
    <string name="tempbasals_netratio_label_string">Ratio:</string>
    <string name="tempbasals_netinsulin_label_string">Ins:</string>
    <string name="tempbasals_iob_label_string">IOB:</string>
    <string name="tempbasals_iobtotal_label_string">Total IOB:</string>
    <string name="treatments_newtreatment_insulinamount_label">Insulin</string>
    <string name="treatments_newtreatment_carbsamount_label">Carbs</string>
    <string name="treatments_wizard_bg_label">BG</string>
    <string name="treatments_wizard_carbs_label">Carbs</string>
    <string name="treatments_wizard_correction_label">Corr</string>
    <string name="treatments_wizard_unit_label">U</string>
    <string name="treatments_wizard_bolusiob_label">Bolus IOB</string>
    <string name="treatments_wizard_total_label">TOTAL</string>
    <string name="openapsma_run">Run now</string>
    <string name="vitualpump_label">VIRTUAL PUMP</string>
    <string name="virtualpump_basebasalrate_label">Base basal rate</string>
    <string name="virtualpump_tempbasal_label">Temp basal</string>
    <string name="virtualpump_extendedbolus_label">Extended bolus</string>
    <string name="virtualpump_battery_label">Battery</string>
    <string name="virtualpump_reservoir_label">Reservoir</string>
    <string name="virtualpump_resultok">OK</string>
    <string name="virtualpump_sqlerror">SQL Error</string>
    <string name="openapsma_lastrun_label">Last run</string>
    <string name="openapsma_inputparameters_label">Input parameters</string>
    <string name="openapsma_glucosestatus_label">Glucose status</string>
    <string name="openapsma_currenttemp_label">Current temp</string>
    <string name="openapsma_iobdata_label">IOB data</string>
    <string name="openapsma_profile_label">Profile</string>
    <string name="openapsma_mealdata_label">Meal data</string>
    <string name="result">Result</string>
    <string name="openapsma_noglucosedata">No glucose data available</string>
    <string name="openapsma_noprofile">No profile available</string>
    <string name="openapsma_nopump">No pump available</string>
    <string name="nochangerequested">No change requested</string>
    <string name="openapsma_request_label">Request</string>
    <string name="openapsma_minbg_label">Low target</string>
    <string name="rate">Rate</string>
    <string name="duration">Duration</string>
    <string name="reason">Reason</string>
    <string name="glucose">Glucose</string>
    <string name="delta">Delta</string>
    <string name="sms_delta">Delta:</string>
    <string name="avgdelta">Avg. delta</string>

    <string name="configbuilder">Config Builder</string>
    <string name="objectives">Objectives</string>
    <string name="openapsma">OpenAPS MA</string>
    <string name="overview">Overview</string>
    <string name="profileviewer">NS Profile</string>
    <string name="simpleprofile">Simple profile</string>
    <string name="tempbasal">TempBasal</string>
    <string name="treatments">Treatments</string>
    <string name="virtualpump">Virtual Pump</string>
    <string name="careportal">Careportal</string>


    <string name="configbuilder_pump">Pump</string>
    <string name="configbuilder_treatments">Treatments</string>
    <string name="configbuilder_tempbasals">Temp Basals</string>
    <string name="configbuilder_profile">Profile</string>
    <string name="configbuilder_aps">APS</string>
    <string name="configbuilder_general">General</string>
    <string name="days">days</string>
    <string name="objectives_minimalduration">Minimal duration</string>
    <string name="configbuilder_constraints">Constraints</string>

    <string name="loop">Loop</string>
    <string name="configbuilder_loop">Loop</string>
    <string name="loop_aps_label">APS</string>
    <string name="loop_constraintsprocessed_label">After processed constraints</string>
    <string name="loop_setbypump_label">Set by pump</string>
    <string name="openapsma_lastenact_label">Last enacted</string>
    <string name="ok">OK</string>
    <string name="cancel">Cancel</string>
    <string name="noapsselected">NO APS SELECTED OR PROVIDED RESULT</string>
    <string name="safety">Safety</string>
    <string name="openapsma_disabled">Plugin is disabled</string>
    <string name="constraints_violation">Constraints violation</string>
    <string name="treatmentdeliveryerror">Bolus delivery error</string>
    <string name="tempbasaldeliveryerror">Tempbasal delivery error</string>
    <string name="overview_newtempbasal_basal_label">Basal value</string>
    <string name="overview_newtempbasal_percent_label">% (100% = current)</string>
    <string name="setbasalquestion">Accept new temp basal:</string>
    <string name="overview_bolus_label">Bolus</string>
    <string name="overview_calculator_label">Calculator</string>
    <string name="constraintapllied">Constraint applied!</string>
    <string name="confirmation">Confirmation</string>
    <string name="entertreatmentquestion">Enter new treatment:</string>
    <string name="bolus">Bolus</string>
    <string name="sms_bolus">Bolus:</string>
    <string name="basal">Basal</string>
    <string name="sms_basal">Basal:</string>
    <string name="carbs">Carbs</string>
    <string name="changeyourinput">Change your input!</string>
    <string name="setextendedbolusquestion">Set new extended bolus:</string>
    <string name="configbuilder_bgsource">BG Source</string>
    <string name="xdrip">xDrip</string>
    <string name="nsclient">NSClient</string>
    <string name="apsmode_title">APS Mode</string>

    <string name="closedloop">Closed Loop</string>
    <string name="openloop">Open Loop</string>
    <string name="disabledloop">Loop Disabled</string>
    <string name="disableloop">Disable loop</string>
    <string name="enableloop">Enable loop</string>

    <string name="openloop_newsuggestion">New suggestion available</string>
    <string name="unsupportedclientver">Unsupported version of NSClient</string>
    <string name="unsupportednsversion">Unsupported version of Nightscout</string>
    <string name="nsclientnotinstalled">NSClient not installed. Record lost!</string>
    <string name="objectives_bgavailableinns">BG available in NS</string>
    <string name="objectives_pumpstatusavailableinns">Pump status available in NS</string>
    <string name="objectives_manualenacts">Manual enacts</string>
    <string name="loopdisabled">LOOP DISABLED BY CONSTRAINTS</string>
    <string name="cs_lang">Czech</string>
    <string name="en_lang">English</string>
    <string name="treatments_wizard_basaliob_label">Basal IOB</string>
    <string name="bolusconstraintapplied">Bolus constraint applied</string>
    <string name="carbsconstraintapplied">Carbs constraint applied</string>
    <string name="careportal_bgcheck">BG Check</string>
    <string name="careportal_announcement">Announcement</string>
    <string name="careportal_note">Note</string>
    <string name="careportal_question">Question</string>
    <string name="careportal_exercise">Exercise</string>
    <string name="careportal_pumpsitechange">Pump Site Change</string>
    <string name="careportal_cgmsensorinsert">CGM Sensor Insert</string>
    <string name="careportal_cgmsensorstart">CGM Sensor Start</string>
    <string name="careportal_insulincartridgechange">Insulin Cartridge Change</string>
    <string name="careportal_profileswitch">Profile Switch</string>
    <string name="careportal_snackbolus">Snack Bolus</string>
    <string name="careportal_mealbolus">Meal Bolus</string>
    <string name="careportal_correctionbolus">Correction Bolus</string>
    <string name="careportal_combobolus">Combo Bolus</string>
    <string name="careportal_tempbasalstart">Temp Basal Start</string>
    <string name="careportal_tempbasalend">Temp Basal End</string>
    <string name="careportal_carbscorrection">Carbs correction</string>
    <string name="careportal_openapsoffline">OpenAPS Offline</string>

    <string name="careportal_newnstreatment_eventtype">Event type</string>
    <string name="careportal_newnstreatment_other">Other</string>
    <string name="careportal_newnstreatment_meter">Meter</string>
    <string name="careportal_newnstreatment_sensor">Sensor</string>
    <string name="careportal_newnstreatment_carbs_label">Carbs</string>
    <string name="careportal_newnstreatment_insulin_label">Insulin</string>
    <string name="careportal_newnstreatment_carbtime_label">Carb time</string>
    <string name="careportal_newnstreatment_split_label">Split</string>
    <string name="careportal_newnstreatment_duration_label">Duration</string>
    <string name="careportal_newnstreatment_percent_label">Percent</string>
    <string name="careportal_newnstreatment_absolute_label">Absolute</string>
    <string name="careportal_newnstreatment_minutes">min</string>
    <string name="careportal_newnstreatment_notes_label">Notes</string>
    <string name="careportal_newnstreatment_eventtime_label">Event time</string>
    <string name="careportal_newnstreatment_profile_label">Profile</string>
    <string name="careportal_newnstreatment_enteredby_title">Entered By</string>
    <string name="careportal_newnstreatment_glucosetype">Glucose type</string>
    <string name="noprofile">No profile loaded from NS yet</string>
    <string name="overview_tempbasal_button">TempBasal</string>
    <string name="overview_extendedbolus_button">Extended Bolus</string>
    <string name="configbuilder_nightscoutversion_label">Nightscout version:</string>
    <string name="send">SEND</string>
    <string name="missing">Missing</string>
    <string name="enabled">Enabled</string>
    <string name="visible">Visible</string>
    <string name="up">Up</string>
    <string name="exported">Preferences exported</string>
    <string name="export_to">Export settings to</string>
    <string name="import_from">Import settings from</string>
    <string name="setting_imported">Settings imported</string>
    <string name="filenotfound">File not found</string>
    <string name="nav_export">Export settings</string>
    <string name="nav_import">Import settings</string>
    <string name="de_lang">German</string>
    <string name="es_lang">Spanish</string>
    <string name="el_lang">Greek</string>
    <string name="it_lang">Italian</string>
    <string name="ru_lang">Russian</string>
    <string name="openapsma_low_summary">The minimum BG value to be in range.</string>
    <string name="openapsma_high_summary">The maximum BG value to be in range.</string>
    <string name="openapsma_maxbasal_title">Max U/hr a Temp Basal can be set to</string>
    <string name="openapsma_maxbasal_summary">This value is called max basal in OpenAPS context</string>
    <string name="openapsma_maxiob_title">Maximum basal IOB OpenAPS can deliver [U]</string>
    <string name="openapsma_maxiob_summary">This value is called Max IOB in OpenAPS context\nThis will default to zero. After several days or weeks, depending on your comfort level, you may choose to adjust this number.</string>
    <string name="bg_lang">Bulgarian</string>
    <string name="dismiss">DISMISS</string>
    <string name="language">Language</string>

    <string name="danarpump">DanaR</string>
    <string name="connecting">Connecting</string>
    <string name="connected">Connected</string>
    <string name="disconnected">Disconnected</string>
    <string name="syncprofiletopump_title">Sync profile to pump</string>
    <string name="danar_pump_settings">DanaR pump settings</string>
    <string name="nightscout">Nightscout</string>
    <string name="end_user_license_agreement">End User License Agreement</string>
    <string name="end_user_license_agreement_text">MUST NOT BE USED TO MAKE MEDICAL DECISIONS. THERE IS NO WARRANTY FOR THE PROGRAM, TO THE EXTENT PERMITTED BY APPLICABLE LAW. EXCEPT WHEN OTHERWISE STATED IN WRITING THE COPYRIGHT HOLDERS AND/OR OTHER PARTIES PROVIDE THE PROGRAM “AS IS” WITHOUT WARRANTY OF ANY KIND, EITHER EXPRESSED OR IMPLIED, INCLUDING, BUT NOT LIMITED TO, THE IMPLIED WARRANTIES OF MERCHANTABILITY AND FITNESS FOR A PARTICULAR PURPOSE. THE ENTIRE RISK AS TO THE QUALITY AND PERFORMANCE OF THE PROGRAM IS WITH YOU. SHOULD THE PROGRAM PROVE DEFECTIVE, YOU ASSUME THE COST OF ALL NECESSARY SERVICING, REPAIR OR CORRECTION.</string>
    <string name="end_user_license_agreement_i_understand">I UNDERSTAND AND AGREE</string>
    <string name="save">Save</string>
    <string name="nobtadapter">No bluetooth adapter found</string>
    <string name="devicenotfound">Selected device not found</string>
    <string name="connectionerror">Pump connection error</string>
    <string name="danar_iob_label">Pump IOB</string>
    <string name="danar_dailyunits">Daily units</string>
    <string name="danar_lastbolus">Last bolus:</string>
    <string name="hoursago">h ago</string>
    <string name="danar_invalidinput">Invalid input data</string>
    <string name="danar_valuenotsetproperly">Value not set properly</string>
    <string name="reloadprofile">Reload profile</string>
    <string name="danar_viewprofile">View profile</string>
    <string name="enacted">Enacted</string>
    <string name="comment">Comment</string>
    <string name="success">Success</string>
    <string name="percent">Percent</string>
    <string name="absolute">Absolute</string>
    <string name="canceltemp">Cancel temp basal</string>
    <string name="smscommunicator">SMS Communicator</string>
    <string name="waitingforpumpresult">Waiting for result</string>
    <string name="smscommunicator_allowednumbers">Allowed phone numbers</string>
    <string name="smscommunicator_allowednumbers_summary">+XXXXXXXXXX;+YYYYYYYYYY</string>
    <string name="smscommunicator_bolusreplywithcode" formatted="false">To deliver bolus %.2fU reply with code %s</string>
    <string name="smscommunicator_calibrationreplywithcode" formatted="false">To send calibration %.2f reply with code %s</string>
    <string name="smscommunicator_bolusfailed">Bolus failed</string>
    <string name="bolusdelivered" formatted="false">Bolus %.2fU delivered successfully</string>
    <string name="bolusrequested" formatted="false">Going to deliver %.2fU</string>
    <string name="smscommunicator_bolusdelivered" formatted="false">Bolus %.2fU delivered successfully</string>
    <string name="bolusdelivering" formatted="false">Delivering %.2fU</string>
    <string name="smscommunicator_remotecommandsallowed">Allow remote commands via SMS</string>
    <string name="smscommunicator_remotebolusnotallowed">Remote bolus not allowed</string>
    <string name="glucosetype_finger">Finger</string>
    <string name="glucosetype_sensor">Sensor</string>
    <string name="manual">Manual</string>
    <string name="careportal_temporarytarget">Temporary Target</string>
    <string name="careportal_temporarytargetcancel">Temporary Target Cancel</string>
    <string name="danarprofile">DanaR profile settings</string>
    <string name="danarprofile_dia">DIA [h]</string>
    <string name="danarprofile_dia_summary">Duration of Insulin Activity</string>
    <string name="failedupdatebasalprofile">Failed to update basal profile</string>
    <string name="danar_history">History</string>
    <string name="danar_historyreload">Reload</string>
    <string name="uploading">Uploading</string>
    <string name="danar_ebolus">E bolus</string>
    <string name="danar_dsbolus">DS bolus</string>
    <string name="danar_debolus">DE bolus</string>
    <string name="danar_error">error</string>
    <string name="danar_refill">refill</string>
    <string name="danar_basalhour">basal hour</string>
    <string name="danar_glucose">glucose</string>
    <string name="danar_carbohydrate">carbohydrate</string>
    <string name="danar_alarm">alarm</string>
    <string name="danar_totaluploaded" formatted="false">Total %d records uploaded</string>
    <string name="danar_sbolus">S bolus</string>
    <string name="danar_history_alarm">Alarms</string>
    <string name="danar_history_basalhours">Basal Hours</string>
    <string name="danar_history_bolus">Boluses</string>
    <string name="danar_history_carbohydrates">Carbohydrates</string>
    <string name="danar_history_dailyinsulin">Daily insulin</string>
    <string name="danar_history_errors">Errors</string>
    <string name="danar_history_glucose">Glucose</string>
    <string name="danar_history_refill">Refill</string>
    <string name="danar_history_syspend">Suspend</string>
    <string name="danar_history_connectingfor" formatted="false">Connecting for %d s</string>
    <string name="danar_password_title">Pump password</string>
    <string name="wrongpumppassword">Wrong pump password!</string>
    <string name="pumpbusy">Pump is busy</string>
    <string name="overview_bolusprogress_delivered">Delivered</string>
    <string name="overview_bolusprogress_stoped">Stopped</string>
    <string name="occlusion">Occlusion</string>
    <string name="overview_bolusprogress_stop">Stop</string>
    <string name="overview_bolusprogress_stoppressed">STOP PRESSED</string>
    <string name="waitingforpump">Waiting for pump</string>
    <string name="waitingforpumpclicktorefresh">Waiting for pump. Click to refresh.</string>
    <string name="overview_bolusprogress_goingtodeliver" formatted="false">Going to deliver %.2fU</string>
    <string name="objectives_0_objective">Setting up visualization and monitoring, and analyzing basals and ratios</string>
    <string name="objectives_0_gate">Verify that BG is available in Nightscout, and pump insulin data is being uploaded</string>
    <string name="objectives_1_objective">Starting on an open loop</string>
    <string name="objectives_1_gate">Run in Open Loop mode for a few days, and manually enact lots of temp basals</string>
    <string name="objectives_2_objective">Understanding your open loop, including its temp basal recommendations</string>
    <string name="objectives_2_gate">Based on that experience, decide what max basal should be, and set it on the pump and preferences</string>
    <string name="objectives_3_objective">Starting to close the loop with Low Glucose Suspend</string>
    <string name="objectives_3_gate">Run in closed loop with max IOB = 0 for a few days without too many LGS events</string>
    <string name="objectives_4_objective">Tuning the closed loop, raising max IOB above 0 and gradually lowering BG targets</string>
    <string name="objectives_4_gate">Run for a few days, and at least one night with no low BG alarms, before dropping BG</string>
    <string name="objectives_5_objective">Adjust basals and ratios if needed, and then enable auto-sens</string>
    <string name="objectives_5_gate">1 week successful daytime looping with regular carb entry</string>
    <string name="objectives_6_objective">Enabling additional features for daytime use, such as advanced meal assist</string>
    <string name="youareonallowedlimit">You reached allowed limit</string>
    <string name="openapsma_target_bg">Target value for calculations</string>
    <string name="noprofileselected">No profile selected</string>
    <string name="smscommunicator_loophasbeendisabled">Loop has been disabled</string>
    <string name="smscommunicator_loophasbeenenabled">Loop has been enabled</string>
    <string name="smscommunicator_loopisdisabled">Loop is disabled</string>
    <string name="smscommunicator_loopisenabled">Loop is enabled</string>
    <string name="openapsma_valuelimitedto" formatted="false">%.2f limited to %.2f</string>
    <string name="openapsma_valueoutofrange" formatted="false">Value %s is out of hard limits</string>
    <string name="smscommunicator_remotebasalnotallowed">Remote basal setting is not allowed</string>
    <string name="smscommunicator_remotecommandnotallowed">Remote command is not allowed</string>
    <string name="smscommunicator_basalreplywithcode" formatted="false">To start basal %.2fU/h reply with code %s</string>
    <string name="smscommunicator_suspendreplywithcode" formatted="false">To suspend loop for %d minutes reply with code %s</string>
    <string name="smscommunicator_tempbasalset" formatted="false">Temp basal %.2fU/h for %d min started successfully</string>
    <string name="smscommunicator_tempbasalfailed">Temp basal start failed</string>
    <string name="smscommunicator_basalstopreplywithcode" formatted="false">To stop temp basal reply with code %s</string>
    <string name="smscommunicator_tempbasalcanceled">Temp basal canceled</string>
    <string name="smscommunicator_tempbasalcancelfailed">Canceling temp basal failed</string>
    <string name="smscommunicator_unknowncommand">Uknonwn command or wrong reply</string>

    <string name="quickwizard">QuickWizard</string>
    <string name="quickwizardsettings">QuickWizard settings</string>
    <string name="overview_editquickwizard_buttontext">Button text:</string>
    <string name="overview_editquickwizard_carbs">Carbs:</string>
    <string name="overview_editquickwizard_valid">Valid:</string>
    <string name="overview_editquickwizardlistactivity_add">Add</string>
    <string name="overview_quickwizard_item_edit_button">Edit</string>
    <string name="overview_quickwizard_item_remove_button">Remove</string>
    <string name="mealbolus">Meal</string>
    <string name="correctionbous">Corr</string>
    <string name="ko_lang">Korean</string>
    <string name="actions">Actions</string>
    <string name="androidaps_start">AndroidAPS started</string>
    <string name="ns_upload_only">NS upload only (disabled sync)</string>
    <string name="ns_upload_only_summary">NS upload only. Not effective on SGV unless a local source like xDrip is selected. Not effective on Profiles while NS-Profiles is used.</string>
    <string name="pumpNotInitialized">Pump not initialized!</string>
    <string name="pumpNotInitializedProfileNotSet">Pump not initialized, profile not set!</string>
    <string name="primefill">Prime/Fill</string>
    <string name="fillwarning">Please make sure the amount matches the specification of your infusion set!</string>
    <string name="othersettings_title">Other</string>
    <string name="fillbolus_title">Fill/Prime standard insulin amounts.</string>
    <string name="button1">Button 1</string>
    <string name="button2">Button 2</string>
    <string name="button3">Button 3</string>
    <string name="percentagefactor_hint">Percentage factor by which the base profile will be multiplied.</string>
    <string name="timeshift_hint">Time in hours by which the profile will be shifted round robin.</string>
    <string name="send_to_pump">SEND TO PUMP</string>
    <string name="units">Units:</string>
    <string name="mgdl">mg/dl</string>
    <string name="mmol">mmol/l</string>
    <string name="dia">DIA:</string>
    <string name="target_range">Target range:</string>
    <string name="edit_base_basal">Edit Base-Basal:</string>
    <string name="edit_base_isf">Edit Base-ISF:</string>
    <string name="edit_base_ic">Edit Base-IC:</string>
    <string name="base_profile_label">Base Profile:</string>
    <string name="circadian_percentage_profile">CircadianPercentageProfile</string>
    <string name="androidaps_tempbasalendnote">Basal Temp End</string>
    <string name="androidaps_tempbasalstartnote">Basal Temp Start</string>
    <string name="prefs_range_title">Range for Visualization</string>
    <string name="prefs_range_summary">High and low mark for the charts in Overview and Smartwatch</string>
    <string name="low_mark">LOW mark</string>
    <string name="high_mark">HIGH mark</string>
    <string name="wear">Wear</string>
    <string name="resend_all_data">Resend All Data</string>
    <string name="open_settings_on_wear">Open Settings on Wear</string>
    <string name="pumperror">Pump Error</string>
    <string name="lowbattery">Low Battery</string>
    <string name="pumpshutdown">Pump Shutdown</string>
    <string name="batterydischarged">Pump Battery Discharged</string>
    <string name="danarkoreanpump">DanaR Korean</string>
    <string name="wrongpumpdriverselected">Wrong pump driver selected</string>
    <string name="basal_rate">Basal rate:</string>
    <string name="profile_set_failed">Setting of basal profile failed</string>
    <string name="profile_set_ok">Basal profile in pump updated</string>
    <string name="danar_disableeasymode">Disable EasyUI mode in pump</string>
    <string name="danar_enableextendedbolus">Enable extended boluses on pump</string>
    <string name="danar_switchtouhmode">Change mode from U/d to U/h on pump</string>
    <string name="basalvaluebelowminimum">Basal value below minimum. Profile not set!</string>
    <string name="sms_actualbg">BG:</string>
    <string name="sms_lastbg">Last BG:</string>
    <string name="mdi">MDI</string>
    <string name="MM640g">MM640g</string>
    <string name="ongoingnotificaction">Ongoing Notification</string>
    <string name="old_data">OLD DATA</string>
    <string name="minago">%dmin ago</string>
    <string name="sms_minago">%dmin ago</string>
    <string name="localprofile">Local Profile</string>
    <string name="openapsama">OpenAPS AMA</string>
    <string name="short_avgdelta">Short avg. delta</string>
    <string name="long_avgdelta">Long avg. delta</string>
    <string name="array_of_elements">Array of %d elements.\nActual value:</string>
    <string name="openapsma_autosensdata_label">Autosens data</string>
    <string name="openapsma_scriptdebugdata_label">Script debug</string>
    <string name="openapsama_useautosens">Use AMA autosens feature</string>
    <string name="refresheventsfromnightscout">Refresh events from NS</string>
    <string name="eatingsoon">Eating Soon</string>
    <string name="activity">Activity</string>
    <string name="removerecord">Remove record:</string>
    <string name="danar_stats">DanaR Stats</string>
    <string name="danar_stats_cumulative_tdd">Cumulative TDD</string>
    <string name="danar_stats_expweight">Exponentially Weighted TDD</string>
    <string name="danar_stats_basalrate">Basal</string>
    <string name="danar_stats_bolus">Bolus</string>
    <string name="danar_stats_tdd">TDD</string>
    <string name="danar_stats_date">Date</string>
    <string name="danar_stats_ratio">Ratio</string>
    <string name="danar_stats_amount_days"># Days</string>
    <string name="danar_stats_weight">Weight</string>
    <string name="danar_stats_warning_Message">Possibly inaccurate if using boluses for priming/filling!</string>
    <string name="danar_stats_olddata_Message">Old Data Please Press "RELOAD"</string>
    <string name="danar_stats_tbb">Total Base Basal</string>
    <string name="danar_stats_tbb2">TBB * 2</string>
    <string name="initializing">Initializing ...</string>
    <string name="actions_shortname">ACT</string>
    <string name="configbuilder_shortname">CONF</string>
    <string name="loop_shortname">LOOP</string>
    <string name="simpleprofile_shortname">SP</string>
    <string name="oaps_shortname">OAPS</string>
    <string name="temptargetrange_shortname">TT</string>
    <string name="localprofile_shortname">LP</string>
    <string name="danarpump_shortname">DANA</string>
    <string name="circadian_percentage_profile_shortname">CPP</string>
    <string name="tempbasals_shortname">TB</string>
    <string name="overview_shortname">HOME</string>
    <string name="virtualpump_shortname">VPUMP</string>
    <string name="profileviewer_shortname">NSPROFILE</string>
    <string name="treatments_shortname">TREAT</string>
    <string name="careportal_shortname">CP</string>
    <string name="objectives_shortname">OBJ</string>
    <string name="wear_shortname">WEAR</string>
    <string name="smscommunicator_shortname">SMS</string>
    <string name="short_tabtitles">Shorten tab titles</string>
    <string name="prefs_delta_title">Delta Settings</string>
    <string name="always_use_shortavg">Always use short average delta instead of simple delta</string>
    <string name="always_use_shortavg_summary">Useful when data from unfiltered sources like xDrip gets noisy.</string>
    <string name="advancedsettings_title">Advanced Settings</string>
    <string name="danar_model" formatted="false">Model: %02X Protocol: %02X Code: %02X</string>
    <string name="profile">Profile</string>
    <string name="openapsama_max_daily_safety_multiplier" translatable="false">max_daily_safety_multiplier</string>
    <string name="openapsama_max_daily_safety_multiplier_summary">Default value: 3\nThis is a key OpenAPS safety cap. What this does is limit your basals to be 3x (in this people) your biggest basal rate. You likely will not need to change this, but you should be aware that’s what is discussed about “3x max daily; 4x current” for safety caps.</string>
    <string name="openapsama_current_basal_safety_multiplier" translatable="false">current_basal_safety_multiplier</string>
    <string name="openapsama_current_basal_safety_multiplier_summary">Default value: 4\nThis is the other half of the key OpenAPS safety caps, and the other half of “3x max daily; 4x current” of the safety caps. This means your basal, regardless of max basal set on your pump, cannot be any higher than this number times the current level of your basal. This is to prevent people from getting into dangerous territory by setting excessively high max basals before understanding how the algorithm works. Again, the default is 4x; most people will never need to adjust this and are instead more likely to need to adjust other settings if they feel like they are “running into” this safety cap.</string>
    <string name="openapsama_autosens_max" translatable="false">autosens_max</string>
    <string name="openapsama_autosens_max_summary">Default value: 1.2\nThis is a multiplier cap for autosens (and soon autotune) to set a 20% max limit on how high the autosens ratio can be, which in turn determines how high autosens can adjust basals, how low it can adjust ISF, and how low it can set the BG target.</string>
    <string name="openapsama_autosens_min" translatable="false">autosens_min</string>
    <string name="openapsama_autosens_min_summary">Default value: 0.7\nThe other side of the autosens safety limits, putting a cap on how low autosens can adjust basals, and how high it can adjust ISF and BG targets.</string>
    <string name="openapsama_autosens_adjusttargets" translatable="false">autosens_adjust_targets</string>
    <string name="openapsama_autosens_adjusttargets_summary">Default value: true\nThis is used to allow autosens to adjust BG targets, in addition to ISF and basals.</string>
    <string name="openapsama_bolussnooze_dia_divisor" translatable="false">bolussnooze_dia_divisor</string>
    <string name="openapsama_bolussnooze_dia_divisor_summary">Default value: 2\nBolus snooze is enacted after you do a meal bolus, so the loop won’t counteract with low temps when you’ve just eaten. The example here and default is 2; so a 3 hour DIA means that bolus snooze will be gradually phased out over 1.5 hours (3DIA/2).</string>
    <string name="openapsama_min_5m_carbimpact" translatable="false">min_5m_carbimpact</string>
    <string name="openapsama_min_5m_carbimpact_summary">Default value: 3.0\nThis is a setting for default carb absorption impact per 5 minutes. The default is an expected 3mg/dl/5min. This affects how fast COB are decayed, and how much carb absorption is assumed in calculating future predicted BG, when BG is falling more than expected, or not rising as much as expected.</string>
    <string name="openapsama_link_to_preferncejson_doc_txt">Attention!\nNormally you do not have to change these values below. Please CLICK HERE and READ the text and make sure you UNDERSTAND it before change any of these values.</string>
    <string name="openapsama_link_to_preferncejson_doc">http://openaps.readthedocs.io/en/latest/docs/walkthrough/phase-3/beyond-low-glucose-suspend.html</string>
    <string name="error_only_numeric_digits_allowed">Only numeric digits are allowed.</string>
    <string name="error_only_numeric_digits_range_allowed">Only numeric digits within the range %1$s - %2$s are allowed.</string>
    <string name="error_field_must_not_be_empty">The field must not be empty</string>
    <string name="error_phone_not_valid">Phone number not valid</string>
    <string name="smscommunicator_invalidphonennumber">Invalid SMS phone number</string>
    <string name="copy_to_clipboard">Copy To Clipboard</string>
    <string name="copied_to_clipboard">Copied to clipboard</string>
    <string name="nav_show_logcat">Show log</string>
    <string name="overview_calibration">Calibration</string>
    <string name="overview_calibration_bg_label">Calibration</string>
    <string name="send_calibration" formatted="false">Send calibration %.1f to xDrip?</string>
    <string name="xdripnotinstalled">xDrip+ not installed</string>
    <string name="calibrationsent">Calibration sent to xDrip</string>
    <string name="smscommunicator_remotecalibrationnotallowed">Remote calibration not allowed</string>
    <string name="smscommunicator_calibrationsent">Calibration sent. Receiving must be enabled in xDrip.</string>
    <string name="smscommunicator_calibrationfailed">xDrip is not receiving calibrations</string>
    <string name="dont_show_again">Don\'t show again</string>
    <string name="pumpsuspendedclicktorefresh">Pump suspended. Click to refresh state</string>
    <string name="pumpsuspended">Pump suspended</string>
    <string name="gettingpumpstatus">Getting pump status</string>
    <string name="settingtempbasal">Setting temp basal</string>
    <string name="stoppingtempbasal">Stopping temp basal</string>
    <string name="settingextendedbolus">Setting extended bolus</string>
    <string name="stoppingextendedbolus">Stopping extended bolus</string>
    <string name="updatingbasalrates">Updating basal rates</string>
    <string name="disconnecting">Disconnecting</string>
    <string name="executing">Executing</string>
    <string name="virtualpump_settings">Virtual pump settings</string>
    <string name="virtualpump_uploadstatus_title">Upload status to NS</string>
    <string name="wrongpassword">Wrong password</string>
    <string name="settings_password">Password for settings</string>
    <string name="unlock_settings">Unlock settings</string>
    <string name="approachingdailylimit">Approaching insulin daily limit</string>
    <string name="nsclientinternal">NSClient</string>
    <string name="nsclientinternal_shortname">NSCI</string>
    <string name="nsclientinternal_url">URL:</string>
    <string name="nsclientinternal_autoscroll">Autoscroll</string>
    <string name="restart">Restart</string>
    <string name="nsclientinternal_title">NSClient</string>
    <string name="nsclientinternal_url_title">Nightscout URL</string>
    <string name="nsclientinternal_url_dialogmessage">Enter Nightscout URL</string>
    <string name="nsclientinternal_secret_title">NS API secret</string>
    <string name="nsclientinternal_secret_dialogtitle">NS API secret</string>
    <string name="nsclientinternal_secret_dialogmessage">Enter NS API secret (min 12 chars)</string>
    <string name="nsclientinternal_devicename_title">Device name</string>
    <string name="nsclientinternal_devicename_dialogtitle">Enter device name</string>
    <string name="nsclientinternal_devicename_dialogmessage">It will be used for enteredBy field</string>
    <string name="deliver_now">Deliver now</string>
    <string name="clear_queue">Clear queue</string>
    <string name="show_queue">Show queue</string>
    <string name="queue">Queue:</string>
    <string name="status">Status:</string>
    <string name="paused">Paused</string>
    <string name="key_nsclientinternal_url" translatable="false">nsclientinternal_url</string>
    <string name="key_nsclientinternal_api_secret" translatable="false">nsclientinternal_api_secret</string>
    <string name="key_danar_bt_name" translatable="false">danar_bt_name</string>
    <string name="key_danar_password" translatable="false">danar_password</string>
    <string name="key_danar_useextended" translatable="false">danar_useextended</string>
    <string name="key_danar_visualizeextendedaspercentage" translatable="false">danar_visualizeextendedaspercentage"</string>
    <string name="key_danarprofile_dia" translatable="false">danarprofile_dia</string>
    <string name="clearlog">Clear log</string>
    <string name="key_nsclientinternal_autoscroll" translatable="false">nsclientinternal_autoscroll</string>
    <string name="key_nsclientinternal_paused" translatable="false">nsclientinternal_paused</string>
    <string name="nowritepermission">NSCLIENT has no write permission. Wrong API secret?</string>
    <string name="wear_settings">Wear settings</string>
    <string name="wear_detailedIOB_title">Show detailed IOB</string>
    <string name="wear_detailedIOB_summary">Break down IOB into bolus and basal IOB on the watchface</string>
    <string name="nosuccess">not successful - please check phone</string>
    <string name="notavailable">Not available</string>
    <string name="key_smscommunicator_allowednumbers" translatable="false">smscommunicator_allowednumbers</string>
    <string name="key_smscommunicator_remotecommandsallowed" translatable="false">smscommunicator_remotecommandsallowed</string>
    <string name="patientage">Patient age</string>
    <string name="child">Child</string>
    <string name="teenage">Teenage</string>
    <string name="adult">Adult</string>
    <string name="key_age" translatable="false">age</string>
    <string name="key_child" translatable="false">child</string>
    <string name="key_teenage" translatable="false">teenage</string>
    <string name="key_adult" translatable="false">adult</string>
    <string name="patientage_summary">Please select patient age to setup safety limits</string>
    <string name="key_i_understand" translatable="false">I_understand</string>
    <string name="Glimp">Glimp</string>
    <string name="batteryoptimalizationerror">Device does not appear to support battery optimization whitelisting!</string>
    <string name="pleaseallowpermission">Please Allow Permission</string>
    <string name="needwhitelisting">%s needs battery optimalization whitelisting for proper performance</string>
    <string name="loopsuspended">Loop suspended</string>
    <string name="loopsuspendedfor" formatted="false">Suspended (%d m)</string>
    <string name="loopsuperbolusfor" formatted="false">Superbolus (%d m)</string>
    <string name="loopmenu">Loop menu</string>
    <string name="suspendloopfor1h">Suspend loop for 1h</string>
    <string name="suspendloopfor2h">Suspend loop for 2h</string>
    <string name="suspendloopfor3h">Suspend loop for 3h</string>
    <string name="suspendloopfor10h">Suspend loop for 10 h</string>
    <string name="disconnectpumpfor30m">Disconnect pump for 30 min</string>
    <string name="disconnectpumpfor1h">Disconnect pump for 1 h</string>
    <string name="disconnectpumpfor2h">Disconnect pump for 2 h</string>
    <string name="disconnectpumpfor3h">Disconnect pump for 3 h</string>
    <string name="disconnectpumpfor10h">Disconnect pump for 10 h</string>
    <string name="resume">Resume</string>
    <string name="smscommunicator_wrongduration">Wrong duration</string>
    <string name="smscommunicator_loopsuspended">Loop suspended</string>
    <string name="smscommunicator_loopresumed">Loop resumed</string>
    <string name="treatments_wizard_bgtrend_label">15min trend</string>
    <string name="treatments_wizard_cob_label">COB</string>
    <string name="superbolus">Superbolus</string>
    <string name="ns_logappstartedevent">Log app start to NS</string>
    <string name="key_ns_logappstartedevent" translatable="false">ns_logappstartedevent</string>
    <string name="restartingapp">Exiting application to apply settings.</string>
    <string name="danarv2pump">DanaRv2</string>
    <string name="configbuilder_insulin">Insulin</string>
    <string name="fastactinginsulin">Fast Acting Insulin</string>
    <string name="fastactinginsulincomment">Novorapid, Novolog, Humalog</string>
    <string name="insulin_shortname">INS</string>
    <string name="fastactinginsulinprolonged">Fast Acting Insulin Prolonged</string>
    <string name="key_usesuperbolus" translatable="false">key_usersuperbolus</string>
    <string name="enablesuperbolus">Enable superbolus in wizard</string>
    <string name="enablesuperbolus_summary">Enable superbolus functionality in wizard. Do not enable until you learn what it really does. IT MAY CAUSE INSULIN OVERDOSE IF USED BLINDLY!</string>
    <string name="iob">IOB</string>
    <string name="cob">COB</string>
    <string name="predictionshortlabel">PRE</string>
    <string name="basalshortlabel">BAS</string>
    <string name="virtualpump_firmware_label">Firmware</string>
    <string name="virtualpump_lastconnection_label">Last connection</string>
    <string name="danar_bluetooth_status">Bluetooh status</string>
    <string name="nav_about">About</string>
    <string name="smscommunicator_missingsmspermission">Missing SMS permission</string>
    <string name="dev">DEV</string>
    <string name="xdripstatus_settings">xDrip Status (watch)</string>
    <string name="xdripstatus">xDrip Statusline (watch)</string>
    <string name="xdripstatus_shortname">xds</string>
    <string name="wear_showbgi_title">Show BGI</string>
    <string name="wear_showbgi_summary">Add BGI to status line</string>
    <string name="ns_noupload">No upload to NS</string>
    <string name="ns_noupload_summary">All data sent to NS are dropped. AAPS is connected to NS but no change in NS is done</string>
    <string name="key_ns_upload_only" translatable="false">ns_upload_only</string>
    <string name="key_ns_noupload" translatable="false">ns_noupload</string>
    <string name="basal_step">Basal Step</string>
    <string name="bolus_step">Bolus Step</string>
    <string name="extendedbolus">ExtendedBolus</string>
    <string name="temptarget">TempTarget</string>
    <string name="overview_extendedbolus_cancel_button">Cancel Extended Bolus</string>
    <string name="careportal_sensorage_label">Sensor age</string>
    <string name="careportal_canulaage_label">Canula age</string>
    <string name="careportal_insulinage_label">Insulin age</string>
    <string name="hours">hours</string>
    <string name="overview_newtempbasal_basaltype_label">Basal type</string>
    <string name="isfmissing">ISF missing in profile. Using default.</string>
    <string name="icmissing">IC missing in profile. Using default.</string>
    <string name="basalmissing">Basal missing in profile. Using default.</string>
    <string name="targetmissing">Target missing in profile. Using default.</string>
    <string name="invalidprofile">Invalid profile !!!</string>
    <string name="profileswitch">ProfileSwitch</string>
    <string name="careportal_pbage_label">Pump battery age</string>
    <string name="careportal_pumpbatterychange">Pump Battery Change</string>
    <string name="ns_alarmoptions">Alarm options</string>
    <string name="key_nsalarm_urgent_high" translatable="false">nsalarm_urgent_high</string>
    <string name="key_nsalarm_high" translatable="false">nsalarm_high</string>
    <string name="key_nsalarm_low" translatable="false">nsalarm_low</string>
    <string name="key_nsalarm_urgent_low" translatable="false">nsalarm_urgent_low</string>
    <string name="key_nsalarm_staledata" translatable="false">nsalarm_staledata</string>
    <string name="key_nsalarm_urgent_staledata" translatable="false">nsalarm_urgent_staledata</string>
    <string name="key_nsalarm_staledatavalue" translatable="false">nsalarm_staledatavalue</string>
    <string name="key_nsalarm_urgent_staledatavalue" translatable="false">nsalarm_urgent_staledatavalue</string>
    <string name="nsalarm_urgenthigh">Urgent high</string>
    <string name="nsalarm_high">High</string>
    <string name="nsalarm_low">Low</string>
    <string name="nsalarm_urgentlow">Urgent low</string>
    <string name="nsalarm_summary" formatted="false">Currently set to %f</string>
    <string name="nsalarm_staledata">Stale data</string>
    <string name="nsalarm_urgentstaledata">Urgent stale data</string>
    <string name="nsalarm_staledatavalue_label">Stale data threshold [min]</string>
    <string name="nsalarm_urgent_staledatavalue_label">Urgent stale data threshold [min]</string>
    <string name="openapsama_autosens_period">Interval for autosens [h]</string>
    <string name="openapsama_autosens_period_summary">Amount of hours in the past for sensitivity detection (carbs absorption time is excluded)</string>
    <string name="key_openapsama_autosens_period" translatable="false">openapsama_autosens_period</string>
    <string name="ratio_short">RAT</string>
    <string name="key_do_not_track_profile_switch">do_not_track_profile_switch</string>
    <string name="do_not_track_profile_switch">Ignore profile switch events</string>
    <string name="do_not_track_profile_switch_summary">All profile switch events are ignored and active profile is always used</string>
    <string name="pump">Pump</string>
    <string name="openaps">OpenAPS</string>
    <string name="device">Device</string>
    <string name="uploader">Uploader</string>
    <string name="configbuilder_sensitivity">Sensitivity detection</string>
    <string name="sensitivity_shortname">SENS</string>
    <string name="sensitivityoref0">Sensitivity Oref0</string>
    <string name="sensitivityaaps">Sensitivity AAPS</string>
    <string name="absorptionsettings_title">Absorption settings</string>
    <string name="key_absorption_maxtime" translatable="false">absorption_maxtime</string>
    <string name="absorption_maxtime_title">Meal max absorption time [h]</string>
    <string name="absorption_maxtime_summary">Time in hours where is expected all carbs from meal will be absorbed</string>
    <string name="key_rangetodisplay" translatable="false">rangetodisplay</string>
    <string name="danar_visualizeextendedaspercentage_title">Visualize extended bolus as %</string>
    <string name="careportal_sensorage_label_short">SAGE</string>
    <string name="careportal_insulinage_label_short">IAGE</string>
    <string name="careportal_canulaage_label_short">CAGE</string>
    <string name="careportal_pbage_label_short">PBAGE</string>
    <string name="openaps_short">OAPS</string>
    <string name="uploader_short">UPLD</string>
    <string name="basal_short">BAS</string>
    <string name="virtualpump_extendedbolus_label_short">EXT</string>
    <string name="lock_screen">Lock screen</string>
    <string name="lock_screen_short">Lock</string>
    <string name="sensitivity_warning">By turning on Autosense feature remember to enter all eated carbs. Otherwise carbs deviations will be identified wrong as sensitivity change !!</string>
<<<<<<< HEAD
    <string name="sensitivityweightedaverage">Sensitivity WeightedAverage</string>
=======
    <string name="mdtp_ok">OK</string>
    <string name="mdtp_cancel">Cancel</string>
>>>>>>> 2afdec35
</resources><|MERGE_RESOLUTION|>--- conflicted
+++ resolved
@@ -677,10 +677,7 @@
     <string name="lock_screen">Lock screen</string>
     <string name="lock_screen_short">Lock</string>
     <string name="sensitivity_warning">By turning on Autosense feature remember to enter all eated carbs. Otherwise carbs deviations will be identified wrong as sensitivity change !!</string>
-<<<<<<< HEAD
     <string name="sensitivityweightedaverage">Sensitivity WeightedAverage</string>
-=======
     <string name="mdtp_ok">OK</string>
     <string name="mdtp_cancel">Cancel</string>
->>>>>>> 2afdec35
 </resources>