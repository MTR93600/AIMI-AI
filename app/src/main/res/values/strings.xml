--- conflicted
+++ resolved
@@ -929,12 +929,9 @@
     <string name="let_temp_basal_run">Let current temp basal run</string>
     <string name="mute">Mute</string>
     <string name="nav_historybrowser">History browser</string>
-<<<<<<< HEAD
     <string name="wear_notifysmb_title">Notify on SMB</string>
     <string name="wear_notifysmb_summary">Show SMB on the watch like a standard bolus.</string>
-=======
     <string name="key_ns_create_announcements_from_errors">ns_create_announcements_from_errors</string>
     <string name="ns_create_announcements_from_errors_title">Create announcements from errors</string>
     <string name="ns_create_announcements_from_errors_summary">Create Nightscout announcement for error dialogs and local alerts (also viewable in Careportal under Treatments)</string>
->>>>>>> bf6e3a90
 </resources>
