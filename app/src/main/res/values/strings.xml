﻿<resources>
    <string name="treatmentssafety_title">Treatments safety</string>
    <string name="treatmentssafety_maxbolus_title">Max allowed bolus [U]</string>
    <string name="treatmentssafety_maxcarbs_title">Max allowed carbs [g]</string>

    <string name="nav_preferences">Preferences</string>
    <string name="nav_refreshtreatments">Refresh treatments from NS</string>
    <string name="nav_resetdb">Reset Databases</string>
    <string name="reset_db_confirm">Do you really want to reset the databases?</string>
    <string name="nav_exit">Exit</string>
    <string name="danar_useextended_title">Use extended boluses for >200%%</string>
    <string name="danar_bt_name_title">DanaR Bluetooth device</string>
    <string name="ns_sync_use_absolute_title">Always use basal absolute values</string>
    <string name="alert_dialog_storage_permission_text">Please reboot your phone or restart AndroidAPS from the System Settings \notherwise Android APS will not have logging (important to track and verify that the algorithms are working correctly)!</string>

    <string name="description_actions">Some buttons to quickly access common features</string>
    <string name="description_careportal">Enter advanced log book entries.</string>
    <string name="description_config_builder">Used for configuring the active plugins</string>
    <string name="description_objectives">Learning program</string>
    <string name="description_food">Displays the food presets defined in Nightscout</string>
    <string name="description_insulin_rapid">Insulin preset for Humalog and NovoRapid / NovoLog</string>
    <string name="description_insulin_ultra_rapid">Insulin preset for Fiasp</string>
    <string name="description_insulin_free_peak">Allows you to define the peak of the insulin activity and should only be used by advanced users</string>
    <string name="description_loop">Activate or deactivate the implementation triggering the loop.</string>
    <string name="description_ns_client">Synchronizes your data with Nightscout</string>
    <string name="description_ma">State of the algorithm in 2016</string>
    <string name="description_ama">State of the algorithm in 2017</string>
    <string name="description_smb">Most recent algorithm for advanced users</string>
    <string name="description_overview">Displays the current state of your loop and buttons for most common actions</string>
    <string name="description_persistent_notification">Shows an ongoing notification with a short overview of what your loop is doing</string>
    <string name="description_profile_local">Define a profile which is offline available.</string>
    <string name="description_profile_nightscout">Provides the profile you have defined in Nightscout</string>
    <string name="description_profile_simple">Define a profile with only one time block.</string>
    <string name="description_pump_combo">Pump integration for Accu-Chek Combo pumps, requires having ruffy installed</string>
    <string name="description_pump_dana_r">Pump integration for DANA Diabecare R pumps</string>
    <string name="description_pump_dana_r_korean">Pump integration for domestic DANA Diabecare R pumps</string>
    <string name="description_pump_dana_r_v2">Pump integration for DANA Diabecare R pumps with upgraded firmware</string>
    <string name="description_pump_dana_rs">Pump integration for DANA Diabecare RS pumps</string>
    <string name="description_pump_insight">Pump integration for Accu-Chek Insight pumps, requires having SightRemote installed</string>
    <string name="description_pump_mdi">Pump integration for people who do multiple daily injections for their diabetes therapy</string>
    <string name="description_pump_virtual">Pump integration for pumps which don\'t have any driver yet (Open Loop)</string>
    <string name="description_sensitivity_aaps">Sensitivity is calculated the same way like Oref0, but you can specify timeframe to the past. Minimal carb absorption is calculated from max carb absorption time from preferences.</string>
    <string name="description_sensitivity_oref0">Sensitivity is calculated from 24h data in the past and carbs (if not absorbed) are cut after time specified in preferences.</string>
    <string name="description_sensitivity_oref1">Sensitivity is calculated from 8h data in the past and carbs (if not absorbed) are cut after time specified in preferences. Plugin also calculates UAM.</string>
    <string name="description_sensitivity_weighted_average">Sensitivity is calculated as a weighted average from deviations. Newer deviations have higher weight. Minimal carb absorption is calculated from max carb absorption time from preferences. This algorithm is the fastest in following sensitivity changes.</string>
    <string name="description_source_dexcom_g5">Receive BG values from the patched Dexcom G5 app.</string>
    <string name="description_source_dexcom_g6">Receive BG values from the patched Dexcom G6 app.</string>
    <string name="description_source_eversense">Receive BG values from the patched Eversense app.</string>
    <string name="description_source_glimp">Receive BG values from Glimp.</string>
    <string name="description_source_mm640g">Receive BG values from the 600SeriesAndroidUploader.</string>
    <string name="description_source_ns_client">Downloads BG data from Nightscout</string>
    <string name="description_source_xdrip">Receive BG values from xDrip.</string>
    <string name="description_treatments">Saves all treatments that were made</string>
    <string name="description_wear">Monitor and control AndroidAPS using your WearOS watch.</string>
    <string name="description_xdrip_status_line">Show information about your loop on your xDrip+ watchface.</string>
    <string name="description_sms_communicator">Remote control AndroidAPS using SMS commands.</string>

    <string name="objectives_button_back">Back</string>
    <string name="objectives_button_start">Start</string>
    <string name="objectives_button_verify">Verify</string>
    <string name="nsprofileview_units_label">Units</string>
    <string name="nsprofileview_dia_label">DIA</string>
    <string name="nsprofileview_ic_label">IC</string>
    <string name="nsprofileview_isf_label">ISF</string>
    <string name="nsprofileview_basal_label">Basal</string>
    <string name="nsprofileview_target_label">Target</string>
    <string name="noprofileset">NO PROFILE SET</string>
    <string name="treatments_insulin_label_string">Insulin:</string>
    <string name="treatments_carbs_label_string">Carbs:</string>
    <string name="treatments_iob_label_string">IOB:</string>
    <string name="sms_iob">IOB:</string>
    <string name="treatments_activity_string">Activity:</string>
    <string name="treatments_iobtotal_label_string">Total IOB:</string>
    <string name="treatments_iobactivitytotal_label_string">Total IOB activity:</string>
    <string name="tempbasals_realduration_label_string">Dur:</string>
    <string name="tempbasals_netratio_label_string">Ratio:</string>
    <string name="tempbasals_netinsulin_label_string">Ins:</string>
    <string name="tempbasals_iob_label_string">IOB:</string>
    <string name="tempbasals_iobtotal_label_string">Total IOB:</string>
    <string name="treatments_newtreatment_insulinamount_label">Insulin</string>
    <string name="treatments_newtreatment_carbsamount_label">Carbs</string>
    <string name="treatments_wizard_bg_label">BG</string>
    <string name="treatments_wizard_tt_label">TT</string>
    <string name="treatments_wizard_carbs_label">Carbs</string>
    <string name="treatments_wizard_correction_label">Corr</string>
    <string name="insulin_unit_shortname">U</string>
    <string name="treatments_wizard_bolusiob_label">Bolus IOB</string>
    <string name="openapsma_run">Run now</string>
    <string name="vitualpump_label">VIRTUAL PUMP</string>
    <string name="pump_basebasalrate_label">Base basal rate</string>
    <string name="pump_tempbasal_label">Temp basal</string>
    <string name="virtualpump_extendedbolus_label">Extended bolus</string>
    <string name="pump_battery_label">Battery</string>
    <string name="pump_reservoir_label">Reservoir</string>
    <string name="virtualpump_resultok">OK</string>
    <string name="openapsma_lastrun_label">Last run</string>
    <string name="openapsma_inputparameters_label">Input parameters</string>
    <string name="openapsma_glucosestatus_label">Glucose status</string>
    <string name="openapsma_currenttemp_label">Current temp</string>
    <string name="openapsma_iobdata_label">IOB data</string>
    <string name="openapsma_profile_label">Profile</string>
    <string name="openapsma_mealdata_label">Meal data</string>
    <string name="result">Result</string>
    <string name="openapsma_noglucosedata">No glucose data available</string>
    <string name="nochangerequested">No change requested</string>
    <string name="openapsma_request_label">Request</string>
    <string name="rate">Rate</string>
    <string name="duration">Duration</string>
    <string name="reason">Reason</string>
    <string name="glucose">Glucose</string>
    <string name="delta">Delta</string>
    <string name="sms_delta">Delta:</string>

    <string name="configbuilder">Config Builder</string>
    <string name="objectives">Objectives</string>
    <string name="openapsma">OpenAPS MA</string>
    <string name="overview">Overview</string>
    <string name="nsprofile">NS Profile</string>
    <string name="simpleprofile">Simple profile</string>
    <string name="tempbasal">TempBasal</string>
    <string name="treatments">Treatments</string>
    <string name="virtualpump">Virtual Pump</string>
    <string name="careportal">Careportal</string>


    <string name="configbuilder_pump">Pump</string>
    <string name="configbuilder_pump_description">Which pump would you like to use with AndroidAPS?</string>
    <string name="configbuilder_treatments">Treatments</string>
    <string name="configbuilder_treatments_description">Which plugin should be used for treatment handling?</string>
    <string name="configbuilder_profile">Profile</string>
    <string name="configbuilder_profile_description">Which profile should AndroidAPS use?</string>
    <string name="configbuilder_aps">APS</string>
    <string name="configbuilder_aps_description">Which APS algorithm should make therapy adjustments?</string>
    <string name="configbuilder_general">General</string>
    <string name="configbuilder_general_description">These are some general plugins you might find useful.</string>
    <string name="configbuilder_constraints_description">Which constraints are applied?</string>
    <string name="days">days</string>
    <string name="constraints">Constraints</string>

    <string name="loop">Loop</string>
    <string name="configbuilder_loop">Loop</string>
    <string name="configbuilder_loop_description">Use this to activate AndroidAPS\' loop integration.</string>
    <string name="loop_aps_label">APS</string>
    <string name="loop_constraintsprocessed_label">After processed constraints</string>
    <string name="loop_tbrsetbypump_label">Temp basal set by pump</string>
    <string name="openapsma_lastenact_label">Last enacted</string>
    <string name="ok">OK</string>
    <string name="cancel">Cancel</string>
    <string name="noapsselected">NO APS SELECTED OR PROVIDED RESULT</string>
    <string name="safety">Safety</string>
    <string name="openapsma_disabled">Plugin is disabled</string>
    <string name="constraints_violation">Constraints violation</string>
    <string name="treatmentdeliveryerror">Bolus delivery error</string>
    <string name="tempbasaldeliveryerror">Tempbasal delivery error</string>
    <string name="overview_newtempbasal_basalpercent">Basal value [%%]</string>
    <string name="overview_newtempbasal_percent_label">%% (100%% = current)</string>
    <string name="setbasalquestion">Accept new temp basal:</string>
    <string name="overview_treatment_label">Treatment</string>
    <string name="overview_calculator_label">Calculator</string>
    <string name="constraintapllied">Constraint applied!</string>
    <string name="confirmation">Confirmation</string>
    <string name="entertreatmentquestion">Enter new treatment:</string>
    <string name="bolus">Bolus</string>
    <string name="sms_bolus">Bolus:</string>
    <string name="basal">Basal</string>
    <string name="sms_basal">Basal:</string>
    <string name="carbs">Carbs</string>
    <string name="changeyourinput">Change your input!</string>
    <string name="setextendedbolusquestion">Set new extended bolus:</string>
    <string name="configbuilder_bgsource">BG Source</string>
    <string name="configbuilder_bgsource_description">Where should AndroidAPS gain  it\'s data from?</string>
    <string name="xdrip">xDrip</string>
    <string name="apsmode_title">APS Mode</string>

    <string name="closedloop">Closed Loop</string>
    <string name="openloop">Open Loop</string>
    <string name="disabledloop">Loop Disabled</string>
    <string name="disableloop">Disable loop</string>
    <string name="enableloop">Enable loop</string>

    <string name="openloop_newsuggestion">New suggestion available</string>
    <string name="unsupportedclientver">Unsupported version of NSClient</string>
    <string name="unsupportednsversion">Unsupported version of Nightscout</string>
    <string name="nsclientnotinstalled">NSClient not installed. Record lost!</string>
    <string name="objectives_bgavailableinns">BG available in NS</string>
    <string name="objectives_pumpstatusavailableinns">Pump status available in NS</string>
    <string name="objectives_manualenacts">Manual enacts</string>
    <string name="loopdisabled">LOOP DISABLED BY CONSTRAINTS</string>
    <string name="af_lang" translatable="false">Afrikaans</string>
    <string name="cs_lang" translatable="false">Czech</string>
    <string name="en_lang" translatable="false">English</string>
    <string name="treatments_wizard_basaliob_label">Basal IOB</string>
    <string name="bolusconstraintapplied">Bolus constraint applied</string>
    <string name="carbsconstraintapplied">Carbs constraint applied</string>
    <string name="careportal_bgcheck">BG Check</string>
    <string name="careportal_announcement">Announcement</string>
    <string name="careportal_note">Note</string>
    <string name="careportal_question">Question</string>
    <string name="careportal_exercise">Exercise</string>
    <string name="careportal_pumpsitechange">Pump Site Change</string>
    <string name="careportal_cgmsensorinsert">CGM Sensor Insert</string>
    <string name="careportal_cgmsensorstart">CGM Sensor Start</string>
    <string name="careportal_insulincartridgechange">Insulin Cartridge Change</string>
    <string name="careportal_profileswitch">Profile Switch</string>
    <string name="careportal_snackbolus">Snack Bolus</string>
    <string name="careportal_mealbolus">Meal Bolus</string>
    <string name="careportal_correctionbolus">Correction Bolus</string>
    <string name="careportal_combobolus">Combo Bolus</string>
    <string name="careportal_tempbasalstart">Temp Basal Start</string>
    <string name="careportal_tempbasalend">Temp Basal End</string>
    <string name="careportal_carbscorrection">Carbs correction</string>
    <string name="careportal_openapsoffline">OpenAPS Offline</string>

    <string name="careportal_newnstreatment_eventtype">Event type</string>
    <string name="careportal_newnstreatment_other">Other</string>
    <string name="careportal_newnstreatment_meter">Meter</string>
    <string name="careportal_newnstreatment_sensor">Sensor</string>
    <string name="careportal_newnstreatment_carbs_label">Carbs</string>
    <string name="careportal_newnstreatment_insulin_label">Insulin</string>
    <string name="careportal_newnstreatment_carbtime_label">Carb time</string>
    <string name="careportal_newnstreatment_split_label">Split</string>
    <string name="careportal_newnstreatment_duration_label">Duration</string>
    <string name="careportal_newnstreatment_percent_label">Percent</string>
    <string name="careportal_newnstreatment_absolute_label">Absolute</string>
    <string name="careportal_newnstreatment_notes_label">Notes</string>
    <string name="careportal_newnstreatment_eventtime_label">Event time</string>
    <string name="careportal_newnstreatment_profile_label">Profile</string>
    <string name="careportal_newnstreatment_enteredby_title">Entered By</string>
    <string name="careportal_newnstreatment_glucosetype">Glucose type</string>
    <string name="noprofile">No profile loaded from NS yet</string>
    <string name="overview_tempbasal_button">TempBasal</string>
    <string name="overview_extendedbolus_button">Extended Bolus</string>
    <string name="configbuilder_nightscoutversion_label">Nightscout version:</string>
    <string name="missing">Missing</string>
    <string name="exported">Preferences exported</string>
    <string name="export_to">Export settings to</string>
    <string name="import_from">Import settings from</string>
    <string name="setting_imported">Settings imported</string>
    <string name="filenotfound">File not found</string>
    <string name="nav_export">Export settings</string>
    <string name="nav_import">Import settings</string>
    <string name="nl_lang" translatable="false">Dutch</string>
    <string name="de_lang" translatable="false">German</string>
    <string name="es_lang" translatable="false">Spanish</string>
    <string name="el_lang" translatable="false">Greek</string>
    <string name="it_lang" translatable="false">Italian</string>
    <string name="ro_lang" translatable="false">Romanian</string>
    <string name="pt_lang" translatable="false">Portuguese</string>
    <string name="ru_lang" translatable="false">Russian</string>
    <string name="sk_lang" translatable="false">Slovak</string>
    <string name="sv_lang" translatable="false">Swedish</string>
    <string name="fr_lang" translatable="false">French</string>
    <string name="zh_lang" translatable="false">Chinese</string>
    <string name="tr_lang" translatable="false">Turkish</string>
    <string name="pl_lang" translatable="false">Polish</string>
    <string name="openapsma_maxbasal_title">Max U/hr a Temp Basal can be set to</string>
    <string name="openapsma_maxbasal_summary">This value is called max basal in OpenAPS context</string>
    <string name="openapsma_maxiob_title">Maximum basal IOB OpenAPS can deliver [U]</string>
    <string name="openapsma_maxiob_summary">This value is called Max IOB in OpenAPS context\nThis is maximal insulin in [U] APS can deliver at once.</string>
    <string name="bg_lang" translatable="false">Bulgarian</string>
    <string name="dismiss">DISMISS</string>
    <string name="language" translatable="false">Language</string>

    <string name="danarpump">DanaR</string>
    <string name="connecting">Connecting</string>
    <string name="connected">Connected</string>
    <string name="disconnected">Disconnected</string>
    <string name="danar_pump_settings">DanaR pump settings</string>
    <string name="end_user_license_agreement">End User License Agreement</string>
    <string name="end_user_license_agreement_text">MUST NOT BE USED TO MAKE MEDICAL DECISIONS. THERE IS NO WARRANTY FOR THE PROGRAM, TO THE EXTENT PERMITTED BY APPLICABLE LAW. EXCEPT WHEN OTHERWISE STATED IN WRITING THE COPYRIGHT HOLDERS AND/OR OTHER PARTIES PROVIDE THE PROGRAM “AS IS” WITHOUT WARRANTY OF ANY KIND, EITHER EXPRESSED OR IMPLIED, INCLUDING, BUT NOT LIMITED TO, THE IMPLIED WARRANTIES OF MERCHANTABILITY AND FITNESS FOR A PARTICULAR PURPOSE. THE ENTIRE RISK AS TO THE QUALITY AND PERFORMANCE OF THE PROGRAM IS WITH YOU. SHOULD THE PROGRAM PROVE DEFECTIVE, YOU ASSUME THE COST OF ALL NECESSARY SERVICING, REPAIR OR CORRECTION.</string>
    <string name="end_user_license_agreement_i_understand">I UNDERSTAND AND AGREE</string>
    <string name="save">Save</string>
    <string name="nobtadapter">No bluetooth adapter found</string>
    <string name="devicenotfound">Selected device not found</string>
    <string name="connectionerror">Pump connection error</string>
    <string name="danar_iob_label">Pump IOB</string>
    <string name="danar_dailyunits">Daily units</string>
    <string name="pump_lastbolus_label">Last bolus</string>
    <string name="hoursago">%1$.1fh ago</string>
    <string name="danar_invalidinput">Invalid input data</string>
    <string name="danar_valuenotsetproperly">Value not set properly</string>
    <string name="reloadprofile">Reload profile</string>
    <string name="danar_viewprofile">View profile</string>
    <string name="enacted">Enacted</string>
    <string name="comment">Comment</string>
    <string name="success">Success</string>
    <string name="percent">Percent</string>
    <string name="absolute">Absolute</string>
    <string name="canceltemp">Cancel temp basal</string>
    <string name="smscommunicator">SMS Communicator</string>
    <string name="waitingforpumpresult">Waiting for result</string>
    <string name="smscommunicator_allowednumbers">Allowed phone numbers</string>
    <string name="smscommunicator_allowednumbers_summary">+XXXXXXXXXX;+YYYYYYYYYY</string>
    <string name="smscommunicator_bolusreplywithcode">To deliver bolus %1$.2fU reply with code %2$s</string>
    <string name="smscommunicator_calibrationreplywithcode">To send calibration %1$.2f reply with code %2$s</string>
    <string name="smscommunicator_bolusfailed">Bolus failed</string>
    <string name="bolusdelivered">Bolus %1$.2fU delivered successfully</string>
    <string name="bolusrequested">Going to deliver %1$.2fU</string>
    <string name="smscommunicator_bolusdelivered">Bolus %1$.2fU delivered successfully</string>
    <string name="bolusdelivering">Delivering %1$.2fU</string>
    <string name="smscommunicator_remotecommandsallowed">Allow remote commands via SMS</string>
    <string name="glucosetype_finger">Finger</string>
    <string name="glucosetype_sensor">Sensor</string>
    <string name="manual">Manual</string>
    <string name="careportal_temporarytarget">Temporary Target</string>
    <string name="careportal_temporarytargetcancel">Temporary Target Cancel</string>
    <string name="danarprofile">DanaR profile settings</string>
    <string name="danarprofile_dia">DIA [h]</string>
    <string name="danarprofile_dia_summary">Duration of Insulin Activity</string>
    <string name="failedupdatebasalprofile">Failed to update basal profile</string>
    <string name="danar_historyreload">Reload</string>
    <string name="uploading">Uploading</string>
    <string name="danar_ebolus">E bolus</string>
    <string name="danar_dsbolus">DS bolus</string>
    <string name="danar_debolus">DE bolus</string>
    <string name="danar_error">error</string>
    <string name="danar_refill">refill</string>
    <string name="danar_basalhour">basal hour</string>
    <string name="danar_glucose">glucose</string>
    <string name="danar_carbohydrate">carbohydrate</string>
    <string name="danar_alarm">alarm</string>
    <string name="danar_totaluploaded">Total %1$d records uploaded</string>
    <string name="danar_sbolus">S bolus</string>
    <string name="danar_history_alarm">Alarms</string>
    <string name="danar_history_basalhours">Basal Hours</string>
    <string name="danar_history_bolus">Boluses</string>
    <string name="danar_history_carbohydrates">Carbohydrates</string>
    <string name="danar_history_dailyinsulin">Daily insulin</string>
    <string name="danar_history_errors">Errors</string>
    <string name="danar_history_glucose">Glucose</string>
    <string name="danar_history_refill">Refill</string>
    <string name="danar_history_syspend">Suspend</string>
    <string name="danar_history_connectingfor">Connecting for %1$d s</string>
    <string name="danar_password_title">Pump password</string>
    <string name="wrongpumppassword">Wrong pump password!</string>
    <string name="pumpbusy">Pump is busy</string>
    <string name="overview_bolusprogress_delivered">Delivered</string>
    <string name="overview_bolusprogress_stoped">Stopped</string>
    <string name="bolusstopped">Bolus stopped</string>
    <string name="bolusstopping">Stopping bolus</string>
    <string name="occlusion">Occlusion</string>
    <string name="overview_bolusprogress_stop">Stop</string>
    <string name="overview_bolusprogress_stoppressed">STOP PRESSED</string>
    <string name="waitingforpump">Waiting for pump</string>
    <string name="overview_bolusprogress_goingtodeliver">Going to deliver %1$.2fU</string>
    <string name="objectives_0_objective">Setting up visualization and monitoring, and analyzing basals and ratios</string>
    <string name="objectives_0_gate">Verify that BG is available in Nightscout, and pump insulin data is being uploaded</string>
    <string name="objectives_1_objective">Starting on an open loop</string>
    <string name="objectives_1_gate">Run in Open Loop mode for a few days and manually enact lots of temp basals. Set up and use temporary and default temporary targets (e.g. for activity or hypo treatment carbs)</string>
    <string name="objectives_2_objective">Understanding your open loop, including its temp basal recommendations</string>
    <string name="objectives_2_gate">Based on that experience, decide what max basal should be, and set it on the pump and preferences</string>
    <string name="objectives_3_objective">Starting to close the loop with Low Glucose Suspend</string>
    <string name="objectives_3_gate">Run in closed loop with max IOB = 0 for a few days without too many LGS events</string>
    <string name="objectives_4_objective">Tuning the closed loop, raising max IOB above 0 and gradually lowering BG targets</string>
    <string name="objectives_4_gate">Run for a few days, and at least one night with no low BG alarms, before dropping BG</string>
    <string name="objectives_5_objective">Adjust basals and ratios if needed, and then enable auto-sens</string>
    <string name="objectives_5_gate">1 week successful daytime looping with regular carb entry</string>
    <string name="objectives_6_objective">Enabling additional features for daytime use, such as advanced meal assist</string>
    <string name="objectives_7_objective">Enabling additional features for daytime use, such as SMB</string>
    <string name="objectives_7_gate">You must read the wiki and rise maxIOB to get SMBs working fine! A good start is maxIOB=average mealbolus + 3 x max daily basal</string>
    <string name="youareonallowedlimit">You reached allowed limit</string>
    <string name="noprofileselected">No profile selected</string>
    <string name="smscommunicator_loophasbeendisabled">Loop has been disabled</string>
    <string name="smscommunicator_loophasbeenenabled">Loop has been enabled</string>
    <string name="smscommunicator_loopisdisabled">Loop is disabled</string>
    <string name="smscommunicator_loopisenabled">Loop is enabled</string>
    <string name="valuelimitedto">%1$.2f limited to %2$.2f</string>
    <string name="valueoutofrange">Value %1$s is out of hard limits</string>
    <string name="smscommunicator_remotecommandnotallowed">Remote command is not allowed</string>
    <string name="smscommunicator_remotebolusnotallowed">Remote bolus not available. Try again later.</string>
    <string name="smscommunicator_basalreplywithcode">To start basal %1$.2fU/h for %2$d min reply with code %3$s</string>
    <string name="smscommunicator_profilereplywithcode">To switch profile to %1$s %2$d%% reply with code %3$s</string>
    <string name="smscommunicator_extendedreplywithcode">To start extended bolus %1$.2fU for %2$d min reply with code %3$s</string>
    <string name="smscommunicator_basalpctreplywithcode">To start basal %1$d%% for %2$d min reply with code %3$s</string>
    <string name="smscommunicator_suspendreplywithcode">To suspend loop for %1$d minutes reply with code %2$s</string>
    <string name="smscommunicator_tempbasalset">Temp basal %1$.2fU/h for %2$d min started successfully</string>
    <string name="smscommunicator_extendedset">Extended bolus %1$.2fU for %2$d min started successfully</string>
    <string name="smscommunicator_tempbasalset_percent">Temp basal %1$d%% for %2$d min started successfully</string>
    <string name="smscommunicator_tempbasalfailed">Temp basal start failed</string>
    <string name="smscommunicator_extendedfailed">Extended bolus start failed</string>
    <string name="smscommunicator_basalstopreplywithcode">To stop temp basal reply with code %1$s</string>
    <string name="smscommunicator_extendedstopreplywithcode">To stop extended bolus reply with code %1$s</string>
    <string name="smscommunicator_tempbasalcanceled">Temp basal canceled</string>
    <string name="smscommunicator_extendedcanceled">Extended bolus canceled</string>
    <string name="smscommunicator_tempbasalcancelfailed">Canceling temp basal failed</string>
    <string name="smscommunicator_extendedcancelfailed">Canceling extended bolus failed</string>
    <string name="smscommunicator_unknowncommand">Unknown command or wrong reply</string>

    <string name="quickwizard">QuickWizard</string>
    <string name="quickwizardsettings">QuickWizard settings</string>
    <string name="overview_editquickwizard_buttontext">Button text:</string>
    <string name="overview_editquickwizard_carbs">Carbs:</string>
    <string name="overview_editquickwizard_valid">Valid:</string>
    <string name="overview_editquickwizardlistactivity_add">Add</string>
    <string name="overview_quickwizard_item_edit_button">Edit</string>
    <string name="overview_quickwizard_item_remove_button">Remove</string>
    <string name="mealbolus">Meal</string>
    <string name="correctionbous">Corr</string>
    <string name="ko_lang" translatable="false">Korean</string>
    <string name="actions">Actions</string>
    <string name="androidaps_start">AndroidAPS started</string>
    <string name="ns_upload_only">NS upload only (disabled sync)</string>
    <string name="ns_upload_only_summary">NS upload only. Not effective on SGV unless a local source like xDrip is selected. Not effective on Profiles while NS-Profiles is used.</string>
    <string name="pumpNotInitialized">Pump not initialized!</string>
    <string name="pumpNotInitializedProfileNotSet">Pump not initialized, profile not set!</string>
    <string name="primefill">Prime/Fill</string>
    <string name="fillwarning">Please make sure the amount matches the specification of your infusion set!</string>
    <string name="othersettings_title">Other</string>
    <string name="fillbolus_title">Fill/Prime standard insulin amounts.</string>
    <string name="button1">Button 1</string>
    <string name="button2">Button 2</string>
    <string name="button3">Button 3</string>
    <string name="units">Units:</string>
    <string name="mgdl">mg/dl</string>
    <string name="mmol">mmol/l</string>
    <string name="dia">DIA:</string>
    <string name="target_range">Target range:</string>
    <string name="prefs_range_title">Range for Visualization</string>
    <string name="prefs_range_summary">High and low mark for the charts in Overview and Smartwatch</string>
    <string name="low_mark">LOW mark</string>
    <string name="high_mark">HIGH mark</string>
    <string name="wear">Wear</string>
    <string name="resend_all_data">Resend All Data</string>
    <string name="open_settings_on_wear">Open Settings on Wear</string>
    <string name="pumperror">Pump Error</string>
    <string name="lowbattery">Low Battery</string>
    <string name="pumpshutdown">Pump Shutdown</string>
    <string name="batterydischarged">Pump Battery Discharged</string>
    <string name="danarkoreanpump">DanaR Korean</string>
    <string name="basal_rate">Basal rate:</string>
    <string name="profile_set_failed">Setting of basal profile failed</string>
    <string name="profile_set_ok">Basal profile in pump updated</string>
    <string name="danar_disableeasymode">Disable EasyUI mode in pump</string>
    <string name="danar_enableextendedbolus">Enable extended boluses on pump</string>
    <string name="danar_switchtouhmode">Change mode from U/d to U/h on pump</string>
    <string name="basalvaluebelowminimum">Basal value below minimum. Profile not set!</string>
    <string name="sms_actualbg">BG:</string>
    <string name="sms_lastbg">Last BG:</string>
    <string name="mdi">MDI</string>
    <string name="MM640g">MM640g</string>
    <string name="ongoingnotificaction">Ongoing Notification</string>
    <string name="old_data">OLD DATA</string>
    <string name="minago">%1$d min ago</string>
    <string name="sms_minago">%1$dmin ago</string>
    <string name="localprofile">Local Profile</string>
    <string name="openapsama">OpenAPS AMA</string>
    <string name="short_avgdelta">Short avg. delta</string>
    <string name="long_avgdelta">Long avg. delta</string>
    <string name="array_of_elements">Array of %1$d elements.\nActual value:</string>
    <string name="openapsma_autosensdata_label">Autosens data</string>
    <string name="openapsma_scriptdebugdata_label">Script debug</string>
    <string name="openapsama_useautosens">Use Autosens feature</string>
    <string name="refresheventsfromnightscout">Refresh events from NS</string>
    <string name="deletefuturetreatments">Delete treatments in the future</string>
    <string name="eatingsoon">Eating Soon</string>
    <string name="hypo">Hypo</string>
    <string name="activity">Activity</string>
    <string name="removerecord">Remove record:</string>
    <string name="danar_stats">DanaR Stats</string>
    <string name="danar_stats_cumulative_tdd">Cumulative TDD</string>
    <string name="danar_stats_expweight">Exponentially Weighted TDD</string>
    <string name="danar_stats_basalrate">Basal</string>
    <string name="danar_stats_bolus">Bolus</string>
    <string name="danar_stats_tdd">TDD</string>
    <string name="danar_stats_date">Date</string>
    <string name="danar_stats_ratio">Ratio</string>
    <string name="danar_stats_amount_days"># Days</string>
    <string name="danar_stats_weight">Weight</string>
    <string name="danar_stats_warning_Message">Possibly inaccurate if using boluses for priming/filling!</string>
    <string name="danar_stats_olddata_Message">Old Data Please Press "RELOAD"</string>
    <string name="danar_stats_tbb">Total Base Basal</string>
    <string name="danar_stats_tbb2">TBB * 2</string>
    <string name="initializing">Initializing ...</string>
    <string name="actions_shortname">ACT</string>
    <string name="configbuilder_shortname">CONF</string>
    <string name="loop_shortname">LOOP</string>
    <string name="simpleprofile_shortname">SP</string>
    <string name="oaps_shortname">OAPS</string>
    <string name="localprofile_shortname">LP</string>
    <string name="danarpump_shortname">DANA</string>
    <string name="overview_shortname">HOME</string>
    <string name="virtualpump_shortname">VPUMP</string>
    <string name="profileviewer_shortname">NSPROFILE</string>
    <string name="treatments_shortname">TREAT</string>
    <string name="careportal_shortname">CP</string>
    <string name="objectives_shortname">OBJ</string>
    <string name="wear_shortname">WEAR</string>
    <string name="smscommunicator_shortname">SMS</string>
    <string name="short_tabtitles">Shorten tab titles</string>
    <string name="always_use_shortavg">Always use short average delta instead of simple delta</string>
    <string name="always_use_shortavg_summary">Useful when data from unfiltered sources like xDrip gets noisy.</string>
    <string name="advancedsettings_title">Advanced Settings</string>
    <string name="key_advancedsettings" translatable="false">key_advancedsettings</string>
    <string name="danar_model">Model: %1$02X Protocol: %2$02X Code: %3$02X</string>
    <string name="profile">Profile</string>
    <string name="openapsama_max_daily_safety_multiplier_summary">Default value: 3 This is a key OpenAPS safety cap. What this does is limit your basals to be 3x (in this people) your biggest basal rate. You likely will not need to change this, but you should be aware that’s what is discussed about “3x max daily; 4x current” for safety caps.</string>
    <string name="openapsama_current_basal_safety_multiplier_summary">Default value: 4 This is the other half of the key OpenAPS safety caps, and the other half of “3x max daily; 4x current” of the safety caps. This means your basal, regardless of max basal set on your pump, cannot be any higher than this number times the current level of your basal. This is to prevent people from getting into dangerous territory by setting excessively high max basals before understanding how the algorithm works. Again, the default is 4x; most people will never need to adjust this and are instead more likely to need to adjust other settings if they feel like they are “running into” this safety cap.</string>
    <string name="key_openapsama_autosens_max" translatable="false">autosens_max</string>
    <string name="openapsama_autosens_max_summary">Default value: 1.2\nThis is a multiplier cap for autosens (and soon autotune) to set a 20%% max limit on how high the autosens ratio can be, which in turn determines how high autosens can adjust basals, how low it can adjust ISF, and how low it can set the BG target.</string>
    <string name="key_openapsama_autosens_min" translatable="false">autosens_min</string>
    <string name="openapsama_autosens_min_summary">Default value: 0.7\nThe other side of the autosens safety limits, putting a cap on how low autosens can adjust basals, and how high it can adjust ISF and BG targets.</string>
    <string name="key_openapsama_autosens_adjusttargets" translatable="false">autosens_adjust_targets</string>
    <string name="openapsama_autosens_adjusttargets">Autosens adjust targets too</string>
    <string name="openapsama_autosens_adjusttargets_summary">Default value: true\nThis is used to allow autosens to adjust BG targets, in addition to ISF and basals.</string>
    <string name="key_openapsama_bolussnooze_dia_divisor" translatable="false">bolussnooze_dia_divisor</string>
    <string name="openapsama_bolussnooze_dia_divisor_summary">Default value: 2\nBolus snooze is enacted after you do a meal bolus, so the loop won’t counteract with low temps when you’ve just eaten. The example here and default is 2; so a 3 hour DIA means that bolus snooze will be gradually phased out over 1.5 hours (3DIA/2).</string>
    <string name="openapsama_min_5m_carbimpact" translatable="false">min_5m_carbimpact</string>
    <string name="openapsama_min_5m_carbimpact_summary">Default value: 3.0 (AMA) or 8.0 (SMB). This is a setting for default carb absorption impact per 5 minutes. The default is an expected 3mg/dl/5min. This affects how fast COB are decayed, and how much carb absorption is assumed in calculating future predicted BG, when BG is falling more than expected, or not rising as much as expected.</string>
    <string name="openapsama_link_to_preferncejson_doc_txt">Attention!\nNormally you do not have to change these values below. Please CLICK HERE and READ the text and make sure you UNDERSTAND it before change any of these values.</string>
    <string name="openapsama_link_to_preferncejson_doc" translatable="false">http://openaps.readthedocs.io/en/latest/docs/walkthrough/phase-3/beyond-low-glucose-suspend.html</string>
    <string name="error_only_numeric_digits_allowed">Only numeric digits are allowed.</string>
    <string name="error_only_numeric_digits_range_allowed">Only numeric digits within the range %1$s - %2$s are allowed.</string>
    <string name="error_field_must_not_be_empty">The field must not be empty</string>
    <string name="error_phone_not_valid">Phone number not valid</string>
    <string name="smscommunicator_invalidphonennumber">Invalid SMS phone number</string>
    <string name="overview_calibration">Calibration</string>
    <string name="send_calibration">Send calibration %1$.1f to xDrip?</string>
    <string name="xdripnotinstalled">xDrip+ not installed</string>
    <string name="calibrationsent">Calibration sent to xDrip</string>
    <string name="smscommunicator_calibrationsent">Calibration sent. Receiving must be enabled in xDrip.</string>
    <string name="smscommunicator_calibrationfailed">xDrip is not receiving calibrations</string>
    <string name="pumpsuspended">Pump suspended</string>
    <string name="gettingpumpstatus">Getting pump status</string>
    <string name="settingtempbasal">Setting temp basal</string>
    <string name="stoppingtempbasal">Stopping temp basal</string>
    <string name="settingextendedbolus">Setting extended bolus</string>
    <string name="stoppingextendedbolus">Stopping extended bolus</string>
    <string name="updatingbasalrates">Updating basal rates</string>
    <string name="disconnecting">Disconnecting</string>
    <string name="executing">Executing</string>
    <string name="virtualpump_settings">Virtual pump settings</string>
    <string name="virtualpump_uploadstatus_title">Upload status to NS</string>
    <string name="wrongpassword">Wrong password</string>
    <string name="settings_password">Password for settings</string>
    <string name="unlock_settings">Unlock settings</string>
    <string name="approachingdailylimit">Approaching insulin daily limit</string>
    <string name="nsclientinternal">NSClient</string>
    <string name="nsclientinternal_shortname">NSCI</string>
    <string name="nsclientinternal_url">URL:</string>
    <string name="nsclientinternal_autoscroll">Autoscroll</string>
    <string name="restart">Restart</string>
    <string name="nsclientinternal_title">NSClient</string>
    <string name="nsclientinternal_url_title">Nightscout URL</string>
    <string name="nsclientinternal_url_dialogmessage">Enter Your Nightscout URL</string>
    <string name="nsclientinternal_secret_title">NS API secret</string>
    <string name="nsclientinternal_secret_dialogtitle">NS API secret</string>
    <string name="nsclientinternal_secret_dialogmessage">Enter NS API secret (min 12 chars)</string>
    <string name="deliver_now">Deliver now</string>
    <string name="clear_queue">Clear queue</string>
    <string name="show_queue">Show queue</string>
    <string name="queue">Queue:</string>
    <string name="status">Status:</string>
    <string name="paused">Paused</string>
    <string name="key_nsclientinternal_url" translatable="false">nsclientinternal_url</string>
    <string name="key_nsclientinternal_api_secret" translatable="false">nsclientinternal_api_secret</string>
    <string name="key_danar_bt_name" translatable="false">danar_bt_name</string>
    <string name="key_danar_password" translatable="false">danar_password</string>
    <string name="key_danar_useextended" translatable="false">danar_useextended</string>
    <string name="key_danar_visualizeextendedaspercentage" translatable="false">danar_visualizeextendedaspercentage"</string>
    <string name="key_danarprofile_dia" translatable="false">danarprofile_dia</string>
    <string name="clearlog">Clear log</string>
    <string name="key_nsclientinternal_autoscroll" translatable="false">nsclientinternal_autoscroll</string>
    <string name="key_nsclientinternal_paused" translatable="false">nsclientinternal_paused</string>
    <string name="nowritepermission">NSCLIENT has no write permission. Wrong API secret?</string>
    <string name="wear_settings">Wear settings</string>
    <string name="wear_detailedIOB_title">Show detailed IOB</string>
    <string name="wear_detailedIOB_summary">Break down IOB into bolus and basal IOB on the watchface</string>
    <string name="nosuccess">not successful - please check phone</string>
    <string name="notavailable">Not available</string>
    <string name="key_smscommunicator_allowednumbers" translatable="false">smscommunicator_allowednumbers</string>
    <string name="key_smscommunicator_remotecommandsallowed" translatable="false">smscommunicator_remotecommandsallowed</string>
    <string name="patientage">Patient age</string>
    <string name="child">Child</string>
    <string name="teenage">Teenage</string>
    <string name="adult">Adult</string>
    <string name="resistantadult">Insulin resistant adult</string>
    <string name="key_age" translatable="false">age</string>
    <string name="key_child" translatable="false">child</string>
    <string name="key_teenage" translatable="false">teenage</string>
    <string name="key_adult" translatable="false">adult</string>
    <string name="key_resistantadult" translatable="false">resistantadult</string>
    <string name="patientage_summary">Please select patient age to setup safety limits</string>
    <string name="key_i_understand" translatable="false">I_understand</string>
    <string name="Glimp">Glimp</string>
    <string name="needwhitelisting">%1$s needs battery optimalization whitelisting for proper performance</string>
    <string name="loopsuspended">Loop suspended</string>
    <string name="loopsuspendedfor">Suspended (%1$d m)</string>
    <string name="loopsuperbolusfor">Superbolus (%1$d m)</string>
    <string name="suspendloopfor1h">Suspend loop for 1h</string>
    <string name="suspendloopfor2h">Suspend loop for 2h</string>
    <string name="suspendloopfor3h">Suspend loop for 3h</string>
    <string name="suspendloopfor10h">Suspend loop for 10 h</string>
    <string name="disconnectpumpfor15m">Disconnect pump for 15 min</string>
    <string name="disconnectpumpfor30m">Disconnect pump for 30 min</string>
    <string name="disconnectpumpfor1h">Disconnect pump for 1 h</string>
    <string name="disconnectpumpfor2h">Disconnect pump for 2 h</string>
    <string name="disconnectpumpfor3h">Disconnect pump for 3 h</string>
    <string name="resume">Resume</string>
    <string name="reconnect">Reconnect Pump</string>
    <string name="smscommunicator_wrongduration">Wrong duration</string>
    <string name="smscommunicator_loopsuspended">Loop suspended</string>
    <string name="smscommunicator_loopresumed">Loop resumed</string>
    <string name="treatments_wizard_bgtrend_label">15min trend</string>
    <string name="treatments_wizard_cob_label">COB</string>
    <string name="superbolus">Superbolus</string>
    <string name="ns_logappstartedevent">Log app start to NS</string>
    <string name="key_ns_logappstartedevent" translatable="false">ns_logappstartedevent</string>
    <string name="restartingapp">Exiting application to apply settings.</string>
    <string name="danarv2pump">DanaRv2</string>
    <string name="configbuilder_insulin">Insulin</string>
    <string name="configbuilder_insulin_description">Which type of insulin are you using?</string>
    <string name="fastactinginsulin">Fast Acting Insulin</string>
    <string name="fastactinginsulincomment">Novorapid, Novolog, Humalog</string>
    <string name="ultrafastactinginsulincomment">Fiasp</string>
    <string name="insulin_shortname">INS</string>
    <string name="key_usesuperbolus" translatable="false">key_usersuperbolus</string>
    <string name="enablesuperbolus">Enable superbolus in wizard</string>
    <string name="enablesuperbolus_summary">Enable superbolus functionality in wizard. Do not enable until you learn what it really does. IT MAY CAUSE INSULIN OVERDOSE IF USED BLINDLY!</string>
    <string name="key_show_statuslights" translatable="false">key_show_statuslights</string>
    <string name="show_statuslights">Show status lights on home screen</string>
    <string name="show_statuslights_summary">Enable status lights for cage, iage, sage, reservoir and battery level on home screen.</string>
    <string name="key_statuslights_res_warning" translatable="false">key_statuslights_res_warning</string>
    <string name="statuslights_res_warning">Threshold warning reservoir level [U]</string>
    <string name="key_statuslights_res_critical" translatable="false">key_statuslights_res_critical</string>
    <string name="statuslights_res_critical">Threshold critical reservoir level [U]</string>
    <string name="key_statuslights_bat_warning" translatable="false">key_statuslights_bat_warning</string>
    <string name="statuslights_bat_warning">Threshold warning battery level [%%]</string>
    <string name="key_statuslights_bat_critical" translatable="false">key_statuslights_bat_critical</string>
    <string name="statuslights_bat_critical">Threshold critical battery level [%%]</string>
    <string name="iob">IOB</string>
    <string name="cob">COB</string>
    <string name="virtualpump_firmware_label">Firmware</string>
    <string name="pump_lastconnection_label">Last connection</string>
    <string name="danar_bluetooth_status">Bluetooth status</string>
    <string name="nav_about">About</string>
    <string name="smscommunicator_missingsmspermission">Missing SMS permission</string>
    <string name="smscommunicator_missingphonestatepermission">Missing phone state permission</string>
    <string name="xdripstatus_settings">xDrip Status (watch)</string>
    <string name="xdripstatus">xDrip Statusline (watch)</string>
    <string name="xdripstatus_shortname">xds</string>
    <string name="wear_showbgi_title">Show BGI</string>
    <string name="wear_showbgi_summary">Add BGI to status line</string>
    <string name="ns_noupload">No upload to NS</string>
    <string name="ns_noupload_summary">All data sent to NS are dropped. AAPS is connected to NS but no change in NS is done</string>
    <string name="key_ns_upload_only" translatable="false">ns_upload_only</string>
    <string name="key_ns_noupload" translatable="false">ns_noupload</string>
    <string name="basal_step">Basal Step</string>
    <string name="bolus_step">Bolus Step</string>
    <string name="extendedbolus">ExtendedBolus</string>
    <string name="temptarget">TempTarget</string>
    <string name="overview_extendedbolus_cancel_button">Cancel Extended Bolus</string>
    <string name="careportal_sensorage_label">Sensor age</string>
    <string name="careportal_canulaage_label">Canula age</string>
    <string name="careportal_insulinage_label">Insulin age</string>
    <string name="hours">hours</string>
    <string name="overview_newtempbasal_basaltype_label">Basal type</string>
    <string name="invalidprofile">Invalid profile !!!</string>
    <string name="profileswitch">ProfileSwitch</string>
    <string name="careportal_pbage_label">Pump battery age</string>
    <string name="careportal_pumpbatterychange">Pump Battery Change</string>
    <string name="ns_alarmoptions">Alarm options</string>
    <string name="key_nsalarm_urgent_high" translatable="false">nsalarm_urgent_high</string>
    <string name="key_nsalarm_high" translatable="false">nsalarm_high</string>
    <string name="key_nsalarm_low" translatable="false">nsalarm_low</string>
    <string name="key_nsalarm_urgent_low" translatable="false">nsalarm_urgent_low</string>
    <string name="key_nsalarm_staledata" translatable="false">nsalarm_staledata</string>
    <string name="key_nsalarm_urgent_staledata" translatable="false">nsalarm_urgent_staledata</string>
    <string name="key_nsalarm_staledatavalue" translatable="false">nsalarm_staledatavalue</string>
    <string name="key_nsalarm_urgent_staledatavalue" translatable="false">nsalarm_urgent_staledatavalue</string>
    <string name="nsalarm_urgenthigh">Urgent high</string>
    <string name="nsalarm_high">High</string>
    <string name="nsalarm_low">Low</string>
    <string name="nsalarm_urgentlow">Urgent low</string>
    <string name="nsalarm_staledata">Stale data</string>
    <string name="nsalarm_urgentstaledata">Urgent stale data</string>
    <string name="nsalarm_staledatavalue_label">Stale data threshold [min]</string>
    <string name="nsalarm_urgent_staledatavalue_label">Urgent stale data threshold [min]</string>
    <string name="openapsama_autosens_period">Interval for autosens [h]</string>
    <string name="openapsama_autosens_period_summary">Amount of hours in the past for sensitivity detection (carbs absorption time is excluded)</string>
    <string name="key_openapsama_autosens_period" translatable="false">openapsama_autosens_period</string>
    <string name="key_nsclient_localbroadcasts" translatable="false">nsclient_localbroadcasts</string>
    <string name="pump">Pump</string>
    <string name="openaps">OpenAPS</string>
    <string name="uploader">Uploader</string>
    <string name="configbuilder_sensitivity">Sensitivity detection</string>
    <string name="configbuilder_sensitivity_description">Which sensitivity algorithm should be used?</string>
    <string name="sensitivity_shortname">SENS</string>
    <string name="sensitivityoref0">Sensitivity Oref0</string>
    <string name="sensitivityoref1">Sensitivity Oref1</string>
    <string name="sensitivityaaps">Sensitivity AAPS</string>
    <string name="absorptionsettings_title">Absorption settings</string>
    <string name="key_absorption_maxtime" translatable="false">absorption_maxtime</string>
    <string name="key_absorption_cutoff" translatable="false">absorption_cutoff</string>

    <string name="absorption_maxtime_title">Meal max absorption time [h]</string>
    <string name="absorption_maxtime_summary">Time in hours where is expected all carbs from meal will be absorbed</string>
    <string name="key_rangetodisplay" translatable="false">rangetodisplay</string>
    <string name="danar_visualizeextendedaspercentage_title">Visualize extended bolus as %%</string>
    <string name="careportal_sensorage_label_short">SAGE</string>
    <string name="careportal_insulinage_label_short">IAGE</string>
    <string name="careportal_canulaage_label_short">CAGE</string>
    <string name="careportal_pbage_label_short">PBAGE</string>
    <string name="openaps_short">OAPS</string>
    <string name="uploader_short">UPLD</string>
    <string name="basal_short">BAS</string>
    <string name="virtualpump_extendedbolus_label_short">EXT</string>
    <string name="keep_screen_on_title">Keep screen on</string>
    <string name="keep_screen_on_summary">Prevent Android to turn screen off. It will consume lot of energy when not plugged to power outlet.</string>
    <string name="sensitivity_warning">By turning on Autosense feature remember to enter all eated carbs. Otherwise carbs deviations will be identified wrong as sensitivity change !!</string>
    <string name="sensitivityweightedaverage">Sensitivity WeightedAverage</string>
    <string name="mdtp_ok">OK</string>
    <string name="mdtp_cancel">Cancel</string>
    <string name="notloadedplugins">Not all profiles loaded!</string>
    <string name="valuesnotstored">Values not stored!</string>
    <string name="combopump" translatable="false">Accu-Chek Combo</string>
    <string name="combopump_shortname" translatable="false">COMBO</string>
    <string name="ns_localbroadcasts">Enable broadcasts to other apps (like xDrip).</string>
    <string name="ns_localbroadcasts_title">Enable local Broadcasts.</string>
    <string name="careportal_activity_label">ACTIVITY &amp; FEEDBACK</string>
    <string name="careportal_carbsandbolus_label">CARBS &amp; BOLUS</string>
    <string name="careportal_cgm_label">CGM &amp; OPENAPS</string>
    <string name="careportal_pump_label">PUMP</string>
    <string name="overview_newtempbasal_basalabsolute">Basal value [U/h]</string>
    <string name="careportal_newnstreatment_duration_min_label">Duration [min]</string>
    <string name="openapssmb">OpenAPS SMB</string>
    <string name="smb_shortname">SMB</string>
    <string name="key_use_smb" translatable="false">use_smb</string>
    <string name="key_use_uam" translatable="false">use_uam</string>
    <string name="enableuam">Enable UAM</string>
    <string name="enablesmb">Enable SMB</string>
    <string name="enablesmb_summary">Use Super Micro Boluses instead of temp basal for faster action</string>
    <string name="enableuam_summary">Detection of Unannounced meals</string>
    <string name="key_insulin_oref_peak" translatable="false">insulin_oref_peak</string>
    <string name="insulin_oref_peak">IOB Curve Peak Time</string>
    <string name="insulin_peak_time">Peak Time [min]</string>
    <string name="free_peak_oref">Free-Peak Oref</string>
    <string name="rapid_acting_oref">Rapid-Acting Oref</string>
    <string name="ultrarapid_oref">Ultra-Rapid Oref</string>
    <string name="dia_too_short">DIA of %1$f too short - using %2$f instead!</string>
    <string name="activate_profile">Activate profile</string>
    <string name="date">Date</string>
    <string name="invalid">INVALID</string>
    <string name="waitingforpairing">Waiting for pairing on pump</string>
    <string name="pairingok">Pairing OK</string>
    <string name="pairingtimedout">Pairing timed out</string>
    <string name="pairing">PAIRING</string>
    <string name="key_danars_pairingkey" translatable="false">danars_pairing_key_</string>
    <string name="key_danars_address" translatable="false">danars_address</string>
    <string name="key_danars_name" translatable="false">danars_name</string>
    <string name="danars_nodeviceavailable">No device found so far</string>
    <string name="emptyreservoir">Empty reservoir</string>
    <string name="bloodsugarmeasurementalert">Blood sugar measurement alert</string>
    <string name="remaininsulinalert">Remaining insulin level</string>
    <string name="danarspump">DanaRS</string>
    <string name="danarspump_shortname">Dana</string>
    <string name="selectedpump">Selected pump</string>
    <string name="pairpump">Pair new pump</string>
    <string name="bolusspeed">Bolus speed</string>
    <string name="key_danars_bolusspeed" translatable="false">danars_bolusspeed</string>
    <string name="danar_setbasalstep001">Set basal step to 0.01 U/h</string>
    <string name="serialnumber">Serial number</string>
    <string name="key_wizard_include_cob" translatable="false">wizard_include_cob</string>
    <string name="key_wizard_include_trend_bg" translatable="false">wizard_include_trend_bg</string>
    <string name="careportal_newnstreatment_percentage_label">Percentage</string>
    <string name="careportal_newnstreatment_timeshift_label">Time shift</string>
    <string name="default_temptargets">Default Temp-Targets</string>
    <string name="eatingsoon_duration">eatingsoon duration</string>
    <string name="eatingsoon_target">eatingsoon target</string>
    <string name="activity_duration">activity duration</string>
    <string name="activity_target">activity target</string>
    <string name="hypo_duration">hypo duration</string>
    <string name="hypo_target">hypo target</string>
    <string name="key_eatingsoon_duration" translatable="false">eatingsoon_duration</string>
    <string name="key_eatingsoon_target" translatable="false">eatingsoon_target</string>
    <string name="key_activity_duration" translatable="false">activity_duration</string>
    <string name="key_activity_target" translatable="false">activity_target</string>
    <string name="key_hypo_duration" translatable="false">hypo_duration</string>
    <string name="key_hypo_target" translatable="false">hypo_target</string>
    <string name="danar_history_prime">Prime</string>
    <string name="gettingextendedbolusstatus">Getting extended bolus status</string>
    <string name="gettingbolusstatus">Getting bolus status</string>
    <string name="gettingtempbasalstatus">Getting temporary basal status</string>
    <string name="gettingpumpsettings">Getting pump settings</string>
    <string name="gettingpumptime">Getting pump time</string>
    <string name="reuse">reuse</string>
    <string name="wearcontrol_title">Controls from Watch</string>
    <string name="wearcontrol_summary">Set Temp-Targets and enter Treatments from the watch.</string>
    <string name="connectiontimedout">Connection timed out</string>
    <string name="food">Food</string>
    <string name="shortgramm">g</string>
    <string name="shortminute">m</string>
    <string name="shorthour">h</string>
    <string name="none"><![CDATA[<none>]]></string>
    <string name="shortkilojoul">kJ</string>
    <string name="shortenergy">En</string>
    <string name="shortprotein">Pr</string>
    <string name="shortfat">Fat</string>
    <string name="active"><![CDATA[<Active>]]></string>
    <string name="waitingforestimatedbolusend">Waiting for bolus end. Remaining %1$d sec.</string>
    <string name="processinghistory">Processing event</string>
    <string name="startingbolus">Starting bolus delivery</string>
    <string name="executingrightnow">Command is executed right now</string>
    <string name="pumpdrivercorrected">Pump driver corrected</string>
    <string name="pump_unreachable">Pump unreachable</string>
    <string name="missed_bg_readings">Missed BG readings</string>
    <string name="key_raise_notifications_as_android_notifications" translatable="false">raise_urgent_alarms_as_android_notification</string>
    <string name="raise_notifications_as_android_notifications">Use system notifications for alerts and notifications</string>
    <string name="key_enable_pump_unreachable_alert" translatable="false">enable_pump_unreachable_alert</string>
    <string name="key_enable_missed_bg_readings_alert" translatable="false">enable_missed_bg_readings</string>
    <string name="localalertsettings_title">Local alerts</string>
    <string name="enable_missed_bg_readings_alert">Alert if no BG data is received</string>
    <string name="enable_pump_unreachable_alert">Alert if pump is unreachable</string>
    <string name="pump_unreachable_threshold">Pump unreachable threshold [min]</string>
    <string name="key_pump_unreachable_threshold" translatable="false">pump_unreachable_threshold</string>
    <string name="key_missed_bg_readings_threshold" translatable="false">missed_bg_readings_threshold</string>
    <string name="urgent_alarm">Urgent Alarm</string>
    <string name="info">INFO</string>
    <string name="key_btwatchdog" translatable="false">bt_watchdog</string>
    <string name="key_btwatchdog_lastbark" translatable="false">bt_watchdog_last</string>
    <string name="bluetooth">Bluetooth</string>
    <string name="btwatchdog_title">BT Watchdog</string>
    <string name="btwatchdog_summary">Switches off the phone\'s bluetooth for one second if no connection to the pump is possible. This may help on some phones where the bluetooth stack freezes.</string>
    <string name="DexcomG5">DexcomG5 App (patched)</string>
    <string name="DexcomG6">DexcomG6 App (patched)</string>
    <string name="eversense">Eversense App (patched)</string>
    <string name="dexcomg5_nsupload_title">Upload BG data to NS</string>
    <string name="key_dexcomg5_nsupload" translatable="false">dexcomg5_nsupload</string>
    <string name="bgsource_upload">BG upload settings</string>
    <string name="wear_detailed_delta_title">Show detailed delta</string>
    <string name="wear_detailed_delta_summary">Show delta with one more decimal place</string>
    <string name="smbmaxminutes" translatable="false">45 60 75 90 105 120</string>
    <string name="smbmaxminutes_summary">Max minutes of basal to limit SMB to</string>
    <string name="unsupportedfirmware">Unsupported pump firmware</string>
    <string name="dexcomg5_xdripupload_title">Send BG data to xDrip+</string>
    <string name="key_dexcomg5_xdripupload" translatable="false">dexcomg5_xdripupload</string>
    <string name="dexcomg5_xdripupload_summary">In xDrip+ select 640g/Eversense data source</string>
    <string name="nsclientbg">NSClient BG</string>
    <string name="minimalbasalvaluereplaced">Basal value replaced by minimal supported value: %1$s</string>
    <string name="maximumbasalvaluereplaced">Basal value replaced by maximum supported value: %1$s</string>
    <string name="overview_editquickwizard_usebg">BG calculation</string>
    <string name="overview_editquickwizard_usebolusiob">Bolus IOB calculation</string>
    <string name="overview_editquickwizard_usebasaliob">Basal IOB calculation</string>
    <string name="overview_editquickwizard_usetrend">Trend calculation</string>
    <string name="overview_editquickwizard_usesuperbolus">Superbolus calculation</string>
    <string name="yes">Yes</string>
    <string name="no">No</string>
    <string name="positiveonly">Positive only</string>
    <string name="negativeonly">Negative only</string>
    <string name="overview_editquickwizard_usecob">COB calculation</string>
    <string name="overview_editquickwizard_usetemptarget">Temporary target calculation</string>
    <string name="loopenabled">Loop enabled</string>
    <string name="apsselected">APS selected</string>
    <string name="nsclienthaswritepermission">NSClient has write permission</string>
    <string name="closedmodeenabled">Closed mode enabled</string>
    <string name="maxiobset">Maximal IOB set properly</string>
    <string name="hasbgdata">BG available from selected source</string>
    <string name="basalprofilenotaligned">Basal values not aligned to hours: %1$s</string>
    <string name="zerovalueinprofile">Invalid profile: %1$s</string>
    <string name="combo_programming_bolus">Programming pump for bolusing</string>
    <string name="combo_refresh">Refresh</string>
    <string name="combo_pump_state_label">State</string>
    <string name="combo_pump_activity_label">Activity</string>
    <string name="combo_no_pump_connection">No connection for %1$d min</string>
    <string name="combo_tbr_remaining">%1$d%% (%2$d min remaining)</string>
    <string name="combo_last_bolus" translatable="false">%1$.1f %2$s (%3$s)</string>
    <string name="combo_pump_state_initializing">Initializing</string>
    <string name="combo_pump_state_suspended_due_to_error">Suspended due to error</string>
    <string name="combo_pump_state_suspended_by_user">Suspended by user</string>
    <string name="combo_pump_state_running">Running</string>
    <string name="combo_pump_action_cancelling_tbr">Cancelling TBR</string>
    <string name="combo_pump_action_setting_tbr">Setting TBR (%1$d%% / %2$d min)</string>
    <string name="combo_pump_action_bolusing">Bolusing (%1$.1f U)</string>
    <string name="combo_pump_action_refreshing">Refreshing</string>
    <string name="combo_pump_unsupported_operation">Requested operation not supported by pump</string>
    <string name="combo_low_suspend_forced_notification">Unsafe usage: extended or multiwave boluses are active. Loop mode has been set to low-suspend only 6 hours. Only normal boluses are supported in loop mode</string>
    <string name="combo_force_disabled_notification">Unsafe usage: the pump uses a different basal rate profile than the first. The loop has been disabled. Select the first profile on the pump and refresh.</string>
    <string name="bolus_frequency_exceeded">A bolus with the same amount was requested within the last two minutes. To prevent accidental double boluses and to guard against bugs this is disallowed.</string>
    <string name="combo_pump_connected_now">Now</string>
    <string name="combo_activity_reading_pump_history">Reading pump history</string>
    <string name="danar_history">pump history</string>
    <string name="combo_activity_setting_basal_profile">Setting basal profile</string>
    <string name="combo_pump_cartridge_low_warrning">Pump cartridge level is low</string>
    <string name="combo_pump_battery_low_warrning">Pump battery is low</string>
    <string name="combo_is_in_error_state">The pump is showing the error E%1$d: %2$s</string>
    <string name="combo_reservoir_low">Low</string>
    <string name="combo_reservoir_empty">Empty</string>
    <string name="combo_reservoir_normal">Normal</string>
    <string name="combo_notification_check_time_date">Pump clock update needed</string>
    <string name="combo_warning">Warning</string>
    <string name="combo_pump_tbr_cancelled_warrning">TBR CANCELLED warning was confirmed</string>
    <string name="combo_error_no_connection_no_bolus_delivered">The pump could not be reached. No bolus was given</string>
    <string name="combo_error_no_bolus_delivered">Bolus delivery failed. It appears no bolus was delivered. To be sure, please check the pump to avoid a double bolus and then bolus again. To guard against bugs, boluses are not automatically retried.</string>
    <string name="combo_error_partial_bolus_delivered">Only %1$.2f U of the requested bolus of %2$.2f U was delivered due to an error. Please check the pump to verify this and take appropriate actions.</string>
    <string name="combo_error_bolus_verification_failed">Delivering the bolus and verifying the pump\'s history failed, please check the pump. If a bolus was delivered, it will be added to treatments during the next connection to the pump.</string>
    <string name="combo_reservoir_level_insufficient_for_bolus">Not enough insulin for bolus left in reservoir</string>
    <string name="extendedbolusdeliveryerror">Extended bolus delivery error</string>
    <string name="insightpump_shortname">Sight</string>
    <string name="insightpump">Insight Pump</string>
    <string name="status_no_colon">Status</string>
    <string name="changed">Changed</string>
    <string name="pump_stopped_uppercase">PUMP STOPPED</string>
    <string name="status_updated">Status Updated</string>
    <string name="ago">ago</string>
    <string name="with">with</string>
    <string name="insight_active_tbr">Active TBR</string>
    <string name="insight_min_left">min left</string>
    <string name="log_book">Log book</string>
    <string name="insight_last_completed_action">Last Completed Action</string>
    <string name="insight_min">min</string>
    <string name="insight_remaining_over">remaining over</string>
    <string name="insight_total_with">total with</string>
    <string name="insight_upfront_with">upfront with</string>
    <string name="insight_stay_always_connected">Stay always connected</string>
    <string name="insight_history_idle">IDLE</string>
    <string name="insight_history_syncing">SYNCING</string>
    <string name="insight_history_busy">BUSY</string>
    <string name="insight_history_synced">SYNCED</string>
    <string name="insight_startup_uppercase">STARTUP</string>
    <string name="insight_needs">needs</string>
    <string name="insight_not_connected_to_companion_app">Not connected to companion app!</string>
    <string name="insight_companion_app_not_installed">Companion app does not appear to be installed!</string>
    <string name="insight_incompatible_compantion_app_we_need_version">Incompatible companion app, we need version</string>
    <string name="insight_unknown">Unknown</string>
    <string name="insight_waiting_for_code">Waiting for code confirmation</string>
    <string name="insight_code_rejected">Code rejected</string>
    <string name="insight_app_binding">App binding</string>
    <string name="insight_not_authorized">Not authorized</string>
    <string name="insight_incompatible">Incompatible</string>
    <string name="second">second</string>
    <string name="minute">minute</string>
    <string name="hour">hour</string>
    <string name="day">day</string>
    <string name="week">week</string>
    <string name="time_plural">s</string>
    <string name="insight_keepalive_format_string">%1$ds expires %2$s</string>
    <string name="insight_keep_alive_status">Keep-alive status</string>
    <string name="statistics">Statistics</string>
    <string name="connect_preemptively">Connect preemptively</string>
    <string name="automatically_connect_when">Automatically connect when AndroidAPS screens are opened, before any pump command is requested, to reduce connection delay</string>
    <string name="not_recommended_due_to_battery_drain">Not recommended due to battery drain</string>
    <string name="key_enableSMB_always" translatable="false">enableSMB_always</string>
    <string name="key_enableSMB_with_COB" translatable="false">enableSMB_with_COB</string>
    <string name="key_enableSMB_with_temptarget" translatable="false">enableSMB_with_temptarget</string>
    <string name="key_enableSMB_after_carbs" translatable="false">enableSMB_after_carbs</string>
    <string name="key_allowSMB_with_high_temptarget" translatable="false">enableSMB_with_high_temptarget</string>
    <string name="enablesmbalways">Enable SMB always</string>
    <string name="enablesmbalways_summary">Enable SMB always independently to boluses. Possible only with BG source with nice filtering of data like G5</string>
    <string name="enablesmbaftercarbs">Enable SMB after carbs</string>
    <string name="enablesmbaftercarbs_summary">Enable SMB for 6h after carbs, even with 0 COB. Possible only with BG source with nice filtering of data like G5</string>
    <string name="enablesmbwithcob">Enable SMB with COB</string>
    <string name="enablesmbwithcob_summary">Enable SMB when there is COB active.</string>
    <string name="enablesmbwithtemptarget">Enable SMB with temp targets</string>
    <string name="enablesmbwithtemptarget_summary">Enable SMB when there is temp target active (eating soon, exercise)</string>
    <string name="enablesmbwithhightemptarget">Enable SMB with high temp targets</string>
    <string name="enablesmbwithhightemptarget_summary">Enable SMB when there is high temp target active (exercise)</string>
    <string name="let_temp_basal_run">Let temp basal run</string>
    <string name="mute">Mute</string>
    <string name="overview_insulin_label">Insulin</string>
    <string name="overview_carbs_label">Carbs</string>
    <string name="overview_buttons_selection">Buttons</string>
    <string name="key_show_calibration_button" translatable="false">show_calibration_button</string>
    <string name="key_show_cgm_button" translatable="false">show_cgm_button</string>
    <string name="key_show_carbs_button" translatable="false">show_carbs_button</string>
    <string name="key_show_wizard_button" translatable="false">show_wizard_button</string>
    <string name="key_show_insulin_button" translatable="false">show_insulin_button</string>
    <string name="key_show_treatment_button" translatable="false">show_treatment_button</string>
    <string name="show_calibration_button_summary">Sends a calibration to xDrip+ or open G5 calibration dialog</string>
    <string name="show_cgm_button_summary">Opens xDrip+, back buttons returns to AAPS</string>
    <string name="key_insulin_button_increment_1" translatable="false">insulin_button_increment_1</string>
    <string name="key_insulin_button_increment_2" translatable="false">insulin_button_increment_2</string>
    <string name="key_insulin_button_increment_3" translatable="false">insulin_button_increment_3</string>
    <string name="key_carbs_button_increment_1" translatable="false">carbs_button_increment_1</string>
    <string name="key_carbs_button_increment_2" translatable="false">carbs_button_increment_2</string>
    <string name="key_carbs_button_increment_3" translatable="false">carbs_button_increment_3</string>
    <string name="carb_increment_button_message">Number of carbs to add when button is pressed</string>
    <string name="insulin_increment_button_message">Amount of insulin to add when button is pressed</string>
    <string name="error_starting_cgm">Could not launch CGM application.  Make sure it is installed.</string>
    <string name="overview_cgm">CGM</string>
    <string name="nav_historybrowser">History browser</string>
    <string name="wear_notifysmb_title">Notify on SMB</string>
    <string name="wear_notifysmb_summary">Show SMB on the watch like a standard bolus.</string>
    <string name="key_ns_create_announcements_from_errors" translatable="false">ns_create_announcements_from_errors</string>
    <string name="ns_create_announcements_from_errors_title">Create announcements from errors</string>
    <string name="ns_create_announcements_from_errors_summary">Create Nightscout announcement for error dialogs and local alerts (also viewable in Careportal under Treatments)</string>
    <string name="dexcomG5_shortname" translatable="false">G5</string>
    <string name="dexcomG6_shortname" translatable="false">G6</string>
    <string name="eversense_shortname" translatable="false">EVR</string>
    <string name="wear_predictions_summary">Show the predictions on the watchface.</string>
    <string name="wear_predictions_title">Predictions</string>
    <string name="data_choices">Data Choices</string>
    <string name="fabric_upload">Fabric Upload</string>
    <string name="allow_automated_crash_reporting">Allow automated crash reporting and feature usage data to be sent to the developers via the fabric.io service.</string>
    <string name="g5appnotdetected">Please update your Dexcom app to supported version</string>
    <string name="dexcom_app_not_installed">Dexcom app is not installed.</string>
    <string name="start_activity_tt">Start Activity TT</string>
    <string name="start_eating_soon_tt">Start Eating soon TT</string>
    <string name="temptargetshort">TT</string>
    <string name="do_not_bolus_record_only">Do not bolus, record only</string>
    <string name="category">Category</string>
    <string name="subcategory">Subcategory</string>
    <string name="bolusrecordedonly">Bolus will be recorded only</string>
    <string name="ns_autobackfill_summary">Autobackfill missig BGs from NS</string>
    <string name="key_ns_autobackfill" translatable="false">ns_autobackfill</string>
    <string name="loop_smbsetbypump_label">SMB set by pump</string>
    <string name="overview_show_activity">Activity</string>
    <string name="overview_show_sensitivity">Sensitivity</string>
    <string name="overview_show_deviations">Deviations</string>
    <string name="overview_show_cob">Carbs On Board</string>
    <string name="overview_show_iob">Insulin On Board</string>
    <string name="overview_show_basals">Basals</string>
    <string name="no_action_selected">No action selected, nothing will happen</string>
    <string name="start_hypo_tt">Start Hypo TT</string>
    <string name="closed_loop_disabled_on_dev_branch">Running dev version. Closed loop is disabled.</string>
    <string name="key_fromNSAreCommingFakedExtendedBoluses" translatable="false">fromNSAreCommingFakedExtendedBoluses</string>
    <string name="engineering_mode_enabled">Engineering mode enabled</string>
    <string name="not_eng_mode_or_release">Engineering mode not enabled and not on release branch</string>
    <string name="pump_basebasalrate">%.2f U/h</string>
    <string name="combo_actvity_reading_basal_profile">Reading basal profile</string>
    <string name="combo_bolus_rejected_due_to_pump_history_change">The pump history has changed after the bolus calculation was performed. The bolus was not delivered. Please recalculate if a bolus is still needed.</string>
    <string name="combo_error_updating_treatment_record">Bolus successfully delivered, but adding the treatment entry failed. This can happen if two small boluses of the same size are administered within the last two minutes. Please check the pump history and treatment entries and use the Careportal to add missing entries. Make sure not to add any entries for the exact same minute and same amount.</string>
    <string name="combo_high_temp_rejected_due_to_pump_history_changes">Rejecting high temp since calculation didn\'t consider recently changed pump history</string>
    <string name="combo_activity_checking_pump_state">Refreshing pump state</string>
    <string name="combo_warning_pump_basal_rate_changed">The basal rate on the pump has changed and will be updated soon</string>
    <string name="combo_error_failure_reading_changed_basal_rate">Basal rate changed on pump, but reading it failed</string>
    <string name="combo_activity_checking_for_history_changes">Checking for history changes</string>
    <string name="combo_error_multiple_boluses_with_identical_timestamp">Multiple boluses with the same amount within the same minute were just imported. Only one record could be added to treatments. Please check the pump and manually add a bolus record using the Careportal tab. Make sure to create a bolus with a time no other bolus uses.</string>
    <string name="about_link_urls">\n\nhttp://www.androidaps.org\nhttp://www.androidaps.de (de)\n\nfacebook:\nhttp://facebook.androidaps.org\nhttp://facebook.androidaps.de (de)</string>
    <string name="combo_check_date">The last bolus is older than 24 hours or is in the future. Please check the date on the pump is set correctly.</string>
    <string name="combo_suspious_bolus_time">Time/date of the delivered bolus on pump seems wrong, IOB is likely incorrect. Please check pump time/date.</string>
    <string name="profileswitch_ismissing">ProfileSwitch missing. Please do a profile switch or press \"Activate Profile\" in the LocalProfile.</string>
    <string name="combo_bolus_count">Bolus count</string>
    <string name="combo_tbr_count">TBR count</string>
    <string name="objectivenotstarted">Objective %1$d not started</string>
    <string name="objectivenotfinished">Objective %1$d not finished</string>
    <string name="pumpisnottempbasalcapable">Pump is not temp basal capable</string>
    <string name="novalidbasalrate">No valid basal rate read from pump</string>
    <string name="closedmodedisabledinpreferences">Closed loop mode disabled in preferences</string>
    <string name="autosensdisabledinpreferences">Autosens disabled in preferences</string>
    <string name="smbdisabledinpreferences">SMB disabled in preferences</string>
    <string name="uamdisabledinpreferences">UAM disabled in preferences</string>
    <string name="uamdisabledoref1notselected">UAM disabled because it rely on Oref1 sensitivity plugin</string>
    <string name="limitingbasalratio">Limiting max basal rate to %1$.2f U/h because of %2$s</string>
    <string name="pumplimit">pump limit</string>
    <string name="key_openapsma_max_basal" translatable="false">openapsma_max_basal</string>
    <string name="key_openapsama_current_basal_safety_multiplier" translatable="false">openapsama_current_basal_safety_multiplier</string>
    <string name="key_openapsama_max_daily_safety_multiplier" translatable="false">openapsama_max_daily_safety_multiplier</string>
    <string name="itmustbepositivevalue">it must be positive value</string>
    <string name="maxbasalmultiplier">max basal multiplier</string>
    <string name="maxdailybasalmultiplier">max daily basal multiplier</string>
    <string name="key_openapsma_max_iob" translatable="false">openapsma_max_iob</string>
    <string name="smb_frequency_exceeded">A bolus was delivered within the last 3 minutes, skipping SMB</string>
    <string name="basal_set_correctly">Basal set correctly</string>
    <string name="limitingpercentrate">Limiting max percent rate to %1$d%% because of %2$s</string>
    <string name="key_treatmentssafety_maxbolus" translatable="false">treatmentssafety_maxbolus</string>
    <string name="limitingbolus">Limiting bolus to %1$.1f U because of %2$s</string>
    <string name="limitingextendedbolus">Limiting extended bolus to %1$.1f U because of %2$s</string>
    <string name="limitingmaxiob">Limiting max IOB to %1$.1f U because of %2$s</string>
    <string name="limitingcarbs">Limiting carbs to %1$d g because of %2$s</string>
    <string name="limitingiob">Limiting IOB to %1$.1f U because of %2$s</string>
    <string name="maxvalueinpreferences">max value in preferences</string>
    <string name="hardlimit">hard limit</string>
    <string name="key_treatmentssafety_maxcarbs" translatable="false">treatmentssafety_maxcarbs</string>
    <string name="unsafeusage">unsafe usage</string>
    <string name="key_openapsama_useautosens" translatable="false">openapsama_useautosens</string>
    <string name="readstatusfailed">Read status failed</string>
    <string name="record_pump_site_change">Record pump site change</string>
    <string name="record_insulin_cartridge_change">Record insulin cartridge change</string>
    <string name="smbalwaysdisabled">SMB always and after carbs disabled because active BG source doesn\'t support advanced filtering</string>
    <string name="smbnotallowedinopenloopmode">SMB not allowed in open loop mode</string>
    <string name="food_short">Food</string>
    <string name="iobcobcalculator" translatable="false">IobCobCalculator</string>
    <string name="reset">reset</string>
    <string name="waitingfortimesynchronization">Waiting for time synchronization (%1$d sec)</string>
    <string name="loopdisconnectedfor">Disconnected (%1$d m)</string>
    <string name="automatic_careportal_events">Automatic careportal events</string>
    <string name="automatically_upload_insulin_cannula_and_battery_changes_to_nightscout">Automatically upload insulin, cannula and battery changes and pump alarms to Nightscout</string>
    <string name="key_openapssmb_max_iob" translatable="false">openapsmb_max_iob</string>
    <string name="openapssmb_maxiob_title">Maximum total IOB OpenAPS can\'t go over [U]</string>
    <string name="openapssmb_maxiob_summary">This value is called Max IOB in OpenAPS context\nOpenAPS will not add more insulin if current IOB is greater than this value</string>
    <string name="pump_stopped">Pump stopped</string>
    <string name="pump_started">Pump started</string>
    <string name="pump_paused">Pump paused</string>
    <string name="absorption_cutoff_title">Meal max absorption time [h]</string>
    <string name="absorption_cutoff_summary">Time at which any meal is considered absorbed. Remaining carbs will be cut off.</string>
    <string name="time">Time</string>
    <string name="key_show_notes_entry_dialogs" translatable="false">show_notes_entry_dialogs</string>
    <string name="overview_show_notes_field_in_dialogs_title">Show notes field in treatment dialogs</string>
    <string name="title_activity_setup_wizard" translatable="false">SetupWizardActivity</string>
    <string name="next_button">Next</string>
    <string name="previous_button">Prev</string>
    <string name="nav_setupwizard">Setup Wizard</string>
    <string name="setupwizard_finish">FINISH</string>
    <string name="setupwizard_language_prompt">Select your language</string>
    <string name="key_language" translatable="false">language</string>
    <string name="key_openapsama_min_5m_carbimpact" translatable="false">openapsama_min_5m_carbimpact</string>
    <string name="boluserrorcode">Asked: %1$.2fU Delivered: %2$.2fU Error code: %3$s</string>
    <string name="firstinsulinincrement">First insulin increment</string>
    <string name="secondinsulinincrement">Second insulin increment</string>
    <string name="thirdinsulinincrement">Third insulin increment</string>
    <string name="firstcarbsincrement">First carbs increment</string>
    <string name="secondcarbsincrement">Second carbs increment</string>
    <string name="thirdcarbsincrement">Third carbs increment</string>
    <string name="cgm">CGM</string>
    <string name="key_ns_wifionly" translatable="false">ns_wifionly</string>
    <string name="key_ns_wifi_ssids" translatable="false">ns_wifi_ssids</string>
    <string name="key_ns_allowroaming" translatable="false">ns_allowroaming</string>
    <string name="key_ns_chargingonly" translatable="false">ns_chargingonly</string>
    <string name="ns_wifionly">Use WiFi connection only</string>
    <string name="ns_wifi_ssids">WiFi SSID</string>
    <string name="ns_chargingonly">Only if charging</string>
    <string name="connectionsettings_title">Connection settings</string>
    <string name="ns_wifi_allowedssids">Allowed SSIDs (semicolon separated)</string>
    <string name="ns_allowroaming">Allow connection in roaming</string>
    <string name="key_always_use_shortavg" translatable="false">always_use_shortavg</string>
    <string name="openapsama_autosens_max">Max autosens ratio</string>
    <string name="openapsama_autosens_min">Min autosens ratio</string>
    <string name="openapsama_bolussnooze_dia_divisor">Bolus snooze dia divisor</string>
    <string name="openapsama_max_daily_safety_multiplier">Max daily safety multiplier</string>
    <string name="openapsama_current_basal_safety_multiplier">Current basal safety multiplier</string>
    <string name="value_unavailable_short">n/a</string>
    <string translatable="false" name="key_virtualpump_type">virtualpump_type</string>
    <string name="virtualpump_type">Virtual Pump Type</string>
    <string name="virtualpump_definition">Pump Definition</string>
    <string name="virtualpump_pump_def">Bolus: Step=%1$s\nExtended Bolus: [Step=%2$s, Duration=%3$smin-%4$sh]\nBasal: Step=%5$s\nTBR: %6$s (by %7$s), Duration=%8$smin-%9$sh\n%10$s</string>
    <string name="virtualpump_pump_def_extended_note">* Only discrete values no ranges are supported as granularity for basal/bolus in virtual pump.</string>
    <string name="ns_autobackfill_title">Autobackfill BG</string>
    <string name="ga_lang" translatable="false">Irish</string>
    <string name="wear_wizard_settings">Wizard Settings</string>
    <string translatable="false" name="key_wearwizard_bg">wearwizard_bg</string>
    <string translatable="false" name="key_wearwizard_tt">wearwizard_tt</string>
    <string translatable="false" name="key_wearwizard_trend">wearwizard_trend</string>
    <string translatable="false" name="key_wearwizard_cob">wearwizard_cob</string>
    <string translatable="false" name="key_wearwizard_bolusiob">wearwizard_bolusiob</string>
    <string translatable="false" name="key_wearwizard_basaliob">wearwizard_basaliob</string>
    <string name="wear_wizard_settings_summary">Calculations included in the Wizard result:</string>
    <string name="wear_display_settings">Display Settings</string>
    <string name="wear_general_settings">General Settings</string>
    <string name="enable_nsclient">Enable NSClient</string>
    <string name="welcometosetupwizard">Welcome to setup wizard. It will guide you through the setup process\n</string>
    <string name="pumpsetup">Pump setup</string>
    <string name="readstatus">Read status</string>
    <string name="adjustprofileinns">Changes must be done in NS</string>
    <string name="exitwizard">Skip setup wizard</string>
    <string name="setupwizard_loop_description">Press the button below to enable AndroidAPS to suggest/make basal changes</string>
    <string name="setupwizard_objectives_description">Press the button below to enable Objectives. Look in the Objectives tab, after you finish this wizard, to make AndroidAPS completely functional.\n</string>
    <string name="enableobjectives">Enable Objectives</string>
    <string name="apssetup">Configure APS plugin</string>
    <string name="key_setupwizard_processed" translatable="false">startupwizard_processed</string>
    <string name="sensitivitysetup">Configure Sensitivity plugin</string>
    <string name="setupwizard_sensitivity_description">Sensitivity plugin is used for sensitivity detection and COB calculation. For more info visit:</string>
    <string name="setupwizard_sensitivity_url">https://github.com/MilosKozak/AndroidAPS/wiki/Sensitivity-detection-and-COB</string>
    <string name="nsclientinfotext">NSClient handles connection to Nightscout. You can skip this part now but you will not be able to pass objectives until you setup it.</string>
    <string name="diawarning">Please remember: new insulin profiles require DIA at least 5h. DIA 5–6h on new profile is equal to DIA 3h on old insulin profiles.</string>
    <string name="bgsourcesetup">Configure BG source</string>
    <string name="setupwizard_profile_description">Please select source of profile. If patient is a child you should use NS profile. If there is nobody following you on Nightscout you will probably prefer Local profile. Please remember that you are only selecting the profile source. To use it you must activate it by executing \"Profile switch\"</string>
    <string name="setupwizard_aps_description">Select one from availables algorithms. They are sorted from oldest to newest. Newer algorithm is usually more powerful and more aggressive. Thus if you are new looper you may probably start with AMA and not with latest one. Do not forget to read the OpenAPS documentation and configure it before use.</string>
    <string name="startobjective">Start your first objective</string>
    <string name="permission">Permission</string>
    <string name="askforpermission">Ask for permission</string>
    <string name="needlocationpermission">Application needs location permission for BT scan</string>
    <string name="needstoragepermission">Application needs storage permission to be able store log files</string>
    <string name="request">Request</string>
    <string name="insulinsourcesetup">Configure Insulin plugin</string>
    <string name="exit">Exit</string>
    <string name="danar_useroptions">User options</string>
    <string name="danar_timedisplay">Display time format</string>
    <string name="danar_buttonscroll">Button scroll</string>
    <string name="danar_beep">Beep on button press</string>
    <string name="danar_pumpalarm">Alarm</string>
    <string name="danar_pumpalarm_sound">Sound</string>
    <string name="danar_pumpalarm_vibrate">Vibrate</string>
    <string name="danar_pumpalarm_both">Both</string>
    <string name="danar_screentimeout">LCD on time [s]</string>
    <string name="danar_backlight">Backlight on time [s]</string>
    <string name="danar_glucoseunits">Glucose units</string>
    <string name="danar_shutdown">Shutdown(hours)</string>
    <string name="danar_lowreservoir">Low reservoir (Units)</string>
    <string name="danar_saveuseroptions">Save options to pump</string>
    <string name="option_on">On</string>
    <string name="option_off">Off</string>
    <string name="open_navigation">Open navigation</string>
    <string name="close_navigation">Close navigation</string>
    <string name="nav_plugin_preferences">Plugin preferences</string>
    <string name="completed_well_done">Completed, well done!</string>
    <string name="not_completed_yet">Not completed yet</string>
    <string name="time_elapsed">Time elapsed</string>
    <string name="nth_objective">%1$d. Objective</string>
    <string name="poctech">Poctech</string>
    <string name="description_source_poctech">Receive BG values from Poctech app</string>
    <string name="description_source_tomato">Receive BG values from Tomato app (MiaoMiao device)</string>
    <string translatable="false" name="key_high_temptarget_raises_sensitivity">high_temptarget_raises_sensitivity</string>
    <string translatable="false" name="key_low_temptarget_lowers_sensitivity">low_temptarget_lowers_sensitivity</string>
    <string name="high_temptarget_raises_sensitivity_title">High temptarget raises sensitivity</string>
    <string name="high_temptarget_raises_sensitivity_summary"><![CDATA[Raise sensitivity for temptargets >= 100]]></string>
    <string name="low_temptarget_lowers_sensitivity_title">Low temptarget lowers sensitivity</string>
    <string name="low_temptarget_lowers_sensitivity_summary"><![CDATA[Lower sensitivity for temptargets < 100]]></string>
    <string name="combo_invalid_setup">Invalid pump setup, check the docs and verify that the Quick Info menu is named QUICK INFO using the 360 configuration software.</string>
    <string name="custom">Custom</string>
    <string name="largetimedifftitle">Large Time Difference</string>
    <string name="largetimediff">Large time difference:\nTime in pump is off by more than 1.5 hours.\nPlease adjust the time manually on the pump and make sure that reading the history from the pump does not cause unexpected behaviour.\nIf possible, remove the history from the pump before changing the time or disable the closed loop for one DIA after the last wrong history entry but minimum one DIA from now.</string>
    <string name="key_keep_screen_on" translatable="false">keep_screen_on</string>
    <string name="careportal_removestartedevents">Clean AndroidAPS started</string>
    <string name="storedsettingsfound">Stored settings found</string>
    <string name="allow_hardware_pump_text">Attention: If you activate and connect to a hardware pump, AndroidAPS will copy the basal settings from the profile to the pump, overwriting the existing basal rate stored on the pump. Make sure you have the correct basal setting in AndroidAPS. If you are not sure or don\'t want to overwrite the basal settings on your pump, press cancel and repeat switching to the pump at a later time.</string>
    <string name="error_adding_treatment_title">Treatment data incomplete</string>
    <string name="maintenance_settings">Maintenance Settings</string>
    <string name="maintenance_email">Email</string>
    <string name="key_maintenance_logs_email" translatable="false">maintenance_logs_email</string>
    <string name="invalid_email_message">Invalid Email</string>
    <string name="key_maintenance_logs_amount" translatable="false">maintenance_logs_amount</string>
    <string name="key_logshipper_amount" translatable="false">logshipper_amount</string>
    <string name="maintenance_amount">No of Logs to send</string>
    <string name="maintenance">Maintenance</string>
    <string name="maintenance_shortname">MAINT</string>
    <string name="description_maintenance">Provides several functions for maintenance (eg. log sending, log deletion).</string>
    <string name="send_all_logs">Send Logs by Email</string>
    <string name="delete_logs">Delete Logs</string>

    <string name="error_adding_treatment_message">A treatment (insulin: %1$.2f, carbs: %2$d, at: %3$s) could not be added to treatments. Please check and manually add a record as appropriate.</string>
    <string name="generated_ecarbs_note">eCarbs: %1$d g (%2$d h), delay: %3$d m</string>
    <string name="openaps_noasdata">No autosens data available</string>
    <string name="nav_logsettings">Log settings</string>
    <string name="resettodefaults">Reset to defaults</string>
    <string name="nsmalfunction">NSClient malfunction. Consider NS and NSClient restart.</string>
    <string name="as">AS</string>
    <string name="versionavailable">Version %1$s available</string>
    <string name="time_offset">Time offset</string>
    <string name="key_aps_mode" translatable="false">aps_mode</string>
    <string name="setupwizard_preferred_aps_mode">Preferred APS mode</string>
    <string name="treatments_wizard_total_label">Total</string>
    <string name="calculation_short">Calc</string>
    <string name="handshaking">Handshaking</string>
    <string name="sendlogfiles">Send today\'s log files to developers along with this time. Unexpected situation.</string>
    <string name="maxbolusviolation">Max bolus violation</string>
    <string name="commanderror">Command error</string>
    <string name="speederror">Speed error</string>
    <string name="insulinlimitviolation">Insulin limit violation</string>
    <string name="key_loop_openmode_min_change" translatable="false">loop_openmode_min_change</string>
    <string name="loop_openmode_min_change">Minimal request change [%]</string>
    <string name="loop_openmode_min_change_summary">Loop will popup new change request only if change is bigger than this value. Default value is 20%</string>
    <string name="key_short_tabtitles" translatable="false">short_tabtitles</string>
    <string name="pairfirst">Please pair your pump with your phone!</string>
    <string name="searching_for_devices">Searching for devices…</string>
    <string name="please_wait">Please wait…</string>
    <string name="pairing_completed">Pairing completed</string>
    <string name="code_compare">Do the codes displayed on this device and on your pump match?</string>
    <string name="insight_pairing">Insight pairing</string>
    <string name="insight_local">Accu-Chek Insight</string>
    <string name="insight_delivered">%1$.2fU / %2$.2fU delivered</string>
    <string name="insight_alert_formatter">%1$s: %2$s</string>
    <string name="tube_changed">Tube changed</string>
    <string name="pump_time_updated">Pump time updated</string>
    <string name="confirm">Confirm</string>
    <string name="mute_alert">Mute</string>
    <string name="pump_alert">Pump alert</string>
    <string name="log_site_changes">Log site changes</string>
    <string name="log_reservoir_changes">Log reservoir changes</string>
    <string name="log_tube_changes">Log tube changes</string>
    <string name="log_battery_changes">Log battery changes</string>
    <string name="log_operating_mode_changes">Log operating mode changes</string>
    <string name="log_alerts">Log alerts</string>
    <string name="enable_tbr_emulation">Enable TBR emulation</string>
    <string name="enable_tbr_emulation_summary">Use extended boluses instead of TBRs to bypass the 250%% limit</string>
    <string name="disconnect_delay">Disconnect delay [s]</string>
    <string name="serial_number">Serial number</string>
    <string name="release_software_version">Release software version</string>
    <string name="ui_processor_software_version">UI processor software version</string>
    <string name="pc_processor_software_version">PC processor software version</string>
    <string name="md_tel_processor_software_version">MD tel processor software version</string>
    <string name="safety_processor_software_version">Safety processor software version</string>
    <string name="bt_info_page_version">BT info page version</string>
    <string name="bluetooth_address">Bluetooth address</string>
    <string name="system_id_appendix">System ID appendix</string>
    <string name="manufacturing_date">Manufacturing date</string>
    <string name="delete_pairing">Delete pairing</string>
    <string name="pairing_information">Pairing information</string>
    <string name="refreh_status">Refresh status</string>
    <string name="start_pump">Start pump</string>
    <string name="stop_pump">Stop pump</string>
    <string name="operating_mode">Operating mode</string>
    <string name="insight_status">Status</string>
    <string name="tdd_bolus">TDD Bolus</string>
    <string name="tdd_basal">TDD Basal</string>
    <string name="tdd_total">TDD Total</string>
    <string name="recovering">Recovering</string>
    <string name="not_paired">Not paired</string>
    <string name="last_connected">Last connected</string>
    <string name="started">Started</string>
    <string name="stopped">Stopped</string>
    <string name="tbr_formatter">%1$d%% for %2$d / %3$d min</string>
    <string name="extended_bolus">Extended bolus</string>
    <string name="multiwave_bolus">Multiwave bolus</string>
    <string name="eb_formatter">%1$.2f / %2$.2f U for %3$d min</string>
    <string name="enable_tbr_over_notification">Enable notification of TBR end\n(pump setting)</string>
    <string name="disable_tbr_over_notification">Disable notification of TBR end\n(pump setting)</string>
    <string name="refresh">Refresh</string>
    <string name="description_pump_insight_local">Pump integration for Accu-Chek Insight pumps</string>
    <string name="not_inserted">Not inserted</string>
    <string name="short_status_last_connected">Last conn: %1$d min ago</string>
    <string name="short_status_tbr">TBR: %1$d%% for %2$d / %3$d min</string>
    <string name="short_status_extended">Extended: %1$.2f / %2$.2f U for %3$d min</string>
    <string name="short_status_multiwave">Multiwave: %1$.2f / %2$.2f U for %3$d min</string>
    <string name="short_status_tdd">TDD: %1$.2f</string>
    <string name="short_status_reservoir">Reser.: %1$.2fU</string>
    <string name="short_status_battery">Batt.: %1$d%%</string>
    <string name="max_recovery_duration">Max. recovery duration [s]</string>
    <string name="min_recovery_duration">Min. recovery duration [s]</string>
    <string name="recovery_duration">Recovery duration</string>
    <string name="timeout_during_handshake">Timeout during handshake - reset bluetooth</string>

    <string name="profile_total">== ∑  %1$s U</string>
    <string name="profile_ins_units_per_hout">U/h</string>
    <string name="profile_carbs_per_unit">g/U</string>
    <string name="profile_per_unit">/U</string>
    <string name="key_dexcom_lognssensorchange" translatable="false">dexcom_lognssensorchange</string>
    <string name="dexcom_lognssensorchange_title">Log sensor change to NS</string>
    <string name="dexcom_lognssensorchange_summary">Create event \"Sensor Change\" in NS automaticaly on sensor start</string>
    <string name="tomato">Tomato (MiaoMiao)</string>
    <string name="tomato_short">Tomato</string>

    <string name="unit_second">second</string>
    <string name="unit_minute">minute</string>
    <string name="unit_hour">hour</string>
    <string name="unit_day">day"</string>
    <string name="unit_week">week"</string>
    <string name="unit_seconds">seconds</string>
    <string name="unit_minutes">minutes</string>
    <string name="unit_hours">hours</string>
    <string name="unit_days">days"</string>
    <string name="unit_weeks">weeks"</string>
    <string name="key_tidepool_username" translatable="false">tidepool_username</string>
    <string name="key_tidepool_password" translatable="false">tidepool_password</string>
    <string name="key_tidepool_dev_servers" translatable="false">tidepool_dev_servers</string>
    <string name="key_tidepool_test_login" translatable="false">tidepool_test_login</string>
    <string name="key_tidepool_only_while_charging" translatable="false">tidepool_only_while_charging</string>
    <string name="key_tidepool_only_while_unmetered" translatable="false">tidepool_only_while_unmetered</string>
    <string name="summary_tidepool_username">Your Tidepool login user name, normally your email address</string>
    <string name="title_tidepool_username">Login User Name</string>
    <string name="summary_tidepool_password">Your Tidepool login password</string>
    <string name="title_tidepool_password">Login Password</string>
    <string name="title_tidepool_test_login">Test Tidepool Login</string>
    <string name="summary_tidepool_dev_servers">If enabled, uploads will go to https://int-app.tidepool.org instead of the regular https://app.tidepool.org/</string>
    <string name="title_tidepool_dev_servers">Use Integration (test) servers</string>
    <string name="tidepool">Tidepool</string>
    <string name="tidepool_shortname">TDP</string>
    <string name="description_tidepool">Uploads data to Tidepool</string>
    <string name="key_tidepool_last_end" translatable="false">tidepool_last_end</string>
    <string name="tidepool_upload_cgm">Upload CGM data</string>
    <string name="key_tidepool_upload_cgm" translatable="false">tidepool_upload_cgm</string>
    <string name="key_tidepool_upload_bolus" translatable="false">tidepool_upload_bolus</string>
    <string name="tidepool_upload_bolus">Upload treatments (insulin, carbs)</string>
    <string name="key_tidepool_upload_tbr" translatable="false">tidepool_upload_tbr</string>
    <string name="tidepool_upload_tbr">Upload temporary basals</string>
    <string name="key_tidepool_upload_profile" translatable="false">tidepool_upload_profile</string>
    <string name="tidepool_upload_profile">Upload profile switches, temp targets</string>
    <string name="key_tidepool_upload_bg" translatable="false">tidepool_upload_bg</string>
    <string name="tidepool_upload_bg">Upload BG tests</string>
    <string name="key_instanceid" translatable="false">instanceid</string>

    <string name="key_smbmaxminutes" translatable="false">smbmaxminutes</string>
    <string name="dst_plugin_name" translatable="false">Dayligh Saving time</string>
    <string name="dst_in_24h_warning">Dayligh Saving time change in 24h or less</string>
    <string name="dst_loop_disabled_warning">Daylight saving time change less than 3 hours ago - Closed loop disabled</string>
    <string name="storage">internal storage constraint</string>
    <string name="diskfull">Free at least %1$d MB from internal storage! Loop disabled!</string>
    <string name="wrongformat">Wrong format</string>
    <string name="sms_wrongcode">Wrong code. Command cancelled.</string>
    <string name="notconfigured">Not configured</string>
    <string name="profileswitchcreated">Profile switch created</string>
    <string name="versionChecker">Version Checker</string>
    <string name="key_last_time_this_version_detected" translatable="false">last_time_this_version_detected</string>
    <string name="key_last_versionchecker_warning" translatable="false">last_versionchecker_waring</string>
    <string name="key_last_versionchecker_plugin_warning" translatable="false">last_versionchecker_plugin_waring</string>

    <string name="old_version">old version</string>
    <string name="very_old_version">very old version</string>
    <string name="new_version_warning">New version for at least %1$d days available! Fallback to LGS after 60 days, loop will be disabled after 90 days</string>
<<<<<<< HEAD
    <string name="key_scale_insulin_activity" translatable="false">scale_insulin_activity</string>
    <string name="scale_insulin_activity">Graph scale insulin activity [U/min]</string>
=======
    <string name="twohours">2h</string>
    <string name="formatinsulinunits">%1$.2fU</string>

    <string name="dexcom_app_patched">Dexcom App (patched)</string>
    <string name="dexcom_short">DXCM</string>
    <string name="description_source_dexcom">Receive BG values from the patched Dexcom app.</string>
>>>>>>> f5640eec

    <plurals name="objective_days">
        <item quantity="one">%1$d day</item>
        <item quantity="other">%1$d days</item>
    </plurals>
    <plurals name="objective_hours">
        <item quantity="one">%1$d hour</item>
        <item quantity="other">%1$d hours</item>
    </plurals>
    <plurals name="objective_minutes">
        <item quantity="one">%1$d minute</item>
        <item quantity="other">%1$d minutes</item>
    </plurals>
</resources><|MERGE_RESOLUTION|>--- conflicted
+++ resolved
@@ -1375,17 +1375,14 @@
     <string name="old_version">old version</string>
     <string name="very_old_version">very old version</string>
     <string name="new_version_warning">New version for at least %1$d days available! Fallback to LGS after 60 days, loop will be disabled after 90 days</string>
-<<<<<<< HEAD
     <string name="key_scale_insulin_activity" translatable="false">scale_insulin_activity</string>
     <string name="scale_insulin_activity">Graph scale insulin activity [U/min]</string>
-=======
     <string name="twohours">2h</string>
     <string name="formatinsulinunits">%1$.2fU</string>
 
     <string name="dexcom_app_patched">Dexcom App (patched)</string>
     <string name="dexcom_short">DXCM</string>
     <string name="description_source_dexcom">Receive BG values from the patched Dexcom app.</string>
->>>>>>> f5640eec
 
     <plurals name="objective_days">
         <item quantity="one">%1$d day</item>
