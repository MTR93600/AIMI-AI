--- conflicted
+++ resolved
@@ -399,14 +399,6 @@
     <string name="minago">%dmin ago</string>
     <string name="sms_minago">%dmin ago</string>
     <string name="localprofile">Local Profile</string>
-<<<<<<< HEAD
-    <string name="danar_stats">DanaR Stats</string>
-    <string name="danar_stats_avg">average</string>
-    <string name="danar_stats_expweight">exponentially weighted</string>
-    <string name="danar_stats_basalrate">Basalrate</string>
-    <string name="danar_stats_bolus">Bolus</string>
-    <string name="danar_stats_tdi">total daily insulin</string>
-=======
     <string name="openapsama">OpenAPS AMA</string>
     <string name="short_avgdelta">Short avg. delta</string>
     <string name="long_avgdelta">Long avg. delta</string>
@@ -420,5 +412,4 @@
     <string name="eatingsoon">Eating Soon</string>
     <string name="activity">Activity</string>
     <string name="removerecord">Remove record:</string>
->>>>>>> 46d70e8d
 </resources>