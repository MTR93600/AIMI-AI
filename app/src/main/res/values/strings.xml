--- conflicted
+++ resolved
@@ -1281,13 +1281,10 @@
     <string name="format_autotune_partialresult">Partial result day %1$d / %2$d tuned\n%3$s</string>
     <string name="format_autotune_ic_warning">Autotune works with only one IC value, your profile has %1$d values. Average value is %2$.2fg/U</string>
     <string name="format_autotune_isf_warning">Autotune works with only one ISF value, your profile has %1$d values. Average value is %2$.1f%3$s/U</string>
-<<<<<<< HEAD
     <string name="autotune_profile">Autotune profile %1$s</string>
     <string name="autotune_run_without_autoswitch">Autotune runned without profile switch</string>
     <string name="autotune_run_with_autoswitch">Autotune runned and profile automatically switched</string>
     <string name="autotune_run_with_error">Error during last autotune run</string>
-=======
->>>>>>> e49906f6
 
     <!-- Pump Abstract -->
     <string name="pump_operation_not_supported_by_pump_driver">Operation not supported by pump and/or driver.</string>
