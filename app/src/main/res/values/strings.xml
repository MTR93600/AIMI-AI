<?xml version="1.0" encoding="utf-8"?>
<resources>
    <string name="default_lang" translatable="false">System default</string>
    <string name="en_lang" translatable="false">English</string>
    <string name="cs_lang" translatable="false">Czech</string>
    <string name="af_lang" translatable="false">Afrikaans</string>
    <string name="bg_lang" translatable="false">Bulgarian</string>
    <string name="nl_lang" translatable="false">Dutch</string>
    <!--    <string name="fi_lang" translatable="false">Finnish</string> -->
    <string name="fr_lang" translatable="false">French</string>
    <string name="de_lang" translatable="false">German</string>
    <string name="el_lang" translatable="false">Greek</string>
    <!--   <string name="he_lang" translatable="false">Hebrew</string> -->
    <string name="zh_lang" translatable="false">Chinese</string>
    <string name="ga_lang" translatable="false">Irish</string>
    <string name="it_lang" translatable="false">Italian</string>
    <!--    <string name="ja_lang" translatable="false">Japanese</string> -->
    <string name="ko_lang" translatable="false">Korean</string>
    <string name="lt_lang" translatable="false">Lithuanian</string>
    <string name="no_lang" translatable="false">Norwegian</string>
    <string name="pl_lang" translatable="false">Polish</string>
    <string name="pt_lang" translatable="false">Portuguese</string>
    <string name="pt_BR_lang" translatable="false">Portuguese, Brazilian</string>
    <string name="ro_lang" translatable="false">Romanian</string>
    <string name="ru_lang" translatable="false">Russian</string>
    <string name="sk_lang" translatable="false">Slovak</string>
    <string name="es_lang" translatable="false">Spanish</string>
    <string name="sv_lang" translatable="false">Swedish</string>
    <string name="tr_lang" translatable="false">Turkish</string>
    <string name="key_email_for_crash_report" translatable="false">email_for_crash_report</string>
    <string name="key_smscommunicator_settings" translatable="false">smscommunicator</string>
    <string name="key_protection_settings" translatable="false">protection</string>
    <string name="key_absorption_category_settings" translatable="false">absorption_category_settings</string>
    <string name="key_insulin_oref_peak_settings" translatable="false">insulin_oref_peak_settings</string>
    <string name="key_ns_temporary_target_last_synced_id" translatable="false">ns_temporary_target_last_sync</string>
    <string name="key_ns_temporary_target_new_data_id" translatable="false">temporary_target_new_data_id</string>
    <string name="key_ns_glucose_value_last_synced_id" translatable="false">ns_glucose_value_last_sync</string>
    <string name="key_ns_glucose_value_new_data_id" translatable="false">ns_glucose_value_new_data_id</string>
    <string name="key_ns_food_last_synced_id" translatable="false">ns_food_last_sync</string>
    <string name="key_ns_therapy_event_last_synced_id" translatable="false">ns_therapy_event_last_sync</string>
    <string name="key_smscommunicator_remotebolusmindistance" translatable="false">smscommunicator_remotebolusmindistance</string>
    <string name="key_openapsama_bolussnooze_dia_divisor" translatable="false">bolussnooze_dia_divisor</string>
    <string name="key_openapsama_autosens_adjusttargets" translatable="false">autosens_adjust_targets</string>
    <string name="key_ns_bolus_calculator_result_last_synced_id" translatable="false">ns_bolus_calculator_result_last_synced_id</string>
    <string name="key_ns_carbs_last_synced_id" translatable="false">ns_carbs_last_synced_id</string>
    <string name="key_ns_bolus_last_synced_id" translatable="false">ns_bolus_last_synced_id</string>
    <string name="key_ns_device_status_last_synced_id" translatable="false">ns_device_status_last_synced_id</string>
    <string name="key_ns_temporary_basal_last_synced_id" translatable="false">ns_temporary_basal_last_synced_id</string>
    <string name="key_ns_temporary_basal_new_data_id" translatable="false">ns_temporary_basal_new_data_id</string>
    <string name="key_ns_extended_bolus_last_synced_id" translatable="false">ns_extended_bolus_last_synced_id</string>
    <string name="key_ns_extended_bolus_new_data_id" translatable="false">ns_extended_bolus_new_data_id</string>
    <string name="key_ns_profile_switch_last_synced_id" translatable="false">profile_switch_last_synced_id</string>
    <string name="key_ns_effective_profile_switch_last_synced_id" translatable="false">ns_effective_profile_switch_last_synced_id</string>
    <string name="key_ns_offline_event_last_synced_id" translatable="false">ns_offline_event_last_synced_id</string>
    <string name="key_ns_profile_store_last_synced_timestamp" translatable="false">ns_profile_store_last_synced_timestamp</string>
    <string name="key_local_profile_last_change" translatable="false">local_profile_last_change</string>
    <string name="key_ns_sync_slow" translatable="false">ns_sync_slow</string>
    <string name="treatmentssafety_title">Treatments safety</string>
    <string name="treatmentssafety_maxbolus_title">Max allowed bolus [U]</string>
    <string name="treatmentssafety_maxcarbs_title">Max allowed carbs [g]</string>
    <string name="nav_preferences_plugin">%1$s Preferences</string>
    <string name="nav_preferences">Preferences</string>
    <string name="nav_refreshtreatments">Refresh treatments from NS</string>
    <string name="nav_resetdb">Reset Databases</string>
    <string name="reset_db_confirm">Do you really want to reset the databases?</string>
    <string name="nav_exit">Exit</string>
    <string name="alert_dialog_permission_battery_optimization_failed">This device does not appear to support battery optimization whitelisting - you may experience performance issues.</string>
    <string name="description_actions">Some buttons to quickly access common features</string>
    <string name="description_config_builder">Used for configuring the active plugins</string>
    <string name="description_objectives">Learning program</string>
    <string name="description_food">Displays the food presets defined in Nightscout</string>
    <string name="description_insulin_rapid">Insulin preset for Humalog and NovoRapid / NovoLog</string>
    <string name="description_insulin_ultra_rapid">Insulin preset for Fiasp</string>
    <string name="description_insulin_lyumjev">Insulin preset for Lyumjev. (classic
        pharmacokinetic model)</string>
    <string name="description_insulin_lyumjev_U100_PD">Glucodynamic model for Lyumjev U100 (standard concentration); This model automatically adjusts the duration of insulin action (DIA).</string>
    <string name="description_insulin_lyumjev_U200_PD">Glucodynamic model for Lyumjev U200 (2 x
        concentrated); This model automatically adjusts the duration of insulin action (DIA).
        YOU MUST HALVE YOUR BASALS AND DOUBLE YOUR ISFS BEFORE USE!</string>
    <string name="description_insulin_free_peak">Allows you to define the peak of the insulin activity and should only be used by advanced users</string>
    <string name="description_loop">Activate or deactivate the implementation triggering the loop.</string>
    <string name="description_ns_client">Synchronizes your data with Nightscout</string>
    <string name="description_ama">State of the algorithm in 2017</string>
    <string name="description_smb">Most recent algorithm for advanced users</string>
<<<<<<< HEAD
    <string name="description_fulluam">Automated Insulin Management Interface</string>
    <string name="description_Boost">Boost based accelerated bolusing</string>
    <string name="description_EN">Eating Now bolusing method</string>
=======
    <string name="description_smb_dynamic_isf">Most recent algorithm for advanced users with dynamic/automatic ISF</string>
>>>>>>> aa29423e
    <string name="description_overview">Displays the current state of your loop and buttons for most common actions</string>
    <string name="description_persistent_notification">Shows an ongoing notification with a short overview of what your loop is doing</string>
    <string name="description_profile_local">Define a profile which is available offline.</string>
    <string name="description_pump_mdi">Pump integration for people who do multiple daily injections for their diabetes therapy</string>
    <string name="description_pump_virtual">Pump integration for pumps which don\'t have any driver yet (Open Loop)</string>
    <string name="description_sensitivity_aaps">Sensitivity is calculated the same way like Oref0, but you can specify timeframe to the past. Minimal carb absorption is calculated from max carb absorption time from preferences.</string>
    <string name="description_sensitivity_oref1">Sensitivity is calculated from 8h or 24h data in the past (using either which is more sensitive). Carbs (if not absorbed) are cut after time specified in preferences. Plugin also calculates UAM.</string>
    <string name="description_sensitivity_weighted_average">Sensitivity is calculated as a weighted average from deviations. Newer deviations have higher weight. Minimal carb absorption is calculated from max carb absorption time from preferences. This algorithm is the fastest in following sensitivity changes.</string>
    <string name="description_source_eversense">Receive BG values from the patched Eversense app.</string>
    <string name="description_source_glimp">Receive BG values from Glimp.</string>
    <string name="description_source_mm640g">Receive BG values from the 600SeriesAndroidUploader.</string>
    <string name="description_source_ns_client">Downloads BG data from Nightscout</string>
    <string name="description_source_xdrip">Receive BG values from xDrip+.</string>
    <string name="description_treatments">Saves all treatments that were made</string>
    <string name="description_wear">Monitor and control AndroidAPS using your WearOS watch.</string>
    <string name="description_xdrip_status_line">Show information about your loop on your xDrip+ watchface.</string>
    <string name="description_sms_communicator">Remote control AndroidAPS using SMS commands.</string>
    <string name="treatments_insulin_label_string">Insulin:</string>
    <string name="treatments_carbs_label_string">Carbs:</string>
    <string name="treatments_iob_label_string">IOB:</string>
    <string name="sms_iob">IOB:</string>
    <string name="treatments_iobtotal_label_string">Total IOB:</string>
    <string name="treatments_iobactivitytotal_label_string">Total IOB activity:</string>
    <string name="tempbasals_realduration_label_string">Dur:</string>
    <string name="tempbasals_netratio_label_string">Ratio:</string>
    <string name="tempbasals_netinsulin_label_string">Ins:</string>
    <string name="tempbasals_iob_label_string">IOB:</string>
    <string name="tempbasals_iobtotal_label_string">Total IOB:</string>
    <string name="treatments_wizard_bg_label">BG</string>
    <string name="treatments_wizard_tt_label">TT</string>
    <string name="treatments_wizard_carbs_label">Carbs</string>
    <string name="treatments_wizard_correction_label">Corr</string>
    <string name="bolus_iob_label">Bolus IOB</string>
    <string name="openapsma_run">Run now</string>
    <string name="vitualpump_label">VIRTUAL PUMP</string>
    <string name="openapsma_lastrun_label">Last run</string>
    <string name="openapsma_inputparameters_label">Input parameters</string>
    <string name="openapsma_glucosestatus_label">Glucose status</string>
    <string name="openapsma_currenttemp_label">Current temp</string>
    <string name="openapsma_iobdata_label">IOB data</string>
    <string name="openapsma_profile_label">Profile</string>
    <string name="openapsma_mealdata_label">Meal data</string>
    <string name="result">Result</string>
    <string name="result_insulin_carbs">Result: %1$s %2$s</string>
    <string name="openapsma_noglucosedata">No glucose data available</string>
    <string name="openapsma_request_label">Request</string>
    <string name="delta">Delta</string>
    <string name="sms_delta">Delta:</string>
<<<<<<< HEAD

    <string name="openapsama_boost_max_iob">Max IOB allowed from accelerated bolusing</string>
    <string name="openapsama_boost_bolus">Boost bolus in iu</string>
    <string name="openapsama_boost_start">Boost start time in hours</string>
    <string name="openapsama_boost_end">Boost end time</string>
    <string name="key_openapsama_boost_bolus" translatable="false">Boost bolus cap</string>
    <string name="openapsama_boost_bolus_title">Boost bolus cap</string>
    <string name="openapsama_boost_bolus_summary">Default value: 0.1\nThis is the maximum bolus given by Boost components of the algorithm.</string>
    <string name="key_openapsama_boost_max_iob" translatable="false">UAM Boost max IOB</string>
    <string name="key_openapsama_boost_scale" translatable="false">Boost scale value</string>
    <string name="openapsama_boost_scale_title">Boost scale value</string>
    <string name="openapsama_boost_scale_summary">Default value: 1.0\nThis is the numerical value by which you can multiply calculated boost value for boost. If this is set to 3 or more, Boost will be disabled.</string>
    <string name="openapsama_boost_max_iob_summary">Default value: 0.1\nThis is the max IOB allowed for boost and accelerated bolusing to be allowed to take place. Once IOB is greater than this value, regular oref1 will be used.</string>
    <string name="key_openapsama_boost_start" translatable="false">UAM Boost start time</string>
    <string name="openapsama_boost_start_summary">Default value: 7\nThis is the start time for the period in which boost is active (24 hours).</string>
    <string name="openapsama_boost_start_title">UAM Boost start time</string>
    <string name="key_openapsama_boost_end" translatable="false">UAM Boost end time</string>
    <string name="openapsama_boost_end_summary">Default value: 8\nThis is the end time for the period in which boost is active (24 hours).</string>
    <string name="openapsama_boost_end_title">UAM Boost end time</string>
    <string name="openapsama_boost_max_iob_title">UAM Boost max IOB</string>

=======
>>>>>>> aa29423e
    <string name="configbuilder">Config Builder</string>
    <string name="overview">Overview</string>
    <string name="treatments">Treatments</string>
    <string name="virtualpump">Virtual Pump</string>
    <string name="configbuilder_pump">Pump</string>
    <string name="configbuilder_pump_description">Which pump would you like to use with AndroidAPS?</string>
    <string name="configbuilder_profile">Profile</string>
    <string name="configbuilder_profile_description">Which profile should AndroidAPS use?</string>
    <string name="configbuilder_aps">APS</string>
    <string name="configbuilder_aps_description">Which APS algorithm should make therapy adjustments?</string>
    <string name="configbuilder_general">General</string>
    <string name="configbuilder_general_description">These are some general plugins you might find useful.</string>
    <string name="configbuilder_constraints_description">Which constraints are applied?</string>
    <string name="constraints">Constraints</string>
    <string name="configbuilder_loop">Loop</string>
    <string name="configbuilder_loop_description">Use this to activate AndroidAPS\' loop integration.</string>
    <string name="loop_aps_label">APS</string>
    <string name="loop_constraintsprocessed_label">After processed constraints</string>
    <string name="loop_tbrsetbypump_label">Temp basal set by pump</string>
    <string name="noapsselected">NO APS SELECTED OR PROVIDED RESULT</string>
    <string name="safety">Safety</string>
    <string name="openapsma_disabled">Plugin is disabled</string>
    <string name="constraints_violation">Constraints violation</string>
    <string name="treatmentdeliveryerror">Bolus reported an error. Manually check real delivered amount</string>
    <string name="setbasalquestion">Accept new temp basal:</string>
    <string name="overview_treatment_label">Treatment</string>
    <string name="overview_calculator_label">Calculator</string>
    <string name="constraintapllied">Constraint applied!</string>
    <string name="sms_bolus">Bolus:</string>
    <string name="sms_basal">Basal:</string>
    <string name="changeyourinput">Change your input!</string>
    <string name="configbuilder_bgsource">BG Source</string>
    <string name="configbuilder_bgsource_description">Where should AndroidAPS gain  it\'s data from?</string>
    <string name="xdrip">xDrip+</string>
    <string name="apsmode_title">APS Mode</string>
    <string name="closedloop">Closed Loop</string>
    <string name="openloop">Open Loop</string>
    <string name="lowglucosesuspend">Low Glucose Suspend</string>
    <string name="disabledloop">Loop Disabled</string>
    <string name="openloop_newsuggestion">New suggestion available</string>
    <string name="carbssuggestion">Carbs Suggestion</string>
    <string name="unsupportednsversion">Unsupported version of Nightscout</string>
    <string name="treatments_wizard_basaliob_label">Basal IOB</string>
    <string name="bolusconstraintapplied">Bolus constraint applied</string>
    <string name="carbsconstraintapplied">Carbs constraint applied</string>
    <string name="careportal_newnstreatment_other">Other</string>
    <string name="careportal_newnstreatment_meter">Meter</string>
    <string name="careportal_newnstreatment_sensor">Sensor</string>
    <string name="carb_time_label">Carb time</string>
    <string name="careportal_newnstreatment_duration_label">Duration</string>
    <string name="profile_label">Profile</string>
    <string name="careportal_newnstreatment_glucosetype">Glucose type</string>
    <string name="overview_tempbasal_button">TempBasal</string>
    <string name="overview_extendedbolus_button">Extended Bolus</string>
    <string name="configbuilder_nightscoutversion_label">Nightscout version:</string>
    <string name="missing_carbs">Missing %1$d g</string>
    <string name="exported">Preferences exported</string>
    <string name="ue_exported">User Entries exported</string>
    <string name="export_to">Export settings to</string>
    <string name="import_from">Import settings from</string>
    <string name="setting_imported">Settings imported</string>
    <string name="filenotfound">File not found</string>
    <string name="nav_export">Export settings</string>
    <string name="nav_import">Import settings</string>
    <string name="openapsma_maxbasal_title">Max U/h a Temp Basal can be set to</string>
    <string name="openapsma_maxbasal_summary">This value is called max basal in OpenAPS context</string>
    <string name="openapsma_maxiob_title">Maximum basal IOB OpenAPS can deliver [U]</string>
    <string name="openapsma_maxiob_summary">This value is called Max IOB in OpenAPS context\nThis is maximal insulin in [U] APS can deliver at once.</string>
    <string name="language" translatable="false">Language</string>
    <string name="password_preferences_encrypt_prompt">You will be asked for master password, which will be used to encrypt exported preferences.</string>
    <string name="password_preferences_decrypt_prompt">You will be asked for master password, which is needed to decrypt imported preferences.</string>
    <string name="preferences_export_canceled">Export canceled! Preferences were NOT exported!</string>
    <string name="preferences_import_canceled">Import canceled! Preferences were NOT imported!</string>
    <string name="preferences_import_impossible">Cannot import preferences!</string>
    <string name="goto_main_try_again">Please go back to main screen and try again.</string>
    <string name="old_master_password">Old Master Password</string>
    <string name="different_password_used">This file was exported and encrypted with different master password. Provide old master password to decrypt file.</string>
    <string name="master_password_will_be_replaced">As a result of successful import current master password WILL BE REPLACED with that old master password!</string>
    <string name="check_preferences_before_import">Please check preferences before importing:</string>
    <string name="check_preferences_cannot_import">Preferences cannot be imported!</string>
    <string name="check_preferences_dangerous_import">Preferences should not be imported!</string>
    <string name="check_preferences_details_btn">Explain import issues…</string>
    <string name="check_preferences_details_title">Import issues details</string>
    <string name="check_preferences_import_btn">Import</string>
    <string name="check_preferences_import_anyway_btn">Import anyway (DANGEROUS!)</string>
    <string name="end_user_license_agreement">End User License Agreement</string>
    <string name="end_user_license_agreement_text">MUST NOT BE USED TO MAKE MEDICAL DECISIONS. THERE IS NO WARRANTY FOR THE PROGRAM, TO THE EXTENT PERMITTED BY APPLICABLE LAW. EXCEPT WHEN OTHERWISE STATED IN WRITING THE COPYRIGHT HOLDERS AND/OR OTHER PARTIES PROVIDE THE PROGRAM “AS IS” WITHOUT WARRANTY OF ANY KIND, EITHER EXPRESSED OR IMPLIED, INCLUDING, BUT NOT LIMITED TO, THE IMPLIED WARRANTIES OF MERCHANTABILITY AND FITNESS FOR A PARTICULAR PURPOSE. THE ENTIRE RISK AS TO THE QUALITY AND PERFORMANCE OF THE PROGRAM IS WITH YOU. SHOULD THE PROGRAM PROVE DEFECTIVE, YOU ASSUME THE COST OF ALL NECESSARY SERVICING, REPAIR OR CORRECTION.</string>
    <string name="end_user_license_agreement_i_understand">I UNDERSTAND AND AGREE</string>
    <string name="save">Save</string>
    <string name="reloadprofile">Reload profile</string>
    <string name="smscommunicator">SMS Communicator</string>
    <string name="smscommunicator_allowednumbers">Allowed phone numbers</string>
    <string name="smscommunicator_allowednumbers_summary">+XXXXXXXXXX;+YYYYYYYYYY</string>
    <string name="smscommunicator_bolusreplywithcode">To deliver bolus %1$.2fU reply with code %2$s</string>
    <string name="smscommunicator_mealbolusreplywithcode">To deliver meal bolus %1$.2fU reply with code %2$s</string>
    <string name="smscommunicator_temptargetwithcode">To set the Temp Target %1$s reply with code %2$s</string>
    <string name="smscommunicator_temptargetcancel">To cancel Temp Target reply with code %1$s</string>
    <string name="smscommunicator_stopsmswithcode">To disable the SMS Remote Service reply with code %1$s.\n\nKeep in mind that you\'ll able to reactivate it directly from the AAPS master smartphone only.</string>
    <string name="smscommunicator_stoppedsms">SMS Remote Service stopped. To reactivate it, use AAPS on master smartphone.</string>
    <string name="smscommunicator_calibrationreplywithcode">To send calibration %1$.2f reply with code %2$s</string>
    <string name="smscommunicator_bolusfailed">Bolus failed</string>
    <string name="smscommunicator_remotebolusmindistance_summary">Minimum number of minutes that must elapse between one remote bolus and the next</string>
    <string name="smscommunicator_remotebolusmindistance">How many minutes must elapse, at least, between one bolus and the next</string>
    <string name="smscommunicator_remotebolusmindistance_caveat">For your safety, to edit this preference you need to add at least 2 phone numbers.</string>
    <string name="bolusrequested">Going to deliver %1$.2f U</string>
    <string name="smscommunicator_bolusdelivered">Bolus %1$.2f U delivered successfully</string>
    <string name="smscommunicator_mealbolusdelivered">Meal Bolus %1$.2f U delivered successfully</string>
    <string name="smscommunicator_mealbolusdelivered_tt">Target %1$s for %2$d minutes</string>
    <string name="smscommunicator_tt_set">Target %1$s for %2$d minutes set successfully</string>
    <string name="smscommunicator_tt_canceled">Temp Target canceled successfully</string>
    <string name="smscommunicator_remotecommandsallowed">Allow remote commands via SMS</string>
    <string name="smscommunicator_loophasbeendisabled">Loop has been disabled</string>
    <string name="smscommunicator_loophasbeenenabled">Loop has been enabled</string>
    <string name="smscommunicator_loopisenabled">Loop is enabled</string>
    <string name="smscommunicator_pumpconnectwithcode">To connect pump reply with code %1$s</string>
    <string name="smscommunicator_pumpconnectfail">Connection to pump failed</string>
    <string name="smscommunicator_pumpdisconnectwithcode">To disconnect pump for %1$d minutes reply with code %2$s</string>
    <string name="smscommunicator_pumpdisconnected">Pump disconnected</string>
    <string name="smscommunicator_reconnect">Pump reconnected</string>
    <string name="smscommunicator_remotecommandnotallowed">Remote command is not allowed</string>
    <string name="smscommunicator_remotebolusnotallowed">Remote bolus not available. Try again later.</string>
    <string name="smscommunicator_basalreplywithcode">To start basal %1$.2f U/h for %2$d min reply with code %3$s</string>
    <string name="smscommunicator_profilereplywithcode">To switch profile to %1$s %2$d%% reply with code %3$s</string>
    <string name="smscommunicator_extendedreplywithcode">To start extended bolus %1$.2f U for %2$d min reply with code %3$s</string>
    <string name="smscommunicator_carbsreplywithcode">To enter %1$dg at %2$s reply with code %3$s</string>
    <string name="smscommunicator_basalpctreplywithcode">To start basal %1$d%% for %2$d min reply with code %3$s</string>
    <string name="smscommunicator_suspendreplywithcode">To suspend loop for %1$d minutes reply with code %2$s</string>
    <string name="smscommunicator_loopresumereplywithcode">To resume loop reply with code %1$s</string>
    <string name="smscommunicator_loopenablereplywithcode">To enable loop reply with code %1$s</string>
    <string name="smscommunicator_loopdisablereplywithcode">To disable loop reply with code %1$s</string>
    <string name="smscommunicator_tempbasalset">Temp basal %1$.2fU/h for %2$d min started successfully</string>
    <string name="smscommunicator_extendedset">Extended bolus %1$.2fU for %2$d min started successfully</string>
    <string name="smscommunicator_carbsset">Carbs %1$d  g entered successfully</string>
    <string name="smscommunicator_carbsfailed">Entering %1$dg of carbs failed</string>
    <string name="smscommunicator_tempbasalset_percent">Temp basal %1$d%% for %2$d min started successfully</string>
    <string name="smscommunicator_tempbasalfailed">Temp basal start failed</string>
    <string name="smscommunicator_extendedfailed">Extended bolus start failed</string>
    <string name="smscommunicator_basalstopreplywithcode">To stop temp basal reply with code %1$s</string>
    <string name="smscommunicator_extendedstopreplywithcode">To stop extended bolus reply with code %1$s</string>
    <string name="smscommunicator_tempbasalcanceled">Temp basal canceled</string>
    <string name="smscommunicator_extendedcanceled">Extended bolus canceled</string>
    <string name="smscommunicator_tempbasalcancelfailed">Canceling temp basal failed</string>
    <string name="smscommunicator_extendedcancelfailed">Canceling extended bolus failed</string>
    <string name="smscommunicator_unknowncommand">Unknown command or wrong reply</string>
    <string name="quickwizard">QuickWizard</string>
    <string name="quickwizardsettings">QuickWizard settings</string>
    <string name="overview_editquickwizard_buttontext">Button text:</string>
    <string name="overview_editquickwizard_carbs">Carbs:</string>
    <string name="overview_editquickwizard_valid">Valid:</string>
    <string name="overview_editquickwizardlistactivity_add">Add</string>
    <string name="overview_quickwizard_item_edit_button">Edit</string>
    <string name="mealbolus">Meal</string>
    <string name="correctionbous">Corr</string>
    <string name="actions">Actions</string>
    <string name="ns_upload_only">(DANGEROUS TO DISABLE) NS upload only</string>
    <string name="ns_upload_only_summary">NS upload only (disabled sync). Not effective on SGV unless a local source like xDrip+ is selected. Not effective on Profiles while NS-Profiles is used.\n!!! WARNING !!! Disabling this option may cause malfunctions and insulin overdose if any of your component (AAPS, NS, xDrip+) is wrong configured. Carefully watch if data displayed by AAPS match the pump state!</string>
    <string name="pumpNotInitialized">Pump not initialized!</string>
    <string name="primefill">Prime/Fill</string>
    <string name="fillwarning">Please make sure the amount matches the specification of your infusion set!</string>
    <string name="fillbolus_title">Fill/Prime standard insulin amounts</string>
    <string name="button1">Button 1</string>
    <string name="button2">Button 2</string>
    <string name="button3">Button 3</string>
    <string name="units_colon">Units:</string>
    <string name="units">Units</string>
    <string name="dia">DIA</string>
    <string name="prefs_range_title">Range for Visualization</string>
    <string name="prefs_range_summary">High and low mark for the charts in Overview and Smartwatch</string>
    <string name="low_mark">LOW mark</string>
    <string name="high_mark">HIGH mark</string>
    <string name="wear">Wear</string>
    <string name="resend_all_data">Resend All Data</string>
    <string name="open_settings_on_wear">Open Settings on Wear</string>
    <string name="basal_rate">Basal rate</string>
    <string name="basalvaluebelowminimum">Basal value below minimum. Profile not set!</string>
    <string name="sms_actualbg">BG:</string>
    <string name="sms_lastbg">Last BG:</string>
    <string name="mdi">MDI</string>
    <string name="MM640g">MM640g</string>
    <string name="ongoingnotificaction">Ongoing Notification</string>
    <string name="old_data">OLD DATA</string>
    <string name="sms_minago">%1$dmin ago</string>
    <string name="localprofile">Profile</string>
    <string name="openapsama">OpenAPS AMA</string>
    <string name="array_of_elements">Array of %1$d elements.\nActual value:</string>
    <string name="openapsma_autosensdata_label">Autosens data</string>
    <string name="openapsma_scriptdebugdata_label">Script debug</string>
    <string name="openapsama_useautosens">Use Autosens feature</string>
    <string name="refresheventsfromnightscout">Refresh from NS</string>
    <string name="deletefuturetreatments">Delete treatments in the future</string>
    <string name="actions_shortname">ACT</string>
    <string name="configbuilder_shortname">CONF</string>
    <string name="loop_shortname">LOOP</string>
    <string name="oaps_shortname">OAPS</string>
    <string name="dynisf_shortname">DYNISF</string>
    <string name="localprofile_shortname">LP</string>
    <string name="overview_shortname">HOME</string>
    <string name="virtualpump_shortname">VPUMP</string>
    <string name="treatments_shortname">TREAT</string>
    <string name="objectives_shortname">OBJ</string>
    <string name="wear_shortname">WEAR</string>
    <string name="smscommunicator_shortname">SMS</string>
    <string name="short_tabtitles">Shorten tab titles</string>
    <string name="always_use_shortavg">Always use short average delta instead of simple delta</string>
    <string name="always_use_shortavg_summary">Useful when data from unfiltered sources like xDrip+ gets noisy.</string>
    <string name="profile">Profile</string>
    <string name="openapsama_max_daily_safety_multiplier_summary">Default value: 3 This is a key OpenAPS safety cap. What this does is limit your basals to be 3x (in this people) your biggest basal rate. You likely will not need to change this, but you should be aware that’s what is discussed about “3x max daily; 4x current” for safety caps.</string>
    <string name="openapsama_current_basal_safety_multiplier_summary">Default value: 4 This is the other half of the key OpenAPS safety caps, and the other half of “3x max daily; 4x current” of the safety caps. This means your basal, regardless of max basal set on your pump, cannot be any higher than this number times the current level of your basal. This is to prevent people from getting into dangerous territory by setting excessively high max basals before understanding how the algorithm works. Again, the default is 4x; most people will never need to adjust this and are instead more likely to need to adjust other settings if they feel like they are “running into” this safety cap.</string>
    <string name="openapsama_autosens_max_summary">Default value: 1.2\nThis is a multiplier cap for autosens (and soon autotune) to set a 20%% max limit on how high the autosens ratio can be, which in turn determines how high autosens can adjust basals, how low it can adjust ISF, and how low it can set the BG target.</string>
    <string name="openapsama_autosens_min_summary">Default value: 0.7\nThe other side of the autosens safety limits, putting a cap on how low autosens can adjust basals, and how high it can adjust ISF and BG targets.</string>
    <string name="openapsama_autosens_adjusttargets">Autosens adjust targets, too</string>
    <string name="openapsama_autosens_adjusttargets_summary">Default value: true\nThis is used to allow autosens to adjust BG targets, in addition to ISF and basals.</string>
    <string name="openapsama_bolussnooze_dia_divisor_summary">Default value: 2\nBolus snooze is enacted after you do a meal bolus, so the loop won’t counteract with low temps when you’ve just eaten. The example here and default is 2; so a 3 hour DIA means that bolus snooze will be gradually phased out over 1.5 hours (3DIA/2).</string>
    <string name="openapsama_min_5m_carbimpact" translatable="false">min_5m_carbimpact</string>
    <string name="openapsama_min_5m_carbimpact_summary">Default value: 3.0 (AMA) or 8.0 (SMB). This is a setting for default carb absorption impact per 5 minutes. The default is an expected 3mg/dl/5min. This affects how fast COB are decayed, and how much carb absorption is assumed in calculating future predicted BG, when BG is falling more than expected, or not rising as much as expected.</string>
    <string name="openapsama_link_to_preferncejson_doc_txt">Attention!\nNormally you do not have to change these values below. Please CLICK HERE and READ the text and make sure you UNDERSTAND it before change any of these values.</string>
    <string name="openapsama_link_to_preferncejson_doc" translatable="false">http://openaps.readthedocs.io/en/latest/docs/walkthrough/phase-3/beyond-low-glucose-suspend.html</string>
    <string name="smscommunicator_invalidphonennumber">Invalid SMS phone number</string>
    <string name="overview_calibration">Calibration</string>
    <string name="xdripnotinstalled">xDrip+ not installed</string>
    <string name="calibrationsent">Calibration sent to xDrip+</string>
    <string name="smscommunicator_calibrationsent">Calibration sent. Receiving must be enabled in xDrip+.</string>
    <string name="smscommunicator_calibrationfailed">xDrip+ is not receiving calibrations</string>
    <string name="pumpsuspended">Pump suspended</string>
    <string name="executing">Executing</string>
    <string name="virtualpump_settings">Virtual pump settings</string>
    <string name="virtualpump_uploadstatus_title">Upload status to NS</string>
    <string name="nsclientinternal">NSClient</string>
    <string name="nsclientinternal_shortname">NSCI</string>
    <string name="nsclientinternal_url">URL:</string>
    <string name="nsclientinternal_autoscroll">Autoscroll</string>
    <string name="restart">Restart</string>
    <string name="nsclientinternal_title">NSClient</string>
    <string name="nsclientinternal_url_title">Nightscout URL</string>
    <string name="nsclientinternal_url_dialogmessage">Enter Your Nightscout URL</string>
    <string name="nsclientinternal_secret_title">NS API secret</string>
    <string name="nsclientinternal_secret_dialogtitle">NS API secret</string>
    <string name="nsclientinternal_secret_dialogmessage">Enter NS API secret (min 12 chars)</string>
    <string name="deliver_now">Deliver now</string>
    <string name="clear_queue">Clear queue</string>
    <string name="show_queue">Show queue</string>
    <string name="queue">Queue:</string>
    <string name="status">Status:</string>
    <string name="key_nsclientinternal_url" translatable="false">nsclientinternal_url</string>
    <string name="key_nsclientinternal_api_secret" translatable="false">nsclientinternal_api_secret</string>
    <string name="clearlog">Clear log</string>
    <string name="key_nsclientinternal_autoscroll" translatable="false">nsclientinternal_autoscroll</string>
    <string name="key_nsclientinternal_paused" translatable="false">nsclientinternal_paused</string>
    <string name="nowritepermission">NSCLIENT has no write permission. Wrong API secret?</string>
    <string name="wear_settings">Wear settings</string>
    <string name="wear_detailedIOB_title">Show detailed IOB</string>
    <string name="wear_detailedIOB_summary">Break down IOB into bolus and basal IOB on the watchface</string>
    <string name="nosuccess">not successful - please check phone</string>
    <string name="notavailable">n/a</string>
    <string name="key_smscommunicator_allowednumbers" translatable="false">smscommunicator_allowednumbers</string>
    <string name="key_smscommunicator_remotecommandsallowed" translatable="false">smscommunicator_remotecommandsallowed</string>
    <string name="patientage">Patient type</string>
    <string name="child">Child</string>
    <string name="teenage">Teenage</string>
    <string name="adult">Adult</string>
    <string name="resistantadult">Insulin resistant adult</string>
    <string name="pregnant">Pregnancy</string>
    <string name="patientage_summary">Please select patient type to setup safety limits</string>
    <string name="patient_name">Patient name</string>
    <string name="patient_name_summary">Please provide patient name or nickname to differentiate among multiple setups</string>
    <string name="patient_name_default" comment="This is default patient display name, when user does not provide real one">User</string>
    <string name="key_patient_name" translatable="false">patient_name</string>
    <string name="key_i_understand" translatable="false">I_understand</string>
    <string name="Glimp">Glimp</string>
    <string name="needwhitelisting">%1$s needs battery optimalization whitelisting for proper performance</string>
    <string name="loopsuspended">Loop suspended</string>
    <string name="loopsuspendedfor">Suspended (%1$d m)</string>
    <string name="suspendloopfor1h">Suspend loop for 1h</string>
    <string name="suspendloopfor2h">Suspend loop for 2h</string>
    <string name="suspendloopfor3h">Suspend loop for 3h</string>
    <string name="suspendloopfor10h">Suspend loop for 10 h</string>
    <string name="disconnectpump">Disconnect pump</string>
    <string name="disconnectpumpfor15m">Disconnect pump for 15 min</string>
    <string name="disconnectpumpfor30m">Disconnect pump for 30 min</string>
    <string name="disconnectpumpfor1h">Disconnect pump for 1 h</string>
    <string name="disconnectpumpfor2h">Disconnect pump for 2 h</string>
    <string name="disconnectpumpfor3h">Disconnect pump for 3 h</string>
    <string name="duration15m">15 mins</string>
    <string name="duration30m">30 mins</string>
    <string name="duration1h">1 hour</string>
    <string name="duration2h">2 hours</string>
    <string name="duration3h">3 hours</string>
    <string name="duration10h">10 hours</string>
    <string name="resume">Resume</string>
    <string name="reconnect">Reconnect Pump</string>
    <string name="smscommunicator_wrongduration">Wrong duration</string>
    <string name="smscommunicator_loopsuspended">Loop suspended</string>
    <string name="smscommunicator_loopresumed">Loop resumed</string>
    <string name="bg_trend_label">15min trend</string>
    <string name="treatments_wizard_cob_label">COB</string>
    <string name="superbolus">Superbolus</string>
    <string name="ns_logappstartedevent">Log app start to NS</string>
    <string name="restartingapp">Exiting application to apply settings.</string>
    <string name="configbuilder_insulin_description">Which type of insulin are you using?</string>
    <string name="fastactinginsulincomment">Novorapid, Novolog, Humalog</string>
    <string name="ultrafastactinginsulincomment">Fiasp</string>
    <string name="insulin_shortname">INS</string>
    <string name="key_usesuperbolus" translatable="false">key_usersuperbolus</string>
    <string name="enablesuperbolus">Enable superbolus in wizard</string>
    <string name="enablesuperbolus_summary">Enable superbolus functionality in wizard. Do not enable until you learn what it really does. IT MAY CAUSE INSULIN OVERDOSE IF USED BLINDLY!</string>
    <string name="key_show_statuslights" translatable="false">show_statuslights</string>
    <string name="show_statuslights">Show status lights on home screen</string>
    <string name="key_statuslights_cage_warning" translatable="false">statuslights_cage_warning</string>
    <string name="statuslights_cage_warning">Threshold warning canula age [h]</string>
    <string name="key_statuslights_cage_critical" translatable="false">statuslights_cage_critical</string>
    <string name="statuslights_cage_critical">Threshold critical canula age [h]</string>
    <string name="key_statuslights_iage_warning" translatable="false">statuslights_iage_warning</string>
    <string name="statuslights_iage_warning">Threshold warning insulin age [h]</string>
    <string name="key_statuslights_iage_critical" translatable="false">statuslights_iage_critical</string>
    <string name="statuslights_iage_critical">Threshold critical insulin age [h]</string>
    <string name="key_statuslights_sage_warning" translatable="false">statuslights_sage_warning</string>
    <string name="statuslights_sage_warning">Threshold warning sensor age [h]</string>
    <string name="key_statuslights_sage_critical" translatable="false">statuslights_sage_critical</string>
    <string name="statuslights_sage_critical">Threshold critical sensor age [h]</string>
    <string name="key_statuslights_sbat_warning" translatable="false">statuslights_sbat_warning</string>
    <string name="statuslights_sbat_warning">Threshold warning sensor battery level [%]</string>
    <string name="key_statuslights_sbat_critical" translatable="false">statuslights_sbat_critical</string>
    <string name="statuslights_sbat_critical">Threshold critical sensor battery level [%]</string>
    <string name="key_statuslights_bage_warning" translatable="false">statuslights_bage_warning</string>
    <string name="statuslights_bage_warning">Threshold warning pump battery age [h]</string>
    <string name="key_statuslights_bage_critical" translatable="false">statuslights_bage_critical</string>
    <string name="statuslights_bage_critical">Threshold critical pump battery age [h]</string>
    <string name="key_statuslights_res_warning" translatable="false">statuslights_res_warning</string>
    <string name="statuslights_res_warning">Threshold warning reservoir level [U]</string>
    <string name="key_statuslights_res_critical" translatable="false">statuslights_res_critical</string>
    <string name="statuslights_res_critical">Threshold critical reservoir level [U]</string>
    <string name="key_statuslights_bat_warning" translatable="false">statuslights_bat_warning</string>
    <string name="statuslights_bat_warning">Threshold warning pump battery level [%]</string>
    <string name="key_statuslights_bat_critical" translatable="false">statuslights_bat_critical</string>
    <string name="statuslights_bat_critical">Threshold critical pump battery level [%]</string>
    <string name="prediction_shortname">PRED</string>
    <string name="basal_shortname">BAS</string>
    <string name="deviation_shortname">DEV</string>
    <string name="activity_shortname">ACT</string>
    <string name="bgi_shortname">-BGI</string>
    <string name="abs_insulin_shortname">ABS</string>
    <string name="devslope_shortname">DEVSLOPE</string>
    <string name="nav_about">About</string>
    <string name="smscommunicator_missingsmspermission">Missing SMS permission</string>
    <string name="smscommunicator_missingphonestatepermission">Missing phone state permission</string>
    <string name="xdripstatus_settings">xDrip+ Status (watch)</string>
    <string name="xdripstatus">xDrip+ Statusline (watch)</string>
    <string name="xdripstatus_shortname">xds</string>
    <string name="wear_showbgi_title">Show BGI</string>
    <string name="wear_showbgi_summary">Add BGI to status line</string>
    <string name="overview_extendedbolus_cancel_button">Cancel Extended Bolus</string>
    <string name="doprofileswitch">Do Profile Switch</string>
    <string name="careportal_sensor_label">Sensor</string>
    <string name="careportal_insulin_label">Insulin</string>
    <string name="careportal_pb_label">Pump battery</string>
    <string name="careportal_age_label">age:</string>
    <string name="careportal_level_label">level:</string>
    <string name="ns_alarmoptions">Alarm options</string>
    <string name="key_ns_announcements" translatable="false">ns_announcements</string>
    <string name="key_ns_alarms" translatable="false">ns_alarms</string>
    <string name="key_nsalarm_staledatavalue" translatable="false">nsalarm_staledatavalue</string>
    <string name="key_nsalarm_urgent_staledatavalue" translatable="false">nsalarm_urgent_staledatavalue</string>
    <string name="ns_alarms">Create notifications from NS alarms</string>
    <string name="ns_announcements">Create notifications from NS announcements</string>
    <string name="nsalarm_staledatavalue_label">Stale data threshold [min]</string>
    <string name="nsalarm_urgent_staledatavalue_label">Urgent stale data threshold [min]</string>
    <string name="openapsama_autosens_period">Interval for autosens [h]</string>
    <string name="openapsama_autosens_period_summary">Amount of hours in the past for sensitivity detection (carbs absorption time is excluded)</string>
    <string name="key_openapsama_autosens_period" translatable="false">openapsama_autosens_period</string>
    <string name="key_nsclient_localbroadcasts" translatable="false">nsclient_localbroadcasts</string>
    <string name="openaps">OpenAPS</string>
    <string name="uploader">Uploader</string>
    <string name="configbuilder_sensitivity">Sensitivity detection</string>
    <string name="configbuilder_sensitivity_description">Which sensitivity algorithm should be used?</string>
    <string name="sensitivity_shortname">SENS</string>
    <string name="sensitivityoref1">Sensitivity Oref1</string>
    <string name="sensitivityaaps">Sensitivity AAPS</string>
    <string name="absorptionsettings_title">Absorption settings</string>
    <string name="absorption_maxtime_title">Meal max absorption time [h]</string>
    <string name="absorption_maxtime_summary">Time in hours where is expected all carbs from meal will be absorbed</string>
    <string name="key_rangetodisplay" translatable="false">rangetodisplay</string>
    <string name="openaps_short">OAPS</string>
    <string name="uploader_short">UPLD</string>
    <string name="basal_short">BAS</string>
    <string name="keep_screen_on_title">Keep screen on</string>
    <string name="keep_screen_on_summary">Prevent Android to turn screen off. It will consume lot of energy when not plugged to power outlet.</string>
    <string name="sensitivity_warning">By turning on Autosense feature remember to enter all eated carbs. Otherwise carbs deviations will be identified wrong as sensitivity change !!</string>
    <string name="sensitivityweightedaverage">Sensitivity WeightedAverage</string>
    <string name="notloadedplugins">Not all profiles loaded!</string>
    <string name="valuesnotstored">Values not stored!</string>
    <string name="ns_localbroadcasts">Enable broadcasts to other apps (like xDrip+). Do not enable if you have more than one instance of AAPS or NSClient installed!</string>
    <string name="ns_localbroadcasts_title">Enable local Broadcasts.</string>
    <string name="openapssmb">OpenAPS SMB</string>
<<<<<<< HEAD
    <string name="fulluam">AIMI</string>
    <string name="Boost">Boost</string>
=======
    <string name="openaps_smb_dynamic_isf">Dynamic ISF</string>
    <string name="key_DynISFAdjust" translatable="false">DynISFAdjust</string>
    <string name="DynISFAdjust_title">DynamicISF Adjustment Factor %</string>
    <string name="DynISFAdjust_summary">Adjustment factor for DynamicISF. Set more than 100% for more aggressive correction doses, and less than 100% for less aggressive corrections.</string>
>>>>>>> aa29423e
    <string name="key_use_smb" translatable="false">use_smb</string>
    <string name="key_use_uam" translatable="false">use_uam</string>
    <string name="key_smb_enable_carbs_suggestions_threshold" translatable="false">smb_enable_carbs_suggestions_threshold</string>
    <string name="enableuam">Enable UAM</string>
    <string name="enablesmb">Enable SMB</string>
    <string name="enablesmb_summary">Use Super Micro Boluses instead of temp basal for faster action</string>
    <string name="enableuam_summary">Detection of Unannounced meals</string>
    <string name="key_insulin_oref_peak" translatable="false">insulin_oref_peak</string>
    <string name="insulin_oref_peak">IOB Curve Peak Time</string>
    <string name="insulin_peak_time">Peak Time [min]</string>
    <string name="free_peak_oref">Free-Peak Oref</string>
    <string name="rapid_acting_oref">Rapid-Acting Oref</string>
    <string name="ultrarapid_oref">Ultra-Rapid Oref</string>
    <string name="lyumjev">Lyumjev (classic)</string>
    <string name="lyumjev_U100_PD">Lyumjev U100</string>
    <string name="lyumjev_U200_PD">Lyumjev U200</string>
    <string name="dia_too_short">DIA of %1$f too short - using %2$f instead!</string>
    <string name="activate_profile">Activate profile</string>
    <string name="invalid">INVALID</string>
    <string name="key_wizard_include_cob" translatable="false">wizard_include_cob</string>
    <string name="key_wizard_include_trend_bg" translatable="false">wizard_include_trend_bg</string>
    <string name="careportal_newnstreatment_percentage_label">Percentage</string>
    <string name="careportal_newnstreatment_timeshift_label">Time shift</string>
    <string name="default_temptargets">Default Temp-Targets</string>
    <string name="eatingsoon_duration">eatingsoon duration</string>
    <string name="eatingsoon_target">eatingsoon target</string>
    <string name="activity_duration">activity duration</string>
    <string name="activity_target">activity target</string>
    <string name="hypo_duration">hypo duration</string>
    <string name="hypo_target">hypo target</string>
    <string name="reuse_profile_pct_hours">Reuse %1$d%% %2$dh</string>
    <string name="wearcontrol_title">Controls from Watch</string>
    <string name="wearcontrol_summary">Set Temp-Targets and enter Treatments from the watch.</string>
    <string name="food">Food</string>
    <string name="shortgramm">g</string>
    <string name="none"><![CDATA[<none>]]></string>
    <string name="shortkilojoul">kJ</string>
    <string name="shortenergy">En</string>
    <string name="shortprotein">Pr</string>
    <string name="shortfat">Fat</string>
    <string name="active"><![CDATA[<Active>]]></string>
    <string name="executingrightnow">Command is executed right now</string>
    <string name="missed_bg_readings">Missed BG readings</string>
    <string name="key_raise_notifications_as_android_notifications" translatable="false">raise_urgent_alarms_as_android_notification</string>
    <string name="raise_notifications_as_android_notifications">Use system notifications for alerts and notifications</string>
    <string name="gradually_increase_notification_volume">Gradually increase the volume for alerts and notifications</string>
    <string name="key_enable_pump_unreachable_alert" translatable="false">enable_pump_unreachable_alert</string>
    <string name="key_enable_missed_bg_readings_alert" translatable="false">enable_missed_bg_readings</string>
    <string name="key_enable_carbs_required_alert_local" translatable="false">enable_carbs_required_alert_local</string>
    <string name="localalertsettings_title">Local alerts</string>
    <string name="enable_missed_bg_readings_alert">Alert if no BG data is received</string>
    <string name="enable_pump_unreachable_alert">Alert if pump is unreachable</string>
    <string name="pump_unreachable_threshold">Pump unreachable threshold [min]</string>
    <string name="enable_carbs_req_alert">Alert if carbs are required</string>
    <string name="urgent_alarm">Urgent Alarm</string>
    <string name="info">INFO</string>
    <string name="eversense">Eversense App (patched)</string>
    <string name="dexcomg5_nsupload_title">Upload BG data to NS</string>
    <string name="key_dexcomg5_nsupload" translatable="false">dexcomg5_nsupload</string>
    <string name="bgsource_upload">BG upload settings</string>
    <string name="wear_detailed_delta_title">Show detailed delta</string>
    <string name="wear_detailed_delta_summary">Show delta with one more decimal place</string>
    <string name="key_smbinterval" translatable="false">smbinterval</string>
    <string name="smbinterval_summary">How frequently SMBs will be given in min</string>
    <string name="smbmaxminutes_summary">Max minutes of basal to limit SMB to</string>
    <string name="uamsmbmaxminutes">UAM SMB max minutes</string>
    <string name="uamsmbmaxminutes_summary">Max minutes of basal to limit SMB to for UAM</string>
    <string name="key_carbsReqThreshold" translatable="false">carbsReqThreshold</string>
    <string name="carbsReqThreshold">Minimum Carbs Required For Suggestion</string>
    <string name="carbsReqThreshold_summary">Minimum grams of carbs to display a carbs suggestion alert. Carbs suggestions below this number will not trigger a notification.</string>
    <string name="dexcomg5_xdripupload_title">Send BG data to xDrip+</string>
    <string name="key_dexcomg5_xdripupload" translatable="false">dexcomg5_xdripupload</string>
    <string name="dexcomg5_xdripupload_summary">In xDrip+ select 640g/Eversense data source</string>
    <string name="nsclientbg">NSClient BG</string>
    <string name="nsclientbgshort">NS BG</string>
    <string name="overview_editquickwizard_usebg">BG calculation</string>
    <string name="overview_editquickwizard_usebolusiob">Bolus IOB calculation</string>
    <string name="overview_editquickwizard_usebasaliob">Basal IOB calculation</string>
    <string name="overview_editquickwizard_usetrend">Trend calculation</string>
    <string name="overview_editquickwizard_usesuperbolus">Superbolus calculation</string>
    <string name="positiveonly">Positive only</string>
    <string name="negativeonly">Negative only</string>
    <string name="overview_editquickwizard_usecob">COB calculation</string>
    <string name="overview_editquickwizard_usetemptarget">Temporary target calculation</string>
    <string name="overview_editquickwizard_usepercentage">Percentage calculation</string>
    <string name="loopenabled">Loop enabled</string>
    <string name="apsselected">APS selected</string>
    <string name="nsclienthaswritepermission">NSClient has write permission</string>
    <string name="closedmodeenabled">Closed mode enabled</string>
    <string name="maxiobset">Maximal IOB set properly</string>
    <string name="hasbgdata">BG available from selected source</string>
    <string name="extendedbolusdeliveryerror">Extended bolus delivery error</string>
    <string name="key_enableSMB_always" translatable="false">enableSMB_always</string>
    <string name="key_enableBoostPercentScale" translatable="false">enableBoostPercentScale</string>
    <string name="key_enableSMB_with_COB" translatable="false">enableSMB_with_COB</string>
    <string name="key_enableSMB_with_temptarget" translatable="false">enableSMB_with_temptarget</string>
    <string name="key_enableSMB_after_carbs" translatable="false">enableSMB_after_carbs</string>
    <string name="key_allowSMB_with_high_temptarget" translatable="false">enableSMB_with_high_temptarget</string>
    <string name="enablesmbalways">Enable SMB always</string>
    <string name="enablesmbalways_summary">Enable SMB always, independently to boluses. Possible only with BG source with proper filtering, such as Dexcom G5.</string>
    <string name="enableBoostPercentScale">Enable Boost perfentage scaling</string>
    <string name="enableBoostPercentScale_summary">Enable boost scaling when glucose is between 108 mg/dl and 180 mg/dl. Starts at 150% of insulinRequired and stops at user entered Boost Percentage Required. Only activates when the difference between delta and short average delta is increasing.</string>
    <string name="enablesmbaftercarbs">Enable SMB after carbs</string>
    <string name="enablesmbaftercarbs_summary">Enable SMB for 6h after carbs, even with 0 COB. Possible only with BG source with nice filtering of data like G5</string>
    <string name="enablesmbwithcob">Enable SMB with COB</string>
    <string name="enablesmbwithcob_summary">Enable SMB when there is COB active.</string>
    <string name="enablesmbwithtemptarget">Enable SMB with temp targets</string>
    <string name="enablesmbwithtemptarget_summary">Enable SMB when there is temp target active (eating soon, exercise)</string>
    <string name="enablesmbwithhightemptarget">Enable SMB with high temp targets</string>
    <string name="enablesmbwithhightemptarget_summary">Enable SMB when there is high temp target active (exercise, above 100 mg/dl or 5.5 mmol/l)</string>
    <string name="overview_insulin_label">Insulin</string>
    <string name="overview_buttons_selection">Buttons</string>
    <string name="key_show_calibration_button" translatable="false">show_calibration_button</string>
    <string name="key_show_cgm_button" translatable="false">show_cgm_button</string>
    <string name="key_show_carbs_button" translatable="false">show_carbs_button</string>
    <string name="key_show_wizard_button" translatable="false">show_wizard_button</string>
    <string name="key_show_insulin_button" translatable="false">show_insulin_button</string>
    <string name="key_show_treatment_button" translatable="false">show_treatment_button</string>
    <string name="show_calibration_button_summary">Sends a calibration to xDrip+ or open BYODA calibration dialog</string>
    <string name="show_cgm_button_summary">Opens xDrip+ or BYODA, back buttons returns to AAPS</string>
    <string name="key_insulin_button_increment_1" translatable="false">insulin_button_increment_1</string>
    <string name="key_insulin_button_increment_2" translatable="false">insulin_button_increment_2</string>
    <string name="key_insulin_button_increment_3" translatable="false">insulin_button_increment_3</string>
    <string name="key_carbs_button_increment_1" translatable="false">carbs_button_increment_1</string>
    <string name="key_carbs_button_increment_2" translatable="false">carbs_button_increment_2</string>
    <string name="key_carbs_button_increment_3" translatable="false">carbs_button_increment_3</string>
    <string name="carb_increment_button_message">Number of carbs to add when button is pressed</string>
    <string name="insulin_increment_button_message">Amount of insulin to add when button is pressed</string>
    <string name="error_starting_cgm">Could not launch CGM application.  Make sure it is installed.</string>
    <string name="overview_cgm">CGM</string>
    <string name="ignore5m">Ignore 5m</string>
    <string name="ignore15m">Ignore 15m</string>
    <string name="ignore30m">Ignore 30m</string>
    <string name="required">req</string>
    <string name="nav_historybrowser">History browser</string>
    <string name="wear_notifysmb_title">Notify on SMB</string>
    <string name="wear_notifysmb_summary">Show SMB on the watch like a standard bolus.</string>
    <string name="ns_create_announcements_from_errors_title">Create announcements from errors</string>
    <string name="ns_create_announcements_from_carbs_req_title">Create announcements from carbs required alerts</string>
    <string name="ns_create_announcements_from_errors_summary">Create Nightscout announcement for error dialogs and local alerts (also viewable in Careportal under Treatments)</string>
    <string name="ns_create_announcements_from_carbs_req_summary">Create Nightscout announcements for carbs required alerts</string>
    <string name="key_ns_create_announcements_from_carbs_req" translatable="false">ns_create_announcements_from_carbs_req</string>
    <string name="eversense_shortname" translatable="false">EVR</string>
    <string name="wear_predictions_summary">Show the predictions on the watchface.</string>
    <string name="wear_predictions_title">Predictions</string>
    <string name="data_choices">Data Choices</string>
    <string name="fabric_upload">Fabric Upload</string>
    <string name="allow_automated_crash_reporting">Allow automated crash reporting and feature usage data to be sent to the developers via the fabric.io service.</string>
    <string name="g5appnotdetected">Please update your Dexcom app to supported version</string>
    <string name="dexcom_app_not_installed">Dexcom app is not installed.</string>
    <string name="start_activity_tt">Start Activity TT</string>
    <string name="start_eating_soon_tt">Start Eating soon TT</string>
    <string name="temptargetshort">TT</string>
    <string name="do_not_bolus_record_only">Do not bolus, record only</string>
    <string name="category">Category</string>
    <string name="subcategory">Subcategory</string>
    <string name="bolusrecordedonly">Bolus will be recorded only (not delivered by pump)</string>
    <string name="loop_smbsetbypump_label">SMB set by pump</string>
    <string name="overview_show_activity">Activity</string>
    <string name="overview_show_bgi">Blood Glucose Impact</string>
    <string name="overview_show_sensitivity">Sensitivity</string>
    <string name="overview_show_deviations">Deviations</string>
    <string name="overview_show_cob">Carbs On Board</string>
    <string name="overview_show_iob">Insulin On Board</string>
    <string name="overview_show_basals">Basals</string>
    <string name="no_action_selected">No action selected, nothing will happen</string>
    <string name="start_hypo_tt">Start Hypo TT</string>
    <string name="closed_loop_disabled_on_dev_branch">Running dev version. Closed loop is disabled.</string>
    <string name="engineering_mode_enabled">Engineering mode enabled</string>
    <string name="profileswitch_ismissing">ProfileSwitch missing. Please do a profile switch or press \"Activate Profile\" in the LocalProfile.</string>
    <string name="pumpisnottempbasalcapable">Pump is not temp basal capable</string>
    <string name="closedmodedisabledinpreferences">Closed loop mode disabled in preferences</string>
    <string name="autosensdisabledinpreferences">Autosens disabled in preferences</string>
    <string name="smbdisabledinpreferences">SMB disabled in preferences</string>
    <string name="uamdisabledinpreferences">UAM disabled in preferences</string>
    <string name="uamdisabledoref1notselected">UAM disabled because it rely on Oref1 sensitivity plugin</string>
    <string name="key_openapsma_max_basal" translatable="false">openapsma_max_basal</string>
    <string name="key_openapsama_current_basal_safety_multiplier" translatable="false">openapsama_current_basal_safety_multiplier</string>
    <string name="key_openapsama_max_daily_safety_multiplier" translatable="false">openapsama_max_daily_safety_multiplier</string>
    <string name="maxbasalmultiplier">max basal multiplier</string>
    <string name="maxdailybasalmultiplier">max daily basal multiplier</string>
    <string name="key_openapsma_max_iob" translatable="false">openapsma_max_iob</string>
    <string name="smb_frequency_exceeded">A bolus was delivered within the last 3 minutes, skipping SMB</string>
    <string name="basal_set_correctly">Basal set correctly</string>
    <string name="key_treatmentssafety_maxbolus" translatable="false">treatmentssafety_maxbolus</string>
    <string name="limitingextendedbolus">Limiting extended bolus to %1$.1f U because of %2$s</string>
    <string name="limitingcarbs">Limiting carbs to %1$d g because of %2$s</string>
    <string name="limitingiob">Limiting IOB to %1$.1f U because of %2$s</string>
    <string name="maxvalueinpreferences">max value in preferences</string>
    <string name="hardlimit">hard limit</string>
    <string name="key_openapsama_useautosens" translatable="false">openapsama_useautosens</string>
    <string name="readstatusfailed">Read status failed</string>
    <string name="record_pump_site_change">Record pump site change</string>
    <string name="record_insulin_cartridge_change">Record insulin cartridge change</string>
    <string name="smbalwaysdisabled">SMB always and after carbs disabled because active BG source doesn\'t support advanced filtering</string>
    <string name="smbnotallowedinopenloopmode">SMB not allowed in open loop mode</string>
    <string name="food_short">Food</string>
    <string name="iobcobcalculator" translatable="false">IobCobCalculator</string>
    <string name="reset">reset</string>
    <string name="key_openapssmb_max_iob" translatable="false">openapsmb_max_iob</string>
    <string name="openapssmb_maxiob_title">Maximum total IOB OpenAPS can\'t go over [U]</string>
    <string name="openapssmb_maxiob_summary">This value is called Max IOB in OpenAPS context\nOpenAPS will not add more insulin if current IOB is greater than this value</string>
    <string name="absorption_cutoff_title">Meal max absorption time [h]</string>
    <string name="absorption_cutoff_summary">Time at which any meal is considered absorbed. Remaining carbs will be cut off.</string>
    <string name="overview_show_notes_field_in_dialogs_title">Show notes field in treatment dialogs</string>
    <string name="title_activity_setup_wizard" translatable="false">SetupWizardActivity</string>
    <string name="next_button">Next</string>
    <string name="previous_button">Prev</string>
    <string name="nav_setupwizard">Setup Wizard</string>
    <string name="setupwizard_finish">FINISH</string>
    <string name="firstinsulinincrement">First insulin increment</string>
    <string name="secondinsulinincrement">Second insulin increment</string>
    <string name="thirdinsulinincrement">Third insulin increment</string>
    <string name="firstcarbsincrement">First carbs increment</string>
    <string name="secondcarbsincrement">Second carbs increment</string>
    <string name="thirdcarbsincrement">Third carbs increment</string>
    <string name="cgm">CGM</string>
    <string name="key_ns_wifionly" translatable="false">ns_wifionly</string>
    <string name="key_ns_wifi_ssids" translatable="false">ns_wifi_ssids</string>
    <string name="key_ns_allowroaming" translatable="false">ns_allowroaming</string>
    <string name="key_ns_chargingonly" translatable="false">ns_chargingonly</string>
    <string name="ns_wifionly">Use WiFi connection only</string>
    <string name="ns_wifi_ssids">WiFi SSID</string>
    <string name="ns_chargingonly">Only if charging</string>
    <string name="connectionsettings_title">Connection settings</string>
    <string name="ns_wifi_allowedssids">Allowed SSIDs (semicolon separated)</string>
    <string name="ns_allowroaming">Allow connection in roaming</string>
    <string name="key_always_use_shortavg" translatable="false">always_use_shortavg</string>
    <string name="openapsama_autosens_max">Max autosens ratio</string>
    <string name="openapsama_autosens_min">Min autosens ratio</string>
    <string name="openapsama_bolussnooze_dia_divisor">Bolus snooze dia divisor</string>
    <string name="openapsama_max_daily_safety_multiplier">Max daily safety multiplier</string>
    <string name="openapsama_current_basal_safety_multiplier">Current basal safety multiplier</string>
    <string name="value_unavailable_short">n/a</string>
    <string name="key_virtualpump_uploadstatus" translatable="false">virtualpump_uploadstatus</string>
    <string name="virtualpump_type">Virtual Pump Type</string>
    <string name="virtualpump_definition">Pump Definition</string>
    <string name="virtualpump_pump_def">Bolus: Step=%1$s\nExtended Bolus: [Step=%2$s, Duration=%3$smin-%4$sh]\nBasal: Step=%5$s\nTBR: %6$s (by %7$s), Duration=%8$smin-%9$sh\n%10$s</string>
    <string name="wear_wizard_settings">Wizard Settings</string>
    <string name="key_wearwizard_bg" translatable="false">wearwizard_bg</string>
    <string name="key_wearwizard_tt" translatable="false">wearwizard_tt</string>
    <string name="key_wearwizard_trend" translatable="false">wearwizard_trend</string>
    <string name="key_wearwizard_cob" translatable="false">wearwizard_cob</string>
    <string name="key_wearwizard_bolusiob" translatable="false">wearwizard_bolusiob</string>
    <string name="key_wearwizard_basaliob" translatable="false">wearwizard_basaliob</string>
    <string name="wear_wizard_settings_summary">Calculations included in the Wizard result:</string>
    <string name="wear_display_settings">Display Settings</string>
    <string name="wear_general_settings">General Settings</string>
    <string name="enable_nsclient">Enable NSClient</string>
    <string name="welcometosetupwizard">Welcome to setup wizard. It will guide you through the setup process\n</string>
    <string name="readstatus">Read status</string>
    <string name="exitwizard">Skip setup wizard</string>
    <string name="setupwizard_loop_description">Press the button below to enable AndroidAPS to suggest/make basal changes</string>
    <string name="key_setupwizard_processed" translatable="false">startupwizard_processed</string>
    <string name="setupwizard_sensitivity_description">Sensitivity plugin is used for sensitivity detection and COB calculation. For more info visit:</string>
    <string name="setupwizard_sensitivity_url">https://androidaps.readthedocs.io/en/latest/Configuration/Sensitivity-detection-and-COB.html</string>
    <string name="nsclientinfotext">NSClient handles connection to Nightscout. You can skip this part now but you will not be able to pass objectives until you set it up.</string>
    <string name="diawarning">Please remember: new insulin profiles require DIA at least 5h. DIA 5–6h on new profile is equal to DIA 3h on old insulin profiles.</string>
    <string name="setupwizard_aps_description">Select one from availables algorithms. They are sorted from oldest to newest. Newer algorithm is usually more powerful and more aggressive. Thus if you are new looper you may probably start with AMA and not with latest one. Do not forget to read the OpenAPS documentation and configure it before use.</string>
    <string name="setupwizard_pump_waiting_for_riley_link_connection">Please configure your RileyLink below. After selecting a RileyLink, it will be possible to continue setup once the RileyLink status is \"Connected\". This might take a minute.\n</string>
    <string name="setupwizard_pump_pump_not_initialized"><b>Note:</b> You can continue setup once the pump has been set up.\n</string>
    <string name="startobjective">Start your first objective</string>
    <string name="permission">Permission</string>
    <string name="askforpermission">Ask for permission</string>
    <string name="needsystemwindowpermission">Application needs system window permission for notifications</string>
    <string name="needlocationpermission">Application needs location permission for BT scan and WiFi identification</string>
    <string name="needstoragepermission">Application needs storage permission to be able store log files and export settings</string>
    <string name="needconnectpermission">Application needs bluetooth permission</string>
    <string name="request">Request</string>
    <string name="open_navigation">Open navigation</string>
    <string name="close_navigation">Close navigation</string>
    <string name="nav_plugin_preferences">Plugin preferences</string>
    <string name="completed_well_done">Completed, well done!</string>
    <string name="not_completed_yet">Not completed yet</string>
    <string name="time_elapsed">Time elapsed</string>
    <string name="poctech">Poctech</string>
    <string name="description_source_poctech">Receive BG values from Poctech app</string>
    <string name="glunovo">Glunovo</string>
    <string name="description_source_glunovo">Receive values from Glunovo app</string>
    <string name="description_source_tomato">Receive BG values from Tomato app (MiaoMiao device)</string>
    <string name="key_high_temptarget_raises_sensitivity" translatable="false">high_temptarget_raises_sensitivity</string>
    <string name="key_low_temptarget_lowers_sensitivity" translatable="false">low_temptarget_lowers_sensitivity</string>
    <string name="high_temptarget_raises_sensitivity_title">High temptarget raises sensitivity</string>
    <string name="high_temptarget_raises_sensitivity_summary"><![CDATA[Raise sensitivity for temptargets >= 100]]></string>
    <string name="low_temptarget_lowers_sensitivity_title">Low temptarget lowers sensitivity</string>
    <string name="low_temptarget_lowers_sensitivity_summary"><![CDATA[Lower sensitivity for temptargets < 100]]></string>
    <string name="key_resistance_lowers_target" translatable="false">resistance_lowers_target</string>
    <string name="resistance_lowers_target_title">Resistance lowers target</string>
    <string name="resistance_lowers_target_summary">When resistance is detected, lower the target glucose</string>
    <string name="key_sensitivity_raises_target" translatable="false">sensitivity_raises_target</string>
    <string name="sensitivity_raises_target_title">Sensitivity raises target</string>
    <string name="sensitivity_raises_target_summary">When sensitivity is detected, raise the target glucose</string>
    <string name="key_keep_screen_on" translatable="false">keep_screen_on</string>
    <string name="careportal_removestartedevents">Clean AndroidAPS started</string>
    <string name="show_invalidated">Show invalidated</string>
    <string name="hide_invalidated">Hide invalidated</string>
    <string name="remove_items">Remove items</string>
    <string name="sort_items">Sort items</string>
    <string name="storedsettingsfound">Stored settings found</string>
    <string name="allow_hardware_pump_text">Attention: If you activate and connect to a hardware pump, AndroidAPS will copy the basal settings from the profile to the pump, overwriting the existing basal rate stored on the pump. Make sure you have the correct basal setting in AndroidAPS. If you are not sure or don\'t want to overwrite the basal settings on your pump, press cancel and repeat switching to the pump at a later time.</string>
    <string name="error_adding_treatment_title">Treatment data incomplete</string>
    <string name="maintenance_settings">Maintenance Settings</string>
    <string name="maintenance_email">Email recipient</string>
    <string name="key_maintenance_logs_email" translatable="false">maintenance_logs_email</string>
    <string name="key_maintenance_logs_amount" translatable="false">maintenance_logs_amount</string>
    <string name="key_logshipper_amount" translatable="false">logshipper_amount</string>
    <string name="maintenance_amount">No of Logs to send</string>
    <string name="maintenance">Maintenance</string>
    <string name="maintenance_shortname">MAINT</string>
    <string name="description_maintenance">Provides several functions for maintenance (eg. log sending, log deletion).</string>
    <string name="send_all_logs">Send Logs by Email</string>
    <string name="delete_logs">Delete Logs</string>
    <string name="error_adding_treatment_message">A treatment (insulin: %1$.2f, carbs: %2$d, at: %3$s) could not be added to treatments. Please check and manually add a record as appropriate.</string>
    <string name="generated_ecarbs_note">eCarbs: %1$d g (%2$d h), delay: %3$d m</string>
    <string name="openaps_noasdata">No autosens data available</string>
    <string name="nav_logsettings">Log settings</string>
    <string name="resettodefaults">Reset to defaults</string>
    <string name="nsmalfunction">NSClient malfunction. Consider NS and NSClient restart.</string>
    <string name="time_offset">Time offset</string>
    <string name="bolus_reminder">Remind to bolus later</string>
    <string name="key_aps_mode" translatable="false">aps_mode</string>
    <string name="setupwizard_preferred_aps_mode">Preferred APS mode</string>
    <string name="treatments_wizard_total_label">Total</string>
    <string name="calculation_short">Calc</string>
    <string name="sendlogfiles">Send today\'s log files to developers along with this time. Unexpected situation.</string>
    <string name="loop_openmode_min_change">Minimal request change [%]</string>
    <string name="loop_openmode_min_change_summary" formatted="false">Open Loop will popup new change request only if change is bigger than this value in %. Default value is 20%</string>
    <string name="key_short_tabtitles" translatable="false">short_tabtitles</string>
    <string name="profile_total">== ∑  %1$s U</string>
    <string name="key_dexcom_lognssensorchange" translatable="false">dexcom_lognssensorchange</string>
    <string name="dexcom_lognssensorchange_title">Log sensor change to NS</string>
    <string name="dexcom_lognssensorchange_summary">Create event \"Sensor Change\" in NS automaticaly on sensor start</string>
    <string name="tomato">Tomato (MiaoMiao)</string>
    <string name="tomato_short">Tomato</string>
    <string name="key_tidepool_username" translatable="false">tidepool_username</string>
    <string name="key_tidepool_password" translatable="false">tidepool_password</string>
    <string name="key_tidepool_dev_servers" translatable="false">tidepool_dev_servers</string>
    <string name="key_tidepool_test_login" translatable="false">tidepool_test_login</string>
    <string name="key_tidepool_only_while_charging" translatable="false">tidepool_only_while_charging</string>
    <string name="key_tidepool_only_while_unmetered" translatable="false">tidepool_only_while_unmetered</string>
    <string name="summary_tidepool_username">Your Tidepool login user name, normally your email address</string>
    <string name="title_tidepool_username">Login User Name</string>
    <string name="summary_tidepool_password">Your Tidepool login password</string>
    <string name="title_tidepool_password">Login Password</string>
    <string name="title_tidepool_test_login">Test Tidepool Login</string>
    <string name="summary_tidepool_dev_servers">If enabled, uploads will go to https://int-app.tidepool.org instead of the regular https://app.tidepool.org/</string>
    <string name="title_tidepool_dev_servers">Use Integration (test) servers</string>
    <string name="tidepool">Tidepool</string>
    <string name="tidepool_shortname">TDP</string>
    <string name="description_tidepool">Uploads data to Tidepool</string>
    <string name="key_tidepool_last_end" translatable="false">tidepool_last_end</string>
    <string name="tidepool_upload_cgm">Upload CGM data</string>
    <string name="key_tidepool_upload_cgm" translatable="false">tidepool_upload_cgm</string>
    <string name="key_tidepool_upload_bolus" translatable="false">tidepool_upload_bolus</string>
    <string name="tidepool_upload_bolus">Upload treatments (insulin, carbs)</string>
    <string name="key_tidepool_upload_tbr" translatable="false">tidepool_upload_tbr</string>
    <string name="tidepool_upload_tbr">Upload temporary basals</string>
    <string name="key_tidepool_upload_profile" translatable="false">tidepool_upload_profile</string>
    <string name="tidepool_upload_profile">Upload profile switches, temp targets</string>
    <string name="key_tidepool_upload_bg" translatable="false">tidepool_upload_bg</string>
    <string name="tidepool_upload_bg">Upload BG tests</string>
    <string name="key_smbmaxminutes" translatable="false">smbmaxminutes</string>
    <string name="key_uamsmbmaxminutes" translatable="false">uamsmbmaxminutes</string>
    <string name="dst_plugin_name" translatable="false">Daylight Saving time</string>
    <string name="dst_in_24h_warning">Daylight Saving time change in 24h or less</string>
    <string name="dst_loop_disabled_warning">Daylight Saving time change less than 3 hours ago - Closed loop disabled</string>
    <string name="storage">internal storage constraint</string>
    <string name="diskfull">Free at least %1$d MB from internal storage! Loop disabled!</string>
    <string name="wrongformat">Wrong format</string>
    <string name="wrongTbrDuration">TBR duration must be a multiple of %1$d minutes and greater than 0.</string>
    <string name="sms_wrongcode">Wrong code. Command cancelled.</string>
    <string name="notconfigured">Not configured</string>
    <string name="profileswitchcreated">Profile switch created</string>
    <string name="versionChecker">Version Checker</string>
    <string name="old_version">old version</string>
    <string name="very_old_version">very old version</string>
    <string name="application_expired">Application expired</string>
    <string name="new_version_warning">New version for at least %1$d days available! Fallback to LGS after %2$d days, loop will be disabled after %3$d days</string>
    <string name="twohours">2h</string>
    <string name="dexcom_app_patched">BYODA</string>
    <string name="dexcom_short">BYODA</string>
    <string name="description_source_dexcom">Receive BG values from the \'Build Your Own Dexcom App\'.</string>
    <string name="cobvsiob">COB vs IOB</string>
    <string name="bolusconstraintappliedwarn">Bolus constraint applied: %1$.2f U to %2$.2f U</string>
    <string name="slowabsorptiondetected"><![CDATA[<font color=\'%1$s\'>!!!!! Slow carbs absorption detected: %2$d%% of time. Double check your calculation. COB can be overestimated thus more insulin could be given !!!!!</font>]]></string>
    <string name="key_boluswizard_percentage" translatable="false">boluswizard_percentage</string>
    <string name="partialboluswizard">Deliver this part of bolus wizard result [%]</string>
    <string name="deliverpartofboluswizard">Bolus wizard performs calculation but only this part of calculated insulin is delivered. Useful with SMB algorithm.</string>
    <string name="snooze">Snooze</string>
    <string name="increasingmaxbasal">Increasing max basal value because setting is lower than your max basal in profile</string>
    <string name="smscommunicator_messagebody">Invalid message body</string>
    <string name="format_bg_isf">%1$s ISF: %2$.1f</string>
    <string name="format_carbs_ic">%1$.0fg IC: %2$.1f</string>
    <string name="format_cob_ic">%1$.1fg IC: %2$.1f</string>
    <string name="format_percent">%1$d%%</string>
    <string name="unit_minute_short">min</string>
    <string name="profile_name">Profile name:</string>
    <string name="selected_profile">Selected:</string>
    <string name="unitsnosemicolon">Units</string>
    <string name="doyouwantswitchprofile">Do you want to switch profile and discard changes made to current profile?</string>
    <string name="key_wizard_calculation_visible" translatable="false">wizard_calculation_visible</string>
    <string name="key_wizard_correction_percent" translatable="false">wizard_correction_percent</string>
    <string name="objectives_button_unfinish">Clear finished</string>
    <string name="objectives_button_unstart">Clear started</string>
    <string name="doyouwantresetstart">Do you want reset objective start? You may lose your progress.</string>
    <string name="setupwizard_units_prompt">Select units you want to display values in</string>
    <string name="key_wear_detailediob" translatable="false">wear_detailediob</string>
    <string name="key_wear_showbgi" translatable="false">wear_showbgi</string>
    <string name="dia_short">DIA</string>
    <string name="ic_short">IC</string>
    <string name="isf_short">ISF</string>
    <string name="target_short">TARG</string>
    <string name="clone_label">Clone</string>
    <string name="saveorresetchangesfirst">Save or reset current changes first</string>
    <string name="deletecurrentprofile">Delete current profile?</string>
    <string name="copytolocalprofile">Create new profile from this profile?</string>
    <string name="profilenamecontainsdot">Profile name contains dots.\nThis is not supported by NS.\nProfile is not uploaded to NS.</string>
    <string name="low_mark_comment">Lower value of in range area (display only)</string>
    <string name="high_mark_comment">Higher value of in range area (display only)</string>
    <string name="age">Age</string>
    <string name="weight_label">Weight</string>
    <string name="id">ID:</string>
    <string name="submit">Submit</string>
    <string name="mostcommonprofile">Most common profile:</string>
    <string name="survey_comment">Note: Only data visible on this screen will be anonymously uploaded. ID is assigned to this installation of AndroidAPS. You can submit data again if your main profile get changed but let it running at least for a week to make result visible in time in range. Your help is appreciated.</string>
    <string name="invalidage">Invalid age entry</string>
    <string name="invalidweight">Invalid weight entry</string>
    <string name="invalidpct">Invalid % entry</string>
    <string name="average">Average</string>
    <string name="tir">TIR</string>
    <string name="activitymonitor">Activity monitor</string>
    <string name="doyouwantresetstats">Do you want to reset activity stats?</string>
    <string name="statistics">Statistics</string>
    <string name="randombg">Random BG</string>
    <string name="description_source_randombg">Generate random BG data (Demo mode only)</string>
    <string name="randombg_short">BG</string>
    <string name="tools">Tools</string>
    <string name="show_calculation">Show calcuation</string>
    <string name="show_removed">Show removed</string>
    <string name="clearqueueconfirm">Clear queue? All data in queue will be lost!</string>
    <string name="key_xdripstatus_detailediob" translatable="false">xdripstatus_detailediob</string>
    <string name="key_xdripstatus_showbgi" translatable="false">xdripstatus_showbgi</string>
    <string name="key_wear_detailed_delta" translatable="false">wear_detailed_delta</string>
    <string name="key_snoozedTo" translatable="false">snoozedTo</string>
    <string name="key_snooze_dst_in24h" translatable="false">snooze_dst_in24h</string>
    <string name="key_snooze_loopdisabled" translatable="false">snooze_loopdisabled</string>
    <string name="ebstopsloop">Use of Extended bolus feature will stop closed loop mode for the time of running extended bolus. Do you really want it?</string>
    <string name="closed_loop_disabled_with_eb">Closed loop disabled because of running Extended bolus</string>
    <string name="phonechecker">\"PhoneChecker\"</string>
    <string name="chartmenu">Chart menu</string>
    <string name="databroadcaster" translatable="false">Data Broadcaster</string>
    <string name="loop_smbrequest_time_label">SMB request time</string>
    <string name="loop_smbexecution_time_label">SMB execution time</string>
    <string name="loop_tbrrequest_time_label">Temp basal request time</string>
    <string name="loop_tbrexecution_time_label">Temp basal execution time</string>
    <!-- SMS Communicator & OTP Authenticator -->
    <string name="key_smscommunicator_otp_password" translatable="false">smscommunicator_otp_password</string>
    <string name="key_smscommunicator_otp_secret" translatable="false">smscommunicator_otp_secret</string>
    <string name="smscommunicator_code_from_authenticator_for" comment="This is continuation of sentence: To [ACTION] reply with code">from Authenticator app for: %1$s followed by PIN</string>
    <string name="smscommunicator_otp_pin">Additional mandatory PIN at token end</string>
    <string name="smscommunicator_otp_pin_summary">Additional digits that should be memorised and glued at end of each generated One Time Password</string>
    <string name="smscomunicator_tab_otp_label">Authenticator setup</string>
    <string name="smscommunicator_code_verify_label">Code to check:</string>
    <string name="smscommunicator_code_verify_hint">OTP + PIN</string>
    <string name="smscommunicator_code_verify_info">The verification code consist of 6 digits displayed by Authenticator app (known as OTP) followed by 3 or more digits of mandatory PIN.</string>
    <string name="smscommunicator_otp_reset_btn">Reset Authenticators</string>
    <string name="smscommunicator_otp_reset_title">Reset Authenticator Key</string>
    <string name="smscommunicator_otp_reset_prompt">Are you sure to reset Authenticator key? It will render all currently configured Authenticators invalid, and you will need to set them up again.</string>
    <string name="smscommunicator_otp_reset_successful">New Authenticator Key was generated! Please use updated QRCode to provision authenticators.</string>
    <string name="smscommunicator_otp_export_title">Exporting OTP secret</string>
    <string name="smscommunicator_otp_export_prompt">Are you sure you want to copy OTP secret to clipboard?\n\nYou may only need that if your authenticator app have issues scanning QRCode, you want to enter it manually or you want to configure hardware OTP token using dedicated app.</string>
    <string name="smscommunicator_otp_export_successful">OTP secret (in Base32 format) exported and copied into clipboard. Paste it into authenticator or hardware OTP burner!</string>
    <string name="smscommunicator_otp_step1_install_header">1. Install Authenticator</string>
    <string name="smscommunicator_otp_step2_provisioning_header">2. Scan code to setup AndroidAPS OTP codes</string>
    <string name="smscommunicator_otp_step3_test_header">3. Test One-Time-Password</string>
    <string name="smscommunicator_otp_reset_header">Reset Authenticators</string>
    <string name="smscommunicator_otp_install_info">On each follower phone install Authenticator app that support RFC 6238 TOTP tokens. Popular free apps are:\n • Authy\n • Google Authenticator\n • LastPass Authenticator\n • FreeOTP Authenticator</string>
    <string name="smscommunicator_otp_reset_warning">By reseting authenticator you make all already provisioned authenticators invalid. You will need to set up them again!</string>
    <string name="overview_show_predictions">Predictions</string>
    <string name="overview_show_deviationslope">Deviation slope</string>
    <string name="key_graphconfig" translatable="false">graphconfig</string>
    <string name="authorizationfailed">Authorization failed</string>
    <string name="overview_show_absinsulin">Absolute insulin</string>
    <string name="master_password_summary">Master password is used for backup encryption and to override security in application. Remember it or store on a safe place.</string>
    <string name="current_master_password">Current master password</string>
    <string name="statuslights">Status lights</string>
    <string name="statuslights_copy_ns">Copy settings from NS</string>
    <string name="key_statuslights_copy_ns" translatable="false">statuslights_copy_ns</string>
    <string name="copyexistingvalues">Copy NS settings (if exists)?</string>
    <string name="key_statuslights_overview_advanced" translatable="false">statuslights_overview_advanced</string>
    <string name="classic_description">Original skin</string>
    <string name="lowres_description">Low Resolution skin</string>
    <string name="buttonson_description">Buttons are always displayed on bottom of screen</string>
    <string name="largedisplay_description">Large display</string>
    <string name="key_skin" translatable="false">skin</string>
    <string name="skin">Skin</string>
    <string name="comapareprofile">Compare profiles</string>
    <string name="nav_profilehelper">Profile helper</string>
    <string name="motoldefaultprofile">Default profile</string>
    <string name="currentprofile">Current profile</string>
    <string name="availableprofile">Available profile</string>
    <string name="profiletype">Profile type</string>
    <string name="formatwithtdd">Age: %1$.0f TDD: %2$.0f U</string>
    <string name="formatwittddandpct">Age: %1$.0f TDD: %2$.0f U %3$d%%</string>
    <string name="formatwithweight">Age: %1$.0f Weight: %2$.0f kg</string>
    <string name="basalpctfromtdd_label">% of basal</string>
    <string name="dpvdefaultprofile">DPV Default profile</string>
    <string name="setupwizard_pump_riley_link_status">RileyLink status:</string>
    <string name="filter">Filter</string>
    <string name="copytolocalprofile_invalid">Unable to create profile. Profile is invalid.</string>
    <string name="cta_dont_kill_my_app_info">Don\'t kill my app?</string>
    <string name="key_smscommunicator_report_pump_ureachable" translatable="false">smscommunicator_report_pump_ureachable</string>
    <string name="smscommunicator_report_pump_ureachable_summary">Send SMS if unreachable pump event is triggered</string>
    <string name="smscommunicator_pump_ureachable">Report pump unreachable</string>
    <string name="advisoralarm">Run alarm when is time to eat</string>
    <string name="alarminxmin">Run alarm in %1$d min</string>
    <string name="bolusadvisor">Bolus advisor</string>
    <string name="bolusadvisormessage">You have high glycemia. Instead of eating now it\'s recommended to wait for better glycemia. Do you want to do a correction bolus now and remind you when it\'s time to eat? In this case no carbs will be recorded and you must use wizard again when we remind you.</string>
    <string name="key_usebolusadvisor" translatable="false">use_bolus_advisor</string>
    <string name="enablebolusadvisor">Enable bolus advisor</string>
    <string name="enablebolusadvisor_summary">Use reminder to start eating later instead of wizard result during high glycemia ("pre-bolus")</string>
    <string name="time_to_eat">Time to eat!\nRun Bolus wizard and do calculation again.</string>
    <string name="timetoeat">Time to eat</string>
    <string name="bolusreminder">Bolus reminder</string>
    <string name="key_usebolusreminder" translatable="false">use_bolus_reminder</string>
    <string name="enablebolusreminder">Enable bolus reminder</string>
    <string name="enablebolusreminder_summary">Use reminder to bolus later with wizard
        ("post-bolus")</string>
    <string name="time_to_bolus">Time to bolus!\nRun Bolus wizard and do calculation again.</string>
    <string name="fabric_upload_disabled">Crash logs upload disabled!</string>
    <string name="graph_menu_divider_header">Graph</string>
    <string name="chart_menu">Chart menu</string>
    <string name="clear_filter">Clear filter</string>
    <string name="trend_arrow">Trend arrow</string>
    <string name="cannula">Cannula</string>
    <string name="userentry">User entry</string>
    <string name="common_values">Use values of your largest food you usually eat\n</string>
    <string name="summary_email_for_crash_report">This identification will attached to crash reports so we can contact you in urgent cases. It\'s optional.</string>
    <string name="email_address">Email address</string>
    <string name="privacy_settings">Privacy setting</string>
    <string name="privacy_summary">You can provide optional email address if you want to be notified about app crashes. This is not an automated service. You will be contacted by developers in dangerous situations.</string>
    <string name="full_sync">Full synchronization</string>
    <string name="full_sync_comment">Full synchronization? It may take many hours and until finish you\'ll not see new data in NS.</string>
    <string name="prime">Prime</string>
    <string name="ns_sync_options">Synchronization</string>
    <string name="key_ns_upload" translatable="false">ns_upload</string>
    <string name="ns_upload_summary">Profiles, boluses, carbs, temporary basals are uploaded to NS</string>
    <string name="ns_upload">Upload data to NS</string>
    <string name="key_ns_receive_profile_store" translatable="false">ns_receive_profile_store</string>
    <string name="ns_receive_profile_store">Receive profile store</string>
    <string name="ns_receive_profile_store_summary">Synchronize profiles from NS profile editor</string>
    <string name="key_ns_receive_temp_target" translatable="false">ns_receive_temp_target</string>
    <string name="ns_receive_temp_target">Receive temporary targets</string>
    <string name="ns_receive_temp_target_summary">Accept temporary targets entered through NS or NSClient</string>
    <string name="key_ns_receive_profile_switch" translatable="false">ns_receive_profile_switch</string>
    <string name="key_ns_receive_offline_event" translatable="false">ns_receive_offline_event</string>
    <string name="ns_receive_profile_switch">Receive profile switches</string>
    <string name="ns_receive_profile_switch_summary">Accept profile switches entered through NS or NSClient</string>
    <string name="ns_receive_offline_event">Receive APS offline events</string>
    <string name="ns_receive_offline_event_summary">Accept APS Offline events entered through NS or NSClient</string>
    <string name="ns_receive_tbr_eb">Receive TBR and EB</string>
    <string name="ns_receive_tbr_eb_summary">Accept TBR and EB entered through another instance</string>
    <string name="key_ns_receive_insulin" translatable="false">ns_receive_insulin</string>
    <string name="ns_receive_insulin">Receive insulin</string>
    <string name="ns_receive_insulin_summary">Accept insulin entered through NS or NSClient (it\'s not delivered, only calculated towards IOB)</string>
    <string name="key_ns_receive_carbs" translatable="false">ns_receive_carbs</string>
    <string name="ns_receive_carbs">Receive carbs</string>
    <string name="ns_receive_carbs_summary">Accept carbs entered through NS or NSClient</string>
    <string name="key_ns_receive_therapy_events" translatable="false">ns_receive_therapy_events</string>
    <string name="key_ns_receive_tbr_eb" translatable="false">ns_receive_tbr_eb</string>
    <string name="ns_receive_therapy_events">Receive therapy events</string>
    <string name="ns_receive_therapy_events_summary">Accept therapy events (cannula, insulin, battery change etc) entered through NS or NSClient</string>
    <string name="key_ns_receive_cgm" translatable="false">ns_receive_cgm</string>
    <string name="ns_receive_cgm">Receive/backfill CGM data</string>
    <string name="ns_receive_cgm_summary">Accept CGM data from NS</string>
    <string name="sms_timeout_while_wating">Timeout while waiting for finish of previous pump communication</string>
    <string name="smscommunicator_another_bolus_in_queue">There is another bolus in queue. Try again later.</string>
    <string name="calculation_in_progress">Calculation in progress</string>
    <string name="missing_profile_name">Missing profile name</string>
    <string name="error_in_ic_values">Error in IC values</string>
    <string name="error_in_basal_values">Error in basal values</string>
    <string name="error_in_target_values">Error in target values</string>
    <string name="error_in_isf_values">Error in ISF values</string>
    <string name="run_question">Run %s?</string>
    <string name="invalid_profile_not_accepted">Invalid profile %1$s not accepted from NS</string>
    <string name="view">View</string>
    <string name="errors">Errors</string>
    <string name="ns_sync_slow">Slow down uploads</string>
    <string name="data_status">BG data status</string>
    <string name="remove_bg_readings">Remove BG readings</string>
    <string name="statuslights_cannula_age">cannula age</string>
    <string name="statuslights_patch_pump_age">patch pump age</string>
    <string name="patch_pump">Patch pump</string>
    <string name="recalculated_data_used">Recalculated data used</string>
    <string name="bg_too_close">BG too close:\n%1$s\n%2$s</string>
    <string name="key_last_processed_glunovo_timestamp" translatable="false">last_processed_glunovo_timestamp</string>
    <string name="identification">Identification (email, FB or Discord nick etc)</string>
    <string name="identification_not_set">Identification not set in dev mode</string>
    <string name="a11y_dialog">dialog</string>
    <string name="a11y_current_bg">current blood glucose</string>
    <string name="a11_correction_percentage">correct outcome with %</string>
    <string name="a11_correction_units">correct outcome with units</string>
    <string name="not_available_full">Not available</string>
<<<<<<< HEAD
    <string name="key_fulluam_settings" translatable="false">fulluam_settings</string>
    <string name="key_fulluam_max_iob" translatable="false">fulluam_max_iob</string>
    <string name="fulluam_maxiob_title">Maximum total IOB AIMI can\'t go over [U]</string>
    <string name="fulluam_maxiob_summary">This value is called Max IOB in AIMI context\nAIMI will not add more insulin if current IOB is greater than this value</string>

    <string name="iTime">iTime</string>
    <string name="iTimeSettings">iTime</string>
    <string name="key_iTime" translatable="false">iTime</string>
    <string name="iTime_title">iTime</string>
    <string name="iTime_summary">iTime is the duration in minutes of the meal who authorize larger SMB. This variable was created to let child/teenager adapt this value</string>
    <string name="key_UAM_InsulinReq" translatable="false">UAM_InsulinReq</string>
    <string name="UAM_InsulinReq_title">AIMI iTime SMB Power %</string>
    <string name="UAM_InsulinReq_summary">percentage of the AIMI response during the iTime duration</string>
    <string name="key_Boost_InsulinReq" translatable="false">Boost_InsulinReq</string>
    <string name="Boost_InsulinReq_title">Boost Insulin required %</string>
    <string name="Boost_InsulinReq_summary">percentage of the algos determined insulin to give</string>
    <string name="key_iTime_MaxBolus_minutes" translatable="false">iTime_MaxBolus_minutes</string>
    <string name="iTime_MaxBolus_minutes_title">iTime_MaxBolus_minutes</string>
    <string name="iTime_MaxBolus_minutes_summary">iTime give a duration of the meal who allow larger smb and maxbolus. this variable give the higher maxbolus (basal * iTime_MaxBolus_minutes / 60)</string>
    <string name="disable_Libre_smb_restrictions">Filtering active for every sensor, Go SMB!</string>
    <string name="key_iTime_Bolus" translatable="false">iTime_Bolus</string>
    <string name="iTime_Bolus_title">iTime_Bolus</string>
    <string name="iTime_Bolus_summary">Automated Bolus at 28 minutes if delta > 2 if iTime Start with a manual bolus and 15 minutes if delta > 2 and iTime start with more than 30 carbs</string>
    <string name="key_iTime_Starting_Bolus" translatable="false">iTime_Starting_Bolus</string>
    <string name="iTime_Starting_Bolus_title">iTime_Starting_Bolus</string>
    <string name="iTime_Starting_Bolus_summary">Value of the manual Bolus who will start iTime, like > iTime_Starting_Bolus</string>
    <string name="key_openapsama_smb_delivery_ratio" translatable="false">openapsama_smb_delivery_ratio</string>
    <string name="key_openapsama_smb_delivery_ratio_min" translatable="false">openapsama_smb_delivery_ratio_min</string>
    <string name="key_openapsama_smb_delivery_ratio_max" translatable="false">openapsama_smb_delivery_ratio_max</string>
    <string name="key_openapsama_smb_delivery_ratio_bg_range" translatable="false">openapsama_smb_delivery_ratio_bg_range</string>
    <string name="key_openapsama_smb_max_range_extension" translatable="false">openapsama_smb_max_range_extension</string>
    <string name="openapsama_smb_delivery_ratio_summary">Default value: 0.5 This is another key OpenAPS safety cap, and specifies what share of the total insulin required can be delivered as SMB. This is to prevent people from getting into dangerous territory by setting SMB requests from the caregivers phone at the same time. Increase this experimental value slowly and with caution.</string>
    <string name="openapsama_smb_delivery_ratio_min_summary">Default value: 0.5 This is the lower end of a linearly increasing ratio rather than the fix value above.</string>
    <string name="openapsama_smb_delivery_ratio_max_summary">Default value: 0.9 This is the upper end of a linearly increasing ratio rather than the fix value above.</string>
    <string name="openapsama_smb_delivery_ratio_bg_range_summary">Default value: 40. The linearly increasing SMB delivery ratio is mapped to the glucose range [target_bg, target_bg+bg_range].\nAt target_bg the SMB ratio is smb_delivery_ratio_min, at target_bg+bg_range it is smb_delivery_ratio_max\nWith 0 the linearly increasing SMB ratio is disabled and the fix smb_delivery_ratio is used.</string>
    <string name="openapsama_smb_max_range_extension_summary">Default value: 1 This is another key OpenAPS safety cap, and specifies by what factor you can exceed the regular 120 maxSMB/maxUAM minutes. Increase this experimental value slowly and with caution.</string>
    <string name="openapsama_smb_delivery_ratio">fixed SMB delivery ratio</string>
    <string name="openapsama_smb_delivery_ratio_min">variable SMB delivery ratio, lower end</string>
    <string name="openapsama_smb_delivery_ratio_max">variable SMB delivery ratio, upper end</string>
    <string name="openapsama_smb_delivery_ratio_bg_range">variable SMB delivery ratio, mapped glucose range</string>
    <string name="openapsama_smb_max_range_extension">SMB/UAM max range extension</string>


    <!-- Eating Now-->
    <string name="EN">Eating Now</string>
    <string name="EN_shortname">EN</string>
    <string name="pref_en">EN</string>
    <string name="key_use_eatingnow">key_use_eatingnow</string>
    <string name="key_eatingnow_iob">key_eatingnow_iob</string>
    <string name="key_eatingnow_smbbgoffset">key_eatingnow_smbbgoffset</string>
    <string name="key_use_ghostcob" translatable="false">key_use_ghostcob</string>
    <string name="key_use_AimiUAM" translatable="false">key_use_AimiUAM</string>
    <string name="key_use_AimiUAM_ISF" translatable="false">key_use_AimiUAM_ISF</string>
    <string name="key_use_LuymjevU200" translatable="false">key_use_LuymjevU200</string>
    <string name="key_use_LuymjevU100" translatable="false">key_use_LuymjevU100</string>
    <string name="key_use_Fiasp" translatable="false">key_use_Fiasp</string>
    <string name="key_use_Novorapid" translatable="false">key_use_Novorapid</string>
    <string name="key_use_AIMI_COB" translatable="false">key_use_AIMI_COB</string>
    <string name="key_use_AIMI_CAP" translatable="false">key_use_AIMI_CAP</string>
    <string name="key_use_AIMI_PBolus" translatable="false">key_use_AIMI_PBolus</string>
    <string name="key_use_AIMI_BreakFastLight" translatable="false">key_use_AIMI_BreakfastLight</string>
    <string name="key_AIMI_BreakFastLight_timestart">key_AIMI_BreakFastLight_timestart</string>
    <string name="key_AIMI_BreakFastLight_timeend">key_AIMI_BreakFastLight_timeend</string>
    <string name="key_eatingnow_cobinsulinreqpct">key_eatingnow_cobinsulinreqpct</string>
    <string name="key_eatingnow_cobboostminutes" translatable="false">key_eatingnow_cobboostminutes</string>
    <string name="key_eatingnow_cobboost_maxbolus">key_eatingnow_cobboost_maxbolus</string>
    <string name="key_eatingnow_preboluspct">key_eatingnow_preboluspct</string>
    <string name="key_eatingnow_insulinreqpct">key_eatingnow_insulinreqpct</string>
    <string name="key_eatingnow_uamboost_bolus_scale">key_eatingnow_uamboost_bolus_scale</string>
    <string name="key_eatingnow_uamboost_maxbolus">key_eatingnow_uamboost_maxbolus</string>
    <string name="key_eatingnow_itimeminutes">key_eatingnow_itimeminutes</string>
    <string name="key_eatingnow_isfboost_maxbolus">key_eatingnow_isfboost_maxbolus</string>
    <string name="key_eatingnow_isfbgscaler">key_eatingnow_isfbgscaler</string>
    <string name="key_eatingnow_isfbgoffset">key_eatingnow_isfbgoffset</string>
    <!--    <string name="key_eatingnow_isf_max_scale">key_eatingnow_isf_max_scale</string>-->
    <string name="key_eatingnow_iobmax">key_eatingnow_iobmax</string>
    <string name="key_eatingnow_timestart">key_eatingnow_timestart</string>
    <string name="key_eatingnow_timeend">key_eatingnow_timeend</string>
    <string name="key_openapsama_TDD" translatable="false">7 day average Total Daily Dose</string>
    <string name="key_eatingnow_COBeBGweight" translatable="false">key_eatingnow_COBeBGweight</string>
    <string name="key_eatingnow_UAMeBGweight" translatable="false">key_eatingnow_UAMeBGweight</string>
    <string name="key_use_3pm_basal" translatable="false">key_use_3pm_basal</string>
    <string name="key_use_sens_tdd" translatable="false">key_use_sens_tdd</string>
    <string name="key_sens_tdd_scale" translatable="false">key_sens_tdd_scale</string>

=======
    <string name="a11y_high">high</string>
    <string name="a11y_inrange">in range</string>
    <string name="a11y_low">low</string>
    <string name="a11y_arrow_double_down">falling rapidly</string>
    <string name="a11y_arrow_single_down">falling</string>
    <string name="a11y_arrow_forty_five_down">falling slowly</string>
    <string name="a11y_arrow_flat">stable</string>
    <string name="a11y_arrow_forty_five_up">rising slowly</string>
    <string name="a11y_arrow_single_up">rising</string>
    <string name="a11y_arrow_double_up">rising rapidly</string>
    <string name="a11y_arrow_none">none</string>
    <string name="a11y_arrow_unknown">unknown</string>
    <string name="a11y_graph">graph</string>
    <string name="a11y_bg_quality">blood glucose quality</string>
    <string name="a11y_bg_quality_recalculated">recalculated</string>
    <string name="a11y_bg_quality_doubles">double entries</string>
    <string name="a11y_insulin_label">insulin</string>
    <string name="a11y_blood_glucose">blood glucose</string>
    <string name="a11y_bg_outdated">outdated</string>
    <string name="a11y_carb_reminder">set reminder</string>
    <string name="a11y_add_new_profile">add new profile</string>
    <string name="a11y_clone_profile">clone current profile</string>
    <string name="a11y_delete_current_profile">delete current profile</string>
    <string name="a11y_add_new_to_list">add new to list</string>
    <!-- Theme switcher dark and light mode-->
    <string name="theme_switcher_summary">Choose dark, light, or to follow the system theme</string>
    <string name="app_color_scheme">App Color Scheme</string>
    <string name="dark_theme">Dark theme</string>
    <string name="light_theme">Light theme</string>
    <string name="follow_system_theme">Use device theme</string>
    <string name="value_dark_theme" translatable="false">dark</string>
    <string name="value_light_theme" translatable="false">light</string>
    <string name="value_system_theme" translatable="false">system</string>
    <!-- WEAR OS-->
    <string name="wear_action_tempt_preset_error">Temptarget unknown preset: %1$s</string>
    <string name="wear_action_tempt_cancel_message">Cancelling running Temp-Targets?</string>
    <string name="wear_action_tempt_unit_error">Different units used on watch and phone!</string>
    <string name="wear_action_tempt_zero_message">Zero-Temp-Target - cancelling running Temp-Targets?</string>
    <string name="wear_action_tempt_min_bg_error">Min-BG out of range!</string>
    <string name="wear_action_tempt_max_bg_error">Max-BG out of range!</string>
    <string name="wear_action_tempt_manual_range_message">Temptarget:\nMin: %1$s\nMax: %2$s\nDuration: %3$s</string>
    <string name="wear_action_tempt_manual_message">Temptarget:\nTarget: %1$s\nDuration: %2$s</string>
    <string name="wear_action_tempt_preset_message">Temptarget:\Reason: %1$s\nTarget: %2$s\nDuration: %3$s</string>
    <string name="quick_wizard_message">QuickWizard: %1$s\nInsulin: %2$.2fU\nCarbs: %3$dg</string>
    <string name="wizard_result">Calc. Wizard:\nInsulin: %1$.2fU\nCarbs: %2$dg</string>
    <string name="overview_editquickwizard_show_on_device">Show entry on device:</string>
    <string name="quick_wizard_not_available">Selected quickwizard no longer available, please refresh your tile</string>
    <string name="wizard_no_actual_bg">No recent BG to base calculation on!</string>
    <string name="wizard_no_active_profile">No active profile set!</string>
    <string name="wizard_no_cob">Unknown COB! BG reading missing or recent app restart?</string>
    <string name="wizard_carbs_constraint">Carb constraint violation!</string>
    <string name="wizard_explain_calc">Calc (IC: %2$.1f, ISF: %2$.1f) from:"</string>
    <string name="wizard_explain_carbs">Carbs: %1$.2fU</string>
    <string name="wizard_explain_cob">COB: %1$.0fg %2$.2fU</string>
    <string name="wizard_explain_bg">BG: %1$.2fU</string>
    <string name="wizard_explain_basal_iob">Basal IOB: %1$.2fU</string>
    <string name="wizard_explain_bolus_iob">Bolus IOB: %1$.2fU</string>
    <string name="wizard_explain_superbolus">Superbolus: %1$.2fU</string>
    <string name="wizard_explain_trend">15\' trend: %1$.2fU</string>
    <string name="wizard_explain_percent">Percentage: %1$.2fU x %2$d%% ≈ %3$.2fU</string>
    <string name="wizard_constraint_bolus_size">Insulin constraint violation!\nCannot deliver %1$.2fU</string>
    <string name="wizard_explain_tt">TempT: %1$s</string>
    <string name="wizard_explain_tt_to">%1$s to %2$s</string>
    <string name="wizard_pump_not_available">No pump available!</string>
    <string name="wear_unknown_action_string">Unknown action command:</string>
    <string name="overview_editquickwizard_percentage">Percentage</string>
    <string name="app_default">Application default</string>
    <string name="show_invalidated_records">Show invalidated / removed records</string>
    <string name="hide_invalidated_records">Hide invalidated / removed records</string>
    <string name="select_profile">Select profile to edit</string>
    <string name="refresh_from_nightscout">Refresh from Nightscout</string>
    <string name="remove_selected_items">Remove selected items</string>
    <string name="select_for_removal">Select for removal</string>
    <string name="profile_changes">Profile changes</string>
    <string name="tempt_targets">Temp Targets</string>
    <string name="carbs_and_bolus">Carbs and bolus</string>
    <string name="confirm_remove_multiple_items">Are you sure you want to remove %1$d items</string>
    <string name="hide_loop">Hide loop</string>
    <string name="show_loop">Show loop</string>
    <string name="count_selected">%1$d selected</string>
    <string name="sort_label">Sort</string>
    <string name="dialog_canceled">Dialog canceled</string>
    <string name="below" comment="below &quot;in range&quot;">Below</string>
    <string name="in_range">In range</string>
    <string name="above" comment="above &quot;in range&quot;">Above</string>
    <string name="show_loop_records">Show loop records</string>
    <string name="show_hide_records">Hide loop records</string>
>>>>>>> aa29423e
</resources><|MERGE_RESOLUTION|>--- conflicted
+++ resolved
@@ -82,13 +82,10 @@
     <string name="description_ns_client">Synchronizes your data with Nightscout</string>
     <string name="description_ama">State of the algorithm in 2017</string>
     <string name="description_smb">Most recent algorithm for advanced users</string>
-<<<<<<< HEAD
     <string name="description_fulluam">Automated Insulin Management Interface</string>
     <string name="description_Boost">Boost based accelerated bolusing</string>
     <string name="description_EN">Eating Now bolusing method</string>
-=======
     <string name="description_smb_dynamic_isf">Most recent algorithm for advanced users with dynamic/automatic ISF</string>
->>>>>>> aa29423e
     <string name="description_overview">Displays the current state of your loop and buttons for most common actions</string>
     <string name="description_persistent_notification">Shows an ongoing notification with a short overview of what your loop is doing</string>
     <string name="description_profile_local">Define a profile which is available offline.</string>
@@ -137,7 +134,6 @@
     <string name="openapsma_request_label">Request</string>
     <string name="delta">Delta</string>
     <string name="sms_delta">Delta:</string>
-<<<<<<< HEAD
 
     <string name="openapsama_boost_max_iob">Max IOB allowed from accelerated bolusing</string>
     <string name="openapsama_boost_bolus">Boost bolus in iu</string>
@@ -159,8 +155,6 @@
     <string name="openapsama_boost_end_title">UAM Boost end time</string>
     <string name="openapsama_boost_max_iob_title">UAM Boost max IOB</string>
 
-=======
->>>>>>> aa29423e
     <string name="configbuilder">Config Builder</string>
     <string name="overview">Overview</string>
     <string name="treatments">Treatments</string>
@@ -554,15 +548,12 @@
     <string name="ns_localbroadcasts">Enable broadcasts to other apps (like xDrip+). Do not enable if you have more than one instance of AAPS or NSClient installed!</string>
     <string name="ns_localbroadcasts_title">Enable local Broadcasts.</string>
     <string name="openapssmb">OpenAPS SMB</string>
-<<<<<<< HEAD
     <string name="fulluam">AIMI</string>
     <string name="Boost">Boost</string>
-=======
     <string name="openaps_smb_dynamic_isf">Dynamic ISF</string>
     <string name="key_DynISFAdjust" translatable="false">DynISFAdjust</string>
     <string name="DynISFAdjust_title">DynamicISF Adjustment Factor %</string>
     <string name="DynISFAdjust_summary">Adjustment factor for DynamicISF. Set more than 100% for more aggressive correction doses, and less than 100% for less aggressive corrections.</string>
->>>>>>> aa29423e
     <string name="key_use_smb" translatable="false">use_smb</string>
     <string name="key_use_uam" translatable="false">use_uam</string>
     <string name="key_smb_enable_carbs_suggestions_threshold" translatable="false">smb_enable_carbs_suggestions_threshold</string>
@@ -1166,7 +1157,6 @@
     <string name="a11_correction_percentage">correct outcome with %</string>
     <string name="a11_correction_units">correct outcome with units</string>
     <string name="not_available_full">Not available</string>
-<<<<<<< HEAD
     <string name="key_fulluam_settings" translatable="false">fulluam_settings</string>
     <string name="key_fulluam_max_iob" translatable="false">fulluam_max_iob</string>
     <string name="fulluam_maxiob_title">Maximum total IOB AIMI can\'t go over [U]</string>
@@ -1252,7 +1242,6 @@
     <string name="key_use_sens_tdd" translatable="false">key_use_sens_tdd</string>
     <string name="key_sens_tdd_scale" translatable="false">key_sens_tdd_scale</string>
 
-=======
     <string name="a11y_high">high</string>
     <string name="a11y_inrange">in range</string>
     <string name="a11y_low">low</string>
@@ -1340,5 +1329,4 @@
     <string name="above" comment="above &quot;in range&quot;">Above</string>
     <string name="show_loop_records">Show loop records</string>
     <string name="show_hide_records">Hide loop records</string>
->>>>>>> aa29423e
 </resources>