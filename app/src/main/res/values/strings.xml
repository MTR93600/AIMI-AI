﻿<resources>
    <string name="treatmentssafety_title">Tratments safety</string>
    <string name="treatmentssafety_maxbolus_title">Max allowed bolus [U]</string>
    <string name="treatmentssafety_maxcarbs_title">Max allowed carbs [g]</string>

    <string name="nav_preferences">Preferences</string>
    <string name="nav_refreshtreatments">Refresh treatments from NS</string>
    <string name="nav_backup">Backup</string>
    <string name="nav_test_alert">Test alarm</string>
    <string name="nav_resetdb">Reset Databases</string>
    <string name="reset_db_confirm">Do you really want to reset the databases?</string>
    <string name="nav_exit">Exit</string>
    <string name="danar_useextended_title">Use extended boluses for >200%</string>
    <string name="danar_bt_name_title">DanaR Bluetooth device</string>
    <string name="ns_sync_use_absolute_title">Always use basal absolute values</string>
    <string name="alert_dialog_storage_permission_text">Please reboot your phone or restart AndroidAPS from the System Settings \notherwise Android APS will not have logging (important to track and verify that the algorithms are working correctly)!</string>

    <string name="objectives_objective_label_string">Objective:</string>
    <string name="objectives_gate_label_string">Gate:</string>
    <string name="objectives_button_start">Start</string>
    <string name="objectives_button_verify">Verify</string>
    <string name="nsprofileview_units_label">Units</string>
    <string name="nsprofileview_dia_label">DIA</string>
    <string name="nsprofileview_activeprofile_label">Active profile</string>
    <string name="nsprofileview_ic_label">IC</string>
    <string name="nsprofileview_isf_label">ISF</string>
    <string name="nsprofileview_basal_label">Basal</string>
    <string name="nsprofileview_target_label">Target</string>
    <string name="noprofileset">NO PROFILE SET</string>
    <string name="treatments_insulin_label_string">Insulin:</string>
    <string name="treatments_carbs_label_string">Carbs:</string>
    <string name="treatments_iob_label_string">IOB:</string>
    <string name="sms_iob">IOB:</string>
    <string name="treatments_activity_string">Activity:</string>
    <string name="treatments_iobtotal_label_string">Total IOB:</string>
    <string name="treatments_iobactivitytotal_label_string">Total IOB activity:</string>
    <string name="tempbasals_realduration_label_string">Dur:</string>
    <string name="tempbasals_netratio_label_string">Ratio:</string>
    <string name="tempbasals_netinsulin_label_string">Ins:</string>
    <string name="tempbasals_iob_label_string">IOB:</string>
    <string name="tempbasals_iobtotal_label_string">Total IOB:</string>
    <string name="treatments_newtreatment_insulinamount_label">Insulin</string>
    <string name="treatments_newtreatment_carbsamount_label">Carbs</string>
    <string name="treatments_wizard_bg_label">BG</string>
    <string name="treatments_wizard_tt_label">TT</string>
    <string name="treatments_wizard_carbs_label">Carbs</string>
    <string name="treatments_wizard_correction_label">Corr</string>
    <string name="treatments_wizard_unit_label">U</string>
    <string name="treatments_wizard_bolusiob_label">Bolus IOB</string>
    <string name="treatments_wizard_total_label">TOTAL</string>
    <string name="openapsma_run">Run now</string>
    <string name="vitualpump_label">VIRTUAL PUMP</string>
    <string name="pump_basebasalrate_label">Base basal rate</string>
    <string name="pump_tempbasal_label">Temp basal</string>
    <string name="virtualpump_extendedbolus_label">Extended bolus</string>
    <string name="pump_battery_label">Battery</string>
    <string name="pump_reservoir_label">Reservoir</string>
    <string name="virtualpump_resultok">OK</string>
    <string name="virtualpump_sqlerror">SQL Error</string>
    <string name="openapsma_lastrun_label">Last run</string>
    <string name="openapsma_inputparameters_label">Input parameters</string>
    <string name="openapsma_glucosestatus_label">Glucose status</string>
    <string name="openapsma_currenttemp_label">Current temp</string>
    <string name="openapsma_iobdata_label">IOB data</string>
    <string name="openapsma_profile_label">Profile</string>
    <string name="openapsma_mealdata_label">Meal data</string>
    <string name="result">Result</string>
    <string name="openapsma_noglucosedata">No glucose data available</string>
    <string name="openapsma_noprofile">No profile available</string>
    <string name="openapsma_nopump">No pump available</string>
    <string name="nochangerequested">No change requested</string>
    <string name="openapsma_request_label">Request</string>
    <string name="rate">Rate</string>
    <string name="duration">Duration</string>
    <string name="reason">Reason</string>
    <string name="glucose">Glucose</string>
    <string name="delta">Delta</string>
    <string name="sms_delta">Delta:</string>
    <string name="avgdelta">Avg. delta</string>

    <string name="configbuilder">Config Builder</string>
    <string name="objectives">Objectives</string>
    <string name="openapsma">OpenAPS MA</string>
    <string name="overview">Overview</string>
    <string name="profileviewer">NS Profile</string>
    <string name="simpleprofile">Simple profile</string>
    <string name="tempbasal">TempBasal</string>
    <string name="treatments">Treatments</string>
    <string name="virtualpump">Virtual Pump</string>
    <string name="careportal">Careportal</string>


    <string name="configbuilder_pump">Pump</string>
    <string name="configbuilder_treatments">Treatments</string>
    <string name="configbuilder_tempbasals">Temp Basals</string>
    <string name="configbuilder_profile">Profile</string>
    <string name="configbuilder_aps">APS</string>
    <string name="configbuilder_general">General</string>
    <string name="days">days</string>
    <string name="objectives_minimalduration">Minimal duration</string>
    <string name="configbuilder_constraints">Constraints</string>

    <string name="loop">Loop</string>
    <string name="configbuilder_loop">Loop</string>
    <string name="loop_aps_label">APS</string>
    <string name="loop_constraintsprocessed_label">After processed constraints</string>
    <string name="loop_setbypump_label">Set by pump</string>
    <string name="openapsma_lastenact_label">Last enacted</string>
    <string name="ok">OK</string>
    <string name="cancel">Cancel</string>
    <string name="noapsselected">NO APS SELECTED OR PROVIDED RESULT</string>
    <string name="safety">Safety</string>
    <string name="openapsma_disabled">Plugin is disabled</string>
    <string name="constraints_violation">Constraints violation</string>
    <string name="treatmentdeliveryerror">Bolus delivery error</string>
    <string name="tempbasaldeliveryerror">Tempbasal delivery error</string>
    <string name="overview_newtempbasal_basalpercent">Basal value [%]</string>
    <string name="overview_newtempbasal_percent_label">% (100% = current)</string>
    <string name="setbasalquestion">Accept new temp basal:</string>
    <string name="overview_treatment_label">Treatment</string>
    <string name="overview_calculator_label">Calculator</string>
    <string name="constraintapllied">Constraint applied!</string>
    <string name="confirmation">Confirmation</string>
    <string name="entertreatmentquestion">Enter new treatment:</string>
    <string name="bolus">Bolus</string>
    <string name="sms_bolus">Bolus:</string>
    <string name="basal">Basal</string>
    <string name="sms_basal">Basal:</string>
    <string name="carbs">Carbs</string>
    <string name="changeyourinput">Change your input!</string>
    <string name="setextendedbolusquestion">Set new extended bolus:</string>
    <string name="configbuilder_bgsource">BG Source</string>
    <string name="xdrip">xDrip</string>
    <string name="nsclient">NSClient</string>
    <string name="apsmode_title">APS Mode</string>

    <string name="closedloop">Closed Loop</string>
    <string name="openloop">Open Loop</string>
    <string name="disabledloop">Loop Disabled</string>
    <string name="disableloop">Disable loop</string>
    <string name="enableloop">Enable loop</string>

    <string name="openloop_newsuggestion">New suggestion available</string>
    <string name="unsupportedclientver">Unsupported version of NSClient</string>
    <string name="unsupportednsversion">Unsupported version of Nightscout</string>
    <string name="nsclientnotinstalled">NSClient not installed. Record lost!</string>
    <string name="objectives_bgavailableinns">BG available in NS</string>
    <string name="objectives_pumpstatusavailableinns">Pump status available in NS</string>
    <string name="objectives_manualenacts">Manual enacts</string>
    <string name="loopdisabled">LOOP DISABLED BY CONSTRAINTS</string>
    <string name="cs_lang">Czech</string>
    <string name="en_lang">English</string>
    <string name="treatments_wizard_basaliob_label">Basal IOB</string>
    <string name="bolusconstraintapplied">Bolus constraint applied</string>
    <string name="carbsconstraintapplied">Carbs constraint applied</string>
    <string name="careportal_bgcheck">BG Check</string>
    <string name="careportal_announcement">Announcement</string>
    <string name="careportal_note">Note</string>
    <string name="careportal_question">Question</string>
    <string name="careportal_exercise">Exercise</string>
    <string name="careportal_pumpsitechange">Pump Site Change</string>
    <string name="careportal_cgmsensorinsert">CGM Sensor Insert</string>
    <string name="careportal_cgmsensorstart">CGM Sensor Start</string>
    <string name="careportal_insulincartridgechange">Insulin Cartridge Change</string>
    <string name="careportal_profileswitch">Profile Switch</string>
    <string name="careportal_snackbolus">Snack Bolus</string>
    <string name="careportal_mealbolus">Meal Bolus</string>
    <string name="careportal_correctionbolus">Correction Bolus</string>
    <string name="careportal_combobolus">Combo Bolus</string>
    <string name="careportal_tempbasalstart">Temp Basal Start</string>
    <string name="careportal_tempbasalend">Temp Basal End</string>
    <string name="careportal_carbscorrection">Carbs correction</string>
    <string name="careportal_openapsoffline">OpenAPS Offline</string>

    <string name="careportal_newnstreatment_eventtype">Event type</string>
    <string name="careportal_newnstreatment_other">Other</string>
    <string name="careportal_newnstreatment_meter">Meter</string>
    <string name="careportal_newnstreatment_sensor">Sensor</string>
    <string name="careportal_newnstreatment_carbs_label">Carbs</string>
    <string name="careportal_newnstreatment_insulin_label">Insulin</string>
    <string name="careportal_newnstreatment_carbtime_label">Carb time</string>
    <string name="careportal_newnstreatment_split_label">Split</string>
    <string name="careportal_newnstreatment_duration_label">Duration</string>
    <string name="careportal_newnstreatment_percent_label">Percent</string>
    <string name="careportal_newnstreatment_absolute_label">Absolute</string>
    <string name="careportal_newnstreatment_notes_label">Notes</string>
    <string name="careportal_newnstreatment_eventtime_label">Event time</string>
    <string name="careportal_newnstreatment_profile_label">Profile</string>
    <string name="careportal_newnstreatment_enteredby_title">Entered By</string>
    <string name="careportal_newnstreatment_glucosetype">Glucose type</string>
    <string name="noprofile">No profile loaded from NS yet</string>
    <string name="overview_tempbasal_button">TempBasal</string>
    <string name="overview_extendedbolus_button">Extended Bolus</string>
    <string name="configbuilder_nightscoutversion_label">Nightscout version:</string>
    <string name="send">SEND</string>
    <string name="missing">Missing</string>
    <string name="enabled">Enabled</string>
    <string name="visible">Visible</string>
    <string name="up">Up</string>
    <string name="exported">Preferences exported</string>
    <string name="export_to">Export settings to</string>
    <string name="import_from">Import settings from</string>
    <string name="setting_imported">Settings imported</string>
    <string name="filenotfound">File not found</string>
    <string name="nav_export">Export settings</string>
    <string name="nav_import">Import settings</string>
    <string name="nl_lang">Dutch</string>
    <string name="de_lang">German</string>
    <string name="es_lang">Spanish</string>
    <string name="el_lang">Greek</string>
    <string name="it_lang">Italian</string>
    <string name="ro_lang">Romanian</string>
    <string name="ru_lang">Russian</string>
    <string name="sv_lang">Swedish</string>
    <string name="fr_lang">French</string>
    <string name="zh_lang">Chinese</string>
    <string name="openapsma_maxbasal_title">Max U/hr a Temp Basal can be set to</string>
    <string name="openapsma_maxbasal_summary">This value is called max basal in OpenAPS context</string>
    <string name="openapsma_maxiob_title">Maximum basal IOB OpenAPS can deliver [U]</string>
    <string name="openapsma_maxiob_summary">This value is called Max IOB in OpenAPS context\nThis will default to zero. After several days or weeks, depending on your comfort level, you may choose to adjust this number.</string>
    <string name="bg_lang">Bulgarian</string>
    <string name="dismiss">DISMISS</string>
    <string name="language">Language</string>

    <string name="danarpump">DanaR</string>
    <string name="connecting">Connecting</string>
    <string name="connected">Connected</string>
    <string name="disconnected">Disconnected</string>
    <string name="danar_pump_settings">DanaR pump settings</string>
    <string name="nightscout">Nightscout</string>
    <string name="end_user_license_agreement">End User License Agreement</string>
    <string name="end_user_license_agreement_text">MUST NOT BE USED TO MAKE MEDICAL DECISIONS. THERE IS NO WARRANTY FOR THE PROGRAM, TO THE EXTENT PERMITTED BY APPLICABLE LAW. EXCEPT WHEN OTHERWISE STATED IN WRITING THE COPYRIGHT HOLDERS AND/OR OTHER PARTIES PROVIDE THE PROGRAM “AS IS” WITHOUT WARRANTY OF ANY KIND, EITHER EXPRESSED OR IMPLIED, INCLUDING, BUT NOT LIMITED TO, THE IMPLIED WARRANTIES OF MERCHANTABILITY AND FITNESS FOR A PARTICULAR PURPOSE. THE ENTIRE RISK AS TO THE QUALITY AND PERFORMANCE OF THE PROGRAM IS WITH YOU. SHOULD THE PROGRAM PROVE DEFECTIVE, YOU ASSUME THE COST OF ALL NECESSARY SERVICING, REPAIR OR CORRECTION.</string>
    <string name="end_user_license_agreement_i_understand">I UNDERSTAND AND AGREE</string>
    <string name="save">Save</string>
    <string name="nobtadapter">No bluetooth adapter found</string>
    <string name="devicenotfound">Selected device not found</string>
    <string name="connectionerror">Pump connection error</string>
    <string name="danar_iob_label">Pump IOB</string>
    <string name="danar_dailyunits">Daily units</string>
    <string name="pump_lastbolus_label">Last bolus</string>
    <string name="hoursago">h ago</string>
    <string name="danar_invalidinput">Invalid input data</string>
    <string name="danar_valuenotsetproperly">Value not set properly</string>
    <string name="reloadprofile">Reload profile</string>
    <string name="danar_viewprofile">View profile</string>
    <string name="enacted">Enacted</string>
    <string name="comment">Comment</string>
    <string name="success">Success</string>
    <string name="percent">Percent</string>
    <string name="absolute">Absolute</string>
    <string name="canceltemp">Cancel temp basal</string>
    <string name="smscommunicator">SMS Communicator</string>
    <string name="waitingforpumpresult">Waiting for result</string>
    <string name="smscommunicator_allowednumbers">Allowed phone numbers</string>
    <string name="smscommunicator_allowednumbers_summary">+XXXXXXXXXX;+YYYYYYYYYY</string>
    <string name="smscommunicator_bolusreplywithcode" formatted="false">To deliver bolus %.2fU reply with code %s</string>
    <string name="smscommunicator_calibrationreplywithcode" formatted="false">To send calibration %.2f reply with code %s</string>
    <string name="smscommunicator_bolusfailed">Bolus failed</string>
    <string name="bolusdelivered" formatted="false">Bolus %.2fU delivered successfully</string>
    <string name="bolusrequested" formatted="false">Going to deliver %.2fU</string>
    <string name="smscommunicator_bolusdelivered" formatted="false">Bolus %.2fU delivered successfully</string>
    <string name="bolusdelivering" formatted="false">Delivering %.2fU</string>
    <string name="smscommunicator_remotecommandsallowed">Allow remote commands via SMS</string>
    <string name="smscommunicator_remotebolusnotallowed">Remote bolus not allowed</string>
    <string name="glucosetype_finger">Finger</string>
    <string name="glucosetype_sensor">Sensor</string>
    <string name="manual">Manual</string>
    <string name="careportal_temporarytarget">Temporary Target</string>
    <string name="careportal_temporarytargetcancel">Temporary Target Cancel</string>
    <string name="danarprofile">DanaR profile settings</string>
    <string name="danarprofile_dia">DIA [h]</string>
    <string name="danarprofile_dia_summary">Duration of Insulin Activity</string>
    <string name="failedupdatebasalprofile">Failed to update basal profile</string>
    <string name="danar_historyreload">Reload</string>
    <string name="uploading">Uploading</string>
    <string name="danar_ebolus">E bolus</string>
    <string name="danar_dsbolus">DS bolus</string>
    <string name="danar_debolus">DE bolus</string>
    <string name="danar_error">error</string>
    <string name="danar_refill">refill</string>
    <string name="danar_basalhour">basal hour</string>
    <string name="danar_glucose">glucose</string>
    <string name="danar_carbohydrate">carbohydrate</string>
    <string name="danar_alarm">alarm</string>
    <string name="danar_totaluploaded" formatted="false">Total %d records uploaded</string>
    <string name="danar_sbolus">S bolus</string>
    <string name="danar_history_alarm">Alarms</string>
    <string name="danar_history_basalhours">Basal Hours</string>
    <string name="danar_history_bolus">Boluses</string>
    <string name="danar_history_carbohydrates">Carbohydrates</string>
    <string name="danar_history_dailyinsulin">Daily insulin</string>
    <string name="danar_history_errors">Errors</string>
    <string name="danar_history_glucose">Glucose</string>
    <string name="danar_history_refill">Refill</string>
    <string name="danar_history_syspend">Suspend</string>
    <string name="danar_history_connectingfor" formatted="false">Connecting for %d s</string>
    <string name="danar_password_title">Pump password</string>
    <string name="wrongpumppassword">Wrong pump password!</string>
    <string name="pumpbusy">Pump is busy</string>
    <string name="overview_bolusprogress_delivered">Delivered</string>
    <string name="overview_bolusprogress_stoped">Stopped</string>
    <string name="occlusion">Occlusion</string>
    <string name="overview_bolusprogress_stop">Stop</string>
    <string name="overview_bolusprogress_stoppressed">STOP PRESSED</string>
    <string name="waitingforpump">Waiting for pump</string>
    <string name="waitingforpumpclicktorefresh">Waiting for pump. Click to refresh.</string>
    <string name="overview_bolusprogress_goingtodeliver" formatted="false">Going to deliver %.2fU</string>
    <string name="objectives_0_objective">Setting up visualization and monitoring, and analyzing basals and ratios</string>
    <string name="objectives_0_gate">Verify that BG is available in Nightscout, and pump insulin data is being uploaded</string>
    <string name="objectives_1_objective">Starting on an open loop</string>
    <string name="objectives_1_gate">Run in Open Loop mode for a few days, and manually enact lots of temp basals</string>
    <string name="objectives_2_objective">Understanding your open loop, including its temp basal recommendations</string>
    <string name="objectives_2_gate">Based on that experience, decide what max basal should be, and set it on the pump and preferences</string>
    <string name="objectives_3_objective">Starting to close the loop with Low Glucose Suspend</string>
    <string name="objectives_3_gate">Run in closed loop with max IOB = 0 for a few days without too many LGS events</string>
    <string name="objectives_4_objective">Tuning the closed loop, raising max IOB above 0 and gradually lowering BG targets</string>
    <string name="objectives_4_gate">Run for a few days, and at least one night with no low BG alarms, before dropping BG</string>
    <string name="objectives_5_objective">Adjust basals and ratios if needed, and then enable auto-sens</string>
    <string name="objectives_5_gate">1 week successful daytime looping with regular carb entry</string>
    <string name="objectives_6_objective">Enabling additional features for daytime use, such as advanced meal assist</string>
    <string name="objectives_7_objective">Enabling additional features for daytime use, such as SMB</string>
    <string name="youareonallowedlimit">You reached allowed limit</string>
    <string name="noprofileselected">No profile selected</string>
    <string name="smscommunicator_loophasbeendisabled">Loop has been disabled</string>
    <string name="smscommunicator_loophasbeenenabled">Loop has been enabled</string>
    <string name="smscommunicator_loopisdisabled">Loop is disabled</string>
    <string name="smscommunicator_loopisenabled">Loop is enabled</string>
    <string name="valuelimitedto" formatted="false">%.2f limited to %.2f</string>
    <string name="valueoutofrange" formatted="false">Value %s is out of hard limits</string>
    <string name="smscommunicator_remotebasalnotallowed">Remote basal setting is not allowed</string>
    <string name="smscommunicator_remotecommandnotallowed">Remote command is not allowed</string>
    <string name="smscommunicator_basalreplywithcode" formatted="false">To start basal %.2fU/h reply with code %s</string>
    <string name="smscommunicator_suspendreplywithcode" formatted="false">To suspend loop for %d minutes reply with code %s</string>
    <string name="smscommunicator_tempbasalset" formatted="false">Temp basal %.2fU/h for %d min started successfully</string>
    <string name="smscommunicator_tempbasalfailed">Temp basal start failed</string>
    <string name="smscommunicator_basalstopreplywithcode" formatted="false">To stop temp basal reply with code %s</string>
    <string name="smscommunicator_tempbasalcanceled">Temp basal canceled</string>
    <string name="smscommunicator_tempbasalcancelfailed">Canceling temp basal failed</string>
    <string name="smscommunicator_unknowncommand">Uknown command or wrong reply</string>

    <string name="quickwizard">QuickWizard</string>
    <string name="quickwizardsettings">QuickWizard settings</string>
    <string name="overview_editquickwizard_buttontext">Button text:</string>
    <string name="overview_editquickwizard_carbs">Carbs:</string>
    <string name="overview_editquickwizard_valid">Valid:</string>
    <string name="overview_editquickwizardlistactivity_add">Add</string>
    <string name="overview_quickwizard_item_edit_button">Edit</string>
    <string name="overview_quickwizard_item_remove_button">Remove</string>
    <string name="mealbolus">Meal</string>
    <string name="correctionbous">Corr</string>
    <string name="ko_lang">Korean</string>
    <string name="actions">Actions</string>
    <string name="androidaps_start">AndroidAPS started</string>
    <string name="ns_upload_only">NS upload only (disabled sync)</string>
    <string name="ns_upload_only_summary">NS upload only. Not effective on SGV unless a local source like xDrip is selected. Not effective on Profiles while NS-Profiles is used.</string>
    <string name="pumpNotInitialized">Pump not initialized!</string>
    <string name="pumpNotInitializedProfileNotSet">Pump not initialized, profile not set!</string>
    <string name="primefill">Prime/Fill</string>
    <string name="fillwarning">Please make sure the amount matches the specification of your infusion set!</string>
    <string name="othersettings_title">Other</string>
    <string name="fillbolus_title">Fill/Prime standard insulin amounts.</string>
    <string name="button1">Button 1</string>
    <string name="button2">Button 2</string>
    <string name="button3">Button 3</string>
    <string name="percentagefactor_hint">Percentage factor by which the base profile will be multiplied.</string>
    <string name="timeshift_hint">Time in hours by which the profile will be shifted round robin.</string>
    <string name="units">Units:</string>
    <string name="mgdl">mg/dl</string>
    <string name="mmol">mmol/l</string>
    <string name="dia">DIA:</string>
    <string name="target_range">Target range:</string>
    <string name="edit_base_basal">Edit Base-Basal:</string>
    <string name="edit_base_isf">Edit Base-ISF:</string>
    <string name="edit_base_ic">Edit Base-IC:</string>
    <string name="base_profile_label">Base Profile:</string>
    <string name="prefs_range_title">Range for Visualization</string>
    <string name="prefs_range_summary">High and low mark for the charts in Overview and Smartwatch</string>
    <string name="low_mark">LOW mark</string>
    <string name="high_mark">HIGH mark</string>
    <string name="wear">Wear</string>
    <string name="resend_all_data">Resend All Data</string>
    <string name="open_settings_on_wear">Open Settings on Wear</string>
    <string name="pumperror">Pump Error</string>
    <string name="lowbattery">Low Battery</string>
    <string name="pumpshutdown">Pump Shutdown</string>
    <string name="batterydischarged">Pump Battery Discharged</string>
    <string name="danarkoreanpump">DanaR Korean</string>
    <string name="basal_rate">Basal rate:</string>
    <string name="profile_set_failed">Setting of basal profile failed</string>
    <string name="profile_set_ok">Basal profile in pump updated</string>
    <string name="danar_disableeasymode">Disable EasyUI mode in pump</string>
    <string name="danar_enableextendedbolus">Enable extended boluses on pump</string>
    <string name="danar_switchtouhmode">Change mode from U/d to U/h on pump</string>
    <string name="basalvaluebelowminimum">Basal value below minimum. Profile not set!</string>
    <string name="sms_actualbg">BG:</string>
    <string name="sms_lastbg">Last BG:</string>
    <string name="mdi">MDI</string>
    <string name="MM640g">MM640g</string>
    <string name="ongoingnotificaction">Ongoing Notification</string>
    <string name="old_data">OLD DATA</string>
    <string name="minago">%d min ago</string>
    <string name="sms_minago">%dmin ago</string>
    <string name="localprofile">Local Profile</string>
    <string name="openapsama">OpenAPS AMA</string>
    <string name="short_avgdelta">Short avg. delta</string>
    <string name="long_avgdelta">Long avg. delta</string>
    <string name="array_of_elements">Array of %d elements.\nActual value:</string>
    <string name="openapsma_autosensdata_label">Autosens data</string>
    <string name="openapsma_scriptdebugdata_label">Script debug</string>
    <string name="openapsama_useautosens">Use AMA autosens feature</string>
    <string name="refresheventsfromnightscout">Refresh events from NS</string>
    <string name="eatingsoon">Eating Soon</string>
    <string name="activity">Activity</string>
    <string name="removerecord">Remove record:</string>
    <string name="danar_stats">DanaR Stats</string>
    <string name="danar_stats_cumulative_tdd">Cumulative TDD</string>
    <string name="danar_stats_expweight">Exponentially Weighted TDD</string>
    <string name="danar_stats_basalrate">Basal</string>
    <string name="danar_stats_bolus">Bolus</string>
    <string name="danar_stats_tdd">TDD</string>
    <string name="danar_stats_date">Date</string>
    <string name="danar_stats_ratio">Ratio</string>
    <string name="danar_stats_amount_days"># Days</string>
    <string name="danar_stats_weight">Weight</string>
    <string name="danar_stats_warning_Message">Possibly inaccurate if using boluses for priming/filling!</string>
    <string name="danar_stats_olddata_Message">Old Data Please Press "RELOAD"</string>
    <string name="danar_stats_tbb">Total Base Basal</string>
    <string name="danar_stats_tbb2">TBB * 2</string>
    <string name="initializing">Initializing ...</string>
    <string name="actions_shortname">ACT</string>
    <string name="configbuilder_shortname">CONF</string>
    <string name="loop_shortname">LOOP</string>
    <string name="simpleprofile_shortname">SP</string>
    <string name="oaps_shortname">OAPS</string>
    <string name="temptargetrange_shortname">TT</string>
    <string name="localprofile_shortname">LP</string>
    <string name="danarpump_shortname">DANA</string>
    <string name="tempbasals_shortname">TB</string>
    <string name="overview_shortname">HOME</string>
    <string name="virtualpump_shortname">VPUMP</string>
    <string name="profileviewer_shortname">NSPROFILE</string>
    <string name="treatments_shortname">TREAT</string>
    <string name="careportal_shortname">CP</string>
    <string name="objectives_shortname">OBJ</string>
    <string name="wear_shortname">WEAR</string>
    <string name="smscommunicator_shortname">SMS</string>
    <string name="short_tabtitles">Shorten tab titles</string>
    <string name="prefs_delta_title">Delta Settings</string>
    <string name="always_use_shortavg">Always use short average delta instead of simple delta</string>
    <string name="always_use_shortavg_summary">Useful when data from unfiltered sources like xDrip gets noisy.</string>
    <string name="advancedsettings_title">Advanced Settings</string>
    <string name="danar_model" formatted="false">Model: %02X Protocol: %02X Code: %02X</string>
    <string name="profile">Profile</string>
    <string name="openapsama_max_daily_safety_multiplier" translatable="false">max_daily_safety_multiplier</string>
    <string name="openapsama_max_daily_safety_multiplier_summary">Default value: 3 This is a key OpenAPS safety cap. What this does is limit your basals to be 3x (in this people) your biggest basal rate. You likely will not need to change this, but you should be aware that’s what is discussed about “3x max daily; 4x current” for safety caps.</string>
    <string name="openapsama_current_basal_safety_multiplier" translatable="false">current_basal_safety_multiplier</string>
    <string name="openapsama_current_basal_safety_multiplier_summary">Default value: 4 This is the other half of the key OpenAPS safety caps, and the other half of “3x max daily; 4x current” of the safety caps. This means your basal, regardless of max basal set on your pump, cannot be any higher than this number times the current level of your basal. This is to prevent people from getting into dangerous territory by setting excessively high max basals before understanding how the algorithm works. Again, the default is 4x; most people will never need to adjust this and are instead more likely to need to adjust other settings if they feel like they are “running into” this safety cap.</string>
    <string name="openapsama_autosens_max" translatable="false">autosens_max</string>
    <string name="openapsama_autosens_max_summary">Default value: 1.2\nThis is a multiplier cap for autosens (and soon autotune) to set a 20% max limit on how high the autosens ratio can be, which in turn determines how high autosens can adjust basals, how low it can adjust ISF, and how low it can set the BG target.</string>
    <string name="openapsama_autosens_min" translatable="false">autosens_min</string>
    <string name="openapsama_autosens_min_summary">Default value: 0.7\nThe other side of the autosens safety limits, putting a cap on how low autosens can adjust basals, and how high it can adjust ISF and BG targets.</string>
    <string name="openapsama_autosens_adjusttargets" translatable="false">autosens_adjust_targets</string>
    <string name="openapsama_autosens_adjusttargets_summary">Default value: true\nThis is used to allow autosens to adjust BG targets, in addition to ISF and basals.</string>
    <string name="openapsama_bolussnooze_dia_divisor" translatable="false">bolussnooze_dia_divisor</string>
    <string name="openapsama_bolussnooze_dia_divisor_summary">Default value: 2\nBolus snooze is enacted after you do a meal bolus, so the loop won’t counteract with low temps when you’ve just eaten. The example here and default is 2; so a 3 hour DIA means that bolus snooze will be gradually phased out over 1.5 hours (3DIA/2).</string>
    <string name="openapsama_min_5m_carbimpact" translatable="false">min_5m_carbimpact</string>
    <string name="openapsama_min_5m_carbimpact_summary">Default value: 3.0 This is a setting for default carb absorption impact per 5 minutes. The default is an expected 3mg/dl/5min. This affects how fast COB are decayed, and how much carb absorption is assumed in calculating future predicted BG, when BG is falling more than expected, or not rising as much as expected.</string>
    <string name="openapsama_link_to_preferncejson_doc_txt">Attention!\nNormally you do not have to change these values below. Please CLICK HERE and READ the text and make sure you UNDERSTAND it before change any of these values.</string>
    <string name="openapsama_link_to_preferncejson_doc" translatable="false">http://openaps.readthedocs.io/en/latest/docs/walkthrough/phase-3/beyond-low-glucose-suspend.html</string>
    <string name="error_only_numeric_digits_allowed">Only numeric digits are allowed.</string>
    <string name="error_only_numeric_digits_range_allowed">Only numeric digits within the range %1$s - %2$s are allowed.</string>
    <string name="error_field_must_not_be_empty">The field must not be empty</string>
    <string name="error_phone_not_valid">Phone number not valid</string>
    <string name="smscommunicator_invalidphonennumber">Invalid SMS phone number</string>
    <string name="copy_to_clipboard">Copy To Clipboard</string>
    <string name="copied_to_clipboard">Copied to clipboard</string>
    <string name="nav_show_logcat">Show log</string>
    <string name="overview_calibration">Calibration</string>
    <string name="overview_calibration_bg_label">Calibration</string>
    <string name="send_calibration" formatted="false">Send calibration %.1f to xDrip?</string>
    <string name="xdripnotinstalled">xDrip+ not installed</string>
    <string name="calibrationsent">Calibration sent to xDrip</string>
    <string name="smscommunicator_remotecalibrationnotallowed">Remote calibration not allowed</string>
    <string name="smscommunicator_calibrationsent">Calibration sent. Receiving must be enabled in xDrip.</string>
    <string name="smscommunicator_calibrationfailed">xDrip is not receiving calibrations</string>
    <string name="dont_show_again">Don\'t show again</string>
    <string name="pumpsuspendedclicktorefresh">Pump suspended. Click to refresh state</string>
    <string name="pumpsuspended">Pump suspended</string>
    <string name="gettingpumpstatus">Getting pump status</string>
    <string name="settingtempbasal">Setting temp basal</string>
    <string name="stoppingtempbasal">Stopping temp basal</string>
    <string name="settingextendedbolus">Setting extended bolus</string>
    <string name="stoppingextendedbolus">Stopping extended bolus</string>
    <string name="updatingbasalrates">Updating basal rates</string>
    <string name="disconnecting">Disconnecting</string>
    <string name="executing">Executing</string>
    <string name="virtualpump_settings">Virtual pump settings</string>
    <string name="virtualpump_uploadstatus_title">Upload status to NS</string>
    <string name="wrongpassword">Wrong password</string>
    <string name="settings_password">Password for settings</string>
    <string name="unlock_settings">Unlock settings</string>
    <string name="approachingdailylimit">Approaching insulin daily limit</string>
    <string name="nsclientinternal">NSClient</string>
    <string name="nsclientinternal_shortname">NSCI</string>
    <string name="nsclientinternal_url">URL:</string>
    <string name="nsclientinternal_autoscroll">Autoscroll</string>
    <string name="restart">Restart</string>
    <string name="nsclientinternal_title">NSClient</string>
    <string name="nsclientinternal_url_title">Nightscout URL</string>
    <string name="nsclientinternal_url_dialogmessage">Enter Nightscout URL</string>
    <string name="nsclientinternal_secret_title">NS API secret</string>
    <string name="nsclientinternal_secret_dialogtitle">NS API secret</string>
    <string name="nsclientinternal_secret_dialogmessage">Enter NS API secret (min 12 chars)</string>
    <string name="nsclientinternal_devicename_title">Device name</string>
    <string name="nsclientinternal_devicename_dialogtitle">Enter device name</string>
    <string name="nsclientinternal_devicename_dialogmessage">It will be used for enteredBy field</string>
    <string name="deliver_now">Deliver now</string>
    <string name="clear_queue">Clear queue</string>
    <string name="show_queue">Show queue</string>
    <string name="queue">Queue:</string>
    <string name="status">Status:</string>
    <string name="paused">Paused</string>
    <string name="key_nsclientinternal_url" translatable="false">nsclientinternal_url</string>
    <string name="key_nsclientinternal_api_secret" translatable="false">nsclientinternal_api_secret</string>
    <string name="key_danar_bt_name" translatable="false">danar_bt_name</string>
    <string name="key_danar_password" translatable="false">danar_password</string>
    <string name="key_danar_useextended" translatable="false">danar_useextended</string>
    <string name="key_danar_visualizeextendedaspercentage" translatable="false">danar_visualizeextendedaspercentage"</string>
    <string name="key_danarprofile_dia" translatable="false">danarprofile_dia</string>
    <string name="clearlog">Clear log</string>
    <string name="key_nsclientinternal_autoscroll" translatable="false">nsclientinternal_autoscroll</string>
    <string name="key_nsclientinternal_paused" translatable="false">nsclientinternal_paused</string>
    <string name="nowritepermission">NSCLIENT has no write permission. Wrong API secret?</string>
    <string name="wear_settings">Wear settings</string>
    <string name="wear_detailedIOB_title">Show detailed IOB</string>
    <string name="wear_detailedIOB_summary">Break down IOB into bolus and basal IOB on the watchface</string>
    <string name="nosuccess">not successful - please check phone</string>
    <string name="notavailable">Not available</string>
    <string name="key_smscommunicator_allowednumbers" translatable="false">smscommunicator_allowednumbers</string>
    <string name="key_smscommunicator_remotecommandsallowed" translatable="false">smscommunicator_remotecommandsallowed</string>
    <string name="patientage">Patient age</string>
    <string name="child">Child</string>
    <string name="teenage">Teenage</string>
    <string name="adult">Adult</string>
    <string name="resistantadult">Insulin resistant adult</string>
    <string name="key_age" translatable="false">age</string>
    <string name="key_child" translatable="false">child</string>
    <string name="key_teenage" translatable="false">teenage</string>
    <string name="key_adult" translatable="false">adult</string>
    <string name="key_resistantadult" translatable="false">resistantadult</string>
    <string name="patientage_summary">Please select patient age to setup safety limits</string>
    <string name="key_i_understand" translatable="false">I_understand</string>
    <string name="Glimp">Glimp</string>
    <string name="batteryoptimalizationerror">Device does not appear to support battery optimization whitelisting!</string>
    <string name="pleaseallowpermission">Please Allow Permission</string>
    <string name="needwhitelisting">%s needs battery optimalization whitelisting for proper performance</string>
    <string name="loopsuspended">Loop suspended</string>
    <string name="loopsuspendedfor" formatted="false">Suspended (%d m)</string>
    <string name="loopsuperbolusfor" formatted="false">Superbolus (%d m)</string>
    <string name="loopmenu">Loop menu</string>
    <string name="suspendloopfor1h">Suspend loop for 1h</string>
    <string name="suspendloopfor2h">Suspend loop for 2h</string>
    <string name="suspendloopfor3h">Suspend loop for 3h</string>
    <string name="suspendloopfor10h">Suspend loop for 10 h</string>
    <string name="disconnectpumpfor15m">Disconnect pump for 15 min</string>
    <string name="disconnectpumpfor30m">Disconnect pump for 30 min</string>
    <string name="disconnectpumpfor1h">Disconnect pump for 1 h</string>
    <string name="disconnectpumpfor2h">Disconnect pump for 2 h</string>
    <string name="disconnectpumpfor3h">Disconnect pump for 3 h</string>
    <string name="disconnectpumpfor10h">Disconnect pump for 10 h</string>
    <string name="resume">Resume</string>
    <string name="smscommunicator_wrongduration">Wrong duration</string>
    <string name="smscommunicator_loopsuspended">Loop suspended</string>
    <string name="smscommunicator_loopresumed">Loop resumed</string>
    <string name="treatments_wizard_bgtrend_label">15min trend</string>
    <string name="treatments_wizard_cob_label">COB</string>
    <string name="superbolus">Superbolus</string>
    <string name="ns_logappstartedevent">Log app start to NS</string>
    <string name="key_ns_logappstartedevent" translatable="false">ns_logappstartedevent</string>
    <string name="key_ns_localbroadcasts" translatable="false">nsclient_localbroadcasts</string>
    <string name="restartingapp">Exiting application to apply settings.</string>
    <string name="danarv2pump">DanaRv2</string>
    <string name="configbuilder_insulin">Insulin</string>
    <string name="fastactinginsulin">Fast Acting Insulin</string>
    <string name="fastactinginsulincomment">Novorapid, Novolog, Humalog</string>
    <string name="ultrafastactinginsulincomment">Fiasp</string>
    <string name="insulin_shortname">INS</string>
    <string name="fastactinginsulinprolonged">Fast Acting Insulin Prolonged</string>
    <string name="key_usesuperbolus" translatable="false">key_usersuperbolus</string>
    <string name="enablesuperbolus">Enable superbolus in wizard</string>
    <string name="enablesuperbolus_summary">Enable superbolus functionality in wizard. Do not enable until you learn what it really does. IT MAY CAUSE INSULIN OVERDOSE IF USED BLINDLY!</string>
    <string name="iob">IOB</string>
    <string name="cob">COB</string>
    <string name="predictionshortlabel">PRE</string>
    <string name="basalshortlabel">BAS</string>
    <string name="virtualpump_firmware_label">Firmware</string>
    <string name="pump_lastconnection_label">Last connection</string>
    <string name="danar_bluetooth_status">Bluetooth status</string>
    <string name="nav_about">About</string>
    <string name="smscommunicator_missingsmspermission">Missing SMS permission</string>
    <string name="dev">DEV</string>
    <string name="xdripstatus_settings">xDrip Status (watch)</string>
    <string name="xdripstatus">xDrip Statusline (watch)</string>
    <string name="xdripstatus_shortname">xds</string>
    <string name="wear_showbgi_title">Show BGI</string>
    <string name="wear_showbgi_summary">Add BGI to status line</string>
    <string name="ns_noupload">No upload to NS</string>
    <string name="ns_noupload_summary">All data sent to NS are dropped. AAPS is connected to NS but no change in NS is done</string>
    <string name="key_ns_upload_only" translatable="false">ns_upload_only</string>
    <string name="key_ns_noupload" translatable="false">ns_noupload</string>
    <string name="basal_step">Basal Step</string>
    <string name="bolus_step">Bolus Step</string>
    <string name="extendedbolus">ExtendedBolus</string>
    <string name="temptarget">TempTarget</string>
    <string name="overview_extendedbolus_cancel_button">Cancel Extended Bolus</string>
    <string name="careportal_sensorage_label">Sensor age</string>
    <string name="careportal_canulaage_label">Canula age</string>
    <string name="careportal_insulinage_label">Insulin age</string>
    <string name="hours">hours</string>
    <string name="overview_newtempbasal_basaltype_label">Basal type</string>
    <string name="isfmissing">ISF missing in profile. Using default.</string>
    <string name="icmissing">IC missing in profile. Using default.</string>
    <string name="basalmissing">Basal missing in profile. Using default.</string>
    <string name="targetmissing">Target missing in profile. Using default.</string>
    <string name="invalidprofile">Invalid profile !!!</string>
    <string name="profileswitch">ProfileSwitch</string>
    <string name="careportal_pbage_label">Pump battery age</string>
    <string name="careportal_pumpbatterychange">Pump Battery Change</string>
    <string name="ns_alarmoptions">Alarm options</string>
    <string name="key_nsalarm_urgent_high" translatable="false">nsalarm_urgent_high</string>
    <string name="key_nsalarm_high" translatable="false">nsalarm_high</string>
    <string name="key_nsalarm_low" translatable="false">nsalarm_low</string>
    <string name="key_nsalarm_urgent_low" translatable="false">nsalarm_urgent_low</string>
    <string name="key_nsalarm_staledata" translatable="false">nsalarm_staledata</string>
    <string name="key_nsalarm_urgent_staledata" translatable="false">nsalarm_urgent_staledata</string>
    <string name="key_nsalarm_staledatavalue" translatable="false">nsalarm_staledatavalue</string>
    <string name="key_nsalarm_urgent_staledatavalue" translatable="false">nsalarm_urgent_staledatavalue</string>
    <string name="nsalarm_urgenthigh">Urgent high</string>
    <string name="nsalarm_high">High</string>
    <string name="nsalarm_low">Low</string>
    <string name="nsalarm_urgentlow">Urgent low</string>
    <string name="nsalarm_summary" formatted="false">Currently set to %f</string>
    <string name="nsalarm_staledata">Stale data</string>
    <string name="nsalarm_urgentstaledata">Urgent stale data</string>
    <string name="nsalarm_staledatavalue_label">Stale data threshold [min]</string>
    <string name="nsalarm_urgent_staledatavalue_label">Urgent stale data threshold [min]</string>
    <string name="openapsama_autosens_period">Interval for autosens [h]</string>
    <string name="openapsama_autosens_period_summary">Amount of hours in the past for sensitivity detection (carbs absorption time is excluded)</string>
    <string name="key_openapsama_autosens_period" translatable="false">openapsama_autosens_period</string>
    <string name="key_nsclient_localbroadcasts" translatable="false">nsclient_localbroadcasts</string>
    <string name="ratio_short">SEN</string>
    <string name="key_do_not_track_profile_switch" translatable="false">do_not_track_profile_switch</string>
    <string name="do_not_track_profile_switch">Ignore profile switch events</string>
    <string name="do_not_track_profile_switch_summary">All profile switch events are ignored and active profile is always used</string>
    <string name="pump">Pump</string>
    <string name="openaps">OpenAPS</string>
    <string name="device">Device</string>
    <string name="uploader">Uploader</string>
    <string name="configbuilder_sensitivity">Sensitivity detection</string>
    <string name="sensitivity_shortname">SENS</string>
    <string name="sensitivityoref0">Sensitivity Oref0</string>
    <string name="sensitivityaaps">Sensitivity AAPS</string>
    <string name="absorptionsettings_title">Absorption settings</string>
    <string name="key_absorption_maxtime" translatable="false">absorption_maxtime</string>
    <string name="absorption_maxtime_title">Meal max absorption time [h]</string>
    <string name="absorption_maxtime_summary">Time in hours where is expected all carbs from meal will be absorbed</string>
    <string name="key_rangetodisplay" translatable="false">rangetodisplay</string>
    <string name="danar_visualizeextendedaspercentage_title">Visualize extended bolus as %</string>
    <string name="careportal_sensorage_label_short">SAGE</string>
    <string name="careportal_insulinage_label_short">IAGE</string>
    <string name="careportal_canulaage_label_short">CAGE</string>
    <string name="careportal_pbage_label_short">PBAGE</string>
    <string name="openaps_short">OAPS</string>
    <string name="uploader_short">UPLD</string>
    <string name="basal_short">BAS</string>
    <string name="virtualpump_extendedbolus_label_short">EXT</string>
    <string name="lock_screen">Lock screen</string>
    <string name="lock_screen_short">Lock</string>
    <string name="sensitivity_warning">By turning on Autosense feature remember to enter all eated carbs. Otherwise carbs deviations will be identified wrong as sensitivity change !!</string>
    <string name="sensitivityweightedaverage">Sensitivity WeightedAverage</string>
    <string name="mdtp_ok">OK</string>
    <string name="mdtp_cancel">Cancel</string>
    <string name="notloadedplugins">Not all profiles loaded!</string>
    <string name="valuesnotstored">Values not stored!</string>
    <string name="wear_overviewnotifications">Overview Notifications</string>
    <string name="wear_overviewnotifications_summary">Pass the Overview Notifications through as wear confirmation messages.</string>
    <string name="combopump">Accu-Chek Combo</string>
    <string name="combopump_shortname">COMBO</string>
    <string name="ns_localbroadcasts">Enable broadcasts to other apps (like xDrip).</string>
    <string name="ns_localbroadcasts_title">Enable local Broadcasts.</string>
    <string name="careportal_activity_label">ACTIVITY &amp; FEEDBACK</string>
    <string name="careportal_carbsandbolus_label">CARBS &amp; BOLUS</string>
    <string name="careportal_cgm_label">CGM &amp; OPENAPS</string>
    <string name="careportal_pump_label">PUMP</string>
    <string name="overview_newtempbasal_basalabsolute">Basal value [U/h]</string>
    <string name="careportal_newnstreatment_duration_min_label">Duration [min]</string>
    <string name="openapssmb">OpenAPS SMB</string>
    <string name="smb_shortname">SMB</string>
    <string name="key_use_smb" translatable="false">use_smb</string>
    <string name="key_use_uam" translatable="false">use_uam</string>
    <string name="enableuam">Enable UAM</string>
    <string name="enablesmb">Enable SMB</string>
    <string name="enablesmb_summary">Use Super Micro Boluses instead of temp basal for faster action</string>
    <string name="enableuam_summary">Detection of Unannounced meals</string>
    <string name="key_insulin_oref_peak" translatable="false">insulin_oref_peak</string>
    <string name="insulin_oref_peak">IOB Curve Peak Time</string>
    <string name="insulin_peak_time">Peak Time [min]</string>
    <string name="free_peak_oref">Free-Peak Oref</string>
    <string name="rapid_acting_oref">Rapid-Acting Oref</string>
    <string name="ultrarapid_oref">Ultra-Rapid Oref</string>
    <string name="dia_too_short" formatted="false">DIA of %s too short - using %s instead!</string>
    <string name="activate_profile">ACTIVATE PROFILE</string>
    <string name="date">Date</string>
    <string name="invalid">INVALID</string>
    <string name="waitingforpairing">Waiting for pairing on pump</string>
    <string name="pairingok">Paring OK</string>
    <string name="pairingtimedout">Paring timed out</string>
    <string name="pairing">PAIRING</string>
    <string name="key_danars_pairingkey" translatable="false">danars_paring_key_</string>
    <string name="key_danars_address" translatable="false">danars_address</string>
    <string name="key_danars_name" translatable="false">danars_name</string>
    <string name="danars_nodeviceavailable">No device found so far</string>
    <string name="emptyreservoir">Empty reservoir</string>
    <string name="bloodsugarmeasurementalert">Blood sugar measurement alert</string>
    <string name="remaininsulinalert">Remaining insulin level</string>
    <string name="danarspump">DanaRS</string>
    <string name="danarspump_shortname">Dana</string>
    <string name="selectedpump">Selected pump</string>
    <string name="pairpump">Pair new pump</string>
    <string name="bolusspeed">Bolus speed</string>
    <string name="key_danars_bolusspeed" translatable="false">danars_bolusspeed</string>
    <string name="danar_setbasalstep001">Set basal step to 0.01 U/h</string>
    <string name="serialnumber">Serial number</string>
    <string name="key_wizard_include_bg" translatable="false">wizard_include_bg</string>
    <string name="key_wizard_include_cob" translatable="false">wizard_include_cob</string>
    <string name="key_wizard_include_trend_bg" translatable="false">wizard_include_trend_bg</string>
    <string name="key_wizard_include_bolus_iob" translatable="false">wizard_include_bolus_iob</string>
    <string name="key_wizard_include_basal_iob" translatable="false">wizard_include_basal_iob</string>
    <string name="careportal_newnstreatment_percentage_label">Percentage</string>
    <string name="careportal_newnstreatment_timeshift_label">Time shift</string>
    <string name="default_temptargets">Default Temp-Targets</string>
    <string name="eatingsoon_duration">eatingsoon duration</string>
    <string name="eatingsoon_target">eatingsoon target</string>
    <string name="activity_duration">activity duration</string>
    <string name="activity_target">activity target</string>
    <string name="key_eatingsoon_duration" translatable="false">eatingsoon_duration</string>
    <string name="key_eatingsoon_target" translatable="false">eatingsoon_target</string>
    <string name="key_activity_duration" translatable="false">activity_duration</string>
    <string name="key_activity_target" translatable="false">activity_target</string>
    <string name="danar_history_prime">Prime</string>
    <string name="gettingextendedbolusstatus">Getting extended bolus status</string>
    <string name="gettingbolusstatus">Getting bolus status</string>
    <string name="gettingtempbasalstatus">Getting temporary basal status</string>
    <string name="gettingpumpsettings">Gettings pump settings</string>
    <string name="gettingpumptime">Getting pump time</string>
    <string name="reuse">reuse</string>
    <string name="wearcontrol_title">Controls from Watch</string>
    <string name="wearcontrol_summary">Set Temp-Targets and enter Treatments from the watch.</string>
    <string name="connectiontimedout">Connection timed out</string>
    <string name="food">Food</string>
    <string name="shortgramm">g</string>
    <string name="none"><![CDATA[<none>]]></string>
    <string name="shortkilojoul">kJ</string>
    <string name="shortenergy">En</string>
    <string name="shortprotein">Pr</string>
    <string name="shortfat">Fat</string>
    <string name="active"><![CDATA[<Active>]]></string>
    <string name="waitingforestimatedbolusend" formatted="false">Waiting for bolus end. Remaining %d sec.</string>
    <string name="processinghistory">Processing event</string>
    <string name="startingbolus">Starting bolus delivery</string>
    <string name="executingrightnow">Command is executed right now</string>
    <string name="pumpdrivercorrected">Pump driver corrected</string>
    <string name="pump_unreachable">Pump unreachable</string>
    <string name="missed_bg_readings">Missed BG readings</string>
    <string name="key_raise_notifications_as_android_notifications" translatable="false">raise_urgent_alarms_as_android_notification</string>
    <string name="raise_notifications_as_android_notifications">Use system notifications for alerts and notifications</string>
    <string name="key_enable_pump_unreachable_alert" translatable="false">enable_pump_unreachable_alert</string>
    <string name="key_enable_missed_bg_readings_alert" translatable="false">enable_missed_bg_readings</string>
    <string name="localalertsettings_title">Local alerts</string>
    <string name="enable_missed_bg_readings_alert">Alert if no BG data is received</string>
    <string name="enable_pump_unreachable_alert">Alert if pump is unreachable</string>
    <string name="pump_unreachable_threshold">Pump unreachable threshold [min]</string>
    <string name="key_pump_unreachable_threshold" translatable="false">pump_unreachable_threshold</string>
    <string name="key_missed_bg_readings_threshold" translatable="false">missed_bg_readings_threshold</string>
    <string name="urgent_alarm">Urgent Alarm</string>
    <string name="info">INFO</string>
    <string name="key_btwatchdog" translatable="false">bt_watchdog</string>
    <string name="key_btwatchdog_lastbark" translatable="false">bt_watchdog_last</string>
    <string name="bluetooth">Bluetooth</string>
    <string name="btwatchdog_title">BT Watchdog</string>
    <string name="btwatchdog_summary">Switches off the phone\'s bluetooth for one second if no connection to the pump is possible. This may help on some phones where the bluetooth stack freezes.</string>
    <string name="DexcomG5">DexcomG5 App (patched)</string>
    <string name="dexcomg5_nsupload_title">Upload BG data to NS</string>
    <string name="key_dexcomg5_nsupload" translatable="false">dexcomg5_nsupload</string>
    <string name="dexcomg5_upload">G5 upload settings</string>
    <string name="customapp">Customized APK for download</string>
    <string name="wear_detailed_delta_title">Show detailed delta</string>
    <string name="wear_detailed_delta_summary">Show delta with one more decimal place</string>
    <string name="smbmaxminutes" translatable="false">45 60 75 90 105 120</string>
    <string name="smbmaxminutes_summary">Max minutes of basal to limit SMB to</string>
    <string name="key_smbmaxminutes" translatable="false">smbmaxminutes</string>
    <string name="unsupportedfirmware">Unsupported pump firmware</string>
    <string name="dexcomg5_xdripupload_title">Send BG data to xDrip+</string>
    <string name="key_dexcomg5_xdripupload" translatable="false">dexcomg5_xdripupload</string>
    <string name="dexcomg5_xdripupload_summary">In xDrip+ select 640g/Eversense data source</string>
    <string name="nsclientbg">NSClient BG</string>
    <string name="minimalbasalvaluereplaced">Basal value replaced by minimal supported value</string>
    <string name="overview_editquickwizard_usebg">BG calculation</string>
    <string name="overview_editquickwizard_usebolusiob">Bolus IOB calculation</string>
    <string name="overview_editquickwizard_usebasaliob">Basal IOB calculation</string>
    <string name="overview_editquickwizard_usetrend">Trend calculation</string>
    <string name="overview_editquickwizard_usesuperbolus">Superbolus calculation</string>
    <string name="yes">Yes</string>
    <string name="no">No</string>
    <string name="positiveonly">Positive only</string>
    <string name="negativeonly">Negative only</string>
    <string name="overview_editquickwizard_usecob">COB calculation</string>
    <string name="overview_editquickwizard_usetemptarget">Temporary target calculation</string>
    <string name="loopenabled">Loop enabled</string>
    <string name="apsselected">APS selected</string>
    <string name="nsclienthaswritepermission">NSClient has write permission</string>
    <string name="closedmodeenabled">Closed mode enabled</string>
    <string name="maxiobset">Maximal IOB set properly</string>
    <string name="hasbgdata">BG available from selected source</string>
    <string name="basalprofilenotaligned" formatted="false">Basal values not aligned to hours: %s</string>
    <string name="zerovalueinprofile" formatted="false">Invalid profile: %s</string>
    <string name="combo_programming_bolus">Programming pump for bolusing</string>
    <string name="combo_refresh">Refresh</string>
    <string name="combo_tdds">TDDS</string>
    <string name="combo_pump_state_label">State</string>
    <string name="combo_pump_activity_label">Activity</string>
    <string name="combo_no_pump_connection">No connection for %d min</string>
    <string name="combo_tbr_remaining">%d%% (%d min remaining)</string>
    <string name="combo_last_bolus" translatable="false">%.1f U (%s, %s)</string>
    <string name="combo_pump_action_initializing">Initializing</string>
    <string name="combo_pump_state_disconnected">Disconnected</string>
    <string name="combo_pump_state_suspended_due_to_error">Suspended due to error</string>
    <string name="combo_pump_state_suspended_by_user">Suspended by user</string>
    <string name="combo_pump_state_running">Running</string>
    <string name="combo_pump_action_cancelling_tbr">Cancelling TBR</string>
    <string name="combo_pump_action_setting_tbr">Setting TBR (%d%% / %d min)</string>
    <string name="combo_pump_action_bolusing">Bolusing (%.1f U)</string>
    <string name="combo_pump_action_refreshing">Refreshing</string>
    <string name="combo_pump_never_connected">Never</string>
    <string name="combo_pump_unsupported_operation">Requested operation not supported by pump</string>
    <string name="combo_low_suspend_forced_notification">Unsafe usage: extended or multiwave boluses are active. Loop mode has been set to low-suspend only 6 hours. Only normal boluses are supported in loop mode</string>
    <string name="combo_force_disabled_notification">Unsafe usage: the pump uses a different basal rate profile than the first. The loop has been disabled. Select the first profile on the pump and refresh.</string>
    <string name="bolus_frequency_exceeded">A bolus with the same amount was requested within the last minute. To prevent accidental double boluses and to guard against bugs this is disallowed.</string>
    <string name="combo_pump_connected_now">Now</string>
    <string name="combo_activity_reading_pump_history">Reading pump history</string>
    <string name="danar_history">pump history</string>
    <string name="combo_pump_alerts">Alerts</string>
    <string name="combo_activity_setting_basal_profile">Setting basal profile</string>
    <string name="combo_pump_cartridge_low_warrning">Pump cartridge level is low</string>
    <string name="combo_pump_battery_low_warrning">Pump battery is low</string>
    <string name="combo_is_in_error_state">The pump is showing the error E%d: %s</string>
    <string name="combo_no_alert_data_note">To read the pump\'s error history, long press the ALERTS button\n\nWARNING: this can trigger a bug which causes the pump to reject all connection attempts and requires pressing a button on the pump to recover and should therefore be avoided.</string>
    <string name="combo_no_tdd_data_note">To read the pump\'s TDD history, long press the TDDS button\n\nWARNING: this can trigger a bug which causes the pump to reject all connection attempts and requires pressing a button on the pump to recover and should therefore be avoided.</string>
    <string name="combo_tdd_minimum">Minimum: %3.1f U</string>
    <string name="combo_tdd_average">Average: %3.1f U</string>
    <string name="combo_tdd_maximum">Maximum: %3.1f U</string>
    <string name="combo_reservoir_low">Low</string>
    <string name="combo_reservoir_empty">Empty</string>
    <string name="combo_reservoir_normal">Normal</string>
    <string name="combo_notification_check_time_date">Pump clock update needed</string>
    <string name="combo_history">History</string>
    <string name="combo_warning">Warning</string>
    <string name="combo_read_full_history_warning">This will read the full history and state of the pump. Everything in My Data and the basal rate. Boluses and TBRs will be added to Treatments if they don\'t already exist. This can cause entries to be duplicated because the pump\'s time is imprecise. Using this when normally looping with the pump is highly discouraged and reserved for special circumstances. If you still want to do this, long press this button again.  WARNING: this can trigger a bug which causes the pump to reject all connection attempts and requires pressing a button on the pump to recover and should therefore be avoided.</string>
    <string name="combo_read_full_history_confirmation">Are you really sure you want to read all pump data and take the consequences of this action?</string>
    <string name="combo_pump_tbr_cancelled_warrning">TBR CANCELLED warning was confirmed</string>
    <string name="combo_error_no_bolus_delivered">Bolus delivery failed. It appears no bolus was delivered. To be sure, please check the pump to avoid a double bolus and then bolus again. To guard against bugs, boluses are not automatically retried.</string>
    <string name="combo_error_partial_bolus_delivered">Only %.2f U of the requested bolus of %.2f U was delivered due to an error. Please check the pump to verify this and take appropriate actions.</string>
    <string name="combo_error_bolus_verification_failed">Delivering the bolus and verifying the pump\'s history failed, please check the pump and manually create a bolus record using the Careportal tab if a bolus was delivered.</string>
    <string name="combo_error_bolus_recovery_progress">Recovering from connection loss</string>
    <string name="combo_reservoir_level_insufficient_for_bolus">Not enough insulin for bolus left in reservoir</string>
    <string name="extendedbolusdeliveryerror">Extended bolus delivery error</string>
<<<<<<< HEAD
    <string name="insightpump_shortname">Insight</string>
    <string name="insightpump">Insight Pump</string>
    <string name="status_no_colon">Status</string>
    <string name="changed">Changed</string>
    <string name="pump_stopped_uppercase">PUMP STOPPED</string>
    <string name="status_updated">Status Updated</string>
    <string name="ago">ago</string>
    <string name="with">with</string>
    <string name="insight_active_tbr">Active TBR</string>
    <string name="insight_min_left">min left</string>
    <string name="log_book">Log book</string>
    <string name="insight_last_completed_action">Last Completed Action</string>
    <string name="insight_min">min</string>
    <string name="insight_remaining_over">remaining over</string>
    <string name="insight_total_with">total with</string>
    <string name="insight_upfront_with">upfront with</string>
    <string name="insight_stay_always_connected">Stay always connected</string>
    <string name="insight_use_real_tbr_cancels">Use Real TBR cancels</string>
    <string name="insight_actually_cancel_tbr_summary">Actually cancel a TBR (creates pump alarm) instead of setting 90% for 1 minute</string>
    <string name="insight_history_idle">IDLE</string>
    <string name="insight_history_syncing">SYNCING</string>
    <string name="insight_history_busy">BUSY</string>
    <string name="insight_history_synced">SYNCED</string>
    <string name="insight_startup_uppercase">STARTUP</string>
    <string name="insight_needs">needs</string>
    <string name="insight_not_connected_to_companion_app">Not connected to companion app!</string>
    <string name="insight_companion_app_not_installed">Companion app does not appear to be installed!</string>
    <string name="insight_incompatible_compantion_app_we_need_version">Incompatible companion app, we need version</string>
    <string name="insight_unknown">Unknown</string>
    <string name="insight_waiting_for_code">Waiting for code confirmation</string>
    <string name="insight_code_rejected">Code rejected</string>
    <string name="insight_app_binding">App binding</string>
    <string name="insight_not_authorized">Not authorized</string>
    <string name="insight_incompatible">Incompatible</string>
    <string name="second">second</string>
    <string name="minute">minute</string>
    <string name="hour">hour</string>
    <string name="day">day</string>
    <string name="week">week</string>
    <string name="time_plural">s</string>
    <string name="insight_keepalive_format_string">%ds expires %s</string>
    <string name="insight_keep_alive_status">Keep-alive status</string>
    <string name="statistics">Statistics</string>
    <string name="connect_preemptively">Connect preemptively</string>
    <string name="automatically_connect_when">Automatically connect when AndroidAPS screens are opened, before any pump command is requested, to reduce connection delay</string>
    <string name="not_recommended_due_to_battery_drain">Not recommended due to battery drain</string>
    <string name="key_enableSMB_always" translatable="false">enableSMB_always</string>
    <string name="key_enableSMB_with_COB" translatable="false">enableSMB_with_COB</string>
    <string name="key_enableSMB_with_temptarget" translatable="false">enableSMB_with_temptarget</string>
    <string name="key_enableSMB_after_carbs" translatable="false">enableSMB_after_carbs</string>
    <string name="key_allowSMB_with_high_temptarget" translatable="false">enableSMB_with_high_temptarget</string>
    <string name="enablesmbalways">Enable SMB always</string>
    <string name="enablesmbalways_summary">Enable SMB always independently to boluses. Possible only with BG source with nice filtering of data like G5</string>
    <string name="enablesmbaftercarbs">Enable SMB after carbs</string>
    <string name="enablesmbaftercarbs_summary">Enable SMB for 6h after carbs, even with 0 COB. Possible only with BG source with nice filtering of data like G5</string>
    <string name="enablesmbwithcob">Enable SMB with COB</string>
    <string name="enablesmbwithcob_summary">Enable SMB when there is COB active.</string>
    <string name="enablesmbwithtemptarget">Enable SMB with temp targets</string>
    <string name="enablesmbwithtemptarget_summary">Enable SMB when there is temp target active (eating soon, exercise)</string>
    <string name="enablesmbwithhightemptarget">Enable SMB with high temp targets</string>
    <string name="enablesmbwithhightemptarget_summary">Enable SMB when there is high temp target active (exercise)</string>
    <string name="let_temp_basal_run">Let current temp basal run</string>
    <string name="mute">Mute</string>
    <string name="overview_insulin_label">Insulin</string>
    <string name="overview_carbs_label">Carbs</string>
    <string name="overview_buttons_selection">Buttons</string>
    <string name="key_show_calibration_button" translatable="false">show_calibration_button</string>
    <string name="key_show_cgm_button" translatable="false">show_cgm_button</string>
    <string name="key_show_carbs_button" translatable="false">show_carbs_button</string>
    <string name="key_show_wizard_button" translatable="false">show_wizard_button</string>
    <string name="key_show_insulin_button" translatable="false">show_insulin_button</string>
    <string name="key_show_treatment_button" translatable="false">show_treatment_button</string>
    <string name="show_calibration_button_summary">Sends a calibration to xDrip+ or open G5 calibration dialog</string>
    <string name="show_cgm_button_summary">Opens xDrip+, back buttons returns to AAPS</string>
    <string name="key_insulin_button_increment_1" translatable="false">insulin_button_increment_1</string>
    <string name="key_insulin_button_increment_2" translatable="false">insulin_button_increment_2</string>
    <string name="key_insulin_button_increment_3" translatable="false">insulin_button_increment_3</string>
    <string name="key_carbs_button_increment_1" translatable="false">carbs_button_increment_1</string>
    <string name="key_carbs_button_increment_2" translatable="false">carbs_button_increment_2</string>
    <string name="key_carbs_button_increment_3" translatable="false">carbs_button_increment_3</string>
    <string name="carb_increment_button_message">Number of carbs to add when button is pressed</string>
    <string name="insulin_increment_button_message">Amount of insulin to add when button is pressed</string>
    <string name="error_starting_cgm">Could not launch CGM application.  Make sure it is installed.</string>
    <string name="overview_cgm">CGM</string>
    <string name="nav_historybrowser">History browser</string>
    <string name="wear_notifysmb_title">Notify on SMB</string>
    <string name="wear_notifysmb_summary">Show SMB on the watch like a standard bolus.</string>
    <string name="key_ns_create_announcements_from_errors" translatable="false">ns_create_announcements_from_errors</string>
    <string name="ns_create_announcements_from_errors_title">Create announcements from errors</string>
    <string name="ns_create_announcements_from_errors_summary">Create Nightscout announcement for error dialogs and local alerts (also viewable in Careportal under Treatments)</string>
    <string name="dexcomG5_shortname" translatable="false">G5</string>
    <string name="wear_predictions_summary">Show the predictions on the watchface.</string>
    <string name="wear_predictions_title">Predictions</string>
    <string name="data_choices">Data Choices</string>
    <string name="fabric_upload">Fabric Upload</string>
    <string name="allow_automated_crash_reporting">Allow automated crash reporting and feature usage data to be sent to the developers via the fabric.io service.</string>
    <string name="g5appnotdetected">Please update your G5 app to supported version</string>
    <string name="suspendloopfor30min">Suspend for 30 min</string>
    <string name="start_activity_tt">Start Activity TT</string>
    <string name="start_eating_soon_tt">Start Eating soon TT</string>
    <string name="temptargetshort">TT</string>
    <string name="don_t_bolus_record_only">Don\'t bolus, record only</string>
=======
    <string name="category">Category</string>
    <string name="subcategory">Subcategory</string>
>>>>>>> 38999d65
</resources>
<|MERGE_RESOLUTION|>--- conflicted
+++ resolved
@@ -874,7 +874,6 @@
     <string name="combo_error_bolus_recovery_progress">Recovering from connection loss</string>
     <string name="combo_reservoir_level_insufficient_for_bolus">Not enough insulin for bolus left in reservoir</string>
     <string name="extendedbolusdeliveryerror">Extended bolus delivery error</string>
-<<<<<<< HEAD
     <string name="insightpump_shortname">Insight</string>
     <string name="insightpump">Insight Pump</string>
     <string name="status_no_colon">Status</string>
@@ -977,8 +976,6 @@
     <string name="start_eating_soon_tt">Start Eating soon TT</string>
     <string name="temptargetshort">TT</string>
     <string name="don_t_bolus_record_only">Don\'t bolus, record only</string>
-=======
     <string name="category">Category</string>
     <string name="subcategory">Subcategory</string>
->>>>>>> 38999d65
 </resources>
