--- conflicted
+++ resolved
@@ -1243,7 +1243,6 @@
     <string name="remove_label">REMOVE</string>
     <string name="preconditions">Preconditions:</string>
 
-<<<<<<< HEAD
     <!-- Autotune -->
     <string name="autotune">Autotune</string>
     <string name="autotune_description">Help for potential adjustments of profile (ISF, carb ratio, and basal rates)</string>
@@ -1286,8 +1285,6 @@
 
 
 
-=======
->>>>>>> f2d89ac4
     <string name="profilename">Change profile to</string>
     <string name="changengetoprofilename">Change profile to %1$s</string>
     <string name="automation_trigger_pump_last_connection_label">Last connection to pump</string>
