--- conflicted
+++ resolved
@@ -1216,11 +1216,9 @@
     <string name="wear_unknown_action_string">Unknown action command:</string>
     <string name="overview_editquickwizard_percentage">Percentage</string>
     <string name="app_default">Application default</string>
-<<<<<<< HEAD
 
     <string name="nav_themeselector">Set Colors</string>
     <string name="theme_save">Save</string>
-=======
     <string name="select_profile">Select profile to edit</string>
     <string name="refresh_from_nightscout">Refresh from Nightscout</string>
     <string name="remove_selected_items">Remove selected items</string>
@@ -1232,5 +1230,4 @@
     <string name="hide_loop">Hide loop</string>
     <string name="show_loop">Show loop</string>
     <string name="count_selected">%1$d selected</string>
->>>>>>> b337325e
 </resources>