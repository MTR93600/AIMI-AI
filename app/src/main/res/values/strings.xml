<?xml version="1.0" encoding="utf-8"?>
<resources>
    <string name="enlite">Enlite</string>
    <string name="description_source_enlite">Receive values from Enlite (Via
        MedLink)</string>
    <string name="key_last_processed_enlite_timestamp" translatable="false">
        last_processed_enlite_timestamp</string>


    <string name="onetothreedigitnumber" translatable="false">^\\d{1,3}</string>

    <string name="default_lang" translatable="false">System default</string>
    <string name="en_lang" translatable="false">English</string>
    <string name="cs_lang" translatable="false">Czech</string>
    <string name="af_lang" translatable="false">Afrikaans</string>
    <string name="bg_lang" translatable="false">Bulgarian</string>
    <string name="nl_lang" translatable="false">Dutch</string>
    <!--    <string name="fi_lang" translatable="false">Finnish</string> -->
    <string name="fr_lang" translatable="false">French</string>
    <string name="de_lang" translatable="false">German</string>
    <string name="dk_lang" translatable="false">Danish</string>
    <string name="el_lang" translatable="false">Greek</string>
    <!--   <string name="he_lang" translatable="false">Hebrew</string> -->
    <string name="zh_lang" translatable="false">Chinese</string>
    <string name="ga_lang" translatable="false">Irish</string>
    <string name="it_lang" translatable="false">Italian</string>
    <!--    <string name="ja_lang" translatable="false">Japanese</string> -->
    <string name="ko_lang" translatable="false">Korean</string>
    <string name="lt_lang" translatable="false">Lithuanian</string>
    <string name="no_lang" translatable="false">Norwegian</string>
    <string name="pl_lang" translatable="false">Polish</string>
    <string name="pt_lang" translatable="false">Portuguese</string>
    <string name="pt_BR_lang" translatable="false">Portuguese, Brazilian</string>
    <string name="ro_lang" translatable="false">Romanian</string>
    <string name="ru_lang" translatable="false">Russian</string>
    <string name="sk_lang" translatable="false">Slovak</string>
    <string name="es_lang" translatable="false">Spanish</string>
    <string name="sv_lang" translatable="false">Swedish</string>
    <string name="tr_lang" translatable="false">Turkish</string>
    <string name="key_smscommunicator_settings" translatable="false">smscommunicator</string>
    <string name="key_protection_settings" translatable="false">protection</string>
    <string name="key_last_cleanup_run" translatable="false">last_cleanup_run</string>
    <string name="nav_preferences_plugin">%1$s Preferences</string>
    <string name="nav_refreshtreatments">Refresh treatments from NS</string>
    <string name="nav_exit">Exit</string>
<<<<<<< HEAD
    <string name="alert_dialog_permission_battery_optimization_failed">This device does not appear to support battery optimization whitelisting - you may experience performance issues.</string>
    <string name="description_actions">Some buttons to quickly access common features</string>
    <string name="description_config_builder">Used for configuring the active plugins</string>
    <string name="description_objectives">Learning program</string>
    <string name="description_food">Displays the food presets defined in Nightscout</string>
    <string name="description_insulin_rapid">Insulin preset for Humalog and NovoRapid / NovoLog</string>
    <string name="description_insulin_ultra_rapid">Insulin preset for Fiasp</string>
    <string name="description_insulin_lyumjev">Insulin preset for Lyumjev. (classic
        pharmacokinetic model)</string>
    <string name="description_insulin_lyumjev_U100_PD">Glucodynamic model for Lyumjev U100 (standard concentration); This model automatically adjusts the duration of insulin action (DIA).</string>
    <string name="description_insulin_lyumjev_U200_PD">Glucodynamic model for Lyumjev U200 (2 x
        concentrated); This model automatically adjusts the duration of insulin action (DIA).
        YOU MUST HALVE YOUR BASALS AND DOUBLE YOUR ISFS BEFORE USE!</string>
    <string name="description_insulin_free_peak">Allows you to define the peak of the insulin activity and should only be used by advanced users</string>
    <string name="description_loop">Activate or deactivate the implementation triggering the loop.</string>
    <string name="description_ns_client">Synchronizes your data with Nightscout</string>
    <string name="description_ama">State of the algorithm in 2017</string>
    <string name="description_smb">Most recent algorithm for advanced users</string>
    <string name="description_fulluam">Automated Insulin Management Interface</string>
    <string name="description_Boost">Boost based accelerated bolusing</string>
    <string name="description_EN">Eating Now bolusing method</string>
    <string name="description_smb_dynamic_isf">Most recent algorithm for advanced users with dynamic/automatic ISF</string>
    <string name="description_overview">Displays the current state of your loop and buttons for most common actions</string>
    <string name="description_persistent_notification">Shows an ongoing notification with a short overview of what your loop is doing</string>
    <string name="description_profile_local">Define a profile which is available offline.</string>
    <string name="description_pump_medlink">Pump integration for Medtronic 7xx new firmware</string>
    <string name="description_pump_virtual">Pump integration for pumps which don\'t have any driver yet (Open Loop)</string>
    <string name="description_sensitivity_aaps">Sensitivity is calculated the same way like Oref0, but you can specify timeframe to the past. Minimal carb absorption is calculated from max carb absorption time from preferences.</string>
    <string name="description_sensitivity_oref1">Sensitivity is calculated from 8h or 24h data in the past (using either which is more sensitive). Carbs (if not absorbed) are cut after time specified in preferences. Plugin also calculates UAM.</string>
    <string name="description_sensitivity_weighted_average">Sensitivity is calculated as a weighted average from deviations. Newer deviations have higher weight. Minimal carb absorption is calculated from max carb absorption time from preferences. This algorithm is the fastest in following sensitivity changes.</string>
    <string name="description_source_eversense">Receive BG values from the patched Eversense app.</string>
    <string name="description_source_glimp">Receive BG values from Glimp.</string>
    <string name="description_source_mm640g">Receive BG values from the 600SeriesAndroidUploader.</string>
    <string name="description_source_ns_client">Downloads BG data from Nightscout</string>
    <string name="description_source_xdrip">Receive BG values from xDrip+.</string>
    <string name="description_treatments">Saves all treatments that were made</string>
    <string name="description_wear">Monitor and control AndroidAPS using your WearOS watch.</string>
    <string name="description_xdrip_status_line">Show information about your loop on your xDrip+ watchface.</string>
    <string name="description_sms_communicator">Remote control AndroidAPS using SMS commands.</string>
    <string name="treatments_insulin_label_string">Insulin:</string>
    <string name="treatments_carbs_label_string">Carbs:</string>
    <string name="treatments_iob_label_string">IOB:</string>
    <string name="sms_iob">IOB:</string>
    <string name="treatments_iobtotal_label_string">Total IOB:</string>
    <string name="treatments_iobactivitytotal_label_string">Total IOB activity:</string>
    <string name="tempbasals_realduration_label_string">Dur:</string>
    <string name="tempbasals_netratio_label_string">Ratio:</string>
    <string name="tempbasals_netinsulin_label_string">Ins:</string>
    <string name="tempbasals_iob_label_string">IOB:</string>
    <string name="tempbasals_iobtotal_label_string">Total IOB:</string>
    <string name="treatments_wizard_bg_label">BG</string>
    <string name="treatments_wizard_tt_label">TT</string>
    <string name="treatments_wizard_carbs_label">Carbs</string>
    <string name="treatments_wizard_correction_label">Corr</string>
    <string name="bolus_iob_label">Bolus IOB</string>
    <string name="openapsma_run">Run now</string>
    <string name="vitualpump_label">VIRTUAL PUMP</string>
    <string name="openapsma_lastrun_label">Last run</string>
    <string name="openapsma_inputparameters_label">Input parameters</string>
    <string name="openapsma_glucosestatus_label">Glucose status</string>
    <string name="openapsma_currenttemp_label">Current temp</string>
    <string name="openapsma_iobdata_label">IOB data</string>
    <string name="openapsma_profile_label">Profile</string>
    <string name="openapsma_mealdata_label">Meal data</string>
    <string name="result">Result</string>
    <string name="result_insulin_carbs">Result: %1$s %2$s</string>
    <string name="openapsma_noglucosedata">No glucose data available</string>
    <string name="openapsma_request_label">Request</string>
    <string name="delta">Delta</string>
    <string name="sms_delta">Delta:</string>

    <string name="openapsama_boost_max_iob">Max IOB allowed from accelerated bolusing</string>
    <string name="openapsama_boost_bolus">Boost bolus in iu</string>
    <string name="openapsama_boost_start">Boost start time in hours</string>
    <string name="openapsama_boost_end">Boost end time</string>
    <string name="key_openapsama_boost_bolus" translatable="false">Boost bolus cap</string>
    <string name="openapsama_boost_bolus_title">Boost bolus cap</string>
    <string name="openapsama_boost_bolus_summary">Default value: 0.1\nThis is the maximum bolus given by Boost components of the algorithm.</string>
    <string name="key_openapsama_boost_max_iob" translatable="false">UAM Boost max IOB</string>
    <string name="key_openapsama_boost_scale" translatable="false">Boost scale value</string>
    <string name="openapsama_boost_scale_title">Boost scale value</string>
    <string name="openapsama_boost_scale_summary">Default value: 1.0\nThis is the numerical value by which you can multiply calculated boost value for boost. If this is set to 3 or more, Boost will be disabled.</string>
    <string name="openapsama_boost_max_iob_summary">Default value: 0.1\nThis is the max IOB allowed for boost and accelerated bolusing to be allowed to take place. Once IOB is greater than this value, regular oref1 will be used.</string>
    <string name="key_openapsama_boost_start" translatable="false">UAM Boost start time</string>
    <string name="openapsama_boost_start_summary">Default value: 7\nThis is the start time for the period in which boost is active (24 hours).</string>
    <string name="openapsama_boost_start_title">UAM Boost start time</string>
    <string name="key_openapsama_boost_end" translatable="false">UAM Boost end time</string>
    <string name="openapsama_boost_end_summary">Default value: 8\nThis is the end time for the period in which boost is active (24 hours).</string>
    <string name="openapsama_boost_end_title">UAM Boost end time</string>
    <string name="openapsama_boost_max_iob_title">UAM Boost max IOB</string>

    <string name="configbuilder">Config Builder</string>
    <string name="overview">Overview</string>
    <string name="treatments">Treatments</string>
    <string name="virtualpump">Virtual Pump</string>
    <string name="configbuilder_pump">Pump</string>
    <string name="configbuilder_pump_description">Which pump would you like to use with AndroidAPS?</string>
    <string name="configbuilder_profile">Profile</string>
    <string name="configbuilder_profile_description">Which profile should AndroidAPS use?</string>
    <string name="configbuilder_aps">APS</string>
    <string name="configbuilder_aps_description">Which APS algorithm should make therapy adjustments?</string>
    <string name="configbuilder_general">General</string>
    <string name="configbuilder_general_description">These are some general plugins you might find useful.</string>
    <string name="configbuilder_constraints_description">Which constraints are applied?</string>
    <string name="constraints">Constraints</string>
    <string name="configbuilder_loop">Loop</string>
    <string name="configbuilder_loop_description">Use this to activate AndroidAPS\' loop integration.</string>
    <string name="loop_aps_label">APS</string>
    <string name="loop_constraintsprocessed_label">After processed constraints</string>
    <string name="loop_tbrsetbypump_label">Temp basal set by pump</string>
    <string name="noapsselected">NO APS SELECTED OR PROVIDED RESULT</string>
    <string name="safety">Safety</string>
    <string name="openapsma_disabled">Plugin is disabled</string>
    <string name="constraints_violation">Constraints violation</string>
    <string name="treatmentdeliveryerror">Bolus reported an error. Manually check real delivered amount</string>
    <string name="setbasalquestion">Accept new temp basal:</string>
    <string name="overview_treatment_label">Treatment</string>
    <string name="overview_calculator_label">Calculator</string>
    <string name="constraintapllied">Constraint applied!</string>
    <string name="sms_bolus">Bolus:</string>
    <string name="sms_basal">Basal:</string>
    <string name="changeyourinput">Change your input!</string>
    <string name="configbuilder_bgsource">BG Source</string>
    <string name="configbuilder_bgsource_description">Where should AndroidAPS gain  it\'s data from?</string>
    <string name="xdrip">xDrip+</string>
    <string name="apsmode_title">APS Mode</string>
    <string name="closedloop">Closed Loop</string>
    <string name="openloop">Open Loop</string>
   <string name="lowglucosesuspend">Low Glucose Suspend</string>
    <string name="disabledloop">Loop Disabled</string>
    <string name="openloop_newsuggestion">New suggestion available</string>
    <string name="carbssuggestion">Carbs Suggestion</string>
    <string name="unsupportednsversion">Unsupported version of Nightscout</string>
    <string name="treatments_wizard_basaliob_label">Basal IOB</string>
    <string name="bolusconstraintapplied">Bolus constraint applied</string>
    <string name="carbsconstraintapplied">Carbs constraint applied</string>
    <string name="careportal_newnstreatment_other">Other</string>
    <string name="careportal_newnstreatment_meter">Meter</string>
    <string name="careportal_newnstreatment_sensor">Sensor</string>
    <string name="carb_time_label">Carb time</string>
    <string name="careportal_newnstreatment_duration_label">Duration</string>
=======
    <string name="delta">Delta</string>
>>>>>>> 26433a87
    <string name="profile_label">Profile</string>
    <string name="language" translatable="false">Language</string>
    <string name="save">Save</string>
    <string name="reloadprofile">Reload profile</string>
    <string name="correctionbous">Corr</string>
    <string name="ns_upload_only">(DANGEROUS TO DISABLE) NS upload only</string>
    <string name="ns_upload_only_summary">NS upload only (disabled sync). Not effective on SGV unless a local source like xDrip+ is selected. Not effective on Profiles while NS-Profiles is used.\n!!! WARNING !!! Disabling this option may cause malfunctions and insulin overdose if any of your component (AAPS, NS, xDrip+) is wrong configured. Carefully watch if data displayed by AAPS match the pump state!</string>
    <string name="wear">Wear</string>
<<<<<<< HEAD
    <string name="resend_all_data">Resend All Data</string>
    <string name="open_settings_on_wear">Open Settings on Wear</string>
    <string name="basal_rate">Basal rate</string>
    <string name="basalvaluebelowminimum">Basal value below minimum. Profile not set!</string>
    <string name="sms_actualbg">BG:</string>
    <string name="sms_lastbg">Last BG:</string>
    <string name="MM640g">MM640g</string>
    <string name="medlink">MedtronicMedlink</string>
    <string name="ongoingnotificaction">Ongoing Notification</string>
    <string name="old_data">OLD DATA</string>
    <string name="sms_minago">%1$dmin ago</string>
    <string name="localprofile">Profile</string>
    <string name="openapsama">OpenAPS AMA</string>
    <string name="array_of_elements">Array of %1$d elements.\nActual value:</string>
    <string name="openapsma_autosensdata_label">Autosens data</string>
    <string name="openapsma_scriptdebugdata_label">Script debug</string>
    <string name="openapsama_useautosens">Use Autosens feature</string>
    <string name="refresheventsfromnightscout">Refresh from NS</string>
    <string name="deletefuturetreatments">Delete treatments in the future</string>
    <string name="actions_shortname">ACT</string>
    <string name="configbuilder_shortname">CONF</string>
    <string name="loop_shortname">LOOP</string>
    <string name="oaps_shortname">OAPS</string>
    <string name="dynisf_shortname">DYNISF</string>
    <string name="localprofile_shortname">LP</string>
    <string name="overview_shortname">HOME</string>
    <string name="virtualpump_shortname">VPUMP</string>
    <string name="treatments_shortname">TREAT</string>
    <string name="objectives_shortname">OBJ</string>
    <string name="wear_shortname">WEAR</string>
    <string name="smscommunicator_shortname">SMS</string>
    <string name="short_tabtitles">Shorten tab titles</string>
    <string name="always_use_shortavg">Always use short average delta instead of simple delta</string>
    <string name="always_use_shortavg_summary">Useful when data from unfiltered sources like xDrip+ gets noisy.</string>
    <string name="profile">Profile</string>
    <string name="openapsama_max_daily_safety_multiplier_summary">Default value: 3 This is a key OpenAPS safety cap. What this does is limit your basals to be 3x (in this people) your biggest basal rate. You likely will not need to change this, but you should be aware that’s what is discussed about “3x max daily; 4x current” for safety caps.</string>
    <string name="openapsama_current_basal_safety_multiplier_summary">Default value: 4 This is the other half of the key OpenAPS safety caps, and the other half of “3x max daily; 4x current” of the safety caps. This means your basal, regardless of max basal set on your pump, cannot be any higher than this number times the current level of your basal. This is to prevent people from getting into dangerous territory by setting excessively high max basals before understanding how the algorithm works. Again, the default is 4x; most people will never need to adjust this and are instead more likely to need to adjust other settings if they feel like they are “running into” this safety cap.</string>
    <string name="openapsama_autosens_max_summary">Default value: 1.2\nThis is a multiplier cap for autosens (and soon autotune) to set a 20%% max limit on how high the autosens ratio can be, which in turn determines how high autosens can adjust basals, how low it can adjust ISF, and how low it can set the BG target.</string>
    <string name="openapsama_autosens_min_summary">Default value: 0.7\nThe other side of the autosens safety limits, putting a cap on how low autosens can adjust basals, and how high it can adjust ISF and BG targets.</string>
    <string name="openapsama_autosens_adjusttargets">Autosens adjust targets, too</string>
    <string name="openapsama_autosens_adjusttargets_summary">Default value: true\nThis is used to allow autosens to adjust BG targets, in addition to ISF and basals.</string>
    <string name="openapsama_bolussnooze_dia_divisor_summary">Default value: 2\nBolus snooze is enacted after you do a meal bolus, so the loop won’t counteract with low temps when you’ve just eaten. The example here and default is 2; so a 3 hour DIA means that bolus snooze will be gradually phased out over 1.5 hours (3DIA/2).</string>
    <string name="openapsama_min_5m_carbimpact" translatable="false">min_5m_carbimpact</string>
    <string name="openapsama_min_5m_carbimpact_summary">Default value: 3.0 (AMA) or 8.0 (SMB). This is a setting for default carb absorption impact per 5 minutes. The default is an expected 3mg/dl/5min. This affects how fast COB are decayed, and how much carb absorption is assumed in calculating future predicted BG, when BG is falling more than expected, or not rising as much as expected.</string>
    <string name="openapsama_link_to_preferncejson_doc_txt">Attention!\nNormally you do not have to change these values below. Please CLICK HERE and READ the text and make sure you UNDERSTAND it before change any of these values.</string>
    <string name="openapsama_link_to_preferncejson_doc" translatable="false">http://openaps.readthedocs.io/en/latest/docs/walkthrough/phase-3/beyond-low-glucose-suspend.html</string>
    <string name="smscommunicator_invalidphonennumber">Invalid SMS phone number</string>
    <string name="overview_calibration">Calibration</string>
    <string name="xdripnotinstalled">xDrip+ not installed</string>
    <string name="calibrationsent">Calibration sent to xDrip+</string>
    <string name="smscommunicator_calibrationsent">Calibration sent. Receiving must be enabled in xDrip+.</string>
    <string name="smscommunicator_calibrationfailed">xDrip+ is not receiving calibrations</string>
    <string name="pumpsuspended">Pump suspended</string>
    <string name="executing">Executing</string>
    <string name="virtualpump_settings">Virtual pump settings</string>
    <string name="virtualpump_uploadstatus_title">Upload status to NS</string>
    <string name="nsclientinternal">NSClient</string>
    <string name="nsclientinternal_shortname">NSCI</string>
    <string name="nsclientinternal_url">URL:</string>
    <string name="nsclientinternal_autoscroll">Autoscroll</string>
    <string name="restart">Restart</string>
    <string name="nsclientinternal_title">NSClient</string>
    <string name="nsclientinternal_url_title">Nightscout URL</string>
    <string name="nsclientinternal_url_dialogmessage">Enter Your Nightscout URL</string>
    <string name="nsclientinternal_secret_title">NS API secret</string>
    <string name="nsclientinternal_secret_dialogtitle">NS API secret</string>
    <string name="nsclientinternal_secret_dialogmessage">Enter NS API secret (min 12 chars)</string>
    <string name="deliver_now">Deliver now</string>
    <string name="clear_queue">Clear queue</string>
    <string name="show_queue">Show queue</string>
    <string name="queue">Queue:</string>
    <string name="status">Status:</string>
    <string name="key_nsclientinternal_url" translatable="false">nsclientinternal_url</string>
    <string name="key_nsclientinternal_api_secret" translatable="false">nsclientinternal_api_secret</string>
    <string name="clearlog">Clear log</string>
    <string name="key_nsclientinternal_autoscroll" translatable="false">nsclientinternal_autoscroll</string>
    <string name="key_nsclientinternal_paused" translatable="false">nsclientinternal_paused</string>
    <string name="nowritepermission">NSCLIENT has no write permission. Wrong API secret?</string>
    <string name="wear_settings">Wear settings</string>
    <string name="wear_detailedIOB_title">Show detailed IOB</string>
    <string name="wear_detailedIOB_summary">Break down IOB into bolus and basal IOB on the watchface</string>
    <string name="nosuccess">not successful - please check phone</string>
    <string name="notavailable">n/a</string>
    <string name="key_smscommunicator_allowednumbers" translatable="false">smscommunicator_allowednumbers</string>
    <string name="key_smscommunicator_remotecommandsallowed" translatable="false">smscommunicator_remotecommandsallowed</string>
    <string name="patientage">Patient type</string>
    <string name="child">Child</string>
    <string name="teenage">Teenage</string>
    <string name="adult">Adult</string>
    <string name="resistantadult">Insulin resistant adult</string>
    <string name="pregnant">Pregnancy</string>
    <string name="patientage_summary">Please select patient type to setup safety limits</string>
    <string name="patient_name">Patient name</string>
    <string name="patient_name_summary">Please provide patient name or nickname to differentiate among multiple setups</string>
    <string name="patient_name_default" comment="This is default patient display name, when user does not provide real one">User</string>
    <string name="key_patient_name" translatable="false">patient_name</string>
    <string name="key_i_understand" translatable="false">I_understand</string>
    <string name="Glimp">Glimp</string>
    <string name="needwhitelisting">%1$s needs battery optimalization whitelisting for proper performance</string>
    <string name="loopsuspended">Loop suspended</string>
    <string name="loopsuspendedfor">Suspended (%1$d m)</string>
    <string name="suspendloopfor1h">Suspend loop for 1h</string>
    <string name="suspendloopfor2h">Suspend loop for 2h</string>
    <string name="suspendloopfor3h">Suspend loop for 3h</string>
    <string name="suspendloopfor10h">Suspend loop for 10 h</string>
    <string name="disconnectpump">Disconnect pump</string>
    <string name="disconnectpumpfor15m">Disconnect pump for 15 min</string>
    <string name="disconnectpumpfor30m">Disconnect pump for 30 min</string>
    <string name="disconnectpumpfor1h">Disconnect pump for 1 h</string>
    <string name="disconnectpumpfor2h">Disconnect pump for 2 h</string>
    <string name="disconnectpumpfor3h">Disconnect pump for 3 h</string>
    <string name="duration15m">15 mins</string>
    <string name="duration30m">30 mins</string>
    <string name="duration1h">1 hour</string>
    <string name="duration2h">2 hours</string>
    <string name="duration3h">3 hours</string>
    <string name="duration10h">10 hours</string>
    <string name="resume">Resume</string>
    <string name="reconnect">Reconnect Pump</string>
    <string name="smscommunicator_wrongduration">Wrong duration</string>
    <string name="smscommunicator_loopsuspended">Loop suspended</string>
    <string name="smscommunicator_loopresumed">Loop resumed</string>
    <string name="bg_trend_label">15min trend</string>
    <string name="treatments_wizard_cob_label">COB</string>
    <string name="superbolus">Superbolus</string>
    <string name="ns_logappstartedevent">Log app start to NS</string>
    <string name="restartingapp">Exiting application to apply settings.</string>
    <string name="configbuilder_insulin_description">Which type of insulin are you using?</string>
    <string name="fastactinginsulincomment">Novorapid, Novolog, Humalog</string>
    <string name="ultrafastactinginsulincomment">Fiasp</string>
    <string name="insulin_shortname">INS</string>
    <string name="key_usesuperbolus" translatable="false">key_usersuperbolus</string>
    <string name="enablesuperbolus">Enable superbolus in wizard</string>
    <string name="enablesuperbolus_summary">Enable superbolus functionality in wizard. Do not enable until you learn what it really does. IT MAY CAUSE INSULIN OVERDOSE IF USED BLINDLY!</string>
    <string name="key_show_statuslights" translatable="false">show_statuslights</string>
    <string name="show_statuslights">Show status lights on home screen</string>
    <string name="key_statuslights_cage_warning" translatable="false">statuslights_cage_warning</string>
    <string name="statuslights_cage_warning">Threshold warning canula age [h]</string>
    <string name="key_statuslights_cage_critical" translatable="false">statuslights_cage_critical</string>
    <string name="statuslights_cage_critical">Threshold critical canula age [h]</string>
    <string name="key_statuslights_iage_warning" translatable="false">statuslights_iage_warning</string>
    <string name="statuslights_iage_warning">Threshold warning insulin age [h]</string>
    <string name="key_statuslights_iage_critical" translatable="false">statuslights_iage_critical</string>
    <string name="statuslights_iage_critical">Threshold critical insulin age [h]</string>
    <string name="key_statuslights_sage_warning" translatable="false">statuslights_sage_warning</string>
    <string name="statuslights_sage_warning">Threshold warning sensor age [h]</string>
    <string name="key_statuslights_sage_critical" translatable="false">statuslights_sage_critical</string>
    <string name="statuslights_sage_critical">Threshold critical sensor age [h]</string>
    <string name="key_statuslights_sbat_warning" translatable="false">statuslights_sbat_warning</string>
    <string name="statuslights_sbat_warning">Threshold warning sensor battery level [%]</string>
    <string name="key_statuslights_sbat_critical" translatable="false">statuslights_sbat_critical</string>
    <string name="statuslights_sbat_critical">Threshold critical sensor battery level [%]</string>
    <string name="key_statuslights_bage_warning" translatable="false">statuslights_bage_warning</string>
    <string name="statuslights_bage_warning">Threshold warning pump battery age [h]</string>
    <string name="key_statuslights_bage_critical" translatable="false">statuslights_bage_critical</string>
    <string name="statuslights_bage_critical">Threshold critical pump battery age [h]</string>
    <string name="key_statuslights_res_warning" translatable="false">statuslights_res_warning</string>
    <string name="statuslights_res_warning">Threshold warning reservoir level [U]</string>
    <string name="key_statuslights_res_critical" translatable="false">statuslights_res_critical</string>
    <string name="statuslights_res_critical">Threshold critical reservoir level [U]</string>
    <string name="key_statuslights_bat_warning" translatable="false">statuslights_bat_warning</string>
    <string name="statuslights_bat_warning">Threshold warning pump battery level [%]</string>
    <string name="key_statuslights_bat_critical" translatable="false">statuslights_bat_critical</string>
    <string name="statuslights_bat_critical">Threshold critical pump battery level [%]</string>
    <string name="prediction_shortname">PRED</string>
    <string name="basal_shortname">BAS</string>
    <string name="deviation_shortname">DEV</string>
    <string name="activity_shortname">ACT</string>
    <string name="bgi_shortname">-BGI</string>
    <string name="abs_insulin_shortname">ABS</string>
    <string name="devslope_shortname">DEVSLOPE</string>
=======
>>>>>>> 26433a87
    <string name="nav_about">About</string>
    <string name="smscommunicator_missingphonestatepermission">Missing phone state permission</string>
    <string name="ns_alarm_options">Alarm options</string>
    <string name="key_ns_announcements" translatable="false">ns_announcements</string>
    <string name="key_ns_alarms" translatable="false">ns_alarms</string>
    <string name="key_ns_alarm_stale_data_value" translatable="false">nsalarm_staledatavalue</string>
    <string name="key_ns_alarm_urgent_stale_data_value" translatable="false">nsalarm_urgent_staledatavalue</string>
    <string name="ns_alarms">Create notifications from NS alarms</string>
    <string name="ns_announcements">Create notifications from NS announcements</string>
    <string name="ns_alarm_stale_data_value_label">Stale data threshold [min]</string>
    <string name="ns_alarm_urgent_stale_data_value_label">Urgent stale data threshold [min]</string>
    <string name="sensitivity_warning">By turning on Autosense feature remember to enter all eated carbs. Otherwise carbs deviations will be identified wrong as sensitivity change !!</string>
    <string name="notloadedplugins">Not all profiles loaded!</string>
    <string name="valuesnotstored">Values not stored!</string>
<<<<<<< HEAD
    <string name="ns_localbroadcasts">Enable broadcasts to other apps (like xDrip+). Do not enable if you have more than one instance of AAPS or NSClient installed!</string>
    <string name="ns_localbroadcasts_title">Enable local Broadcasts.</string>
    <string name="openapssmb">OpenAPS SMB</string>
    <string name="fulluam">AIMI</string>
    <string name="Boost">Boost</string>
    <string name="openaps_smb_dynamic_isf">Dynamic ISF</string>
    <string name="key_DynISFAdjust" translatable="false">DynISFAdjust</string>
    <string name="DynISFAdjust_title" formatted="false">DynamicISF Adjustment Factor %</string>
    <string name="DynISFAdjust_summary" formatted="false">Adjustment factor for DynamicISF. Set more than 100% for more aggressive correction doses, and less than 100% for less aggressive corrections.</string>
    <string name="key_use_smb" translatable="false">use_smb</string>
    <string name="key_use_uam" translatable="false">use_uam</string>
    <string name="key_smb_enable_carbs_suggestions_threshold" translatable="false">smb_enable_carbs_suggestions_threshold</string>
    <string name="enableuam">Enable UAM</string>
    <string name="enablesmb">Enable SMB</string>
    <string name="enablesmb_summary">Use Super Micro Boluses instead of temp basal for faster action</string>
    <string name="enableuam_summary">Detection of Unannounced meals</string>
    <string name="key_insulin_oref_peak" translatable="false">insulin_oref_peak</string>
    <string name="insulin_oref_peak">IOB Curve Peak Time</string>
    <string name="insulin_peak_time">Peak Time [min]</string>
    <string name="insulin_peak">Peak</string>
    <string name="free_peak_oref">Free-Peak Oref</string>
    <string name="rapid_acting_oref">Rapid-Acting Oref</string>
    <string name="ultrarapid_oref">Ultra-Rapid Oref</string>
    <string name="lyumjev">Lyumjev (classic)</string>
    <string name="lyumjev_U100_PD">Lyumjev U100</string>
    <string name="lyumjev_U200_PD">Lyumjev U200</string>
    <string name="dia_too_short">DIA of %1$f too short - using %2$f instead!</string>
    <string name="activate_profile">Activate profile</string>
=======
>>>>>>> 26433a87
    <string name="invalid">INVALID</string>
    <string name="gradually_increase_notification_volume">Gradually increase the volume for alerts and notifications</string>
    <string name="localalertsettings_title">Local alerts</string>
    <string name="enable_missed_bg_readings_alert">Alert if no BG data is received</string>
    <string name="enable_pump_unreachable_alert">Alert if pump is unreachable</string>
    <string name="pump_unreachable_threshold">Pump unreachable threshold [min]</string>
    <string name="enable_carbs_req_alert">Alert if carbs are required</string>
<<<<<<< HEAD
    <string name="urgent_alarm">Urgent Alarm</string>
    <string name="info">INFO</string>
    <string name="eversense">Eversense App (patched)</string>
    <string name="dexcomg5_nsupload_title">Upload BG data to NS</string>
    <string name="key_dexcomg5_nsupload" translatable="false">dexcomg5_nsupload</string>
    <string name="key_medlink_nsupload" translatable="false">medlink_nsupload</string>
    <string name="bgsource_upload">BG upload settings</string>
    <string name="wear_detailed_delta_title">Show detailed delta</string>
    <string name="wear_detailed_delta_summary">Show delta with one more decimal place</string>
    <string name="key_smbinterval" translatable="false">smbinterval</string>
    <string name="smbinterval_summary">How frequently SMBs will be given in min</string>
    <string name="smbmaxminutes_summary">Max minutes of basal to limit SMB to</string>
    <string name="uamsmbmaxminutes">UAM SMB max minutes</string>
    <string name="uamsmbmaxminutes_summary">Max minutes of basal to limit SMB to for UAM</string>
    <string name="key_carbsReqThreshold" translatable="false">carbsReqThreshold</string>
    <string name="carbsReqThreshold">Minimum Carbs Required For Suggestion</string>
    <string name="carbsReqThreshold_summary">Minimum grams of carbs to display a carbs suggestion alert. Carbs suggestions below this number will not trigger a notification.</string>
    <string name="dexcomg5_xdripupload_title">Send BG data to xDrip+</string>
    <string name="key_dexcomg5_xdripupload" translatable="false">dexcomg5_xdripupload</string>
    <string name="key_medlink_xdripupload" translatable="false">medlink_xdripupload</string>
    <string name="dexcomg5_xdripupload_summary">In xDrip+ select 640g/Eversense data source</string>
    <string name="nsclientbg">NSClient BG</string>
    <string name="nsclientbgshort">NS BG</string>
    <string name="overview_editquickwizard_usebg">BG calculation</string>
    <string name="overview_editquickwizard_usebolusiob">Bolus IOB calculation</string>
    <string name="overview_editquickwizard_usebasaliob">Basal IOB calculation</string>
    <string name="overview_editquickwizard_usetrend">Trend calculation</string>
    <string name="overview_editquickwizard_usesuperbolus">Superbolus calculation</string>
    <string name="positiveonly">Positive only</string>
    <string name="negativeonly">Negative only</string>
    <string name="overview_editquickwizard_usecob">COB calculation</string>
    <string name="overview_editquickwizard_usetemptarget">Temporary target calculation</string>
    <string name="overview_editquickwizard_usepercentage">Percentage calculation</string>
    <string name="loopenabled">Loop enabled</string>
    <string name="apsselected">APS selected</string>
    <string name="nsclienthaswritepermission">NSClient has write permission</string>
    <string name="closedmodeenabled">Closed mode enabled</string>
    <string name="maxiobset">Maximal IOB set properly</string>
    <string name="hasbgdata">BG available from selected source</string>
    <string name="extendedbolusdeliveryerror">Extended bolus delivery error</string>
    <string name="key_enableSMB_always" translatable="false">enableSMB_always</string>
    <string name="key_enableBoostPercentScale" translatable="false">enableBoostPercentScale</string>
    <string name="key_enableSMB_with_COB" translatable="false">enableSMB_with_COB</string>
    <string name="key_enableSMB_with_temptarget" translatable="false">enableSMB_with_temptarget</string>
    <string name="key_enableSMB_after_carbs" translatable="false">enableSMB_after_carbs</string>
    <string name="key_allowSMB_with_high_temptarget" translatable="false">enableSMB_with_high_temptarget</string>
    <string name="enablesmbalways">Enable SMB always</string>
    <string name="enablesmbalways_summary">Enable SMB always, independently to boluses. Possible only with BG source with proper filtering, such as Dexcom G5.</string>
    <string name="enableBoostPercentScale">Enable Boost perfentage scaling</string>
    <string name="enableBoostPercentScale_summary">Enable boost scaling when glucose is between 108 mg/dl and 180 mg/dl. Starts at 150% of insulinRequired and stops at user entered Boost Percentage Required. Only activates when the difference between delta and short average delta is increasing.</string>
    <string name="enablesmbaftercarbs">Enable SMB after carbs</string>
    <string name="enablesmbaftercarbs_summary">Enable SMB for 6h after carbs, even with 0 COB. Possible only with BG source with nice filtering of data like G5</string>
    <string name="enablesmbwithcob">Enable SMB with COB</string>
    <string name="enablesmbwithcob_summary">Enable SMB when there is COB active.</string>
    <string name="enablesmbwithtemptarget">Enable SMB with temp targets</string>
    <string name="enablesmbwithtemptarget_summary">Enable SMB when there is temp target active (eating soon, exercise)</string>
    <string name="enablesmbwithhightemptarget">Enable SMB with high temp targets</string>
    <string name="enablesmbwithhightemptarget_summary">Enable SMB when there is high temp target active (exercise, above 100 mg/dl or 5.5 mmol/l)</string>
    <string name="overview_insulin_label">Insulin</string>
    <string name="overview_buttons_selection">Buttons</string>
    <string name="key_show_calibration_button" translatable="false">show_calibration_button</string>
    <string name="key_show_cgm_button" translatable="false">show_cgm_button</string>
    <string name="key_show_carbs_button" translatable="false">show_carbs_button</string>
    <string name="key_show_wizard_button" translatable="false">show_wizard_button</string>
    <string name="key_show_insulin_button" translatable="false">show_insulin_button</string>
    <string name="key_show_treatment_button" translatable="false">show_treatment_button</string>
    <string name="show_calibration_button_summary">Sends a calibration to xDrip+ or open BYODA calibration dialog</string>
    <string name="show_cgm_button_summary">Opens xDrip+ or BYODA, back buttons returns to AAPS</string>
    <string name="key_insulin_button_increment_1" translatable="false">insulin_button_increment_1</string>
    <string name="key_insulin_button_increment_2" translatable="false">insulin_button_increment_2</string>
    <string name="key_insulin_button_increment_3" translatable="false">insulin_button_increment_3</string>
    <string name="key_carbs_button_increment_1" translatable="false">carbs_button_increment_1</string>
    <string name="key_carbs_button_increment_2" translatable="false">carbs_button_increment_2</string>
    <string name="key_carbs_button_increment_3" translatable="false">carbs_button_increment_3</string>
    <string name="carb_increment_button_message">Number of carbs to add when button is pressed</string>
    <string name="insulin_increment_button_message">Amount of insulin to add when button is pressed</string>
    <string name="error_starting_cgm">Could not launch CGM application.  Make sure it is installed.</string>
    <string name="overview_cgm">CGM</string>
    <string name="ignore5m">Ignore 5m</string>
    <string name="ignore15m">Ignore 15m</string>
    <string name="ignore30m">Ignore 30m</string>
    <string name="required">req</string>
    <string name="nav_historybrowser">History browser</string>
    <string name="wear_notifysmb_title">Notify on SMB</string>
    <string name="wear_notifysmb_summary">Show SMB on the watch like a standard bolus.</string>
    <string name="ns_create_announcements_from_errors_title">Create announcements from errors</string>
    <string name="ns_create_announcements_from_carbs_req_title">Create announcements from carbs required alerts</string>
    <string name="ns_create_announcements_from_errors_summary">Create Nightscout announcement for error dialogs and local alerts (also viewable in Careportal under Treatments)</string>
    <string name="ns_create_announcements_from_carbs_req_summary">Create Nightscout announcements for carbs required alerts</string>
    <string name="key_ns_create_announcements_from_carbs_req" translatable="false">ns_create_announcements_from_carbs_req</string>
    <string name="eversense_shortname" translatable="false">EVR</string>
    <string name="wear_predictions_summary">Show the predictions on the watchface.</string>
    <string name="wear_predictions_title">Predictions</string>
    <string name="data_choices">Data Choices</string>
    <string name="fabric_upload">Fabric Upload</string>
    <string name="allow_automated_crash_reporting">Allow automated crash reporting and feature usage data to be sent to the developers via the fabric.io service.</string>
    <string name="g5appnotdetected">Please update your Dexcom app to supported version</string>
    <string name="dexcom_app_not_installed">Dexcom app is not installed.</string>
    <string name="start_activity_tt">Start Activity TT</string>
    <string name="start_eating_soon_tt">Start Eating soon TT</string>
    <string name="temptargetshort">TT</string>
    <string name="do_not_bolus_record_only">Do not bolus, record only</string>
    <string name="category">Category</string>
    <string name="subcategory">Subcategory</string>
    <string name="bolusrecordedonly">Bolus will be recorded only (not delivered by pump)</string>
    <string name="loop_smbsetbypump_label">SMB set by pump</string>
    <string name="overview_show_activity">Activity</string>
    <string name="overview_show_bgi">Blood Glucose Impact</string>
    <string name="overview_show_sensitivity">Sensitivity</string>
    <string name="overview_show_deviations">Deviations</string>
    <string name="overview_show_cob">Carbs On Board</string>
    <string name="overview_show_iob">Insulin On Board</string>
    <string name="overview_show_basals">Basals</string>
    <string name="no_action_selected">No action selected, nothing will happen</string>
    <string name="start_hypo_tt">Start Hypo TT</string>
    <string name="closed_loop_disabled_on_dev_branch">Running dev version. Closed loop is disabled.</string>
    <string name="engineering_mode_enabled">Engineering mode enabled</string>
    <string name="profileswitch_ismissing">ProfileSwitch missing. Please do a profile switch or press \"Activate Profile\" in the LocalProfile.</string>
    <string name="pumpisnottempbasalcapable">Pump is not temp basal capable</string>
    <string name="closedmodedisabledinpreferences">Closed loop mode disabled in preferences</string>
    <string name="autosensdisabledinpreferences">Autosens disabled in preferences</string>
    <string name="smbdisabledinpreferences">SMB disabled in preferences</string>
    <string name="uamdisabledinpreferences">UAM disabled in preferences</string>
    <string name="uamdisabledoref1notselected">UAM disabled because it rely on Oref1 sensitivity plugin</string>
    <string name="key_openapsma_max_basal" translatable="false">openapsma_max_basal</string>
    <string name="key_openapsama_current_basal_safety_multiplier" translatable="false">openapsama_current_basal_safety_multiplier</string>
    <string name="key_openapsama_max_daily_safety_multiplier" translatable="false">openapsama_max_daily_safety_multiplier</string>
    <string name="maxbasalmultiplier">max basal multiplier</string>
    <string name="maxdailybasalmultiplier">max daily basal multiplier</string>
    <string name="key_openapsma_max_iob" translatable="false">openapsma_max_iob</string>
    <string name="smb_frequency_exceeded">A bolus was delivered within the last 3 minutes, skipping SMB</string>
    <string name="basal_set_correctly">Basal set correctly</string>
    <string name="key_treatmentssafety_maxbolus" translatable="false">treatmentssafety_maxbolus</string>
    <string name="key_lgs_threshold" translatable="false">lgsThreshold</string>
    <string name="limitingextendedbolus">Limiting extended bolus to %1$.1f U because of %2$s</string>
    <string name="limitingcarbs">Limiting carbs to %1$d g because of %2$s</string>
    <string name="limitingiob">Limiting IOB to %1$.1f U because of %2$s</string>
    <string name="maxvalueinpreferences">max value in preferences</string>
    <string name="hardlimit">hard limit</string>
    <string name="key_openapsama_useautosens" translatable="false">openapsama_useautosens</string>
    <string name="readstatusfailed">Read status failed</string>
    <string name="record_pump_site_change">Record pump site change</string>
    <string name="record_insulin_cartridge_change">Record insulin cartridge change</string>
    <string name="smbalwaysdisabled">SMB always and after carbs disabled because active BG source doesn\'t support advanced filtering</string>
    <string name="smbnotallowedinopenloopmode">SMB not allowed in open loop mode</string>
    <string name="food_short">Food</string>
    <string name="iobcobcalculator" translatable="false">IobCobCalculator</string>
    <string name="reset">reset</string>
    <string name="key_openapssmb_max_iob" translatable="false">openapsmb_max_iob</string>
    <string name="openapssmb_maxiob_title">Maximum total IOB OpenAPS can\'t go over [U]</string>
    <string name="openapssmb_maxiob_summary">This value is called Max IOB in OpenAPS context\nOpenAPS will not add more insulin if current IOB is greater than this value</string>
    <string name="absorption_cutoff_title">Meal max absorption time [h]</string>
    <string name="absorption_cutoff_summary">Time at which any meal is considered absorbed. Remaining carbs will be cut off.</string>
    <string name="treatmentssafety_lgsThreshold_summary">BG value below which insulin is suspended. Default value uses standard target model. User can set value between 60mg/dl (3.3mmol/l) and 100mg/dl(5.5mmol/l). Values below 65/3.6 result in use of default model</string>
    <string name="overview_show_notes_field_in_dialogs_title">Show notes field in treatment dialogs</string>
    <string name="title_activity_setup_wizard" translatable="false">SetupWizardActivity</string>
    <string name="next_button">Next</string>
    <string name="previous_button">Prev</string>
    <string name="nav_setupwizard">Setup Wizard</string>
    <string name="setupwizard_finish">FINISH</string>
    <string name="firstinsulinincrement">First insulin increment</string>
    <string name="secondinsulinincrement">Second insulin increment</string>
    <string name="thirdinsulinincrement">Third insulin increment</string>
    <string name="firstcarbsincrement">First carbs increment</string>
    <string name="secondcarbsincrement">Second carbs increment</string>
    <string name="thirdcarbsincrement">Third carbs increment</string>
    <string name="cgm">CGM</string>
    <string name="key_ns_cellular" translatable="false">ns_cellular</string>
    <string name="key_ns_wifi" translatable="false">ns_wifi</string>
    <string name="key_ns_wifi_ssids" translatable="false">ns_wifi_ssids</string>
    <string name="key_ns_allow_roaming" translatable="false">ns_allowroaming</string>
    <string name="key_ns_battery" translatable="false">ns_battery</string>
    <string name="key_ns_charging" translatable="false">ns_charging</string>
    <string name="ns_cellular">Use Cellular connection</string>
    <string name="ns_wifi">Use WiFi connection</string>
    <string name="ns_wifi_ssids">WiFi SSID</string>
    <string name="ns_charging">During charging</string>
    <string name="ns_battery">On battery</string>
    <string name="connectionsettings_title">Connection settings</string>
    <string name="ns_wifi_allowedssids">Allowed SSIDs (semicolon separated)</string>
    <string name="ns_allowroaming">Allow connection in roaming</string>
    <string name="key_always_use_shortavg" translatable="false">always_use_shortavg</string>
    <string name="openapsama_autosens_max">Max autosens ratio</string>
    <string name="openapsama_autosens_min">Min autosens ratio</string>
    <string name="openapsama_bolussnooze_dia_divisor">Bolus snooze dia divisor</string>
    <string name="openapsama_max_daily_safety_multiplier">Max daily safety multiplier</string>
    <string name="openapsama_current_basal_safety_multiplier">Current basal safety multiplier</string>
    <string name="value_unavailable_short">n/a</string>
    <string name="key_virtualpump_uploadstatus" translatable="false">virtualpump_uploadstatus</string>
    <string name="virtualpump_type">Virtual Pump Type</string>
    <string name="virtualpump_definition">Pump Definition</string>
    <string name="virtualpump_pump_def">Bolus: Step=%1$s\nExtended Bolus: [Step=%2$s, Duration=%3$smin-%4$sh]\nBasal: Step=%5$s\nTBR: %6$s (by %7$s), Duration=%8$smin-%9$sh\n%10$s</string>
    <string name="wear_wizard_settings">Wizard Settings</string>
    <string name="key_wearwizard_bg" translatable="false">wearwizard_bg</string>
    <string name="key_wearwizard_tt" translatable="false">wearwizard_tt</string>
    <string name="key_wearwizard_trend" translatable="false">wearwizard_trend</string>
    <string name="key_wearwizard_cob" translatable="false">wearwizard_cob</string>
    <string name="key_wearwizard_iob" translatable="false">wearwizard_iob</string>
    <string name="wear_wizard_settings_summary">Calculations included in the Wizard result:</string>
    <string name="wear_display_settings">Display Settings</string>
    <string name="wear_general_settings">General Settings</string>
    <string name="enable_nsclient">Enable NSClient</string>
    <string name="welcometosetupwizard">Welcome to setup wizard. It will guide you through the setup process\n</string>
    <string name="readstatus">Read status</string>
    <string name="exitwizard">Skip setup wizard</string>
    <string name="setupwizard_loop_description">Press the button below to enable AndroidAPS to suggest/make basal changes</string>
    <string name="key_setupwizard_processed" translatable="false">startupwizard_processed</string>
    <string name="setupwizard_sensitivity_description">Sensitivity plugin is used for sensitivity detection and COB calculation. For more info visit:</string>
    <string name="setupwizard_sensitivity_url">https://androidaps.readthedocs.io/en/latest/Configuration/Sensitivity-detection-and-COB.html</string>
    <string name="nsclientinfotext">NSClient handles connection to Nightscout. You can skip this part now but you will not be able to pass objectives until you set it up.</string>
    <string name="diawarning">Please remember: new insulin profiles require DIA at least 5h. DIA 5–6h on new profile is equal to DIA 3h on old insulin profiles.</string>
    <string name="setupwizard_aps_description">Select one from availables algorithms. They are sorted from oldest to newest. Newer algorithm is usually more powerful and more aggressive. Thus if you are new looper you may probably start with AMA and not with latest one. Do not forget to read the OpenAPS documentation and configure it before use.</string>
    <string name="setupwizard_pump_waiting_for_riley_link_connection">Please configure your RileyLink below. After selecting a RileyLink, it will be possible to continue setup once the RileyLink status is \"Connected\". This might take a minute.\n</string>
    <string name="setupwizard_pump_pump_not_initialized"><b>Note:</b> You can continue setup once the pump has been set up.\n</string>
    <string name="startobjective">Start your first objective</string>
    <string name="permission">Permission</string>
    <string name="askforpermission">Ask for permission</string>
    <string name="needsystemwindowpermission">Application needs system window permission for notifications</string>
    <string name="needlocationpermission">Application needs location permission for BT scan and WiFi identification</string>
    <string name="needstoragepermission">Application needs storage permission to be able store log files and export settings</string>
    <string name="request">Request</string>
    <string name="open_navigation">Open navigation</string>
    <string name="close_navigation">Close navigation</string>
    <string name="nav_plugin_preferences">Plugin preferences</string>
    <string name="completed_well_done">Completed, well done!</string>
    <string name="not_completed_yet">Not completed yet</string>
    <string name="time_elapsed">Time elapsed</string>
    <string name="poctech">Poctech</string>
    <string name="description_source_poctech">Receive BG values from Poctech app</string>
    <string name="glunovo">Glunovo</string>
    <string name="description_source_glunovo">Receive values from Glunovo app</string>
    <string name="description_source_tomato">Receive BG values from Tomato app (MiaoMiao device)</string>
    <string name="key_high_temptarget_raises_sensitivity" translatable="false">high_temptarget_raises_sensitivity</string>
    <string name="key_low_temptarget_lowers_sensitivity" translatable="false">low_temptarget_lowers_sensitivity</string>
    <string name="high_temptarget_raises_sensitivity_title">High temptarget raises sensitivity</string>
    <string name="high_temptarget_raises_sensitivity_summary"><![CDATA[Raise sensitivity for temptargets >= 100]]></string>
    <string name="low_temptarget_lowers_sensitivity_title">Low temptarget lowers sensitivity</string>
    <string name="low_temptarget_lowers_sensitivity_summary"><![CDATA[Lower sensitivity for temptargets < 100]]></string>
    <string name="key_resistance_lowers_target" translatable="false">resistance_lowers_target</string>
    <string name="resistance_lowers_target_title">Resistance lowers target</string>
    <string name="resistance_lowers_target_summary">When resistance is detected, lower the target glucose</string>
    <string name="key_sensitivity_raises_target" translatable="false">sensitivity_raises_target</string>
    <string name="sensitivity_raises_target_title">Sensitivity raises target</string>
    <string name="sensitivity_raises_target_summary">When sensitivity is detected, raise the target glucose</string>
    <string name="key_keep_screen_on" translatable="false">keep_screen_on</string>
    <string name="careportal_removestartedevents">Remove AAPS started entries</string>
    <string name="show_invalidated">Show invalidated</string>
    <string name="hide_invalidated">Hide invalidated</string>
=======
    <string name="open_navigation">Open navigation</string>
    <string name="close_navigation">Close navigation</string>
>>>>>>> 26433a87
    <string name="remove_items">Remove items</string>
    <string name="sort_items">Sort items</string>
    <string name="error_adding_treatment_title">Treatment data incomplete</string>
    <string name="error_adding_treatment_message">A treatment (insulin: %1$.2f, carbs: %2$d, at: %3$s) could not be added to treatments. Please check and manually add a record as appropriate.</string>
    <string name="generated_ecarbs_note">eCarbs: %1$d g (%2$d h), delay: %3$d m</string>
    <string name="profile_total">== ∑  %1$s U</string>
<<<<<<< HEAD
    <string name="key_medlink_lognssensorchange" translatable="false">medlink_lognssensorchange</string>
    <string name="medlink_lognssensorchange_title">Log sensor change to NS</string>
    <string name="medlink_lognssensorchange_summary">Create event \"Sensor Change\" in NS automaticaly on sensor start</string>
    <string name="key_dexcom_lognssensorchange" translatable="false">dexcom_lognssensorchange</string>
    <string name="dexcom_lognssensorchange_title">Log sensor change to NS</string>
    <string name="dexcom_lognssensorchange_summary">Create event \"Sensor Change\" in NS automaticaly on sensor start</string>
    <string name="tomato">Tomato (MiaoMiao)</string>
    <string name="tomato_short">Tomato</string>
    <string name="key_tidepool_username" translatable="false">tidepool_username</string>
    <string name="key_tidepool_password" translatable="false">tidepool_password</string>
    <string name="key_tidepool_dev_servers" translatable="false">tidepool_dev_servers</string>
    <string name="key_tidepool_test_login" translatable="false">tidepool_test_login</string>
    <string name="key_tidepool_only_while_charging" translatable="false">tidepool_only_while_charging</string>
    <string name="key_tidepool_only_while_unmetered" translatable="false">tidepool_only_while_unmetered</string>
    <string name="summary_tidepool_username">Your Tidepool login user name, normally your email address</string>
    <string name="title_tidepool_username">Login User Name</string>
    <string name="summary_tidepool_password">Your Tidepool login password</string>
    <string name="title_tidepool_password">Login Password</string>
    <string name="title_tidepool_test_login">Test Tidepool Login</string>
    <string name="summary_tidepool_dev_servers">If enabled, uploads will go to https://int-app.tidepool.org instead of the regular https://app.tidepool.org/</string>
    <string name="title_tidepool_dev_servers">Use Integration (test) servers</string>
    <string name="tidepool">Tidepool</string>
    <string name="tidepool_shortname">TDP</string>
    <string name="description_tidepool">Uploads data to Tidepool</string>
    <string name="key_tidepool_last_end" translatable="false">tidepool_last_end</string>
    <string name="tidepool_upload_cgm">Upload CGM data</string>
    <string name="key_tidepool_upload_cgm" translatable="false">tidepool_upload_cgm</string>
    <string name="key_tidepool_upload_bolus" translatable="false">tidepool_upload_bolus</string>
    <string name="tidepool_upload_bolus">Upload treatments (insulin, carbs)</string>
    <string name="key_tidepool_upload_tbr" translatable="false">tidepool_upload_tbr</string>
    <string name="tidepool_upload_tbr">Upload temporary basals</string>
    <string name="key_tidepool_upload_profile" translatable="false">tidepool_upload_profile</string>
    <string name="tidepool_upload_profile">Upload profile switches, temp targets</string>
    <string name="key_tidepool_upload_bg" translatable="false">tidepool_upload_bg</string>
    <string name="tidepool_upload_bg">Upload BG tests</string>
    <string name="key_smbmaxminutes" translatable="false">smbmaxminutes</string>
    <string name="key_uamsmbmaxminutes" translatable="false">uamsmbmaxminutes</string>
    <string name="dst_plugin_name" translatable="false">Daylight Saving time</string>
    <string name="dst_in_24h_warning">Daylight Saving time change in 24h or less</string>
    <string name="dst_loop_disabled_warning">Daylight Saving time change less than 3 hours ago - Closed loop disabled</string>
    <string name="storage">internal storage constraint</string>
    <string name="diskfull">Free at least %1$d MB from internal storage! Loop disabled!</string>
    <string name="wrongformat">Wrong format</string>
    <string name="wrongTbrDuration">TBR duration must be a multiple of %1$d minutes and greater than 0.</string>
    <string name="sms_wrongcode">Wrong code. Command cancelled.</string>
    <string name="notconfigured">Not configured</string>
    <string name="profileswitchcreated">Profile switch created</string>
    <string name="versionChecker">Version Checker</string>
    <string name="old_version">old version</string>
    <string name="very_old_version">very old version</string>
    <string name="application_expired">Application expired</string>
    <string name="new_version_warning">New version for at least %1$d days available! Fallback to LGS after %2$d days, loop will be disabled after %3$d days</string>
    <string name="twohours">2h</string>

    <string name="medlink_app_patched">MedLink reader (patched)</string>
    <string name="dexcom_app_patched">BYODA</string>
    <string name="medlink_short">MLAR</string>
    <string name="dexcom_short">BYODA</string>
    <string name="description_source_dexcom">Receive BG values from the \'Build Your Own Dexcom App\'.</string>
    <string name="cobvsiob">COB vs IOB</string>
    <string name="bolusconstraintappliedwarn">Bolus constraint applied: %1$.2f U to %2$.2f U</string>
    <string name="slowabsorptiondetected"><![CDATA[<font color=\'%1$s\'>!!!!! Slow carbs absorption detected: %2$d%% of time. Double check your calculation. COB can be overestimated thus more insulin could be given !!!!!</font>]]></string>
    <string name="key_boluswizard_percentage" translatable="false">boluswizard_percentage</string>
    <string name="partialboluswizard">Deliver this part of bolus wizard result [%]</string>
    <string name="deliverpartofboluswizard">Bolus wizard performs calculation but only this part of calculated insulin is delivered. Useful with SMB algorithm.</string>
    <string name="snooze">Snooze</string>
    <string name="increasingmaxbasal">Increasing max basal value because setting is lower than your max basal in profile</string>
    <string name="smscommunicator_messagebody">Invalid message body</string>
    <string name="format_bg_isf">%1$s ISF: %2$.1f</string>
    <string name="format_carbs_ic">%1$.0fg IC: %2$.1f</string>
    <string name="format_cob_ic">%1$.1fg IC: %2$.1f</string>
    <string name="format_percent">%1$d%%</string>
    <string name="unit_minute_short">min</string>
    <string name="profile_name">Profile name:</string>
    <string name="selected_profile">Selected:</string>
=======
>>>>>>> 26433a87
    <string name="unitsnosemicolon">Units</string>
    <string name="show_removed">Show removed</string>
    <string name="clearqueueconfirm">Clear queue? All data in queue will be lost!</string>
    <string name="chartmenu">Chart menu</string>
    <string name="authorizationfailed">Authorization failed</string>
    <string name="copytolocalprofile_invalid">Unable to create profile. Profile is invalid.</string>
    <string name="cta_dont_kill_my_app_info">Don\'t kill my app?</string>
    <string name="fabric_upload_disabled">Crash logs upload disabled!</string>
    <string name="clear_filter">Clear filter</string>
    <string name="cannula">Cannula</string>
    <string name="email_address">Email address</string>
    <string name="remove_bg_readings">Remove BG readings</string>
    <string name="identification_not_set">Identification not set in dev mode</string>
    <string name="a11y_dialog">dialog</string>
<<<<<<< HEAD
    <string name="a11y_current_bg">current blood glucose</string>
    <string name="a11_correction_percentage">correct outcome with %</string>
    <string name="a11_correction_units">correct outcome with units</string>
    <string name="not_available_full">Not available</string>
    <string name="key_fulluam_settings" translatable="false">fulluam_settings</string>
    <string name="key_fulluam_max_iob" translatable="false">fulluam_max_iob</string>
    <string name="fulluam_maxiob_title">Maximum total IOB AIMI can\'t go over [U]</string>
    <string name="fulluam_maxiob_summary">This value is called Max IOB in AIMI context\nAIMI will not add more insulin if current IOB is greater than this value</string>

    <string name="iTime">iTime</string>
    <string name="iTimeSettings">iTime</string>
    <string name="key_iTime" translatable="false">iTime</string>
    <string name="iTime_title">iTime</string>
    <string name="iTime_summary">iTime is the duration in minutes of the meal who authorize larger SMB. This variable was created to let child/teenager adapt this value</string>
    <string name="key_UAM_InsulinReq" translatable="false">UAM_InsulinReq</string>
    <string name="UAM_InsulinReq_title">AIMI iTime SMB Power %</string>
    <string name="UAM_InsulinReq_summary">percentage of the AIMI response during the iTime duration</string>
    <string name="key_Boost_InsulinReq" translatable="false">Boost_InsulinReq</string>
    <string name="Boost_InsulinReq_title">Boost Insulin required %</string>
    <string name="Boost_InsulinReq_summary">percentage of the algos determined insulin to give</string>
    <string name="key_iTime_MaxBolus_minutes" translatable="false">iTime_MaxBolus_minutes</string>
    <string name="iTime_MaxBolus_minutes_title">iTime_MaxBolus_minutes</string>
    <string name="iTime_MaxBolus_minutes_summary">iTime give a duration of the meal who allow larger smb and maxbolus. this variable give the higher maxbolus (basal * iTime_MaxBolus_minutes / 60)</string>
    <string name="disable_Libre_smb_restrictions">Filtering active for every sensor, Go SMB!</string>
    <string name="key_iTime_Bolus" translatable="false">iTime_Bolus</string>
    <string name="iTime_Bolus_title">iTime_Bolus</string>
    <string name="iTime_Bolus_summary">Automated Bolus at 28 minutes if delta > 2 if iTime Start with a manual bolus and 15 minutes if delta > 2 and iTime start with more than 30 carbs</string>
    <string name="key_iTime_Starting_Bolus" translatable="false">iTime_Starting_Bolus</string>
    <string name="key_iTime_B30_upperBG" translatable="false">iTime_b30_upperBG</string>
    <string name="key_iTime_B30_upperdelta" translatable="false">iTime_b30_upperdelta</string>
    <string name="key_iTime_B30_duration" translatable="false">iTime_b30_duration</string>
    <string name="iTime_Starting_Bolus_title">iTime_Starting_Bolus</string>
    <string name="iTime_Starting_Bolus_summary">Value of the manual Bolus who will start iTime, like > iTime_Starting_Bolus</string>
    <string name="key_openapsama_smb_delivery_ratio" translatable="false">openapsama_smb_delivery_ratio</string>
    <string name="key_openapsama_smb_delivery_ratio_min" translatable="false">openapsama_smb_delivery_ratio_min</string>
    <string name="key_openapsama_smb_delivery_ratio_max" translatable="false">openapsama_smb_delivery_ratio_max</string>
    <string name="key_openapsama_smb_delivery_ratio_bg_range" translatable="false">openapsama_smb_delivery_ratio_bg_range</string>
    <string name="key_openapsama_smb_max_range_extension" translatable="false">openapsama_smb_max_range_extension</string>
    <string name="openapsama_smb_delivery_ratio_summary">Default value: 0.5 This is another key OpenAPS safety cap, and specifies what share of the total insulin required can be delivered as SMB. This is to prevent people from getting into dangerous territory by setting SMB requests from the caregivers phone at the same time. Increase this experimental value slowly and with caution.</string>
    <string name="openapsama_smb_delivery_ratio_min_summary">Default value: 0.5 This is the lower end of a linearly increasing ratio rather than the fix value above.</string>
    <string name="openapsama_smb_delivery_ratio_max_summary">Default value: 0.9 This is the upper end of a linearly increasing ratio rather than the fix value above.</string>
    <string name="openapsama_smb_delivery_ratio_bg_range_summary">Default value: 40. The linearly increasing SMB delivery ratio is mapped to the glucose range [target_bg, target_bg+bg_range].\nAt target_bg the SMB ratio is smb_delivery_ratio_min, at target_bg+bg_range it is smb_delivery_ratio_max\nWith 0 the linearly increasing SMB ratio is disabled and the fix smb_delivery_ratio is used.</string>
    <string name="openapsama_smb_max_range_extension_summary">Default value: 1 This is another key OpenAPS safety cap, and specifies by what factor you can exceed the regular 120 maxSMB/maxUAM minutes. Increase this experimental value slowly and with caution.</string>
    <string name="openapsama_smb_delivery_ratio">fixed SMB delivery ratio</string>
    <string name="openapsama_smb_delivery_ratio_min">variable SMB delivery ratio, lower end</string>
    <string name="openapsama_smb_delivery_ratio_max">variable SMB delivery ratio, upper end</string>
    <string name="openapsama_smb_delivery_ratio_bg_range">variable SMB delivery ratio, mapped glucose range</string>
    <string name="openapsama_smb_max_range_extension">SMB/UAM max range extension</string>


    <!-- Eating Now-->
    <string name="EN">Eating Now</string>
    <string name="EN_shortname">EN</string>
    <string name="pref_en">EN</string>
    <string name="key_use_eatingnow">key_use_eatingnow</string>
    <string name="key_eatingnow_iob">key_eatingnow_iob</string>
    <string name="key_eatingnow_smbbgoffset">key_eatingnow_smbbgoffset</string>
    <string name="key_use_ghostcob" translatable="false">key_use_ghostcob</string>
    <string name="key_use_AimiUAM" translatable="false">key_use_AimiUAM</string>
    <string name="key_use_disable_b30_BFL" translatable="false">key_use_disable_b30_BFL</string>
    <string name="key_use_AimiPower" translatable="false">key_use_AimiPower</string>
    <string name="key_use_AimiUAM_ISF" translatable="false">key_use_AimiUAM_ISF</string>
    <string name="key_use_LuymjevU200" translatable="false">key_use_LuymjevU200</string>
    <string name="key_use_LuymjevU100" translatable="false">key_use_LuymjevU100</string>
    <string name="key_use_Fiasp" translatable="false">key_use_Fiasp</string>
    <string name="key_use_Ipen" translatable="false">key_use_Ipen</string>
    <string name="key_use_Novorapid" translatable="false">key_use_Novorapid</string>
    <string name="key_use_AIMI_COB" translatable="false">key_use_AIMI_COB</string>
    <string name="key_use_AIMI_CAP" translatable="false">key_use_AIMI_CAP</string>
    <string name="key_use_AIMI_SlowInsulin" translatable="false">key_use_AIMI_SlowInsulin</string>
    <string name="key_use_AIMI_PBolus" translatable="false">key_use_AIMI_PBolus</string>
    <string name="key_use_AIMI_BreakFastLight" translatable="false">key_use_AIMI_BreakfastLight</string>
    <string name="key_AIMI_BreakFastLight_timeend">key_AIMI_BreakFastLight_timeend</string>
    <string name="key_AIMI_BreakFastLight_timestart">key_AIMI_BreakFastLight_timestart</string>
    <string name="key_eatingnow_cobinsulinreqpct">key_eatingnow_cobinsulinreqpct</string>
    <string name="key_eatingnow_cobboostminutes" translatable="false">key_eatingnow_cobboostminutes</string>
    <string name="key_eatingnow_cobboost_maxbolus">key_eatingnow_cobboost_maxbolus</string>
    <string name="key_eatingnow_preboluspct">key_eatingnow_preboluspct</string>
    <string name="key_eatingnow_insulinreqpct">key_eatingnow_insulinreqpct</string>
    <string name="key_eatingnow_uamboost_bolus_scale">key_eatingnow_uamboost_bolus_scale</string>
    <string name="key_eatingnow_uamboost_maxbolus">key_eatingnow_uamboost_maxbolus</string>
    <string name="key_eatingnow_itimeminutes">key_eatingnow_itimeminutes</string>
    <string name="key_eatingnow_isfboost_maxbolus">key_eatingnow_isfboost_maxbolus</string>
    <string name="key_eatingnow_isfbgscaler">key_eatingnow_isfbgscaler</string>
    <string name="key_eatingnow_isfbgoffset">key_eatingnow_isfbgoffset</string>
    <!--    <string name="key_eatingnow_isf_max_scale">key_eatingnow_isf_max_scale</string>-->
    <string name="key_eatingnow_iobmax">key_eatingnow_iobmax</string>
    <string name="key_eatingnow_timestart">key_eatingnow_timestart</string>
    <string name="key_eatingnow_timeend">key_eatingnow_timeend</string>
    <string name="key_openapsama_TDD" translatable="false">7 day average Total Daily Dose</string>
    <string name="key_eatingnow_COBeBGweight" translatable="false">key_eatingnow_COBeBGweight</string>
    <string name="key_eatingnow_UAMeBGweight" translatable="false">key_eatingnow_UAMeBGweight</string>
    <string name="key_use_3pm_basal" translatable="false">key_use_3pm_basal</string>
    <string name="key_use_sens_tdd" translatable="false">key_use_sens_tdd</string>
    <string name="key_sens_tdd_scale" translatable="false">key_sens_tdd_scale</string>

    <string name="a11y_high">high</string>
    <string name="a11y_inrange">in range</string>
    <string name="a11y_low">low</string>
    <string name="a11y_arrow_double_down">falling rapidly</string>
    <string name="a11y_arrow_single_down">falling</string>
    <string name="a11y_arrow_forty_five_down">falling slowly</string>
    <string name="a11y_arrow_flat">stable</string>
    <string name="a11y_arrow_forty_five_up">rising slowly</string>
    <string name="a11y_arrow_single_up">rising</string>
    <string name="a11y_arrow_double_up">rising rapidly</string>
    <string name="a11y_arrow_none">none</string>
    <string name="a11y_arrow_unknown">unknown</string>
    <string name="a11y_graph">graph</string>
    <string name="a11y_bg_quality">blood glucose quality</string>
    <string name="a11y_bg_quality_recalculated">recalculated</string>
    <string name="a11y_bg_quality_doubles">double entries</string>
    <string name="a11y_insulin_label">insulin</string>
    <string name="a11y_blood_glucose">blood glucose</string>
    <string name="a11y_bg_outdated">outdated</string>
    <string name="a11y_carb_reminder">set reminder</string>
    <string name="a11y_add_new_profile">add new profile</string>
    <string name="a11y_clone_profile">clone current profile</string>
    <string name="a11y_delete_current_profile">delete current profile</string>
    <string name="a11y_add_new_to_list">add new to list</string>
    <!-- Theme switcher dark and light mode-->
    <string name="theme_switcher_summary">Choose dark, light, or to follow the system theme</string>
    <string name="app_color_scheme">App Color Scheme</string>
    <string name="dark_theme">Dark theme</string>
    <string name="light_theme">Light theme</string>
    <string name="follow_system_theme">Use device theme</string>
    <string name="value_dark_theme" translatable="false">dark</string>
    <string name="value_light_theme" translatable="false">light</string>
    <string name="value_system_theme" translatable="false">system</string>
=======
>>>>>>> 26433a87
    <!-- WEAR OS-->
    <string name="wear_unknown_action_string">Unknown action command:</string>
    <string name="remove_selected_items">Remove selected items</string>
    <string name="count_selected">%1$d selected</string>
    <string name="sort_label">Sort</string>
    <string name="search">Search</string>

<<<<<<< HEAD
    <!-- Aidex Cgms -->
    <string name="aidex">GlucoRx Aidex</string>
    <string name="aidex_short">Aidex</string>
    <string name="description_source_aidex">Receive BG values from GlucoRx Aidex CGMS.</string>
    <string name="blocked_by_charging">Blocked by charging options</string>
    <string name="blocked_by_connectivity">Blocked by connectivity options</string>
    <string name="no_watch_connected">(No Watch Connected)</string>
    <string name="error_asking_for_permissions">Error asking for permissions</string>
    <string name="key_adjust_sensitivity" translatable="false">dynisf_adjust_sensitivity</string>
    <string name="dynisf_adjust_sensitivity">Adjust sensitivity and BG</string>

=======
>>>>>>> 26433a87
</resources><|MERGE_RESOLUTION|>--- conflicted
+++ resolved
@@ -1,8 +1,6 @@
 <?xml version="1.0" encoding="utf-8"?>
 <resources>
     <string name="enlite">Enlite</string>
-    <string name="description_source_enlite">Receive values from Enlite (Via
-        MedLink)</string>
     <string name="key_last_processed_enlite_timestamp" translatable="false">
         last_processed_enlite_timestamp</string>
 
@@ -43,33 +41,16 @@
     <string name="nav_preferences_plugin">%1$s Preferences</string>
     <string name="nav_refreshtreatments">Refresh treatments from NS</string>
     <string name="nav_exit">Exit</string>
-<<<<<<< HEAD
-    <string name="alert_dialog_permission_battery_optimization_failed">This device does not appear to support battery optimization whitelisting - you may experience performance issues.</string>
     <string name="description_actions">Some buttons to quickly access common features</string>
     <string name="description_config_builder">Used for configuring the active plugins</string>
     <string name="description_objectives">Learning program</string>
-    <string name="description_food">Displays the food presets defined in Nightscout</string>
-    <string name="description_insulin_rapid">Insulin preset for Humalog and NovoRapid / NovoLog</string>
-    <string name="description_insulin_ultra_rapid">Insulin preset for Fiasp</string>
-    <string name="description_insulin_lyumjev">Insulin preset for Lyumjev. (classic
-        pharmacokinetic model)</string>
-    <string name="description_insulin_lyumjev_U100_PD">Glucodynamic model for Lyumjev U100 (standard concentration); This model automatically adjusts the duration of insulin action (DIA).</string>
-    <string name="description_insulin_lyumjev_U200_PD">Glucodynamic model for Lyumjev U200 (2 x
-        concentrated); This model automatically adjusts the duration of insulin action (DIA).
-        YOU MUST HALVE YOUR BASALS AND DOUBLE YOUR ISFS BEFORE USE!</string>
-    <string name="description_insulin_free_peak">Allows you to define the peak of the insulin activity and should only be used by advanced users</string>
     <string name="description_loop">Activate or deactivate the implementation triggering the loop.</string>
     <string name="description_ns_client">Synchronizes your data with Nightscout</string>
     <string name="description_ama">State of the algorithm in 2017</string>
     <string name="description_smb">Most recent algorithm for advanced users</string>
-    <string name="description_fulluam">Automated Insulin Management Interface</string>
-    <string name="description_Boost">Boost based accelerated bolusing</string>
-    <string name="description_EN">Eating Now bolusing method</string>
     <string name="description_smb_dynamic_isf">Most recent algorithm for advanced users with dynamic/automatic ISF</string>
     <string name="description_overview">Displays the current state of your loop and buttons for most common actions</string>
     <string name="description_persistent_notification">Shows an ongoing notification with a short overview of what your loop is doing</string>
-    <string name="description_profile_local">Define a profile which is available offline.</string>
-    <string name="description_pump_medlink">Pump integration for Medtronic 7xx new firmware</string>
     <string name="description_pump_virtual">Pump integration for pumps which don\'t have any driver yet (Open Loop)</string>
     <string name="description_sensitivity_aaps">Sensitivity is calculated the same way like Oref0, but you can specify timeframe to the past. Minimal carb absorption is calculated from max carb absorption time from preferences.</string>
     <string name="description_sensitivity_oref1">Sensitivity is calculated from 8h or 24h data in the past (using either which is more sensitive). Carbs (if not absorbed) are cut after time specified in preferences. Plugin also calculates UAM.</string>
@@ -80,13 +61,10 @@
     <string name="description_source_ns_client">Downloads BG data from Nightscout</string>
     <string name="description_source_xdrip">Receive BG values from xDrip+.</string>
     <string name="description_treatments">Saves all treatments that were made</string>
-    <string name="description_wear">Monitor and control AndroidAPS using your WearOS watch.</string>
-    <string name="description_xdrip_status_line">Show information about your loop on your xDrip+ watchface.</string>
-    <string name="description_sms_communicator">Remote control AndroidAPS using SMS commands.</string>
+    <string name="description_wear">Monitor and control AAPS using your WearOS watch.</string>
     <string name="treatments_insulin_label_string">Insulin:</string>
     <string name="treatments_carbs_label_string">Carbs:</string>
     <string name="treatments_iob_label_string">IOB:</string>
-    <string name="sms_iob">IOB:</string>
     <string name="treatments_iobtotal_label_string">Total IOB:</string>
     <string name="treatments_iobactivitytotal_label_string">Total IOB activity:</string>
     <string name="tempbasals_realduration_label_string">Dur:</string>
@@ -94,9 +72,7 @@
     <string name="tempbasals_netinsulin_label_string">Ins:</string>
     <string name="tempbasals_iob_label_string">IOB:</string>
     <string name="tempbasals_iobtotal_label_string">Total IOB:</string>
-    <string name="treatments_wizard_bg_label">BG</string>
     <string name="treatments_wizard_tt_label">TT</string>
-    <string name="treatments_wizard_carbs_label">Carbs</string>
     <string name="treatments_wizard_correction_label">Corr</string>
     <string name="bolus_iob_label">Bolus IOB</string>
     <string name="openapsma_run">Run now</string>
@@ -113,81 +89,6 @@
     <string name="openapsma_noglucosedata">No glucose data available</string>
     <string name="openapsma_request_label">Request</string>
     <string name="delta">Delta</string>
-    <string name="sms_delta">Delta:</string>
-
-    <string name="openapsama_boost_max_iob">Max IOB allowed from accelerated bolusing</string>
-    <string name="openapsama_boost_bolus">Boost bolus in iu</string>
-    <string name="openapsama_boost_start">Boost start time in hours</string>
-    <string name="openapsama_boost_end">Boost end time</string>
-    <string name="key_openapsama_boost_bolus" translatable="false">Boost bolus cap</string>
-    <string name="openapsama_boost_bolus_title">Boost bolus cap</string>
-    <string name="openapsama_boost_bolus_summary">Default value: 0.1\nThis is the maximum bolus given by Boost components of the algorithm.</string>
-    <string name="key_openapsama_boost_max_iob" translatable="false">UAM Boost max IOB</string>
-    <string name="key_openapsama_boost_scale" translatable="false">Boost scale value</string>
-    <string name="openapsama_boost_scale_title">Boost scale value</string>
-    <string name="openapsama_boost_scale_summary">Default value: 1.0\nThis is the numerical value by which you can multiply calculated boost value for boost. If this is set to 3 or more, Boost will be disabled.</string>
-    <string name="openapsama_boost_max_iob_summary">Default value: 0.1\nThis is the max IOB allowed for boost and accelerated bolusing to be allowed to take place. Once IOB is greater than this value, regular oref1 will be used.</string>
-    <string name="key_openapsama_boost_start" translatable="false">UAM Boost start time</string>
-    <string name="openapsama_boost_start_summary">Default value: 7\nThis is the start time for the period in which boost is active (24 hours).</string>
-    <string name="openapsama_boost_start_title">UAM Boost start time</string>
-    <string name="key_openapsama_boost_end" translatable="false">UAM Boost end time</string>
-    <string name="openapsama_boost_end_summary">Default value: 8\nThis is the end time for the period in which boost is active (24 hours).</string>
-    <string name="openapsama_boost_end_title">UAM Boost end time</string>
-    <string name="openapsama_boost_max_iob_title">UAM Boost max IOB</string>
-
-    <string name="configbuilder">Config Builder</string>
-    <string name="overview">Overview</string>
-    <string name="treatments">Treatments</string>
-    <string name="virtualpump">Virtual Pump</string>
-    <string name="configbuilder_pump">Pump</string>
-    <string name="configbuilder_pump_description">Which pump would you like to use with AndroidAPS?</string>
-    <string name="configbuilder_profile">Profile</string>
-    <string name="configbuilder_profile_description">Which profile should AndroidAPS use?</string>
-    <string name="configbuilder_aps">APS</string>
-    <string name="configbuilder_aps_description">Which APS algorithm should make therapy adjustments?</string>
-    <string name="configbuilder_general">General</string>
-    <string name="configbuilder_general_description">These are some general plugins you might find useful.</string>
-    <string name="configbuilder_constraints_description">Which constraints are applied?</string>
-    <string name="constraints">Constraints</string>
-    <string name="configbuilder_loop">Loop</string>
-    <string name="configbuilder_loop_description">Use this to activate AndroidAPS\' loop integration.</string>
-    <string name="loop_aps_label">APS</string>
-    <string name="loop_constraintsprocessed_label">After processed constraints</string>
-    <string name="loop_tbrsetbypump_label">Temp basal set by pump</string>
-    <string name="noapsselected">NO APS SELECTED OR PROVIDED RESULT</string>
-    <string name="safety">Safety</string>
-    <string name="openapsma_disabled">Plugin is disabled</string>
-    <string name="constraints_violation">Constraints violation</string>
-    <string name="treatmentdeliveryerror">Bolus reported an error. Manually check real delivered amount</string>
-    <string name="setbasalquestion">Accept new temp basal:</string>
-    <string name="overview_treatment_label">Treatment</string>
-    <string name="overview_calculator_label">Calculator</string>
-    <string name="constraintapllied">Constraint applied!</string>
-    <string name="sms_bolus">Bolus:</string>
-    <string name="sms_basal">Basal:</string>
-    <string name="changeyourinput">Change your input!</string>
-    <string name="configbuilder_bgsource">BG Source</string>
-    <string name="configbuilder_bgsource_description">Where should AndroidAPS gain  it\'s data from?</string>
-    <string name="xdrip">xDrip+</string>
-    <string name="apsmode_title">APS Mode</string>
-    <string name="closedloop">Closed Loop</string>
-    <string name="openloop">Open Loop</string>
-   <string name="lowglucosesuspend">Low Glucose Suspend</string>
-    <string name="disabledloop">Loop Disabled</string>
-    <string name="openloop_newsuggestion">New suggestion available</string>
-    <string name="carbssuggestion">Carbs Suggestion</string>
-    <string name="unsupportednsversion">Unsupported version of Nightscout</string>
-    <string name="treatments_wizard_basaliob_label">Basal IOB</string>
-    <string name="bolusconstraintapplied">Bolus constraint applied</string>
-    <string name="carbsconstraintapplied">Carbs constraint applied</string>
-    <string name="careportal_newnstreatment_other">Other</string>
-    <string name="careportal_newnstreatment_meter">Meter</string>
-    <string name="careportal_newnstreatment_sensor">Sensor</string>
-    <string name="carb_time_label">Carb time</string>
-    <string name="careportal_newnstreatment_duration_label">Duration</string>
-=======
-    <string name="delta">Delta</string>
->>>>>>> 26433a87
     <string name="profile_label">Profile</string>
     <string name="language" translatable="false">Language</string>
     <string name="save">Save</string>
@@ -196,180 +97,6 @@
     <string name="ns_upload_only">(DANGEROUS TO DISABLE) NS upload only</string>
     <string name="ns_upload_only_summary">NS upload only (disabled sync). Not effective on SGV unless a local source like xDrip+ is selected. Not effective on Profiles while NS-Profiles is used.\n!!! WARNING !!! Disabling this option may cause malfunctions and insulin overdose if any of your component (AAPS, NS, xDrip+) is wrong configured. Carefully watch if data displayed by AAPS match the pump state!</string>
     <string name="wear">Wear</string>
-<<<<<<< HEAD
-    <string name="resend_all_data">Resend All Data</string>
-    <string name="open_settings_on_wear">Open Settings on Wear</string>
-    <string name="basal_rate">Basal rate</string>
-    <string name="basalvaluebelowminimum">Basal value below minimum. Profile not set!</string>
-    <string name="sms_actualbg">BG:</string>
-    <string name="sms_lastbg">Last BG:</string>
-    <string name="MM640g">MM640g</string>
-    <string name="medlink">MedtronicMedlink</string>
-    <string name="ongoingnotificaction">Ongoing Notification</string>
-    <string name="old_data">OLD DATA</string>
-    <string name="sms_minago">%1$dmin ago</string>
-    <string name="localprofile">Profile</string>
-    <string name="openapsama">OpenAPS AMA</string>
-    <string name="array_of_elements">Array of %1$d elements.\nActual value:</string>
-    <string name="openapsma_autosensdata_label">Autosens data</string>
-    <string name="openapsma_scriptdebugdata_label">Script debug</string>
-    <string name="openapsama_useautosens">Use Autosens feature</string>
-    <string name="refresheventsfromnightscout">Refresh from NS</string>
-    <string name="deletefuturetreatments">Delete treatments in the future</string>
-    <string name="actions_shortname">ACT</string>
-    <string name="configbuilder_shortname">CONF</string>
-    <string name="loop_shortname">LOOP</string>
-    <string name="oaps_shortname">OAPS</string>
-    <string name="dynisf_shortname">DYNISF</string>
-    <string name="localprofile_shortname">LP</string>
-    <string name="overview_shortname">HOME</string>
-    <string name="virtualpump_shortname">VPUMP</string>
-    <string name="treatments_shortname">TREAT</string>
-    <string name="objectives_shortname">OBJ</string>
-    <string name="wear_shortname">WEAR</string>
-    <string name="smscommunicator_shortname">SMS</string>
-    <string name="short_tabtitles">Shorten tab titles</string>
-    <string name="always_use_shortavg">Always use short average delta instead of simple delta</string>
-    <string name="always_use_shortavg_summary">Useful when data from unfiltered sources like xDrip+ gets noisy.</string>
-    <string name="profile">Profile</string>
-    <string name="openapsama_max_daily_safety_multiplier_summary">Default value: 3 This is a key OpenAPS safety cap. What this does is limit your basals to be 3x (in this people) your biggest basal rate. You likely will not need to change this, but you should be aware that’s what is discussed about “3x max daily; 4x current” for safety caps.</string>
-    <string name="openapsama_current_basal_safety_multiplier_summary">Default value: 4 This is the other half of the key OpenAPS safety caps, and the other half of “3x max daily; 4x current” of the safety caps. This means your basal, regardless of max basal set on your pump, cannot be any higher than this number times the current level of your basal. This is to prevent people from getting into dangerous territory by setting excessively high max basals before understanding how the algorithm works. Again, the default is 4x; most people will never need to adjust this and are instead more likely to need to adjust other settings if they feel like they are “running into” this safety cap.</string>
-    <string name="openapsama_autosens_max_summary">Default value: 1.2\nThis is a multiplier cap for autosens (and soon autotune) to set a 20%% max limit on how high the autosens ratio can be, which in turn determines how high autosens can adjust basals, how low it can adjust ISF, and how low it can set the BG target.</string>
-    <string name="openapsama_autosens_min_summary">Default value: 0.7\nThe other side of the autosens safety limits, putting a cap on how low autosens can adjust basals, and how high it can adjust ISF and BG targets.</string>
-    <string name="openapsama_autosens_adjusttargets">Autosens adjust targets, too</string>
-    <string name="openapsama_autosens_adjusttargets_summary">Default value: true\nThis is used to allow autosens to adjust BG targets, in addition to ISF and basals.</string>
-    <string name="openapsama_bolussnooze_dia_divisor_summary">Default value: 2\nBolus snooze is enacted after you do a meal bolus, so the loop won’t counteract with low temps when you’ve just eaten. The example here and default is 2; so a 3 hour DIA means that bolus snooze will be gradually phased out over 1.5 hours (3DIA/2).</string>
-    <string name="openapsama_min_5m_carbimpact" translatable="false">min_5m_carbimpact</string>
-    <string name="openapsama_min_5m_carbimpact_summary">Default value: 3.0 (AMA) or 8.0 (SMB). This is a setting for default carb absorption impact per 5 minutes. The default is an expected 3mg/dl/5min. This affects how fast COB are decayed, and how much carb absorption is assumed in calculating future predicted BG, when BG is falling more than expected, or not rising as much as expected.</string>
-    <string name="openapsama_link_to_preferncejson_doc_txt">Attention!\nNormally you do not have to change these values below. Please CLICK HERE and READ the text and make sure you UNDERSTAND it before change any of these values.</string>
-    <string name="openapsama_link_to_preferncejson_doc" translatable="false">http://openaps.readthedocs.io/en/latest/docs/walkthrough/phase-3/beyond-low-glucose-suspend.html</string>
-    <string name="smscommunicator_invalidphonennumber">Invalid SMS phone number</string>
-    <string name="overview_calibration">Calibration</string>
-    <string name="xdripnotinstalled">xDrip+ not installed</string>
-    <string name="calibrationsent">Calibration sent to xDrip+</string>
-    <string name="smscommunicator_calibrationsent">Calibration sent. Receiving must be enabled in xDrip+.</string>
-    <string name="smscommunicator_calibrationfailed">xDrip+ is not receiving calibrations</string>
-    <string name="pumpsuspended">Pump suspended</string>
-    <string name="executing">Executing</string>
-    <string name="virtualpump_settings">Virtual pump settings</string>
-    <string name="virtualpump_uploadstatus_title">Upload status to NS</string>
-    <string name="nsclientinternal">NSClient</string>
-    <string name="nsclientinternal_shortname">NSCI</string>
-    <string name="nsclientinternal_url">URL:</string>
-    <string name="nsclientinternal_autoscroll">Autoscroll</string>
-    <string name="restart">Restart</string>
-    <string name="nsclientinternal_title">NSClient</string>
-    <string name="nsclientinternal_url_title">Nightscout URL</string>
-    <string name="nsclientinternal_url_dialogmessage">Enter Your Nightscout URL</string>
-    <string name="nsclientinternal_secret_title">NS API secret</string>
-    <string name="nsclientinternal_secret_dialogtitle">NS API secret</string>
-    <string name="nsclientinternal_secret_dialogmessage">Enter NS API secret (min 12 chars)</string>
-    <string name="deliver_now">Deliver now</string>
-    <string name="clear_queue">Clear queue</string>
-    <string name="show_queue">Show queue</string>
-    <string name="queue">Queue:</string>
-    <string name="status">Status:</string>
-    <string name="key_nsclientinternal_url" translatable="false">nsclientinternal_url</string>
-    <string name="key_nsclientinternal_api_secret" translatable="false">nsclientinternal_api_secret</string>
-    <string name="clearlog">Clear log</string>
-    <string name="key_nsclientinternal_autoscroll" translatable="false">nsclientinternal_autoscroll</string>
-    <string name="key_nsclientinternal_paused" translatable="false">nsclientinternal_paused</string>
-    <string name="nowritepermission">NSCLIENT has no write permission. Wrong API secret?</string>
-    <string name="wear_settings">Wear settings</string>
-    <string name="wear_detailedIOB_title">Show detailed IOB</string>
-    <string name="wear_detailedIOB_summary">Break down IOB into bolus and basal IOB on the watchface</string>
-    <string name="nosuccess">not successful - please check phone</string>
-    <string name="notavailable">n/a</string>
-    <string name="key_smscommunicator_allowednumbers" translatable="false">smscommunicator_allowednumbers</string>
-    <string name="key_smscommunicator_remotecommandsallowed" translatable="false">smscommunicator_remotecommandsallowed</string>
-    <string name="patientage">Patient type</string>
-    <string name="child">Child</string>
-    <string name="teenage">Teenage</string>
-    <string name="adult">Adult</string>
-    <string name="resistantadult">Insulin resistant adult</string>
-    <string name="pregnant">Pregnancy</string>
-    <string name="patientage_summary">Please select patient type to setup safety limits</string>
-    <string name="patient_name">Patient name</string>
-    <string name="patient_name_summary">Please provide patient name or nickname to differentiate among multiple setups</string>
-    <string name="patient_name_default" comment="This is default patient display name, when user does not provide real one">User</string>
-    <string name="key_patient_name" translatable="false">patient_name</string>
-    <string name="key_i_understand" translatable="false">I_understand</string>
-    <string name="Glimp">Glimp</string>
-    <string name="needwhitelisting">%1$s needs battery optimalization whitelisting for proper performance</string>
-    <string name="loopsuspended">Loop suspended</string>
-    <string name="loopsuspendedfor">Suspended (%1$d m)</string>
-    <string name="suspendloopfor1h">Suspend loop for 1h</string>
-    <string name="suspendloopfor2h">Suspend loop for 2h</string>
-    <string name="suspendloopfor3h">Suspend loop for 3h</string>
-    <string name="suspendloopfor10h">Suspend loop for 10 h</string>
-    <string name="disconnectpump">Disconnect pump</string>
-    <string name="disconnectpumpfor15m">Disconnect pump for 15 min</string>
-    <string name="disconnectpumpfor30m">Disconnect pump for 30 min</string>
-    <string name="disconnectpumpfor1h">Disconnect pump for 1 h</string>
-    <string name="disconnectpumpfor2h">Disconnect pump for 2 h</string>
-    <string name="disconnectpumpfor3h">Disconnect pump for 3 h</string>
-    <string name="duration15m">15 mins</string>
-    <string name="duration30m">30 mins</string>
-    <string name="duration1h">1 hour</string>
-    <string name="duration2h">2 hours</string>
-    <string name="duration3h">3 hours</string>
-    <string name="duration10h">10 hours</string>
-    <string name="resume">Resume</string>
-    <string name="reconnect">Reconnect Pump</string>
-    <string name="smscommunicator_wrongduration">Wrong duration</string>
-    <string name="smscommunicator_loopsuspended">Loop suspended</string>
-    <string name="smscommunicator_loopresumed">Loop resumed</string>
-    <string name="bg_trend_label">15min trend</string>
-    <string name="treatments_wizard_cob_label">COB</string>
-    <string name="superbolus">Superbolus</string>
-    <string name="ns_logappstartedevent">Log app start to NS</string>
-    <string name="restartingapp">Exiting application to apply settings.</string>
-    <string name="configbuilder_insulin_description">Which type of insulin are you using?</string>
-    <string name="fastactinginsulincomment">Novorapid, Novolog, Humalog</string>
-    <string name="ultrafastactinginsulincomment">Fiasp</string>
-    <string name="insulin_shortname">INS</string>
-    <string name="key_usesuperbolus" translatable="false">key_usersuperbolus</string>
-    <string name="enablesuperbolus">Enable superbolus in wizard</string>
-    <string name="enablesuperbolus_summary">Enable superbolus functionality in wizard. Do not enable until you learn what it really does. IT MAY CAUSE INSULIN OVERDOSE IF USED BLINDLY!</string>
-    <string name="key_show_statuslights" translatable="false">show_statuslights</string>
-    <string name="show_statuslights">Show status lights on home screen</string>
-    <string name="key_statuslights_cage_warning" translatable="false">statuslights_cage_warning</string>
-    <string name="statuslights_cage_warning">Threshold warning canula age [h]</string>
-    <string name="key_statuslights_cage_critical" translatable="false">statuslights_cage_critical</string>
-    <string name="statuslights_cage_critical">Threshold critical canula age [h]</string>
-    <string name="key_statuslights_iage_warning" translatable="false">statuslights_iage_warning</string>
-    <string name="statuslights_iage_warning">Threshold warning insulin age [h]</string>
-    <string name="key_statuslights_iage_critical" translatable="false">statuslights_iage_critical</string>
-    <string name="statuslights_iage_critical">Threshold critical insulin age [h]</string>
-    <string name="key_statuslights_sage_warning" translatable="false">statuslights_sage_warning</string>
-    <string name="statuslights_sage_warning">Threshold warning sensor age [h]</string>
-    <string name="key_statuslights_sage_critical" translatable="false">statuslights_sage_critical</string>
-    <string name="statuslights_sage_critical">Threshold critical sensor age [h]</string>
-    <string name="key_statuslights_sbat_warning" translatable="false">statuslights_sbat_warning</string>
-    <string name="statuslights_sbat_warning">Threshold warning sensor battery level [%]</string>
-    <string name="key_statuslights_sbat_critical" translatable="false">statuslights_sbat_critical</string>
-    <string name="statuslights_sbat_critical">Threshold critical sensor battery level [%]</string>
-    <string name="key_statuslights_bage_warning" translatable="false">statuslights_bage_warning</string>
-    <string name="statuslights_bage_warning">Threshold warning pump battery age [h]</string>
-    <string name="key_statuslights_bage_critical" translatable="false">statuslights_bage_critical</string>
-    <string name="statuslights_bage_critical">Threshold critical pump battery age [h]</string>
-    <string name="key_statuslights_res_warning" translatable="false">statuslights_res_warning</string>
-    <string name="statuslights_res_warning">Threshold warning reservoir level [U]</string>
-    <string name="key_statuslights_res_critical" translatable="false">statuslights_res_critical</string>
-    <string name="statuslights_res_critical">Threshold critical reservoir level [U]</string>
-    <string name="key_statuslights_bat_warning" translatable="false">statuslights_bat_warning</string>
-    <string name="statuslights_bat_warning">Threshold warning pump battery level [%]</string>
-    <string name="key_statuslights_bat_critical" translatable="false">statuslights_bat_critical</string>
-    <string name="statuslights_bat_critical">Threshold critical pump battery level [%]</string>
-    <string name="prediction_shortname">PRED</string>
-    <string name="basal_shortname">BAS</string>
-    <string name="deviation_shortname">DEV</string>
-    <string name="activity_shortname">ACT</string>
-    <string name="bgi_shortname">-BGI</string>
-    <string name="abs_insulin_shortname">ABS</string>
-    <string name="devslope_shortname">DEVSLOPE</string>
-=======
->>>>>>> 26433a87
     <string name="nav_about">About</string>
     <string name="smscommunicator_missingphonestatepermission">Missing phone state permission</string>
     <string name="ns_alarm_options">Alarm options</string>
@@ -384,37 +111,6 @@
     <string name="sensitivity_warning">By turning on Autosense feature remember to enter all eated carbs. Otherwise carbs deviations will be identified wrong as sensitivity change !!</string>
     <string name="notloadedplugins">Not all profiles loaded!</string>
     <string name="valuesnotstored">Values not stored!</string>
-<<<<<<< HEAD
-    <string name="ns_localbroadcasts">Enable broadcasts to other apps (like xDrip+). Do not enable if you have more than one instance of AAPS or NSClient installed!</string>
-    <string name="ns_localbroadcasts_title">Enable local Broadcasts.</string>
-    <string name="openapssmb">OpenAPS SMB</string>
-    <string name="fulluam">AIMI</string>
-    <string name="Boost">Boost</string>
-    <string name="openaps_smb_dynamic_isf">Dynamic ISF</string>
-    <string name="key_DynISFAdjust" translatable="false">DynISFAdjust</string>
-    <string name="DynISFAdjust_title" formatted="false">DynamicISF Adjustment Factor %</string>
-    <string name="DynISFAdjust_summary" formatted="false">Adjustment factor for DynamicISF. Set more than 100% for more aggressive correction doses, and less than 100% for less aggressive corrections.</string>
-    <string name="key_use_smb" translatable="false">use_smb</string>
-    <string name="key_use_uam" translatable="false">use_uam</string>
-    <string name="key_smb_enable_carbs_suggestions_threshold" translatable="false">smb_enable_carbs_suggestions_threshold</string>
-    <string name="enableuam">Enable UAM</string>
-    <string name="enablesmb">Enable SMB</string>
-    <string name="enablesmb_summary">Use Super Micro Boluses instead of temp basal for faster action</string>
-    <string name="enableuam_summary">Detection of Unannounced meals</string>
-    <string name="key_insulin_oref_peak" translatable="false">insulin_oref_peak</string>
-    <string name="insulin_oref_peak">IOB Curve Peak Time</string>
-    <string name="insulin_peak_time">Peak Time [min]</string>
-    <string name="insulin_peak">Peak</string>
-    <string name="free_peak_oref">Free-Peak Oref</string>
-    <string name="rapid_acting_oref">Rapid-Acting Oref</string>
-    <string name="ultrarapid_oref">Ultra-Rapid Oref</string>
-    <string name="lyumjev">Lyumjev (classic)</string>
-    <string name="lyumjev_U100_PD">Lyumjev U100</string>
-    <string name="lyumjev_U200_PD">Lyumjev U200</string>
-    <string name="dia_too_short">DIA of %1$f too short - using %2$f instead!</string>
-    <string name="activate_profile">Activate profile</string>
-=======
->>>>>>> 26433a87
     <string name="invalid">INVALID</string>
     <string name="gradually_increase_notification_volume">Gradually increase the volume for alerts and notifications</string>
     <string name="localalertsettings_title">Local alerts</string>
@@ -422,343 +118,14 @@
     <string name="enable_pump_unreachable_alert">Alert if pump is unreachable</string>
     <string name="pump_unreachable_threshold">Pump unreachable threshold [min]</string>
     <string name="enable_carbs_req_alert">Alert if carbs are required</string>
-<<<<<<< HEAD
-    <string name="urgent_alarm">Urgent Alarm</string>
-    <string name="info">INFO</string>
-    <string name="eversense">Eversense App (patched)</string>
-    <string name="dexcomg5_nsupload_title">Upload BG data to NS</string>
-    <string name="key_dexcomg5_nsupload" translatable="false">dexcomg5_nsupload</string>
-    <string name="key_medlink_nsupload" translatable="false">medlink_nsupload</string>
-    <string name="bgsource_upload">BG upload settings</string>
-    <string name="wear_detailed_delta_title">Show detailed delta</string>
-    <string name="wear_detailed_delta_summary">Show delta with one more decimal place</string>
-    <string name="key_smbinterval" translatable="false">smbinterval</string>
-    <string name="smbinterval_summary">How frequently SMBs will be given in min</string>
-    <string name="smbmaxminutes_summary">Max minutes of basal to limit SMB to</string>
-    <string name="uamsmbmaxminutes">UAM SMB max minutes</string>
-    <string name="uamsmbmaxminutes_summary">Max minutes of basal to limit SMB to for UAM</string>
-    <string name="key_carbsReqThreshold" translatable="false">carbsReqThreshold</string>
-    <string name="carbsReqThreshold">Minimum Carbs Required For Suggestion</string>
-    <string name="carbsReqThreshold_summary">Minimum grams of carbs to display a carbs suggestion alert. Carbs suggestions below this number will not trigger a notification.</string>
-    <string name="dexcomg5_xdripupload_title">Send BG data to xDrip+</string>
-    <string name="key_dexcomg5_xdripupload" translatable="false">dexcomg5_xdripupload</string>
-    <string name="key_medlink_xdripupload" translatable="false">medlink_xdripupload</string>
-    <string name="dexcomg5_xdripupload_summary">In xDrip+ select 640g/Eversense data source</string>
-    <string name="nsclientbg">NSClient BG</string>
-    <string name="nsclientbgshort">NS BG</string>
-    <string name="overview_editquickwizard_usebg">BG calculation</string>
-    <string name="overview_editquickwizard_usebolusiob">Bolus IOB calculation</string>
-    <string name="overview_editquickwizard_usebasaliob">Basal IOB calculation</string>
-    <string name="overview_editquickwizard_usetrend">Trend calculation</string>
-    <string name="overview_editquickwizard_usesuperbolus">Superbolus calculation</string>
-    <string name="positiveonly">Positive only</string>
-    <string name="negativeonly">Negative only</string>
-    <string name="overview_editquickwizard_usecob">COB calculation</string>
-    <string name="overview_editquickwizard_usetemptarget">Temporary target calculation</string>
-    <string name="overview_editquickwizard_usepercentage">Percentage calculation</string>
-    <string name="loopenabled">Loop enabled</string>
-    <string name="apsselected">APS selected</string>
-    <string name="nsclienthaswritepermission">NSClient has write permission</string>
-    <string name="closedmodeenabled">Closed mode enabled</string>
-    <string name="maxiobset">Maximal IOB set properly</string>
-    <string name="hasbgdata">BG available from selected source</string>
-    <string name="extendedbolusdeliveryerror">Extended bolus delivery error</string>
-    <string name="key_enableSMB_always" translatable="false">enableSMB_always</string>
-    <string name="key_enableBoostPercentScale" translatable="false">enableBoostPercentScale</string>
-    <string name="key_enableSMB_with_COB" translatable="false">enableSMB_with_COB</string>
-    <string name="key_enableSMB_with_temptarget" translatable="false">enableSMB_with_temptarget</string>
-    <string name="key_enableSMB_after_carbs" translatable="false">enableSMB_after_carbs</string>
-    <string name="key_allowSMB_with_high_temptarget" translatable="false">enableSMB_with_high_temptarget</string>
-    <string name="enablesmbalways">Enable SMB always</string>
-    <string name="enablesmbalways_summary">Enable SMB always, independently to boluses. Possible only with BG source with proper filtering, such as Dexcom G5.</string>
-    <string name="enableBoostPercentScale">Enable Boost perfentage scaling</string>
-    <string name="enableBoostPercentScale_summary">Enable boost scaling when glucose is between 108 mg/dl and 180 mg/dl. Starts at 150% of insulinRequired and stops at user entered Boost Percentage Required. Only activates when the difference between delta and short average delta is increasing.</string>
-    <string name="enablesmbaftercarbs">Enable SMB after carbs</string>
-    <string name="enablesmbaftercarbs_summary">Enable SMB for 6h after carbs, even with 0 COB. Possible only with BG source with nice filtering of data like G5</string>
-    <string name="enablesmbwithcob">Enable SMB with COB</string>
-    <string name="enablesmbwithcob_summary">Enable SMB when there is COB active.</string>
-    <string name="enablesmbwithtemptarget">Enable SMB with temp targets</string>
-    <string name="enablesmbwithtemptarget_summary">Enable SMB when there is temp target active (eating soon, exercise)</string>
-    <string name="enablesmbwithhightemptarget">Enable SMB with high temp targets</string>
-    <string name="enablesmbwithhightemptarget_summary">Enable SMB when there is high temp target active (exercise, above 100 mg/dl or 5.5 mmol/l)</string>
-    <string name="overview_insulin_label">Insulin</string>
-    <string name="overview_buttons_selection">Buttons</string>
-    <string name="key_show_calibration_button" translatable="false">show_calibration_button</string>
-    <string name="key_show_cgm_button" translatable="false">show_cgm_button</string>
-    <string name="key_show_carbs_button" translatable="false">show_carbs_button</string>
-    <string name="key_show_wizard_button" translatable="false">show_wizard_button</string>
-    <string name="key_show_insulin_button" translatable="false">show_insulin_button</string>
-    <string name="key_show_treatment_button" translatable="false">show_treatment_button</string>
-    <string name="show_calibration_button_summary">Sends a calibration to xDrip+ or open BYODA calibration dialog</string>
-    <string name="show_cgm_button_summary">Opens xDrip+ or BYODA, back buttons returns to AAPS</string>
-    <string name="key_insulin_button_increment_1" translatable="false">insulin_button_increment_1</string>
-    <string name="key_insulin_button_increment_2" translatable="false">insulin_button_increment_2</string>
-    <string name="key_insulin_button_increment_3" translatable="false">insulin_button_increment_3</string>
-    <string name="key_carbs_button_increment_1" translatable="false">carbs_button_increment_1</string>
-    <string name="key_carbs_button_increment_2" translatable="false">carbs_button_increment_2</string>
-    <string name="key_carbs_button_increment_3" translatable="false">carbs_button_increment_3</string>
-    <string name="carb_increment_button_message">Number of carbs to add when button is pressed</string>
-    <string name="insulin_increment_button_message">Amount of insulin to add when button is pressed</string>
-    <string name="error_starting_cgm">Could not launch CGM application.  Make sure it is installed.</string>
-    <string name="overview_cgm">CGM</string>
-    <string name="ignore5m">Ignore 5m</string>
-    <string name="ignore15m">Ignore 15m</string>
-    <string name="ignore30m">Ignore 30m</string>
-    <string name="required">req</string>
-    <string name="nav_historybrowser">History browser</string>
-    <string name="wear_notifysmb_title">Notify on SMB</string>
-    <string name="wear_notifysmb_summary">Show SMB on the watch like a standard bolus.</string>
-    <string name="ns_create_announcements_from_errors_title">Create announcements from errors</string>
-    <string name="ns_create_announcements_from_carbs_req_title">Create announcements from carbs required alerts</string>
-    <string name="ns_create_announcements_from_errors_summary">Create Nightscout announcement for error dialogs and local alerts (also viewable in Careportal under Treatments)</string>
-    <string name="ns_create_announcements_from_carbs_req_summary">Create Nightscout announcements for carbs required alerts</string>
-    <string name="key_ns_create_announcements_from_carbs_req" translatable="false">ns_create_announcements_from_carbs_req</string>
-    <string name="eversense_shortname" translatable="false">EVR</string>
-    <string name="wear_predictions_summary">Show the predictions on the watchface.</string>
-    <string name="wear_predictions_title">Predictions</string>
-    <string name="data_choices">Data Choices</string>
-    <string name="fabric_upload">Fabric Upload</string>
-    <string name="allow_automated_crash_reporting">Allow automated crash reporting and feature usage data to be sent to the developers via the fabric.io service.</string>
-    <string name="g5appnotdetected">Please update your Dexcom app to supported version</string>
-    <string name="dexcom_app_not_installed">Dexcom app is not installed.</string>
-    <string name="start_activity_tt">Start Activity TT</string>
-    <string name="start_eating_soon_tt">Start Eating soon TT</string>
-    <string name="temptargetshort">TT</string>
-    <string name="do_not_bolus_record_only">Do not bolus, record only</string>
-    <string name="category">Category</string>
-    <string name="subcategory">Subcategory</string>
-    <string name="bolusrecordedonly">Bolus will be recorded only (not delivered by pump)</string>
-    <string name="loop_smbsetbypump_label">SMB set by pump</string>
-    <string name="overview_show_activity">Activity</string>
-    <string name="overview_show_bgi">Blood Glucose Impact</string>
-    <string name="overview_show_sensitivity">Sensitivity</string>
-    <string name="overview_show_deviations">Deviations</string>
-    <string name="overview_show_cob">Carbs On Board</string>
-    <string name="overview_show_iob">Insulin On Board</string>
-    <string name="overview_show_basals">Basals</string>
-    <string name="no_action_selected">No action selected, nothing will happen</string>
-    <string name="start_hypo_tt">Start Hypo TT</string>
-    <string name="closed_loop_disabled_on_dev_branch">Running dev version. Closed loop is disabled.</string>
-    <string name="engineering_mode_enabled">Engineering mode enabled</string>
-    <string name="profileswitch_ismissing">ProfileSwitch missing. Please do a profile switch or press \"Activate Profile\" in the LocalProfile.</string>
-    <string name="pumpisnottempbasalcapable">Pump is not temp basal capable</string>
-    <string name="closedmodedisabledinpreferences">Closed loop mode disabled in preferences</string>
-    <string name="autosensdisabledinpreferences">Autosens disabled in preferences</string>
-    <string name="smbdisabledinpreferences">SMB disabled in preferences</string>
-    <string name="uamdisabledinpreferences">UAM disabled in preferences</string>
-    <string name="uamdisabledoref1notselected">UAM disabled because it rely on Oref1 sensitivity plugin</string>
-    <string name="key_openapsma_max_basal" translatable="false">openapsma_max_basal</string>
-    <string name="key_openapsama_current_basal_safety_multiplier" translatable="false">openapsama_current_basal_safety_multiplier</string>
-    <string name="key_openapsama_max_daily_safety_multiplier" translatable="false">openapsama_max_daily_safety_multiplier</string>
-    <string name="maxbasalmultiplier">max basal multiplier</string>
-    <string name="maxdailybasalmultiplier">max daily basal multiplier</string>
-    <string name="key_openapsma_max_iob" translatable="false">openapsma_max_iob</string>
-    <string name="smb_frequency_exceeded">A bolus was delivered within the last 3 minutes, skipping SMB</string>
-    <string name="basal_set_correctly">Basal set correctly</string>
-    <string name="key_treatmentssafety_maxbolus" translatable="false">treatmentssafety_maxbolus</string>
-    <string name="key_lgs_threshold" translatable="false">lgsThreshold</string>
-    <string name="limitingextendedbolus">Limiting extended bolus to %1$.1f U because of %2$s</string>
-    <string name="limitingcarbs">Limiting carbs to %1$d g because of %2$s</string>
-    <string name="limitingiob">Limiting IOB to %1$.1f U because of %2$s</string>
-    <string name="maxvalueinpreferences">max value in preferences</string>
-    <string name="hardlimit">hard limit</string>
-    <string name="key_openapsama_useautosens" translatable="false">openapsama_useautosens</string>
-    <string name="readstatusfailed">Read status failed</string>
-    <string name="record_pump_site_change">Record pump site change</string>
-    <string name="record_insulin_cartridge_change">Record insulin cartridge change</string>
-    <string name="smbalwaysdisabled">SMB always and after carbs disabled because active BG source doesn\'t support advanced filtering</string>
-    <string name="smbnotallowedinopenloopmode">SMB not allowed in open loop mode</string>
-    <string name="food_short">Food</string>
-    <string name="iobcobcalculator" translatable="false">IobCobCalculator</string>
-    <string name="reset">reset</string>
-    <string name="key_openapssmb_max_iob" translatable="false">openapsmb_max_iob</string>
-    <string name="openapssmb_maxiob_title">Maximum total IOB OpenAPS can\'t go over [U]</string>
-    <string name="openapssmb_maxiob_summary">This value is called Max IOB in OpenAPS context\nOpenAPS will not add more insulin if current IOB is greater than this value</string>
-    <string name="absorption_cutoff_title">Meal max absorption time [h]</string>
-    <string name="absorption_cutoff_summary">Time at which any meal is considered absorbed. Remaining carbs will be cut off.</string>
-    <string name="treatmentssafety_lgsThreshold_summary">BG value below which insulin is suspended. Default value uses standard target model. User can set value between 60mg/dl (3.3mmol/l) and 100mg/dl(5.5mmol/l). Values below 65/3.6 result in use of default model</string>
-    <string name="overview_show_notes_field_in_dialogs_title">Show notes field in treatment dialogs</string>
-    <string name="title_activity_setup_wizard" translatable="false">SetupWizardActivity</string>
-    <string name="next_button">Next</string>
-    <string name="previous_button">Prev</string>
-    <string name="nav_setupwizard">Setup Wizard</string>
-    <string name="setupwizard_finish">FINISH</string>
-    <string name="firstinsulinincrement">First insulin increment</string>
-    <string name="secondinsulinincrement">Second insulin increment</string>
-    <string name="thirdinsulinincrement">Third insulin increment</string>
-    <string name="firstcarbsincrement">First carbs increment</string>
-    <string name="secondcarbsincrement">Second carbs increment</string>
-    <string name="thirdcarbsincrement">Third carbs increment</string>
-    <string name="cgm">CGM</string>
-    <string name="key_ns_cellular" translatable="false">ns_cellular</string>
-    <string name="key_ns_wifi" translatable="false">ns_wifi</string>
-    <string name="key_ns_wifi_ssids" translatable="false">ns_wifi_ssids</string>
-    <string name="key_ns_allow_roaming" translatable="false">ns_allowroaming</string>
-    <string name="key_ns_battery" translatable="false">ns_battery</string>
-    <string name="key_ns_charging" translatable="false">ns_charging</string>
-    <string name="ns_cellular">Use Cellular connection</string>
-    <string name="ns_wifi">Use WiFi connection</string>
-    <string name="ns_wifi_ssids">WiFi SSID</string>
-    <string name="ns_charging">During charging</string>
-    <string name="ns_battery">On battery</string>
-    <string name="connectionsettings_title">Connection settings</string>
-    <string name="ns_wifi_allowedssids">Allowed SSIDs (semicolon separated)</string>
-    <string name="ns_allowroaming">Allow connection in roaming</string>
-    <string name="key_always_use_shortavg" translatable="false">always_use_shortavg</string>
-    <string name="openapsama_autosens_max">Max autosens ratio</string>
-    <string name="openapsama_autosens_min">Min autosens ratio</string>
-    <string name="openapsama_bolussnooze_dia_divisor">Bolus snooze dia divisor</string>
-    <string name="openapsama_max_daily_safety_multiplier">Max daily safety multiplier</string>
-    <string name="openapsama_current_basal_safety_multiplier">Current basal safety multiplier</string>
-    <string name="value_unavailable_short">n/a</string>
-    <string name="key_virtualpump_uploadstatus" translatable="false">virtualpump_uploadstatus</string>
-    <string name="virtualpump_type">Virtual Pump Type</string>
-    <string name="virtualpump_definition">Pump Definition</string>
-    <string name="virtualpump_pump_def">Bolus: Step=%1$s\nExtended Bolus: [Step=%2$s, Duration=%3$smin-%4$sh]\nBasal: Step=%5$s\nTBR: %6$s (by %7$s), Duration=%8$smin-%9$sh\n%10$s</string>
-    <string name="wear_wizard_settings">Wizard Settings</string>
-    <string name="key_wearwizard_bg" translatable="false">wearwizard_bg</string>
-    <string name="key_wearwizard_tt" translatable="false">wearwizard_tt</string>
-    <string name="key_wearwizard_trend" translatable="false">wearwizard_trend</string>
-    <string name="key_wearwizard_cob" translatable="false">wearwizard_cob</string>
-    <string name="key_wearwizard_iob" translatable="false">wearwizard_iob</string>
-    <string name="wear_wizard_settings_summary">Calculations included in the Wizard result:</string>
-    <string name="wear_display_settings">Display Settings</string>
-    <string name="wear_general_settings">General Settings</string>
-    <string name="enable_nsclient">Enable NSClient</string>
-    <string name="welcometosetupwizard">Welcome to setup wizard. It will guide you through the setup process\n</string>
-    <string name="readstatus">Read status</string>
-    <string name="exitwizard">Skip setup wizard</string>
-    <string name="setupwizard_loop_description">Press the button below to enable AndroidAPS to suggest/make basal changes</string>
-    <string name="key_setupwizard_processed" translatable="false">startupwizard_processed</string>
-    <string name="setupwizard_sensitivity_description">Sensitivity plugin is used for sensitivity detection and COB calculation. For more info visit:</string>
-    <string name="setupwizard_sensitivity_url">https://androidaps.readthedocs.io/en/latest/Configuration/Sensitivity-detection-and-COB.html</string>
-    <string name="nsclientinfotext">NSClient handles connection to Nightscout. You can skip this part now but you will not be able to pass objectives until you set it up.</string>
-    <string name="diawarning">Please remember: new insulin profiles require DIA at least 5h. DIA 5–6h on new profile is equal to DIA 3h on old insulin profiles.</string>
-    <string name="setupwizard_aps_description">Select one from availables algorithms. They are sorted from oldest to newest. Newer algorithm is usually more powerful and more aggressive. Thus if you are new looper you may probably start with AMA and not with latest one. Do not forget to read the OpenAPS documentation and configure it before use.</string>
-    <string name="setupwizard_pump_waiting_for_riley_link_connection">Please configure your RileyLink below. After selecting a RileyLink, it will be possible to continue setup once the RileyLink status is \"Connected\". This might take a minute.\n</string>
-    <string name="setupwizard_pump_pump_not_initialized"><b>Note:</b> You can continue setup once the pump has been set up.\n</string>
-    <string name="startobjective">Start your first objective</string>
-    <string name="permission">Permission</string>
-    <string name="askforpermission">Ask for permission</string>
-    <string name="needsystemwindowpermission">Application needs system window permission for notifications</string>
-    <string name="needlocationpermission">Application needs location permission for BT scan and WiFi identification</string>
-    <string name="needstoragepermission">Application needs storage permission to be able store log files and export settings</string>
-    <string name="request">Request</string>
     <string name="open_navigation">Open navigation</string>
     <string name="close_navigation">Close navigation</string>
-    <string name="nav_plugin_preferences">Plugin preferences</string>
-    <string name="completed_well_done">Completed, well done!</string>
-    <string name="not_completed_yet">Not completed yet</string>
-    <string name="time_elapsed">Time elapsed</string>
-    <string name="poctech">Poctech</string>
-    <string name="description_source_poctech">Receive BG values from Poctech app</string>
-    <string name="glunovo">Glunovo</string>
-    <string name="description_source_glunovo">Receive values from Glunovo app</string>
-    <string name="description_source_tomato">Receive BG values from Tomato app (MiaoMiao device)</string>
-    <string name="key_high_temptarget_raises_sensitivity" translatable="false">high_temptarget_raises_sensitivity</string>
-    <string name="key_low_temptarget_lowers_sensitivity" translatable="false">low_temptarget_lowers_sensitivity</string>
-    <string name="high_temptarget_raises_sensitivity_title">High temptarget raises sensitivity</string>
-    <string name="high_temptarget_raises_sensitivity_summary"><![CDATA[Raise sensitivity for temptargets >= 100]]></string>
-    <string name="low_temptarget_lowers_sensitivity_title">Low temptarget lowers sensitivity</string>
-    <string name="low_temptarget_lowers_sensitivity_summary"><![CDATA[Lower sensitivity for temptargets < 100]]></string>
-    <string name="key_resistance_lowers_target" translatable="false">resistance_lowers_target</string>
-    <string name="resistance_lowers_target_title">Resistance lowers target</string>
-    <string name="resistance_lowers_target_summary">When resistance is detected, lower the target glucose</string>
-    <string name="key_sensitivity_raises_target" translatable="false">sensitivity_raises_target</string>
-    <string name="sensitivity_raises_target_title">Sensitivity raises target</string>
-    <string name="sensitivity_raises_target_summary">When sensitivity is detected, raise the target glucose</string>
-    <string name="key_keep_screen_on" translatable="false">keep_screen_on</string>
-    <string name="careportal_removestartedevents">Remove AAPS started entries</string>
-    <string name="show_invalidated">Show invalidated</string>
-    <string name="hide_invalidated">Hide invalidated</string>
-=======
-    <string name="open_navigation">Open navigation</string>
-    <string name="close_navigation">Close navigation</string>
->>>>>>> 26433a87
     <string name="remove_items">Remove items</string>
     <string name="sort_items">Sort items</string>
     <string name="error_adding_treatment_title">Treatment data incomplete</string>
     <string name="error_adding_treatment_message">A treatment (insulin: %1$.2f, carbs: %2$d, at: %3$s) could not be added to treatments. Please check and manually add a record as appropriate.</string>
     <string name="generated_ecarbs_note">eCarbs: %1$d g (%2$d h), delay: %3$d m</string>
     <string name="profile_total">== ∑  %1$s U</string>
-<<<<<<< HEAD
-    <string name="key_medlink_lognssensorchange" translatable="false">medlink_lognssensorchange</string>
-    <string name="medlink_lognssensorchange_title">Log sensor change to NS</string>
-    <string name="medlink_lognssensorchange_summary">Create event \"Sensor Change\" in NS automaticaly on sensor start</string>
-    <string name="key_dexcom_lognssensorchange" translatable="false">dexcom_lognssensorchange</string>
-    <string name="dexcom_lognssensorchange_title">Log sensor change to NS</string>
-    <string name="dexcom_lognssensorchange_summary">Create event \"Sensor Change\" in NS automaticaly on sensor start</string>
-    <string name="tomato">Tomato (MiaoMiao)</string>
-    <string name="tomato_short">Tomato</string>
-    <string name="key_tidepool_username" translatable="false">tidepool_username</string>
-    <string name="key_tidepool_password" translatable="false">tidepool_password</string>
-    <string name="key_tidepool_dev_servers" translatable="false">tidepool_dev_servers</string>
-    <string name="key_tidepool_test_login" translatable="false">tidepool_test_login</string>
-    <string name="key_tidepool_only_while_charging" translatable="false">tidepool_only_while_charging</string>
-    <string name="key_tidepool_only_while_unmetered" translatable="false">tidepool_only_while_unmetered</string>
-    <string name="summary_tidepool_username">Your Tidepool login user name, normally your email address</string>
-    <string name="title_tidepool_username">Login User Name</string>
-    <string name="summary_tidepool_password">Your Tidepool login password</string>
-    <string name="title_tidepool_password">Login Password</string>
-    <string name="title_tidepool_test_login">Test Tidepool Login</string>
-    <string name="summary_tidepool_dev_servers">If enabled, uploads will go to https://int-app.tidepool.org instead of the regular https://app.tidepool.org/</string>
-    <string name="title_tidepool_dev_servers">Use Integration (test) servers</string>
-    <string name="tidepool">Tidepool</string>
-    <string name="tidepool_shortname">TDP</string>
-    <string name="description_tidepool">Uploads data to Tidepool</string>
-    <string name="key_tidepool_last_end" translatable="false">tidepool_last_end</string>
-    <string name="tidepool_upload_cgm">Upload CGM data</string>
-    <string name="key_tidepool_upload_cgm" translatable="false">tidepool_upload_cgm</string>
-    <string name="key_tidepool_upload_bolus" translatable="false">tidepool_upload_bolus</string>
-    <string name="tidepool_upload_bolus">Upload treatments (insulin, carbs)</string>
-    <string name="key_tidepool_upload_tbr" translatable="false">tidepool_upload_tbr</string>
-    <string name="tidepool_upload_tbr">Upload temporary basals</string>
-    <string name="key_tidepool_upload_profile" translatable="false">tidepool_upload_profile</string>
-    <string name="tidepool_upload_profile">Upload profile switches, temp targets</string>
-    <string name="key_tidepool_upload_bg" translatable="false">tidepool_upload_bg</string>
-    <string name="tidepool_upload_bg">Upload BG tests</string>
-    <string name="key_smbmaxminutes" translatable="false">smbmaxminutes</string>
-    <string name="key_uamsmbmaxminutes" translatable="false">uamsmbmaxminutes</string>
-    <string name="dst_plugin_name" translatable="false">Daylight Saving time</string>
-    <string name="dst_in_24h_warning">Daylight Saving time change in 24h or less</string>
-    <string name="dst_loop_disabled_warning">Daylight Saving time change less than 3 hours ago - Closed loop disabled</string>
-    <string name="storage">internal storage constraint</string>
-    <string name="diskfull">Free at least %1$d MB from internal storage! Loop disabled!</string>
-    <string name="wrongformat">Wrong format</string>
-    <string name="wrongTbrDuration">TBR duration must be a multiple of %1$d minutes and greater than 0.</string>
-    <string name="sms_wrongcode">Wrong code. Command cancelled.</string>
-    <string name="notconfigured">Not configured</string>
-    <string name="profileswitchcreated">Profile switch created</string>
-    <string name="versionChecker">Version Checker</string>
-    <string name="old_version">old version</string>
-    <string name="very_old_version">very old version</string>
-    <string name="application_expired">Application expired</string>
-    <string name="new_version_warning">New version for at least %1$d days available! Fallback to LGS after %2$d days, loop will be disabled after %3$d days</string>
-    <string name="twohours">2h</string>
-
-    <string name="medlink_app_patched">MedLink reader (patched)</string>
-    <string name="dexcom_app_patched">BYODA</string>
-    <string name="medlink_short">MLAR</string>
-    <string name="dexcom_short">BYODA</string>
-    <string name="description_source_dexcom">Receive BG values from the \'Build Your Own Dexcom App\'.</string>
-    <string name="cobvsiob">COB vs IOB</string>
-    <string name="bolusconstraintappliedwarn">Bolus constraint applied: %1$.2f U to %2$.2f U</string>
-    <string name="slowabsorptiondetected"><![CDATA[<font color=\'%1$s\'>!!!!! Slow carbs absorption detected: %2$d%% of time. Double check your calculation. COB can be overestimated thus more insulin could be given !!!!!</font>]]></string>
-    <string name="key_boluswizard_percentage" translatable="false">boluswizard_percentage</string>
-    <string name="partialboluswizard">Deliver this part of bolus wizard result [%]</string>
-    <string name="deliverpartofboluswizard">Bolus wizard performs calculation but only this part of calculated insulin is delivered. Useful with SMB algorithm.</string>
-    <string name="snooze">Snooze</string>
-    <string name="increasingmaxbasal">Increasing max basal value because setting is lower than your max basal in profile</string>
-    <string name="smscommunicator_messagebody">Invalid message body</string>
-    <string name="format_bg_isf">%1$s ISF: %2$.1f</string>
-    <string name="format_carbs_ic">%1$.0fg IC: %2$.1f</string>
-    <string name="format_cob_ic">%1$.1fg IC: %2$.1f</string>
-    <string name="format_percent">%1$d%%</string>
-    <string name="unit_minute_short">min</string>
-    <string name="profile_name">Profile name:</string>
-    <string name="selected_profile">Selected:</string>
-=======
->>>>>>> 26433a87
     <string name="unitsnosemicolon">Units</string>
     <string name="show_removed">Show removed</string>
     <string name="clearqueueconfirm">Clear queue? All data in queue will be lost!</string>
@@ -773,157 +140,17 @@
     <string name="remove_bg_readings">Remove BG readings</string>
     <string name="identification_not_set">Identification not set in dev mode</string>
     <string name="a11y_dialog">dialog</string>
-<<<<<<< HEAD
-    <string name="a11y_current_bg">current blood glucose</string>
-    <string name="a11_correction_percentage">correct outcome with %</string>
-    <string name="a11_correction_units">correct outcome with units</string>
-    <string name="not_available_full">Not available</string>
-    <string name="key_fulluam_settings" translatable="false">fulluam_settings</string>
-    <string name="key_fulluam_max_iob" translatable="false">fulluam_max_iob</string>
-    <string name="fulluam_maxiob_title">Maximum total IOB AIMI can\'t go over [U]</string>
-    <string name="fulluam_maxiob_summary">This value is called Max IOB in AIMI context\nAIMI will not add more insulin if current IOB is greater than this value</string>
-
-    <string name="iTime">iTime</string>
-    <string name="iTimeSettings">iTime</string>
-    <string name="key_iTime" translatable="false">iTime</string>
-    <string name="iTime_title">iTime</string>
-    <string name="iTime_summary">iTime is the duration in minutes of the meal who authorize larger SMB. This variable was created to let child/teenager adapt this value</string>
-    <string name="key_UAM_InsulinReq" translatable="false">UAM_InsulinReq</string>
-    <string name="UAM_InsulinReq_title">AIMI iTime SMB Power %</string>
-    <string name="UAM_InsulinReq_summary">percentage of the AIMI response during the iTime duration</string>
-    <string name="key_Boost_InsulinReq" translatable="false">Boost_InsulinReq</string>
-    <string name="Boost_InsulinReq_title">Boost Insulin required %</string>
-    <string name="Boost_InsulinReq_summary">percentage of the algos determined insulin to give</string>
-    <string name="key_iTime_MaxBolus_minutes" translatable="false">iTime_MaxBolus_minutes</string>
-    <string name="iTime_MaxBolus_minutes_title">iTime_MaxBolus_minutes</string>
-    <string name="iTime_MaxBolus_minutes_summary">iTime give a duration of the meal who allow larger smb and maxbolus. this variable give the higher maxbolus (basal * iTime_MaxBolus_minutes / 60)</string>
-    <string name="disable_Libre_smb_restrictions">Filtering active for every sensor, Go SMB!</string>
-    <string name="key_iTime_Bolus" translatable="false">iTime_Bolus</string>
-    <string name="iTime_Bolus_title">iTime_Bolus</string>
-    <string name="iTime_Bolus_summary">Automated Bolus at 28 minutes if delta > 2 if iTime Start with a manual bolus and 15 minutes if delta > 2 and iTime start with more than 30 carbs</string>
-    <string name="key_iTime_Starting_Bolus" translatable="false">iTime_Starting_Bolus</string>
-    <string name="key_iTime_B30_upperBG" translatable="false">iTime_b30_upperBG</string>
-    <string name="key_iTime_B30_upperdelta" translatable="false">iTime_b30_upperdelta</string>
-    <string name="key_iTime_B30_duration" translatable="false">iTime_b30_duration</string>
-    <string name="iTime_Starting_Bolus_title">iTime_Starting_Bolus</string>
-    <string name="iTime_Starting_Bolus_summary">Value of the manual Bolus who will start iTime, like > iTime_Starting_Bolus</string>
-    <string name="key_openapsama_smb_delivery_ratio" translatable="false">openapsama_smb_delivery_ratio</string>
-    <string name="key_openapsama_smb_delivery_ratio_min" translatable="false">openapsama_smb_delivery_ratio_min</string>
-    <string name="key_openapsama_smb_delivery_ratio_max" translatable="false">openapsama_smb_delivery_ratio_max</string>
-    <string name="key_openapsama_smb_delivery_ratio_bg_range" translatable="false">openapsama_smb_delivery_ratio_bg_range</string>
-    <string name="key_openapsama_smb_max_range_extension" translatable="false">openapsama_smb_max_range_extension</string>
-    <string name="openapsama_smb_delivery_ratio_summary">Default value: 0.5 This is another key OpenAPS safety cap, and specifies what share of the total insulin required can be delivered as SMB. This is to prevent people from getting into dangerous territory by setting SMB requests from the caregivers phone at the same time. Increase this experimental value slowly and with caution.</string>
-    <string name="openapsama_smb_delivery_ratio_min_summary">Default value: 0.5 This is the lower end of a linearly increasing ratio rather than the fix value above.</string>
-    <string name="openapsama_smb_delivery_ratio_max_summary">Default value: 0.9 This is the upper end of a linearly increasing ratio rather than the fix value above.</string>
-    <string name="openapsama_smb_delivery_ratio_bg_range_summary">Default value: 40. The linearly increasing SMB delivery ratio is mapped to the glucose range [target_bg, target_bg+bg_range].\nAt target_bg the SMB ratio is smb_delivery_ratio_min, at target_bg+bg_range it is smb_delivery_ratio_max\nWith 0 the linearly increasing SMB ratio is disabled and the fix smb_delivery_ratio is used.</string>
-    <string name="openapsama_smb_max_range_extension_summary">Default value: 1 This is another key OpenAPS safety cap, and specifies by what factor you can exceed the regular 120 maxSMB/maxUAM minutes. Increase this experimental value slowly and with caution.</string>
-    <string name="openapsama_smb_delivery_ratio">fixed SMB delivery ratio</string>
-    <string name="openapsama_smb_delivery_ratio_min">variable SMB delivery ratio, lower end</string>
-    <string name="openapsama_smb_delivery_ratio_max">variable SMB delivery ratio, upper end</string>
-    <string name="openapsama_smb_delivery_ratio_bg_range">variable SMB delivery ratio, mapped glucose range</string>
-    <string name="openapsama_smb_max_range_extension">SMB/UAM max range extension</string>
-
-
-    <!-- Eating Now-->
-    <string name="EN">Eating Now</string>
-    <string name="EN_shortname">EN</string>
-    <string name="pref_en">EN</string>
-    <string name="key_use_eatingnow">key_use_eatingnow</string>
-    <string name="key_eatingnow_iob">key_eatingnow_iob</string>
-    <string name="key_eatingnow_smbbgoffset">key_eatingnow_smbbgoffset</string>
-    <string name="key_use_ghostcob" translatable="false">key_use_ghostcob</string>
-    <string name="key_use_AimiUAM" translatable="false">key_use_AimiUAM</string>
-    <string name="key_use_disable_b30_BFL" translatable="false">key_use_disable_b30_BFL</string>
-    <string name="key_use_AimiPower" translatable="false">key_use_AimiPower</string>
-    <string name="key_use_AimiUAM_ISF" translatable="false">key_use_AimiUAM_ISF</string>
-    <string name="key_use_LuymjevU200" translatable="false">key_use_LuymjevU200</string>
-    <string name="key_use_LuymjevU100" translatable="false">key_use_LuymjevU100</string>
-    <string name="key_use_Fiasp" translatable="false">key_use_Fiasp</string>
-    <string name="key_use_Ipen" translatable="false">key_use_Ipen</string>
-    <string name="key_use_Novorapid" translatable="false">key_use_Novorapid</string>
-    <string name="key_use_AIMI_COB" translatable="false">key_use_AIMI_COB</string>
-    <string name="key_use_AIMI_CAP" translatable="false">key_use_AIMI_CAP</string>
-    <string name="key_use_AIMI_SlowInsulin" translatable="false">key_use_AIMI_SlowInsulin</string>
-    <string name="key_use_AIMI_PBolus" translatable="false">key_use_AIMI_PBolus</string>
-    <string name="key_use_AIMI_BreakFastLight" translatable="false">key_use_AIMI_BreakfastLight</string>
-    <string name="key_AIMI_BreakFastLight_timeend">key_AIMI_BreakFastLight_timeend</string>
-    <string name="key_AIMI_BreakFastLight_timestart">key_AIMI_BreakFastLight_timestart</string>
-    <string name="key_eatingnow_cobinsulinreqpct">key_eatingnow_cobinsulinreqpct</string>
-    <string name="key_eatingnow_cobboostminutes" translatable="false">key_eatingnow_cobboostminutes</string>
-    <string name="key_eatingnow_cobboost_maxbolus">key_eatingnow_cobboost_maxbolus</string>
-    <string name="key_eatingnow_preboluspct">key_eatingnow_preboluspct</string>
-    <string name="key_eatingnow_insulinreqpct">key_eatingnow_insulinreqpct</string>
-    <string name="key_eatingnow_uamboost_bolus_scale">key_eatingnow_uamboost_bolus_scale</string>
-    <string name="key_eatingnow_uamboost_maxbolus">key_eatingnow_uamboost_maxbolus</string>
-    <string name="key_eatingnow_itimeminutes">key_eatingnow_itimeminutes</string>
-    <string name="key_eatingnow_isfboost_maxbolus">key_eatingnow_isfboost_maxbolus</string>
-    <string name="key_eatingnow_isfbgscaler">key_eatingnow_isfbgscaler</string>
-    <string name="key_eatingnow_isfbgoffset">key_eatingnow_isfbgoffset</string>
-    <!--    <string name="key_eatingnow_isf_max_scale">key_eatingnow_isf_max_scale</string>-->
-    <string name="key_eatingnow_iobmax">key_eatingnow_iobmax</string>
-    <string name="key_eatingnow_timestart">key_eatingnow_timestart</string>
-    <string name="key_eatingnow_timeend">key_eatingnow_timeend</string>
-    <string name="key_openapsama_TDD" translatable="false">7 day average Total Daily Dose</string>
-    <string name="key_eatingnow_COBeBGweight" translatable="false">key_eatingnow_COBeBGweight</string>
-    <string name="key_eatingnow_UAMeBGweight" translatable="false">key_eatingnow_UAMeBGweight</string>
-    <string name="key_use_3pm_basal" translatable="false">key_use_3pm_basal</string>
-    <string name="key_use_sens_tdd" translatable="false">key_use_sens_tdd</string>
-    <string name="key_sens_tdd_scale" translatable="false">key_sens_tdd_scale</string>
-
-    <string name="a11y_high">high</string>
-    <string name="a11y_inrange">in range</string>
-    <string name="a11y_low">low</string>
-    <string name="a11y_arrow_double_down">falling rapidly</string>
-    <string name="a11y_arrow_single_down">falling</string>
-    <string name="a11y_arrow_forty_five_down">falling slowly</string>
-    <string name="a11y_arrow_flat">stable</string>
-    <string name="a11y_arrow_forty_five_up">rising slowly</string>
-    <string name="a11y_arrow_single_up">rising</string>
-    <string name="a11y_arrow_double_up">rising rapidly</string>
-    <string name="a11y_arrow_none">none</string>
-    <string name="a11y_arrow_unknown">unknown</string>
-    <string name="a11y_graph">graph</string>
-    <string name="a11y_bg_quality">blood glucose quality</string>
-    <string name="a11y_bg_quality_recalculated">recalculated</string>
-    <string name="a11y_bg_quality_doubles">double entries</string>
-    <string name="a11y_insulin_label">insulin</string>
-    <string name="a11y_blood_glucose">blood glucose</string>
-    <string name="a11y_bg_outdated">outdated</string>
-    <string name="a11y_carb_reminder">set reminder</string>
-    <string name="a11y_add_new_profile">add new profile</string>
-    <string name="a11y_clone_profile">clone current profile</string>
-    <string name="a11y_delete_current_profile">delete current profile</string>
-    <string name="a11y_add_new_to_list">add new to list</string>
-    <!-- Theme switcher dark and light mode-->
-    <string name="theme_switcher_summary">Choose dark, light, or to follow the system theme</string>
-    <string name="app_color_scheme">App Color Scheme</string>
-    <string name="dark_theme">Dark theme</string>
-    <string name="light_theme">Light theme</string>
-    <string name="follow_system_theme">Use device theme</string>
-    <string name="value_dark_theme" translatable="false">dark</string>
-    <string name="value_light_theme" translatable="false">light</string>
-    <string name="value_system_theme" translatable="false">system</string>
-=======
->>>>>>> 26433a87
     <!-- WEAR OS-->
     <string name="wear_unknown_action_string">Unknown action command:</string>
     <string name="remove_selected_items">Remove selected items</string>
     <string name="count_selected">%1$d selected</string>
     <string name="sort_label">Sort</string>
     <string name="search">Search</string>
+    <string name="key_medlink_lognssensorchange" translatable="false">medlink_lognssensorchange</string>
+    <string name="medlink_lognssensorchange_title">Log sensor change to NS</string>
+    <string name="medlink_lognssensorchange_summary">Create event \"Sensor Change\" in NS automaticaly on sensor start</string>
+    <string name="key_medlink_xdripupload" translatable="false">medlink_xdripupload</string>
+    <string name="medlink">MedtronicMedlink</string>
+    <string name="description_pump_medlink">Pump integration for Medtronic 7xx new firmware</string>
 
-<<<<<<< HEAD
-    <!-- Aidex Cgms -->
-    <string name="aidex">GlucoRx Aidex</string>
-    <string name="aidex_short">Aidex</string>
-    <string name="description_source_aidex">Receive BG values from GlucoRx Aidex CGMS.</string>
-    <string name="blocked_by_charging">Blocked by charging options</string>
-    <string name="blocked_by_connectivity">Blocked by connectivity options</string>
-    <string name="no_watch_connected">(No Watch Connected)</string>
-    <string name="error_asking_for_permissions">Error asking for permissions</string>
-    <string name="key_adjust_sensitivity" translatable="false">dynisf_adjust_sensitivity</string>
-    <string name="dynisf_adjust_sensitivity">Adjust sensitivity and BG</string>
-
-=======
->>>>>>> 26433a87
 </resources>