--- conflicted
+++ resolved
@@ -1288,13 +1288,10 @@
     <string name="format_autotune_partialresult">Partial result day %1$d / %2$d tuned\n%3$s</string>
     <string name="format_autotune_ic_warning">Autotune works with only one IC value, your profile has %1$d values. Average value is %2$.2fg/U</string>
     <string name="format_autotune_isf_warning">Autotune works with only one ISF value, your profile has %1$d values. Average value is %2$.1f%3$s/U</string>
-<<<<<<< HEAD
-=======
     <string name="autotune_profile">Autotune profile %1$s</string>
     <string name="autotune_run_without_autoswitch">Autotune runned without profile switch</string>
     <string name="autotune_run_with_autoswitch">Autotune runned and profile automatically switched</string>
     <string name="autotune_run_with_error">Error during last autotune run</string>
->>>>>>> 2f427f94
 
 
 
