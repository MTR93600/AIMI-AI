﻿<resources>
    <string name="treatmentssafety_title">Tratments safety</string>
    <string name="treatmentssafety_maxbolus_title">Max allowed bolus [U]</string>
    <string name="treatmentssafety_maxcarbs_title">Max allowed carbs [g]</string>

    <string name="nav_preferences">Preferences</string>
    <string name="nav_refreshtreatments">Refresh treatments from NS</string>
    <string name="nav_resetdb">Reset Databases</string>
    <string name="reset_db_confirm">Do you really want to reset the databases?</string>
    <string name="nav_exit">Exit</string>
    <string name="danar_useextended_title">Use extended boluses for >200%</string>
    <string name="danar_bt_name_title">DanaR Bluetooth device</string>
    <string name="ns_sync_use_absolute_title">Always use basal absolute values</string>
    <string name="alert_dialog_storage_permission_text">Please reboot your phone or restart AndroidAPS from the System Settings \notherwise Android APS will not have logging (important to track and verify that the algorithms are working correctly)!</string>

    <string name="objectives_objective_label_string">Objective:</string>
    <string name="objectives_gate_label_string">Gate:</string>
    <string name="objectives_button_start">Start</string>
    <string name="objectives_button_verify">Verify</string>
    <string name="nsprofileview_units_label">Units</string>
    <string name="nsprofileview_dia_label">DIA</string>
    <string name="nsprofileview_ic_label">IC</string>
    <string name="nsprofileview_isf_label">ISF</string>
    <string name="nsprofileview_basal_label">Basal</string>
    <string name="nsprofileview_target_label">Target</string>
    <string name="noprofileset">NO PROFILE SET</string>
    <string name="treatments_insulin_label_string">Insulin:</string>
    <string name="treatments_carbs_label_string">Carbs:</string>
    <string name="treatments_iob_label_string">IOB:</string>
    <string name="sms_iob">IOB:</string>
    <string name="treatments_activity_string">Activity:</string>
    <string name="treatments_iobtotal_label_string">Total IOB:</string>
    <string name="treatments_iobactivitytotal_label_string">Total IOB activity:</string>
    <string name="tempbasals_realduration_label_string">Dur:</string>
    <string name="tempbasals_netratio_label_string">Ratio:</string>
    <string name="tempbasals_netinsulin_label_string">Ins:</string>
    <string name="tempbasals_iob_label_string">IOB:</string>
    <string name="tempbasals_iobtotal_label_string">Total IOB:</string>
    <string name="treatments_newtreatment_insulinamount_label">Insulin</string>
    <string name="treatments_newtreatment_carbsamount_label">Carbs</string>
    <string name="treatments_wizard_bg_label">BG</string>
    <string name="treatments_wizard_tt_label">TT</string>
    <string name="treatments_wizard_carbs_label">Carbs</string>
    <string name="treatments_wizard_correction_label">Corr</string>
    <string name="insulin_unit_shortname">U</string>
    <string name="treatments_wizard_bolusiob_label">Bolus IOB</string>
    <string name="openapsma_run">Run now</string>
    <string name="vitualpump_label">VIRTUAL PUMP</string>
    <string name="pump_basebasalrate_label">Base basal rate</string>
    <string name="pump_tempbasal_label">Temp basal</string>
    <string name="virtualpump_extendedbolus_label">Extended bolus</string>
    <string name="pump_battery_label">Battery</string>
    <string name="pump_reservoir_label">Reservoir</string>
    <string name="virtualpump_resultok">OK</string>
    <string name="openapsma_lastrun_label">Last run</string>
    <string name="openapsma_inputparameters_label">Input parameters</string>
    <string name="openapsma_glucosestatus_label">Glucose status</string>
    <string name="openapsma_currenttemp_label">Current temp</string>
    <string name="openapsma_iobdata_label">IOB data</string>
    <string name="openapsma_profile_label">Profile</string>
    <string name="openapsma_mealdata_label">Meal data</string>
    <string name="result">Result</string>
    <string name="openapsma_noglucosedata">No glucose data available</string>
    <string name="nochangerequested">No change requested</string>
    <string name="openapsma_request_label">Request</string>
    <string name="rate">Rate</string>
    <string name="duration">Duration</string>
    <string name="reason">Reason</string>
    <string name="glucose">Glucose</string>
    <string name="delta">Delta</string>
    <string name="sms_delta">Delta:</string>

    <string name="configbuilder">Config Builder</string>
    <string name="objectives">Objectives</string>
    <string name="openapsma">OpenAPS MA</string>
    <string name="overview">Overview</string>
    <string name="profileviewer">NS Profile</string>
    <string name="simpleprofile">Simple profile</string>
    <string name="tempbasal">TempBasal</string>
    <string name="treatments">Treatments</string>
    <string name="virtualpump">Virtual Pump</string>
    <string name="careportal">Careportal</string>


    <string name="configbuilder_pump">Pump</string>
    <string name="configbuilder_treatments">Treatments</string>
    <string name="configbuilder_profile">Profile</string>
    <string name="configbuilder_aps">APS</string>
    <string name="configbuilder_general">General</string>
    <string name="days">days</string>
    <string name="objectives_minimalduration">Minimal duration</string>
    <string name="constraints">Constraints</string>

    <string name="loop">Loop</string>
    <string name="configbuilder_loop">Loop</string>
    <string name="loop_aps_label">APS</string>
    <string name="loop_constraintsprocessed_label">After processed constraints</string>
    <string name="loop_tbrsetbypump_label">Temp basal set by pump</string>
    <string name="openapsma_lastenact_label">Last enacted</string>
    <string name="ok">OK</string>
    <string name="cancel">Cancel</string>
    <string name="noapsselected">NO APS SELECTED OR PROVIDED RESULT</string>
    <string name="safety">Safety</string>
    <string name="openapsma_disabled">Plugin is disabled</string>
    <string name="constraints_violation">Constraints violation</string>
    <string name="treatmentdeliveryerror">Bolus delivery error</string>
    <string name="tempbasaldeliveryerror">Tempbasal delivery error</string>
    <string name="overview_newtempbasal_basalpercent">Basal value [%]</string>
    <string name="overview_newtempbasal_percent_label">% (100% = current)</string>
    <string name="setbasalquestion">Accept new temp basal:</string>
    <string name="overview_treatment_label">Treatment</string>
    <string name="overview_calculator_label">Calculator</string>
    <string name="constraintapllied">Constraint applied!</string>
    <string name="confirmation">Confirmation</string>
    <string name="entertreatmentquestion">Enter new treatment:</string>
    <string name="bolus">Bolus</string>
    <string name="sms_bolus">Bolus:</string>
    <string name="basal">Basal</string>
    <string name="sms_basal">Basal:</string>
    <string name="carbs">Carbs</string>
    <string name="changeyourinput">Change your input!</string>
    <string name="setextendedbolusquestion">Set new extended bolus:</string>
    <string name="configbuilder_bgsource">BG Source</string>
    <string name="xdrip">xDrip</string>
    <string name="apsmode_title">APS Mode</string>

    <string name="closedloop">Closed Loop</string>
    <string name="openloop">Open Loop</string>
    <string name="disabledloop">Loop Disabled</string>
    <string name="disableloop">Disable loop</string>
    <string name="enableloop">Enable loop</string>

    <string name="openloop_newsuggestion">New suggestion available</string>
    <string name="unsupportedclientver">Unsupported version of NSClient</string>
    <string name="unsupportednsversion">Unsupported version of Nightscout</string>
    <string name="nsclientnotinstalled">NSClient not installed. Record lost!</string>
    <string name="objectives_bgavailableinns">BG available in NS</string>
    <string name="objectives_pumpstatusavailableinns">Pump status available in NS</string>
    <string name="objectives_manualenacts">Manual enacts</string>
    <string name="loopdisabled">LOOP DISABLED BY CONSTRAINTS</string>
    <string name="cs_lang">Czech</string>
    <string name="en_lang">English</string>
    <string name="treatments_wizard_basaliob_label">Basal IOB</string>
    <string name="bolusconstraintapplied">Bolus constraint applied</string>
    <string name="carbsconstraintapplied">Carbs constraint applied</string>
    <string name="careportal_bgcheck">BG Check</string>
    <string name="careportal_announcement">Announcement</string>
    <string name="careportal_note">Note</string>
    <string name="careportal_question">Question</string>
    <string name="careportal_exercise">Exercise</string>
    <string name="careportal_pumpsitechange">Pump Site Change</string>
    <string name="careportal_cgmsensorinsert">CGM Sensor Insert</string>
    <string name="careportal_cgmsensorstart">CGM Sensor Start</string>
    <string name="careportal_insulincartridgechange">Insulin Cartridge Change</string>
    <string name="careportal_profileswitch">Profile Switch</string>
    <string name="careportal_snackbolus">Snack Bolus</string>
    <string name="careportal_mealbolus">Meal Bolus</string>
    <string name="careportal_correctionbolus">Correction Bolus</string>
    <string name="careportal_combobolus">Combo Bolus</string>
    <string name="careportal_tempbasalstart">Temp Basal Start</string>
    <string name="careportal_tempbasalend">Temp Basal End</string>
    <string name="careportal_carbscorrection">Carbs correction</string>
    <string name="careportal_openapsoffline">OpenAPS Offline</string>

    <string name="careportal_newnstreatment_eventtype">Event type</string>
    <string name="careportal_newnstreatment_other">Other</string>
    <string name="careportal_newnstreatment_meter">Meter</string>
    <string name="careportal_newnstreatment_sensor">Sensor</string>
    <string name="careportal_newnstreatment_carbs_label">Carbs</string>
    <string name="careportal_newnstreatment_insulin_label">Insulin</string>
    <string name="careportal_newnstreatment_carbtime_label">Carb time</string>
    <string name="careportal_newnstreatment_split_label">Split</string>
    <string name="careportal_newnstreatment_duration_label">Duration</string>
    <string name="careportal_newnstreatment_percent_label">Percent</string>
    <string name="careportal_newnstreatment_absolute_label">Absolute</string>
    <string name="careportal_newnstreatment_notes_label">Notes</string>
    <string name="careportal_newnstreatment_eventtime_label">Event time</string>
    <string name="careportal_newnstreatment_profile_label">Profile</string>
    <string name="careportal_newnstreatment_enteredby_title">Entered By</string>
    <string name="careportal_newnstreatment_glucosetype">Glucose type</string>
    <string name="noprofile">No profile loaded from NS yet</string>
    <string name="overview_tempbasal_button">TempBasal</string>
    <string name="overview_extendedbolus_button">Extended Bolus</string>
    <string name="configbuilder_nightscoutversion_label">Nightscout version:</string>
    <string name="missing">Missing</string>
    <string name="exported">Preferences exported</string>
    <string name="export_to">Export settings to</string>
    <string name="import_from">Import settings from</string>
    <string name="setting_imported">Settings imported</string>
    <string name="filenotfound">File not found</string>
    <string name="nav_export">Export settings</string>
    <string name="nav_import">Import settings</string>
    <string name="nl_lang">Dutch</string>
    <string name="de_lang">German</string>
    <string name="es_lang">Spanish</string>
    <string name="el_lang">Greek</string>
    <string name="it_lang">Italian</string>
    <string name="ro_lang">Romanian</string>
    <string name="ru_lang">Russian</string>
    <string name="sv_lang">Swedish</string>
    <string name="fr_lang">French</string>
    <string name="zh_lang">Chinese</string>
    <string name="openapsma_maxbasal_title">Max U/hr a Temp Basal can be set to</string>
    <string name="openapsma_maxbasal_summary">This value is called max basal in OpenAPS context</string>
    <string name="openapsma_maxiob_title">Maximum basal IOB OpenAPS can deliver [U]</string>
    <string name="openapsma_maxiob_summary">This value is called Max IOB in OpenAPS context\nThis is maximal insulin in [U] APS can deliver at once.</string>
    <string name="bg_lang">Bulgarian</string>
    <string name="dismiss">DISMISS</string>
    <string name="language">Language</string>

    <string name="danarpump">DanaR</string>
    <string name="connecting">Connecting</string>
    <string name="connected">Connected</string>
    <string name="disconnected">Disconnected</string>
    <string name="danar_pump_settings">DanaR pump settings</string>
    <string name="nightscout">Nightscout</string>
    <string name="end_user_license_agreement">End User License Agreement</string>
    <string name="end_user_license_agreement_text">MUST NOT BE USED TO MAKE MEDICAL DECISIONS. THERE IS NO WARRANTY FOR THE PROGRAM, TO THE EXTENT PERMITTED BY APPLICABLE LAW. EXCEPT WHEN OTHERWISE STATED IN WRITING THE COPYRIGHT HOLDERS AND/OR OTHER PARTIES PROVIDE THE PROGRAM “AS IS” WITHOUT WARRANTY OF ANY KIND, EITHER EXPRESSED OR IMPLIED, INCLUDING, BUT NOT LIMITED TO, THE IMPLIED WARRANTIES OF MERCHANTABILITY AND FITNESS FOR A PARTICULAR PURPOSE. THE ENTIRE RISK AS TO THE QUALITY AND PERFORMANCE OF THE PROGRAM IS WITH YOU. SHOULD THE PROGRAM PROVE DEFECTIVE, YOU ASSUME THE COST OF ALL NECESSARY SERVICING, REPAIR OR CORRECTION.</string>
    <string name="end_user_license_agreement_i_understand">I UNDERSTAND AND AGREE</string>
    <string name="save">Save</string>
    <string name="nobtadapter">No bluetooth adapter found</string>
    <string name="devicenotfound">Selected device not found</string>
    <string name="connectionerror">Pump connection error</string>
    <string name="danar_iob_label">Pump IOB</string>
    <string name="danar_dailyunits">Daily units</string>
    <string name="pump_lastbolus_label">Last bolus</string>
    <string name="hoursago">%.1fh ago</string>
    <string name="danar_invalidinput">Invalid input data</string>
    <string name="danar_valuenotsetproperly">Value not set properly</string>
    <string name="reloadprofile">Reload profile</string>
    <string name="danar_viewprofile">View profile</string>
    <string name="enacted">Enacted</string>
    <string name="comment">Comment</string>
    <string name="success">Success</string>
    <string name="percent">Percent</string>
    <string name="absolute">Absolute</string>
    <string name="canceltemp">Cancel temp basal</string>
    <string name="smscommunicator">SMS Communicator</string>
    <string name="waitingforpumpresult">Waiting for result</string>
    <string name="smscommunicator_allowednumbers">Allowed phone numbers</string>
    <string name="smscommunicator_allowednumbers_summary">+XXXXXXXXXX;+YYYYYYYYYY</string>
    <string name="smscommunicator_bolusreplywithcode" formatted="false">To deliver bolus %.2fU reply with code %s</string>
    <string name="smscommunicator_calibrationreplywithcode" formatted="false">To send calibration %.2f reply with code %s</string>
    <string name="smscommunicator_bolusfailed">Bolus failed</string>
    <string name="bolusdelivered" formatted="false">Bolus %.2fU delivered successfully</string>
    <string name="bolusrequested" formatted="false">Going to deliver %.2fU</string>
    <string name="smscommunicator_bolusdelivered" formatted="false">Bolus %.2fU delivered successfully</string>
    <string name="bolusdelivering" formatted="false">Delivering %.2fU</string>
    <string name="smscommunicator_remotecommandsallowed">Allow remote commands via SMS</string>
    <string name="smscommunicator_remotebolusnotallowed">Remote bolus not allowed</string>
    <string name="glucosetype_finger">Finger</string>
    <string name="glucosetype_sensor">Sensor</string>
    <string name="manual">Manual</string>
    <string name="careportal_temporarytarget">Temporary Target</string>
    <string name="careportal_temporarytargetcancel">Temporary Target Cancel</string>
    <string name="danarprofile">DanaR profile settings</string>
    <string name="danarprofile_dia">DIA [h]</string>
    <string name="danarprofile_dia_summary">Duration of Insulin Activity</string>
    <string name="failedupdatebasalprofile">Failed to update basal profile</string>
    <string name="danar_historyreload">Reload</string>
    <string name="uploading">Uploading</string>
    <string name="danar_ebolus">E bolus</string>
    <string name="danar_dsbolus">DS bolus</string>
    <string name="danar_debolus">DE bolus</string>
    <string name="danar_error">error</string>
    <string name="danar_refill">refill</string>
    <string name="danar_basalhour">basal hour</string>
    <string name="danar_glucose">glucose</string>
    <string name="danar_carbohydrate">carbohydrate</string>
    <string name="danar_alarm">alarm</string>
    <string name="danar_totaluploaded" formatted="false">Total %d records uploaded</string>
    <string name="danar_sbolus">S bolus</string>
    <string name="danar_history_alarm">Alarms</string>
    <string name="danar_history_basalhours">Basal Hours</string>
    <string name="danar_history_bolus">Boluses</string>
    <string name="danar_history_carbohydrates">Carbohydrates</string>
    <string name="danar_history_dailyinsulin">Daily insulin</string>
    <string name="danar_history_errors">Errors</string>
    <string name="danar_history_glucose">Glucose</string>
    <string name="danar_history_refill">Refill</string>
    <string name="danar_history_syspend">Suspend</string>
    <string name="danar_history_connectingfor" formatted="false">Connecting for %d s</string>
    <string name="danar_password_title">Pump password</string>
    <string name="wrongpumppassword">Wrong pump password!</string>
    <string name="pumpbusy">Pump is busy</string>
    <string name="overview_bolusprogress_delivered">Delivered</string>
    <string name="overview_bolusprogress_stoped">Stopped</string>
    <string name="bolusstopped">Bolus stopped</string>
    <string name="bolusstopping">Stopping bolus</string>
    <string name="occlusion">Occlusion</string>
    <string name="overview_bolusprogress_stop">Stop</string>
    <string name="overview_bolusprogress_stoppressed">STOP PRESSED</string>
    <string name="waitingforpump">Waiting for pump</string>
    <string name="overview_bolusprogress_goingtodeliver" formatted="false">Going to deliver %.2fU</string>
    <string name="objectives_0_objective">Setting up visualization and monitoring, and analyzing basals and ratios</string>
    <string name="objectives_0_gate">Verify that BG is available in Nightscout, and pump insulin data is being uploaded</string>
    <string name="objectives_1_objective">Starting on an open loop</string>
    <string name="objectives_1_gate">Run in Open Loop mode for a few days, and manually enact lots of temp basals</string>
    <string name="objectives_2_objective">Understanding your open loop, including its temp basal recommendations</string>
    <string name="objectives_2_gate">Based on that experience, decide what max basal should be, and set it on the pump and preferences</string>
    <string name="objectives_3_objective">Starting to close the loop with Low Glucose Suspend</string>
    <string name="objectives_3_gate">Run in closed loop with max IOB = 0 for a few days without too many LGS events</string>
    <string name="objectives_4_objective">Tuning the closed loop, raising max IOB above 0 and gradually lowering BG targets</string>
    <string name="objectives_4_gate">Run for a few days, and at least one night with no low BG alarms, before dropping BG</string>
    <string name="objectives_5_objective">Adjust basals and ratios if needed, and then enable auto-sens</string>
    <string name="objectives_5_gate">1 week successful daytime looping with regular carb entry</string>
    <string name="objectives_6_objective">Enabling additional features for daytime use, such as advanced meal assist</string>
    <string name="objectives_7_objective">Enabling additional features for daytime use, such as SMB</string>
    <string name="youareonallowedlimit">You reached allowed limit</string>
    <string name="noprofileselected">No profile selected</string>
    <string name="smscommunicator_loophasbeendisabled">Loop has been disabled</string>
    <string name="smscommunicator_loophasbeenenabled">Loop has been enabled</string>
    <string name="smscommunicator_loopisdisabled">Loop is disabled</string>
    <string name="smscommunicator_loopisenabled">Loop is enabled</string>
    <string name="valuelimitedto" formatted="false">%.2f limited to %.2f</string>
    <string name="valueoutofrange" formatted="false">Value %s is out of hard limits</string>
    <string name="smscommunicator_remotebasalnotallowed">Remote basal setting is not allowed</string>
    <string name="smscommunicator_remotecommandnotallowed">Remote command is not allowed</string>
    <string name="smscommunicator_basalreplywithcode" formatted="false">To start basal %.2fU/h reply with code %s</string>
    <string name="smscommunicator_suspendreplywithcode" formatted="false">To suspend loop for %d minutes reply with code %s</string>
    <string name="smscommunicator_tempbasalset" formatted="false">Temp basal %.2fU/h for %d min started successfully</string>
    <string name="smscommunicator_tempbasalfailed">Temp basal start failed</string>
    <string name="smscommunicator_basalstopreplywithcode" formatted="false">To stop temp basal reply with code %s</string>
    <string name="smscommunicator_tempbasalcanceled">Temp basal canceled</string>
    <string name="smscommunicator_tempbasalcancelfailed">Canceling temp basal failed</string>
    <string name="smscommunicator_unknowncommand">Uknown command or wrong reply</string>

    <string name="quickwizard">QuickWizard</string>
    <string name="quickwizardsettings">QuickWizard settings</string>
    <string name="overview_editquickwizard_buttontext">Button text:</string>
    <string name="overview_editquickwizard_carbs">Carbs:</string>
    <string name="overview_editquickwizard_valid">Valid:</string>
    <string name="overview_editquickwizardlistactivity_add">Add</string>
    <string name="overview_quickwizard_item_edit_button">Edit</string>
    <string name="overview_quickwizard_item_remove_button">Remove</string>
    <string name="mealbolus">Meal</string>
    <string name="correctionbous">Corr</string>
    <string name="ko_lang">Korean</string>
    <string name="actions">Actions</string>
    <string name="androidaps_start">AndroidAPS started</string>
    <string name="ns_upload_only">NS upload only (disabled sync)</string>
    <string name="ns_upload_only_summary">NS upload only. Not effective on SGV unless a local source like xDrip is selected. Not effective on Profiles while NS-Profiles is used.</string>
    <string name="pumpNotInitialized">Pump not initialized!</string>
    <string name="pumpNotInitializedProfileNotSet">Pump not initialized, profile not set!</string>
    <string name="primefill">Prime/Fill</string>
    <string name="fillwarning">Please make sure the amount matches the specification of your infusion set!</string>
    <string name="othersettings_title">Other</string>
    <string name="fillbolus_title">Fill/Prime standard insulin amounts.</string>
    <string name="button1">Button 1</string>
    <string name="button2">Button 2</string>
    <string name="button3">Button 3</string>
    <string name="units">Units:</string>
    <string name="mgdl">mg/dl</string>
    <string name="mmol">mmol/l</string>
    <string name="dia">DIA:</string>
    <string name="target_range">Target range:</string>
    <string name="prefs_range_title">Range for Visualization</string>
    <string name="prefs_range_summary">High and low mark for the charts in Overview and Smartwatch</string>
    <string name="low_mark">LOW mark</string>
    <string name="high_mark">HIGH mark</string>
    <string name="wear">Wear</string>
    <string name="resend_all_data">Resend All Data</string>
    <string name="open_settings_on_wear">Open Settings on Wear</string>
    <string name="pumperror">Pump Error</string>
    <string name="lowbattery">Low Battery</string>
    <string name="pumpshutdown">Pump Shutdown</string>
    <string name="batterydischarged">Pump Battery Discharged</string>
    <string name="danarkoreanpump">DanaR Korean</string>
    <string name="basal_rate">Basal rate:</string>
    <string name="profile_set_failed">Setting of basal profile failed</string>
    <string name="profile_set_ok">Basal profile in pump updated</string>
    <string name="danar_disableeasymode">Disable EasyUI mode in pump</string>
    <string name="danar_enableextendedbolus">Enable extended boluses on pump</string>
    <string name="danar_switchtouhmode">Change mode from U/d to U/h on pump</string>
    <string name="basalvaluebelowminimum">Basal value below minimum. Profile not set!</string>
    <string name="sms_actualbg">BG:</string>
    <string name="sms_lastbg">Last BG:</string>
    <string name="mdi">MDI</string>
    <string name="MM640g">MM640g</string>
    <string name="ongoingnotificaction">Ongoing Notification</string>
    <string name="old_data">OLD DATA</string>
    <string name="minago">%d min ago</string>
    <string name="sms_minago">%dmin ago</string>
    <string name="localprofile">Local Profile</string>
    <string name="openapsama">OpenAPS AMA</string>
    <string name="short_avgdelta">Short avg. delta</string>
    <string name="long_avgdelta">Long avg. delta</string>
    <string name="array_of_elements">Array of %d elements.\nActual value:</string>
    <string name="openapsma_autosensdata_label">Autosens data</string>
    <string name="openapsma_scriptdebugdata_label">Script debug</string>
    <string name="openapsama_useautosens">Use AMA autosens feature</string>
    <string name="refresheventsfromnightscout">Refresh events from NS</string>
    <string name="eatingsoon">Eating Soon</string>
    <string name="hypo">Hypo</string>
    <string name="activity">Activity</string>
    <string name="removerecord">Remove record:</string>
    <string name="danar_stats">DanaR Stats</string>
    <string name="danar_stats_cumulative_tdd">Cumulative TDD</string>
    <string name="danar_stats_expweight">Exponentially Weighted TDD</string>
    <string name="danar_stats_basalrate">Basal</string>
    <string name="danar_stats_bolus">Bolus</string>
    <string name="danar_stats_tdd">TDD</string>
    <string name="danar_stats_date">Date</string>
    <string name="danar_stats_ratio">Ratio</string>
    <string name="danar_stats_amount_days"># Days</string>
    <string name="danar_stats_weight">Weight</string>
    <string name="danar_stats_warning_Message">Possibly inaccurate if using boluses for priming/filling!</string>
    <string name="danar_stats_olddata_Message">Old Data Please Press "RELOAD"</string>
    <string name="danar_stats_tbb">Total Base Basal</string>
    <string name="danar_stats_tbb2">TBB * 2</string>
    <string name="initializing">Initializing ...</string>
    <string name="actions_shortname">ACT</string>
    <string name="configbuilder_shortname">CONF</string>
    <string name="loop_shortname">LOOP</string>
    <string name="simpleprofile_shortname">SP</string>
    <string name="oaps_shortname">OAPS</string>
    <string name="localprofile_shortname">LP</string>
    <string name="danarpump_shortname">DANA</string>
    <string name="overview_shortname">HOME</string>
    <string name="virtualpump_shortname">VPUMP</string>
    <string name="profileviewer_shortname">NSPROFILE</string>
    <string name="treatments_shortname">TREAT</string>
    <string name="careportal_shortname">CP</string>
    <string name="objectives_shortname">OBJ</string>
    <string name="wear_shortname">WEAR</string>
    <string name="smscommunicator_shortname">SMS</string>
    <string name="short_tabtitles">Shorten tab titles</string>
    <string name="always_use_shortavg">Always use short average delta instead of simple delta</string>
    <string name="always_use_shortavg_summary">Useful when data from unfiltered sources like xDrip gets noisy.</string>
    <string name="advancedsettings_title">Advanced Settings</string>
    <string name="danar_model" formatted="false">Model: %02X Protocol: %02X Code: %02X</string>
    <string name="profile">Profile</string>
    <string name="openapsama_max_daily_safety_multiplier_summary">Default value: 3 This is a key OpenAPS safety cap. What this does is limit your basals to be 3x (in this people) your biggest basal rate. You likely will not need to change this, but you should be aware that’s what is discussed about “3x max daily; 4x current” for safety caps.</string>
    <string name="openapsama_current_basal_safety_multiplier_summary">Default value: 4 This is the other half of the key OpenAPS safety caps, and the other half of “3x max daily; 4x current” of the safety caps. This means your basal, regardless of max basal set on your pump, cannot be any higher than this number times the current level of your basal. This is to prevent people from getting into dangerous territory by setting excessively high max basals before understanding how the algorithm works. Again, the default is 4x; most people will never need to adjust this and are instead more likely to need to adjust other settings if they feel like they are “running into” this safety cap.</string>
    <string name="key_openapsama_autosens_max" translatable="false">autosens_max</string>
    <string name="openapsama_autosens_max_summary">Default value: 1.2\nThis is a multiplier cap for autosens (and soon autotune) to set a 20% max limit on how high the autosens ratio can be, which in turn determines how high autosens can adjust basals, how low it can adjust ISF, and how low it can set the BG target.</string>
    <string name="key_openapsama_autosens_min" translatable="false">autosens_min</string>
    <string name="openapsama_autosens_min_summary">Default value: 0.7\nThe other side of the autosens safety limits, putting a cap on how low autosens can adjust basals, and how high it can adjust ISF and BG targets.</string>
    <string name="key_openapsama_autosens_adjusttargets" translatable="false">autosens_adjust_targets</string>
    <string name="openapsama_autosens_adjusttargets">Autosens adjust targets too</string>
    <string name="openapsama_autosens_adjusttargets_summary">Default value: true\nThis is used to allow autosens to adjust BG targets, in addition to ISF and basals.</string>
    <string name="key_openapsama_bolussnooze_dia_divisor" translatable="false">bolussnooze_dia_divisor</string>
    <string name="openapsama_bolussnooze_dia_divisor_summary">Default value: 2\nBolus snooze is enacted after you do a meal bolus, so the loop won’t counteract with low temps when you’ve just eaten. The example here and default is 2; so a 3 hour DIA means that bolus snooze will be gradually phased out over 1.5 hours (3DIA/2).</string>
    <string name="openapsama_min_5m_carbimpact" translatable="false">min_5m_carbimpact</string>
    <string name="openapsama_min_5m_carbimpact_summary">Default value: 3.0 This is a setting for default carb absorption impact per 5 minutes. The default is an expected 3mg/dl/5min. This affects how fast COB are decayed, and how much carb absorption is assumed in calculating future predicted BG, when BG is falling more than expected, or not rising as much as expected.</string>
    <string name="openapsama_link_to_preferncejson_doc_txt">Attention!\nNormally you do not have to change these values below. Please CLICK HERE and READ the text and make sure you UNDERSTAND it before change any of these values.</string>
    <string name="openapsama_link_to_preferncejson_doc" translatable="false">http://openaps.readthedocs.io/en/latest/docs/walkthrough/phase-3/beyond-low-glucose-suspend.html</string>
    <string name="error_only_numeric_digits_allowed">Only numeric digits are allowed.</string>
    <string name="error_only_numeric_digits_range_allowed">Only numeric digits within the range %1$s - %2$s are allowed.</string>
    <string name="error_field_must_not_be_empty">The field must not be empty</string>
    <string name="error_phone_not_valid">Phone number not valid</string>
    <string name="smscommunicator_invalidphonennumber">Invalid SMS phone number</string>
    <string name="copy_to_clipboard">Copy To Clipboard</string>
    <string name="copied_to_clipboard">Copied to clipboard</string>
    <string name="nav_show_logcat">Show log</string>
    <string name="overview_calibration">Calibration</string>
    <string name="overview_calibration_bg_label">Calibration</string>
    <string name="send_calibration" formatted="false">Send calibration %.1f to xDrip?</string>
    <string name="xdripnotinstalled">xDrip+ not installed</string>
    <string name="calibrationsent">Calibration sent to xDrip</string>
    <string name="smscommunicator_remotecalibrationnotallowed">Remote calibration not allowed</string>
    <string name="smscommunicator_calibrationsent">Calibration sent. Receiving must be enabled in xDrip.</string>
    <string name="smscommunicator_calibrationfailed">xDrip is not receiving calibrations</string>
    <string name="pumpsuspended">Pump suspended</string>
    <string name="gettingpumpstatus">Getting pump status</string>
    <string name="settingtempbasal">Setting temp basal</string>
    <string name="stoppingtempbasal">Stopping temp basal</string>
    <string name="settingextendedbolus">Setting extended bolus</string>
    <string name="stoppingextendedbolus">Stopping extended bolus</string>
    <string name="updatingbasalrates">Updating basal rates</string>
    <string name="disconnecting">Disconnecting</string>
    <string name="executing">Executing</string>
    <string name="virtualpump_settings">Virtual pump settings</string>
    <string name="virtualpump_uploadstatus_title">Upload status to NS</string>
    <string name="wrongpassword">Wrong password</string>
    <string name="settings_password">Password for settings</string>
    <string name="unlock_settings">Unlock settings</string>
    <string name="approachingdailylimit">Approaching insulin daily limit</string>
    <string name="nsclientinternal">NSClient</string>
    <string name="nsclientinternal_shortname">NSCI</string>
    <string name="nsclientinternal_url">URL:</string>
    <string name="nsclientinternal_autoscroll">Autoscroll</string>
    <string name="restart">Restart</string>
    <string name="nsclientinternal_title">NSClient</string>
    <string name="nsclientinternal_url_title">Nightscout URL</string>
    <string name="nsclientinternal_url_dialogmessage">Enter Nightscout URL</string>
    <string name="nsclientinternal_secret_title">NS API secret</string>
    <string name="nsclientinternal_secret_dialogtitle">NS API secret</string>
    <string name="nsclientinternal_secret_dialogmessage">Enter NS API secret (min 12 chars)</string>
    <string name="deliver_now">Deliver now</string>
    <string name="clear_queue">Clear queue</string>
    <string name="show_queue">Show queue</string>
    <string name="queue">Queue:</string>
    <string name="status">Status:</string>
    <string name="paused">Paused</string>
    <string name="key_nsclientinternal_url" translatable="false">nsclientinternal_url</string>
    <string name="key_nsclientinternal_api_secret" translatable="false">nsclientinternal_api_secret</string>
    <string name="key_danar_bt_name" translatable="false">danar_bt_name</string>
    <string name="key_danar_password" translatable="false">danar_password</string>
    <string name="key_danar_useextended" translatable="false">danar_useextended</string>
    <string name="key_danar_visualizeextendedaspercentage" translatable="false">danar_visualizeextendedaspercentage"</string>
    <string name="key_danarprofile_dia" translatable="false">danarprofile_dia</string>
    <string name="clearlog">Clear log</string>
    <string name="key_nsclientinternal_autoscroll" translatable="false">nsclientinternal_autoscroll</string>
    <string name="key_nsclientinternal_paused" translatable="false">nsclientinternal_paused</string>
    <string name="nowritepermission">NSCLIENT has no write permission. Wrong API secret?</string>
    <string name="wear_settings">Wear settings</string>
    <string name="wear_detailedIOB_title">Show detailed IOB</string>
    <string name="wear_detailedIOB_summary">Break down IOB into bolus and basal IOB on the watchface</string>
    <string name="nosuccess">not successful - please check phone</string>
    <string name="notavailable">Not available</string>
    <string name="key_smscommunicator_allowednumbers" translatable="false">smscommunicator_allowednumbers</string>
    <string name="key_smscommunicator_remotecommandsallowed" translatable="false">smscommunicator_remotecommandsallowed</string>
    <string name="patientage">Patient age</string>
    <string name="child">Child</string>
    <string name="teenage">Teenage</string>
    <string name="adult">Adult</string>
    <string name="resistantadult">Insulin resistant adult</string>
    <string name="key_age" translatable="false">age</string>
    <string name="key_child" translatable="false">child</string>
    <string name="key_teenage" translatable="false">teenage</string>
    <string name="key_adult" translatable="false">adult</string>
    <string name="key_resistantadult" translatable="false">resistantadult</string>
    <string name="patientage_summary">Please select patient age to setup safety limits</string>
    <string name="key_i_understand" translatable="false">I_understand</string>
    <string name="Glimp">Glimp</string>
    <string name="batteryoptimalizationerror">Device does not appear to support battery optimization whitelisting!</string>
    <string name="pleaseallowpermission">Please Allow Permission</string>
    <string name="needwhitelisting">%s needs battery optimalization whitelisting for proper performance</string>
    <string name="loopsuspended">Loop suspended</string>
    <string name="loopsuspendedfor" formatted="false">Suspended (%d m)</string>
    <string name="loopsuperbolusfor" formatted="false">Superbolus (%d m)</string>
    <string name="suspendloopfor1h">Suspend loop for 1h</string>
    <string name="suspendloopfor2h">Suspend loop for 2h</string>
    <string name="suspendloopfor3h">Suspend loop for 3h</string>
    <string name="suspendloopfor10h">Suspend loop for 10 h</string>
    <string name="disconnectpumpfor15m">Disconnect pump for 15 min</string>
    <string name="disconnectpumpfor30m">Disconnect pump for 30 min</string>
    <string name="disconnectpumpfor1h">Disconnect pump for 1 h</string>
    <string name="disconnectpumpfor2h">Disconnect pump for 2 h</string>
    <string name="disconnectpumpfor3h">Disconnect pump for 3 h</string>
    <string name="resume">Resume</string>
    <string name="smscommunicator_wrongduration">Wrong duration</string>
    <string name="smscommunicator_loopsuspended">Loop suspended</string>
    <string name="smscommunicator_loopresumed">Loop resumed</string>
    <string name="treatments_wizard_bgtrend_label">15min trend</string>
    <string name="treatments_wizard_cob_label">COB</string>
    <string name="superbolus">Superbolus</string>
    <string name="ns_logappstartedevent">Log app start to NS</string>
    <string name="key_ns_logappstartedevent" translatable="false">ns_logappstartedevent</string>
    <string name="key_ns_localbroadcasts" translatable="false">nsclient_localbroadcasts</string>
    <string name="restartingapp">Exiting application to apply settings.</string>
    <string name="danarv2pump">DanaRv2</string>
    <string name="configbuilder_insulin">Insulin</string>
    <string name="fastactinginsulin">Fast Acting Insulin</string>
    <string name="fastactinginsulincomment">Novorapid, Novolog, Humalog</string>
    <string name="ultrafastactinginsulincomment">Fiasp</string>
    <string name="insulin_shortname">INS</string>
    <string name="fastactinginsulinprolonged">Fast Acting Insulin Prolonged</string>
    <string name="key_usesuperbolus" translatable="false">key_usersuperbolus</string>
    <string name="enablesuperbolus">Enable superbolus in wizard</string>
    <string name="enablesuperbolus_summary">Enable superbolus functionality in wizard. Do not enable until you learn what it really does. IT MAY CAUSE INSULIN OVERDOSE IF USED BLINDLY!</string>
    <string name="iob">IOB</string>
    <string name="cob">COB</string>
    <string name="virtualpump_firmware_label">Firmware</string>
    <string name="pump_lastconnection_label">Last connection</string>
    <string name="danar_bluetooth_status">Bluetooth status</string>
    <string name="nav_about">About</string>
    <string name="smscommunicator_missingsmspermission">Missing SMS permission</string>
    <string name="xdripstatus_settings">xDrip Status (watch)</string>
    <string name="xdripstatus">xDrip Statusline (watch)</string>
    <string name="xdripstatus_shortname">xds</string>
    <string name="wear_showbgi_title">Show BGI</string>
    <string name="wear_showbgi_summary">Add BGI to status line</string>
    <string name="ns_noupload">No upload to NS</string>
    <string name="ns_noupload_summary">All data sent to NS are dropped. AAPS is connected to NS but no change in NS is done</string>
    <string name="key_ns_upload_only" translatable="false">ns_upload_only</string>
    <string name="key_ns_noupload" translatable="false">ns_noupload</string>
    <string name="basal_step">Basal Step</string>
    <string name="bolus_step">Bolus Step</string>
    <string name="extendedbolus">ExtendedBolus</string>
    <string name="temptarget">TempTarget</string>
    <string name="overview_extendedbolus_cancel_button">Cancel Extended Bolus</string>
    <string name="careportal_sensorage_label">Sensor age</string>
    <string name="careportal_canulaage_label">Canula age</string>
    <string name="careportal_insulinage_label">Insulin age</string>
    <string name="hours">hours</string>
    <string name="overview_newtempbasal_basaltype_label">Basal type</string>
    <string name="invalidprofile">Invalid profile !!!</string>
    <string name="profileswitch">ProfileSwitch</string>
    <string name="careportal_pbage_label">Pump battery age</string>
    <string name="careportal_pumpbatterychange">Pump Battery Change</string>
    <string name="ns_alarmoptions">Alarm options</string>
    <string name="key_nsalarm_urgent_high" translatable="false">nsalarm_urgent_high</string>
    <string name="key_nsalarm_high" translatable="false">nsalarm_high</string>
    <string name="key_nsalarm_low" translatable="false">nsalarm_low</string>
    <string name="key_nsalarm_urgent_low" translatable="false">nsalarm_urgent_low</string>
    <string name="key_nsalarm_staledata" translatable="false">nsalarm_staledata</string>
    <string name="key_nsalarm_urgent_staledata" translatable="false">nsalarm_urgent_staledata</string>
    <string name="key_nsalarm_staledatavalue" translatable="false">nsalarm_staledatavalue</string>
    <string name="key_nsalarm_urgent_staledatavalue" translatable="false">nsalarm_urgent_staledatavalue</string>
    <string name="nsalarm_urgenthigh">Urgent high</string>
    <string name="nsalarm_high">High</string>
    <string name="nsalarm_low">Low</string>
    <string name="nsalarm_urgentlow">Urgent low</string>
    <string name="nsalarm_staledata">Stale data</string>
    <string name="nsalarm_urgentstaledata">Urgent stale data</string>
    <string name="nsalarm_staledatavalue_label">Stale data threshold [min]</string>
    <string name="nsalarm_urgent_staledatavalue_label">Urgent stale data threshold [min]</string>
    <string name="openapsama_autosens_period">Interval for autosens [h]</string>
    <string name="openapsama_autosens_period_summary">Amount of hours in the past for sensitivity detection (carbs absorption time is excluded)</string>
    <string name="key_openapsama_autosens_period" translatable="false">openapsama_autosens_period</string>
    <string name="key_nsclient_localbroadcasts" translatable="false">nsclient_localbroadcasts</string>
    <string name="pump">Pump</string>
    <string name="openaps">OpenAPS</string>
    <string name="uploader">Uploader</string>
    <string name="configbuilder_sensitivity">Sensitivity detection</string>
    <string name="sensitivity_shortname">SENS</string>
    <string name="sensitivityoref0">Sensitivity Oref0</string>
    <string name="sensitivityaaps">Sensitivity AAPS</string>
    <string name="absorptionsettings_title">Absorption settings</string>
    <string name="key_absorption_maxtime" translatable="false">absorption_maxtime</string>
    <string name="key_absorption_cutoff" translatable="false">absorption_cutoff</string>

    <string name="absorption_maxtime_title">Meal max absorption time [h]</string>
    <string name="absorption_maxtime_summary">Time in hours where is expected all carbs from meal will be absorbed</string>
    <string name="key_rangetodisplay" translatable="false">rangetodisplay</string>
    <string name="danar_visualizeextendedaspercentage_title">Visualize extended bolus as %</string>
    <string name="careportal_sensorage_label_short">SAGE</string>
    <string name="careportal_insulinage_label_short">IAGE</string>
    <string name="careportal_canulaage_label_short">CAGE</string>
    <string name="careportal_pbage_label_short">PBAGE</string>
    <string name="openaps_short">OAPS</string>
    <string name="uploader_short">UPLD</string>
    <string name="basal_short">BAS</string>
    <string name="virtualpump_extendedbolus_label_short">EXT</string>
    <string name="lock_screen">Lock screen</string>
    <string name="lock_screen_short">Lock</string>
    <string name="sensitivity_warning">By turning on Autosense feature remember to enter all eated carbs. Otherwise carbs deviations will be identified wrong as sensitivity change !!</string>
    <string name="sensitivityweightedaverage">Sensitivity WeightedAverage</string>
    <string name="mdtp_ok">OK</string>
    <string name="mdtp_cancel">Cancel</string>
    <string name="notloadedplugins">Not all profiles loaded!</string>
    <string name="valuesnotstored">Values not stored!</string>
    <string name="combopump" translatable="false">Accu-Chek Combo</string>
    <string name="combopump_shortname" translatable="false">COMBO</string>
    <string name="ns_localbroadcasts">Enable broadcasts to other apps (like xDrip).</string>
    <string name="ns_localbroadcasts_title">Enable local Broadcasts.</string>
    <string name="careportal_activity_label">ACTIVITY &amp; FEEDBACK</string>
    <string name="careportal_carbsandbolus_label">CARBS &amp; BOLUS</string>
    <string name="careportal_cgm_label">CGM &amp; OPENAPS</string>
    <string name="careportal_pump_label">PUMP</string>
    <string name="overview_newtempbasal_basalabsolute">Basal value [U/h]</string>
    <string name="careportal_newnstreatment_duration_min_label">Duration [min]</string>
    <string name="openapssmb">OpenAPS SMB</string>
    <string name="smb_shortname">SMB</string>
    <string name="key_use_smb" translatable="false">use_smb</string>
    <string name="key_use_uam" translatable="false">use_uam</string>
    <string name="enableuam">Enable UAM</string>
    <string name="enablesmb">Enable SMB</string>
    <string name="enablesmb_summary">Use Super Micro Boluses instead of temp basal for faster action</string>
    <string name="enableuam_summary">Detection of Unannounced meals</string>
    <string name="key_insulin_oref_peak" translatable="false">insulin_oref_peak</string>
    <string name="insulin_oref_peak">IOB Curve Peak Time</string>
    <string name="insulin_peak_time">Peak Time [min]</string>
    <string name="free_peak_oref">Free-Peak Oref</string>
    <string name="rapid_acting_oref">Rapid-Acting Oref</string>
    <string name="ultrarapid_oref">Ultra-Rapid Oref</string>
    <string name="dia_too_short" formatted="false">DIA of %f too short - using %f instead!</string>
    <string name="activate_profile">Activate profile</string>
    <string name="date">Date</string>
    <string name="invalid">INVALID</string>
    <string name="waitingforpairing">Waiting for pairing on pump</string>
    <string name="pairingok">Paring OK</string>
    <string name="pairingtimedout">Paring timed out</string>
    <string name="pairing">PAIRING</string>
    <string name="key_danars_pairingkey" translatable="false">danars_paring_key_</string>
    <string name="key_danars_address" translatable="false">danars_address</string>
    <string name="key_danars_name" translatable="false">danars_name</string>
    <string name="danars_nodeviceavailable">No device found so far</string>
    <string name="emptyreservoir">Empty reservoir</string>
    <string name="bloodsugarmeasurementalert">Blood sugar measurement alert</string>
    <string name="remaininsulinalert">Remaining insulin level</string>
    <string name="danarspump">DanaRS</string>
    <string name="danarspump_shortname">Dana</string>
    <string name="selectedpump">Selected pump</string>
    <string name="pairpump">Pair new pump</string>
    <string name="bolusspeed">Bolus speed</string>
    <string name="key_danars_bolusspeed" translatable="false">danars_bolusspeed</string>
    <string name="danar_setbasalstep001">Set basal step to 0.01 U/h</string>
    <string name="serialnumber">Serial number</string>
    <string name="key_wizard_include_cob" translatable="false">wizard_include_cob</string>
    <string name="key_wizard_include_trend_bg" translatable="false">wizard_include_trend_bg</string>
    <string name="careportal_newnstreatment_percentage_label">Percentage</string>
    <string name="careportal_newnstreatment_timeshift_label">Time shift</string>
    <string name="default_temptargets">Default Temp-Targets</string>
    <string name="eatingsoon_duration">eatingsoon duration</string>
    <string name="eatingsoon_target">eatingsoon target</string>
    <string name="activity_duration">activity duration</string>
    <string name="activity_target">activity target</string>
    <string name="hypo_duration">hypo duration</string>
    <string name="hypo_target">hypo target</string>
    <string name="key_eatingsoon_duration" translatable="false">eatingsoon_duration</string>
    <string name="key_eatingsoon_target" translatable="false">eatingsoon_target</string>
    <string name="key_activity_duration" translatable="false">activity_duration</string>
    <string name="key_activity_target" translatable="false">activity_target</string>
    <string name="key_hypo_duration" translatable="false">hypo_duration</string>
    <string name="key_hypo_target" translatable="false">hypo_target</string>
    <string name="danar_history_prime">Prime</string>
    <string name="gettingextendedbolusstatus">Getting extended bolus status</string>
    <string name="gettingbolusstatus">Getting bolus status</string>
    <string name="gettingtempbasalstatus">Getting temporary basal status</string>
    <string name="gettingpumpsettings">Gettings pump settings</string>
    <string name="gettingpumptime">Getting pump time</string>
    <string name="reuse">reuse</string>
    <string name="wearcontrol_title">Controls from Watch</string>
    <string name="wearcontrol_summary">Set Temp-Targets and enter Treatments from the watch.</string>
    <string name="connectiontimedout">Connection timed out</string>
    <string name="food">Food</string>
    <string name="shortgramm">g</string>
    <string name="shortminute">m</string>
    <string name="shorthour">h</string>
    <string name="none"><![CDATA[<none>]]></string>
    <string name="shortkilojoul">kJ</string>
    <string name="shortenergy">En</string>
    <string name="shortprotein">Pr</string>
    <string name="shortfat">Fat</string>
    <string name="active"><![CDATA[<Active>]]></string>
    <string name="waitingforestimatedbolusend" formatted="false">Waiting for bolus end. Remaining %d sec.</string>
    <string name="processinghistory">Processing event</string>
    <string name="startingbolus">Starting bolus delivery</string>
    <string name="executingrightnow">Command is executed right now</string>
    <string name="pumpdrivercorrected">Pump driver corrected</string>
    <string name="pump_unreachable">Pump unreachable</string>
    <string name="missed_bg_readings">Missed BG readings</string>
    <string name="key_raise_notifications_as_android_notifications" translatable="false">raise_urgent_alarms_as_android_notification</string>
    <string name="raise_notifications_as_android_notifications">Use system notifications for alerts and notifications</string>
    <string name="key_enable_pump_unreachable_alert" translatable="false">enable_pump_unreachable_alert</string>
    <string name="key_enable_missed_bg_readings_alert" translatable="false">enable_missed_bg_readings</string>
    <string name="localalertsettings_title">Local alerts</string>
    <string name="enable_missed_bg_readings_alert">Alert if no BG data is received</string>
    <string name="enable_pump_unreachable_alert">Alert if pump is unreachable</string>
    <string name="pump_unreachable_threshold">Pump unreachable threshold [min]</string>
    <string name="key_pump_unreachable_threshold" translatable="false">pump_unreachable_threshold</string>
    <string name="key_missed_bg_readings_threshold" translatable="false">missed_bg_readings_threshold</string>
    <string name="urgent_alarm">Urgent Alarm</string>
    <string name="info">INFO</string>
    <string name="key_btwatchdog" translatable="false">bt_watchdog</string>
    <string name="key_btwatchdog_lastbark" translatable="false">bt_watchdog_last</string>
    <string name="bluetooth">Bluetooth</string>
    <string name="btwatchdog_title">BT Watchdog</string>
    <string name="btwatchdog_summary">Switches off the phone\'s bluetooth for one second if no connection to the pump is possible. This may help on some phones where the bluetooth stack freezes.</string>
    <string name="DexcomG5">DexcomG5 App (patched)</string>
    <string name="dexcomg5_nsupload_title">Upload BG data to NS</string>
    <string name="key_dexcomg5_nsupload" translatable="false">dexcomg5_nsupload</string>
    <string name="dexcomg5_upload">G5 upload settings</string>
    <string name="wear_detailed_delta_title">Show detailed delta</string>
    <string name="wear_detailed_delta_summary">Show delta with one more decimal place</string>
    <string name="smbmaxminutes" translatable="false">45 60 75 90 105 120</string>
    <string name="smbmaxminutes_summary">Max minutes of basal to limit SMB to</string>
    <string name="unsupportedfirmware">Unsupported pump firmware</string>
    <string name="dexcomg5_xdripupload_title">Send BG data to xDrip+</string>
    <string name="key_dexcomg5_xdripupload" translatable="false">dexcomg5_xdripupload</string>
    <string name="dexcomg5_xdripupload_summary">In xDrip+ select 640g/Eversense data source</string>
    <string name="nsclientbg">NSClient BG</string>
    <string name="minimalbasalvaluereplaced">Basal value replaced by minimal supported value</string>
    <string name="overview_editquickwizard_usebg">BG calculation</string>
    <string name="overview_editquickwizard_usebolusiob">Bolus IOB calculation</string>
    <string name="overview_editquickwizard_usebasaliob">Basal IOB calculation</string>
    <string name="overview_editquickwizard_usetrend">Trend calculation</string>
    <string name="overview_editquickwizard_usesuperbolus">Superbolus calculation</string>
    <string name="yes">Yes</string>
    <string name="no">No</string>
    <string name="positiveonly">Positive only</string>
    <string name="negativeonly">Negative only</string>
    <string name="overview_editquickwizard_usecob">COB calculation</string>
    <string name="overview_editquickwizard_usetemptarget">Temporary target calculation</string>
    <string name="loopenabled">Loop enabled</string>
    <string name="apsselected">APS selected</string>
    <string name="nsclienthaswritepermission">NSClient has write permission</string>
    <string name="closedmodeenabled">Closed mode enabled</string>
    <string name="maxiobset">Maximal IOB set properly</string>
    <string name="hasbgdata">BG available from selected source</string>
    <string name="basalprofilenotaligned" formatted="false">Basal values not aligned to hours: %s</string>
    <string name="zerovalueinprofile" formatted="false">Invalid profile: %s</string>
    <string name="combo_programming_bolus">Programming pump for bolusing</string>
    <string name="combo_refresh">Refresh</string>
    <string name="combo_pump_state_label">State</string>
    <string name="combo_pump_activity_label">Activity</string>
    <string name="combo_no_pump_connection">No connection for %d min</string>
    <string name="combo_tbr_remaining">%d%% (%d min remaining)</string>
    <string name="combo_last_bolus" translatable="false">%.1f %s (%s)</string>
    <string name="combo_pump_state_initializing">Initializing</string>
    <string name="combo_pump_state_suspended_due_to_error">Suspended due to error</string>
    <string name="combo_pump_state_suspended_by_user">Suspended by user</string>
    <string name="combo_pump_state_running">Running</string>
    <string name="combo_pump_action_cancelling_tbr">Cancelling TBR</string>
    <string name="combo_pump_action_setting_tbr">Setting TBR (%d%% / %d min)</string>
    <string name="combo_pump_action_bolusing">Bolusing (%.1f U)</string>
    <string name="combo_pump_action_refreshing">Refreshing</string>
    <string name="combo_pump_unsupported_operation">Requested operation not supported by pump</string>
    <string name="combo_low_suspend_forced_notification">Unsafe usage: extended or multiwave boluses are active. Loop mode has been set to low-suspend only 6 hours. Only normal boluses are supported in loop mode</string>
    <string name="combo_force_disabled_notification">Unsafe usage: the pump uses a different basal rate profile than the first. The loop has been disabled. Select the first profile on the pump and refresh.</string>
    <string name="bolus_frequency_exceeded">A bolus with the same amount was requested within the last two minutes. To prevent accidental double boluses and to guard against bugs this is disallowed.</string>
    <string name="combo_pump_connected_now">Now</string>
    <string name="combo_activity_reading_pump_history">Reading pump history</string>
    <string name="danar_history">pump history</string>
    <string name="combo_activity_setting_basal_profile">Setting basal profile</string>
    <string name="combo_pump_cartridge_low_warrning">Pump cartridge level is low</string>
    <string name="combo_pump_battery_low_warrning">Pump battery is low</string>
    <string name="combo_is_in_error_state">The pump is showing the error E%d: %s</string>
    <string name="combo_reservoir_low">Low</string>
    <string name="combo_reservoir_empty">Empty</string>
    <string name="combo_reservoir_normal">Normal</string>
    <string name="combo_notification_check_time_date">Pump clock update needed</string>
    <string name="combo_warning">Warning</string>
    <string name="combo_pump_tbr_cancelled_warrning">TBR CANCELLED warning was confirmed</string>
    <string name="combo_error_no_connection_no_bolus_delivered">The pump could not be reached. No bolus was given</string>
    <string name="combo_error_no_bolus_delivered">Bolus delivery failed. It appears no bolus was delivered. To be sure, please check the pump to avoid a double bolus and then bolus again. To guard against bugs, boluses are not automatically retried.</string>
    <string name="combo_error_partial_bolus_delivered">Only %.2f U of the requested bolus of %.2f U was delivered due to an error. Please check the pump to verify this and take appropriate actions.</string>
    <string name="combo_error_bolus_verification_failed">Delivering the bolus and verifying the pump\'s history failed, please check the pump and manually create a bolus record using the Careportal tab if a bolus was delivered.</string>
    <string name="combo_error_bolus_recovery_progress">Recovering from connection loss</string>
    <string name="combo_reservoir_level_insufficient_for_bolus">Not enough insulin for bolus left in reservoir</string>
    <string name="extendedbolusdeliveryerror">Extended bolus delivery error</string>
<<<<<<< HEAD
    <string name="virtualpump_type">Virtual Pump Type</string>
    <string name="virtualpump_definition">Pump Definition</string>
    <string name="virtualpump_pump_def">Bolus: Step=%s\nExtended Bolus: [Step=%s, Duration=%smin-%sh]\nBasal: Step=%s\nTBR: %s (by %s), Duration=%smin-%sh\nEXTENDED_NOTE</string>
    <string name="virtualpump_pump_def_extended_note">* Ranged basal/bolus values are not supported by Virtual Pump.</string>
</resources>
=======
    <string name="insightpump_shortname">Insight</string>
    <string name="insightpump">Insight Pump</string>
    <string name="status_no_colon">Status</string>
    <string name="changed">Changed</string>
    <string name="pump_stopped_uppercase">PUMP STOPPED</string>
    <string name="status_updated">Status Updated</string>
    <string name="ago">ago</string>
    <string name="with">with</string>
    <string name="insight_active_tbr">Active TBR</string>
    <string name="insight_min_left">min left</string>
    <string name="log_book">Log book</string>
    <string name="insight_last_completed_action">Last Completed Action</string>
    <string name="insight_min">min</string>
    <string name="insight_remaining_over">remaining over</string>
    <string name="insight_total_with">total with</string>
    <string name="insight_upfront_with">upfront with</string>
    <string name="insight_stay_always_connected">Stay always connected</string>
    <string name="insight_use_real_tbr_cancels">Use Real TBR cancels</string>
    <string name="insight_actually_cancel_tbr_summary">Actually cancel a TBR (creates pump alarm) instead of setting 90% for 1 minute</string>
    <string name="insight_history_idle">IDLE</string>
    <string name="insight_history_syncing">SYNCING</string>
    <string name="insight_history_busy">BUSY</string>
    <string name="insight_history_synced">SYNCED</string>
    <string name="insight_startup_uppercase">STARTUP</string>
    <string name="insight_needs">needs</string>
    <string name="insight_not_connected_to_companion_app">Not connected to companion app!</string>
    <string name="insight_companion_app_not_installed">Companion app does not appear to be installed!</string>
    <string name="insight_incompatible_compantion_app_we_need_version">Incompatible companion app, we need version</string>
    <string name="insight_unknown">Unknown</string>
    <string name="insight_waiting_for_code">Waiting for code confirmation</string>
    <string name="insight_code_rejected">Code rejected</string>
    <string name="insight_app_binding">App binding</string>
    <string name="insight_not_authorized">Not authorized</string>
    <string name="insight_incompatible">Incompatible</string>
    <string name="second">second</string>
    <string name="minute">minute</string>
    <string name="hour">hour</string>
    <string name="day">day</string>
    <string name="week">week</string>
    <string name="time_plural">s</string>
    <string name="insight_keepalive_format_string">%ds expires %s</string>
    <string name="insight_keep_alive_status">Keep-alive status</string>
    <string name="statistics">Statistics</string>
    <string name="connect_preemptively">Connect preemptively</string>
    <string name="automatically_connect_when">Automatically connect when AndroidAPS screens are opened, before any pump command is requested, to reduce connection delay</string>
    <string name="not_recommended_due_to_battery_drain">Not recommended due to battery drain</string>
    <string name="key_enableSMB_always" translatable="false">enableSMB_always</string>
    <string name="key_enableSMB_with_COB" translatable="false">enableSMB_with_COB</string>
    <string name="key_enableSMB_with_temptarget" translatable="false">enableSMB_with_temptarget</string>
    <string name="key_enableSMB_after_carbs" translatable="false">enableSMB_after_carbs</string>
    <string name="key_allowSMB_with_high_temptarget" translatable="false">enableSMB_with_high_temptarget</string>
    <string name="enablesmbalways">Enable SMB always</string>
    <string name="enablesmbalways_summary">Enable SMB always independently to boluses. Possible only with BG source with nice filtering of data like G5</string>
    <string name="enablesmbaftercarbs">Enable SMB after carbs</string>
    <string name="enablesmbaftercarbs_summary">Enable SMB for 6h after carbs, even with 0 COB. Possible only with BG source with nice filtering of data like G5</string>
    <string name="enablesmbwithcob">Enable SMB with COB</string>
    <string name="enablesmbwithcob_summary">Enable SMB when there is COB active.</string>
    <string name="enablesmbwithtemptarget">Enable SMB with temp targets</string>
    <string name="enablesmbwithtemptarget_summary">Enable SMB when there is temp target active (eating soon, exercise)</string>
    <string name="enablesmbwithhightemptarget">Enable SMB with high temp targets</string>
    <string name="enablesmbwithhightemptarget_summary">Enable SMB when there is high temp target active (exercise)</string>
    <string name="let_temp_basal_run">Let temp basal run</string>
    <string name="mute">Mute</string>
    <string name="overview_insulin_label">Insulin</string>
    <string name="overview_carbs_label">Carbs</string>
    <string name="overview_buttons_selection">Buttons</string>
    <string name="key_show_calibration_button" translatable="false">show_calibration_button</string>
    <string name="key_show_cgm_button" translatable="false">show_cgm_button</string>
    <string name="key_show_carbs_button" translatable="false">show_carbs_button</string>
    <string name="key_show_wizard_button" translatable="false">show_wizard_button</string>
    <string name="key_show_insulin_button" translatable="false">show_insulin_button</string>
    <string name="key_show_treatment_button" translatable="false">show_treatment_button</string>
    <string name="show_calibration_button_summary">Sends a calibration to xDrip+ or open G5 calibration dialog</string>
    <string name="show_cgm_button_summary">Opens xDrip+, back buttons returns to AAPS</string>
    <string name="key_insulin_button_increment_1" translatable="false">insulin_button_increment_1</string>
    <string name="key_insulin_button_increment_2" translatable="false">insulin_button_increment_2</string>
    <string name="key_insulin_button_increment_3" translatable="false">insulin_button_increment_3</string>
    <string name="key_carbs_button_increment_1" translatable="false">carbs_button_increment_1</string>
    <string name="key_carbs_button_increment_2" translatable="false">carbs_button_increment_2</string>
    <string name="key_carbs_button_increment_3" translatable="false">carbs_button_increment_3</string>
    <string name="carb_increment_button_message">Number of carbs to add when button is pressed</string>
    <string name="insulin_increment_button_message">Amount of insulin to add when button is pressed</string>
    <string name="error_starting_cgm">Could not launch CGM application.  Make sure it is installed.</string>
    <string name="overview_cgm">CGM</string>
    <string name="nav_historybrowser">History browser</string>
    <string name="wear_notifysmb_title">Notify on SMB</string>
    <string name="wear_notifysmb_summary">Show SMB on the watch like a standard bolus.</string>
    <string name="key_ns_create_announcements_from_errors" translatable="false">ns_create_announcements_from_errors</string>
    <string name="ns_create_announcements_from_errors_title">Create announcements from errors</string>
    <string name="ns_create_announcements_from_errors_summary">Create Nightscout announcement for error dialogs and local alerts (also viewable in Careportal under Treatments)</string>
    <string name="dexcomG5_shortname" translatable="false">G5</string>
    <string name="wear_predictions_summary">Show the predictions on the watchface.</string>
    <string name="wear_predictions_title">Predictions</string>
    <string name="data_choices">Data Choices</string>
    <string name="fabric_upload">Fabric Upload</string>
    <string name="allow_automated_crash_reporting">Allow automated crash reporting and feature usage data to be sent to the developers via the fabric.io service.</string>
    <string name="g5appnotdetected">Please update your G5 app to supported version</string>
    <string name="start_activity_tt">Start Activity TT</string>
    <string name="start_eating_soon_tt">Start Eating soon TT</string>
    <string name="temptargetshort">TT</string>
    <string name="don_t_bolus_record_only">Don\'t bolus, record only</string>
    <string name="category">Category</string>
    <string name="subcategory">Subcategory</string>
    <string name="bolusrecordedonly">Bolus will be recorded only</string>
    <string name="ns_autobackfill">Autobackfill missig BGs from NS</string>
    <string name="key_ns_autobackfill" translatable="false">ns_autobackfill</string>
    <string name="loop_smbsetbypump_label">SMB set by pump</string>
    <string name="overview_show_sensitivity">Sensitivity</string>
    <string name="overview_show_deviations">Deviations</string>
    <string name="overview_show_cob">Carbs On Board</string>
    <string name="overview_show_iob">Insulin On Board</string>
    <string name="overview_show_basals">Basals</string>
    <string name="no_action_selected">No action selected, nothing will happen</string>
    <string name="start_hypo_tt">Start Hypo TT</string>
    <string name="closed_loop_disabled_on_dev_branch">Running dev version. Closed loop is disabled.</string>
    <string name="key_fromNSAreCommingFakedExtendedBoluses" translatable="false">fromNSAreCommingFakedExtendedBoluses</string>
    <string name="engineering_mode_enabled">Engineering mode enabled</string>
    <string name="not_eng_mode_or_release">Engineering mode not enabled and not on release branch</string>
    <string name="pump_basebasalrate">%.2f U/h</string>
    <string name="combo_actvity_reading_basal_profile">Reading basal profile</string>
    <string name="combo_bolus_rejected_due_to_pump_history_change">The pump history has changed after the bolus calculation was performed. The bolus was not delivered. Please recalculate if a bolus is still needed. If the same bolus amount is required, please wait two minutes since boluses with the same amount are blocked when requested with less than two minutes between them for safety (regardless of whether they were administered or not).</string>
    <string name="combo_error_updating_treatment_record">Bolus successfully delivered, but adding the treatment entry failed. This can happen if two small boluses of the same size are administered within the last two minutes. Please check the pump history and treatment entries and use the Careportal to add missing entries. Make sure not to add any entries for the exact same minute and same amount.</string>
    <string name="combo_high_temp_rejected_due_to_pump_history_changes">Rejecting high temp since calculation didn\'t consider recently changed pump history</string>
    <string name="combo_activity_checking_pump_state">Refreshing pump state</string>
    <string name="combo_warning_pump_basal_rate_changed">The basal rate on the pump has changed and will be updated soon</string>
    <string name="combo_error_failure_reading_changed_basal_rate">Basal rate changed on pump, but reading it failed</string>
    <string name="combo_activity_checking_for_history_changes">Checking for history changes</string>
    <string name="combo_error_multiple_boluses_with_identical_timestamp">Multiple boluses with the same amount within the same minute were just imported. Only one record could be added to treatments. Please check the pump and manually add a bolus record using the Careportal tab. Make sure to create a bolus with a time no other bolus uses.</string>
    <string name="about_link_urls">\n\nhttp://www.androidaps.org\nhttp://www.androidaps.de (de)\n\nfacebook:\nhttp://facebook.androidaps.org\nhttp://facebook.androidaps.de (de)</string>
    <string name="combo_check_date">The last bolus is older than 24 hours or is in the future. Please check the date on the pump is set correctly.</string>
    <string name="combo_suspious_bolus_time">Time/date of the delivered bolus on pump seems wrong, IOB is likely incorrect. Please check pump time/date.</string>
    <string name="profileswitch_ismissing">ProfileSwitch missing. Please do a profile switch or press \"Activate Profile\" in the LocalProfile.</string>
    <string name="combo_bolus_count">Bolus count</string>
    <string name="combo_tbr_count">TBR count</string>
    <string name="objectivenotstarted" formatted="false">Objective %d not started</string>
    <string name="objectivenotfinished" formatted="false">Objective %d not finished</string>
    <string name="pumpisnottempbasalcapable">Pump is not temp basal capable</string>
    <string name="novalidbasalrate">No valid basal rate read from pump</string>
    <string name="closedmodedisabledinpreferences">Closed loop mode disabled in preferences</string>
    <string name="autosensdisabledinpreferences">Autosens disabled in preferences</string>
    <string name="smbdisabledinpreferences">SMB disabled in preferences</string>
    <string name="limitingbasalratio">Limiting max basal rate to %.2f U/h because of %s</string>
    <string name="pumplimit">pump limit</string>
    <string name="key_openapsma_max_basal" translatable="false">openapsma_max_basal</string>
    <string name="key_openapsama_current_basal_safety_multiplier" translatable="false">openapsama_current_basal_safety_multiplier</string>
    <string name="key_openapsama_max_daily_safety_multiplier" translatable="false">openapsama_max_daily_safety_multiplier</string>
    <string name="itmustbepositivevalue">it must be positive value</string>
    <string name="maxbasalmultiplier">max basal multiplier</string>
    <string name="maxdailybasalmultiplier">max daily basal multiplier</string>
    <string name="key_openapsma_max_iob" translatable="false">openapsma_max_iob</string>
    <string name="smb_frequency_exceeded">A bolus was delivered within the last 3 minutes, skipping SMB</string>
    <string name="basal_set_correctly">Basal set correctly</string>
    <string name="limitingpercentrate" formatted="false">Limiting max percent rate to %d%% because of %s</string>
    <string name="key_treatmentssafety_maxbolus" translatable="false">treatmentssafety_maxbolus</string>
    <string name="limitingbolus" formatted="false">Limiting bolus to %.1f U because of %s</string>
    <string name="limitingmaxiob" formatted="false">Limiting max IOB to %.1f U because of %s</string>
    <string name="limitingcarbs" formatted="false">Limiting carbs to %d g because of %s</string>
    <string name="limitingiob" formatted="false">Limiting IOB to %.1f U because of %s</string>
    <string name="maxvalueinpreferences">max value in preferences</string>
    <string name="hardlimit">hard limit</string>
    <string name="key_treatmentssafety_maxcarbs">treatmentssafety_maxcarbs</string>
    <string name="unsafeusage">unsafe usage</string>
    <string name="key_openapsama_useautosens" translatable="false">openapsama_useautosens</string>
    <string name="readstatusfailed">Read status failed</string>
    <string name="record_pump_site_change">Record pump site change</string>
    <string name="record_insulin_cartridge_change">Record insulin cartridge change</string>
    <string name="smbalwaysdisabled">SMB always and after carbs disabled because active BG source doesn\'t support advanced filtering</string>
    <string name="smbnotallowedinopenloopmode">SMB not allowed in open loop mode</string>
    <string name="food_short">Food</string>
    <string name="iobcobcalculator" translatable="false">IobCobCalculator</string>
    <string name="reset">reset</string>
    <string name="waitingfortimesynchronization">Waiting for time synchronization (%d sec)</string>
    <string name="loopdisconnectedfor">Disconnected (%d m)</string>
    <string name="automatic_careportal_events">Automatic careportal events</string>
    <string name="automatically_upload_insulin_cannula_and_battery_changes_to_nightscout">Automatically upload insulin, cannula and battery changes and pump alarms to Nightscout</string>
    <string name="key_openapssmb_max_iob" translatable="false">openapsmb_max_iob</string>
    <string name="openapssmb_maxiob_title">Maximum total IOB OpenAPS can\'t go over [U]</string>
    <string name="openapssmb_maxiob_summary">This value is called Max IOB in OpenAPS context\nOpenAPS will not add more insulin if current IOB is greater than this value</string>
    <string name="pump_stopped">Pump stopped</string>
    <string name="pump_started">Pump started</string>
    <string name="pump_paused">Pump paused</string>
    <string name="absorption_cutoff_title">Meal max absorption time [h]</string>
    <string name="absorption_cutoff_summary">Time at which any meal is considered absorbed. Remaining carbs will be cut off.</string>
    <string name="time">Time</string>
    <string name="key_show_notes_entry_dialogs">show_notes_entry_dialogs</string>
    <string name="overview_show_notes_field_in_dialogs_title">Show notes field in treatment dialogs</string>
    <string name="key_openapsama_min_5m_carbimpact" translatable="false">openapsama_min_5m_carbimpact</string>
    <string name="boluserrorcode">Asked: %.2fU Delivered: %.2fU Error code: %d</string>
    <string name="firstinsulinincrement">First insulin increment</string>
    <string name="secondinsulinincrement">Second insulin increment</string>
    <string name="thirdinsulinincrement">Third insulin increment</string>
    <string name="firstcarbsincrement">First carbs increment</string>
    <string name="secondcarbsincrement">Second carbs increment</string>
    <string name="thirdcarbsincrement">Third carbs increment</string>
    <string name="cgm">CGM</string>
    <string name="key_ns_wifionly" translatable="false">ns_wifionly</string>
    <string name="key_ns_wifi_ssids" translatable="false">ns_wifi_ssids</string>
    <string name="key_ns_allowroaming" translatable="false">ns_allowroaming</string>
    <string name="ns_wifionly">Use WiFi connection only</string>
    <string name="ns_wifi_ssids">WiFi SSID</string>
    <string name="connectionsettings_title">Connection settings</string>
    <string name="ns_wifi_allowedssids">Allowed SSIDs (semicolon separated)</string>
    <string name="ns_allowroaming">Allow connection in roaming</string>
    <string name="key_always_use_shortavg" translatable="false">always_use_shortavg</string>
    <string name="openapsama_autosens_max">Max autosens ratio</string>
    <string name="openapsama_autosens_min">Min autosens ratio</string>
    <string name="openapsama_bolussnooze_dia_divisor">Bolus snooze dia divisor</string>
    <string name="openapsama_max_daily_safety_multiplier">Max daily safety multiplier</string>
    <string name="openapsama_current_basal_safety_multiplier">Current basal safety multiplier</string>
    <string name="value_unavailable_short">n/a</string>
</resources>
>>>>>>> 904a3d50
<|MERGE_RESOLUTION|>--- conflicted
+++ resolved
@@ -1,4 +1,4 @@
-﻿<resources>
+<resources>
     <string name="treatmentssafety_title">Tratments safety</string>
     <string name="treatmentssafety_maxbolus_title">Max allowed bolus [U]</string>
     <string name="treatmentssafety_maxcarbs_title">Max allowed carbs [g]</string>
@@ -822,13 +822,6 @@
     <string name="combo_error_bolus_recovery_progress">Recovering from connection loss</string>
     <string name="combo_reservoir_level_insufficient_for_bolus">Not enough insulin for bolus left in reservoir</string>
     <string name="extendedbolusdeliveryerror">Extended bolus delivery error</string>
-<<<<<<< HEAD
-    <string name="virtualpump_type">Virtual Pump Type</string>
-    <string name="virtualpump_definition">Pump Definition</string>
-    <string name="virtualpump_pump_def">Bolus: Step=%s\nExtended Bolus: [Step=%s, Duration=%smin-%sh]\nBasal: Step=%s\nTBR: %s (by %s), Duration=%smin-%sh\nEXTENDED_NOTE</string>
-    <string name="virtualpump_pump_def_extended_note">* Ranged basal/bolus values are not supported by Virtual Pump.</string>
-</resources>
-=======
     <string name="insightpump_shortname">Insight</string>
     <string name="insightpump">Insight Pump</string>
     <string name="status_no_colon">Status</string>
@@ -1039,5 +1032,8 @@
     <string name="openapsama_max_daily_safety_multiplier">Max daily safety multiplier</string>
     <string name="openapsama_current_basal_safety_multiplier">Current basal safety multiplier</string>
     <string name="value_unavailable_short">n/a</string>
-</resources>
->>>>>>> 904a3d50
+    <string name="virtualpump_type">Virtual Pump Type</string>
+    <string name="virtualpump_definition">Pump Definition</string>
+    <string name="virtualpump_pump_def">Bolus: Step=%s\nExtended Bolus: [Step=%s, Duration=%smin-%sh]\nBasal: Step=%s\nTBR: %s (by %s), Duration=%smin-%sh\nEXTENDED_NOTE</string>
+    <string name="virtualpump_pump_def_extended_note">* Ranged basal/bolus values are not supported by Virtual Pump.</string>
+</resources>