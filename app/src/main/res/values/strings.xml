﻿<resources>
    <string name="treatmentssafety_title">Tratments safety</string>
    <string name="treatmentssafety_maxbolus_title">Max allowed bolus [U]</string>
    <string name="treatmentssafety_maxcarbs_title">Max allowed carbs [g]</string>

    <string name="nav_preferences">Preferences</string>
    <string name="nav_refreshtreatments">Refresh treatments from NS</string>
    <string name="nav_backup">Backup</string>
    <string name="nav_test_alert">Test alarm</string>
    <string name="nav_resetdb">Reset Databases</string>
    <string name="reset_db_confirm">Do you really want to reset the databases?</string>
    <string name="nav_exit">Exit</string>
    <string name="danar_useextended_title">Use extended boluses for >200%</string>
    <string name="danar_bt_name_title">DanaR Bluetooth device</string>
    <string name="ns_sync_use_absolute_title">Always use basal absolute values</string>
    <string name="alert_dialog_storage_permission_text">Please reboot your phone or restart AndroidAPS from the System Settings \notherwise Android APS will not have logging (important to track and verify that the algorithms are working correctly)!</string>

    <string name="objectives_objective_label_string">Objective:</string>
    <string name="objectives_gate_label_string">Gate:</string>
    <string name="objectives_button_start">Start</string>
    <string name="objectives_button_verify">Verify</string>
    <string name="nsprofileview_units_label">Units</string>
    <string name="nsprofileview_dia_label">DIA</string>
    <string name="nsprofileview_activeprofile_label">Active profile</string>
    <string name="nsprofileview_ic_label">IC</string>
    <string name="nsprofileview_isf_label">ISF</string>
    <string name="nsprofileview_basal_label">Basal</string>
    <string name="nsprofileview_target_label">Target</string>
    <string name="noprofileset">NO PROFILE SET</string>
    <string name="treatments_insulin_label_string">Insulin:</string>
    <string name="treatments_carbs_label_string">Carbs:</string>
    <string name="treatments_iob_label_string">IOB:</string>
    <string name="sms_iob">IOB:</string>
    <string name="treatments_activity_string">Activity:</string>
    <string name="treatments_iobtotal_label_string">Total IOB:</string>
    <string name="treatments_iobactivitytotal_label_string">Total IOB activity:</string>
    <string name="tempbasals_realduration_label_string">Dur:</string>
    <string name="tempbasals_netratio_label_string">Ratio:</string>
    <string name="tempbasals_netinsulin_label_string">Ins:</string>
    <string name="tempbasals_iob_label_string">IOB:</string>
    <string name="tempbasals_iobtotal_label_string">Total IOB:</string>
    <string name="treatments_newtreatment_insulinamount_label">Insulin</string>
    <string name="treatments_newtreatment_carbsamount_label">Carbs</string>
    <string name="treatments_wizard_bg_label">BG</string>
    <string name="treatments_wizard_tt_label">TT</string>
    <string name="treatments_wizard_carbs_label">Carbs</string>
    <string name="treatments_wizard_correction_label">Corr</string>
    <string name="treatments_wizard_unit_label">U</string>
    <string name="treatments_wizard_bolusiob_label">Bolus IOB</string>
    <string name="treatments_wizard_total_label">TOTAL</string>
    <string name="openapsma_run">Run now</string>
    <string name="vitualpump_label">VIRTUAL PUMP</string>
    <string name="pump_basebasalrate_label">Base basal rate</string>
    <string name="pump_tempbasal_label">Temp basal</string>
    <string name="virtualpump_extendedbolus_label">Extended bolus</string>
    <string name="pump_battery_label">Battery</string>
    <string name="pump_reservoir_label">Reservoir</string>
    <string name="virtualpump_resultok">OK</string>
    <string name="virtualpump_sqlerror">SQL Error</string>
    <string name="openapsma_lastrun_label">Last run</string>
    <string name="openapsma_inputparameters_label">Input parameters</string>
    <string name="openapsma_glucosestatus_label">Glucose status</string>
    <string name="openapsma_currenttemp_label">Current temp</string>
    <string name="openapsma_iobdata_label">IOB data</string>
    <string name="openapsma_profile_label">Profile</string>
    <string name="openapsma_mealdata_label">Meal data</string>
    <string name="result">Result</string>
    <string name="openapsma_noglucosedata">No glucose data available</string>
    <string name="openapsma_noprofile">No profile available</string>
    <string name="openapsma_nopump">No pump available</string>
    <string name="nochangerequested">No change requested</string>
    <string name="openapsma_request_label">Request</string>
    <string name="rate">Rate</string>
    <string name="duration">Duration</string>
    <string name="reason">Reason</string>
    <string name="glucose">Glucose</string>
    <string name="delta">Delta</string>
    <string name="sms_delta">Delta:</string>
    <string name="avgdelta">Avg. delta</string>

    <string name="configbuilder">Config Builder</string>
    <string name="objectives">Objectives</string>
    <string name="openapsma">OpenAPS MA</string>
    <string name="overview">Overview</string>
    <string name="profileviewer">NS Profile</string>
    <string name="simpleprofile">Simple profile</string>
    <string name="tempbasal">TempBasal</string>
    <string name="treatments">Treatments</string>
    <string name="virtualpump">Virtual Pump</string>
    <string name="careportal">Careportal</string>


    <string name="configbuilder_pump">Pump</string>
    <string name="configbuilder_treatments">Treatments</string>
    <string name="configbuilder_tempbasals">Temp Basals</string>
    <string name="configbuilder_profile">Profile</string>
    <string name="configbuilder_aps">APS</string>
    <string name="configbuilder_general">General</string>
    <string name="days">days</string>
    <string name="objectives_minimalduration">Minimal duration</string>
    <string name="configbuilder_constraints">Constraints</string>

    <string name="loop">Loop</string>
    <string name="configbuilder_loop">Loop</string>
    <string name="loop_aps_label">APS</string>
    <string name="loop_constraintsprocessed_label">After processed constraints</string>
    <string name="loop_setbypump_label">Set by pump</string>
    <string name="openapsma_lastenact_label">Last enacted</string>
    <string name="ok">OK</string>
    <string name="cancel">Cancel</string>
    <string name="noapsselected">NO APS SELECTED OR PROVIDED RESULT</string>
    <string name="safety">Safety</string>
    <string name="openapsma_disabled">Plugin is disabled</string>
    <string name="constraints_violation">Constraints violation</string>
    <string name="treatmentdeliveryerror">Bolus delivery error</string>
    <string name="tempbasaldeliveryerror">Tempbasal delivery error</string>
    <string name="overview_newtempbasal_basalpercent">Basal value [%]</string>
    <string name="overview_newtempbasal_percent_label">% (100% = current)</string>
    <string name="setbasalquestion">Accept new temp basal:</string>
    <string name="overview_bolus_label">Bolus</string>
    <string name="overview_calculator_label">Calculator</string>
    <string name="constraintapllied">Constraint applied!</string>
    <string name="confirmation">Confirmation</string>
    <string name="entertreatmentquestion">Enter new treatment:</string>
    <string name="bolus">Bolus</string>
    <string name="sms_bolus">Bolus:</string>
    <string name="basal">Basal</string>
    <string name="sms_basal">Basal:</string>
    <string name="carbs">Carbs</string>
    <string name="changeyourinput">Change your input!</string>
    <string name="setextendedbolusquestion">Set new extended bolus:</string>
    <string name="configbuilder_bgsource">BG Source</string>
    <string name="xdrip">xDrip</string>
    <string name="nsclient">NSClient</string>
    <string name="apsmode_title">APS Mode</string>

    <string name="closedloop">Closed Loop</string>
    <string name="openloop">Open Loop</string>
    <string name="disabledloop">Loop Disabled</string>
    <string name="disableloop">Disable loop</string>
    <string name="enableloop">Enable loop</string>

    <string name="openloop_newsuggestion">New suggestion available</string>
    <string name="unsupportedclientver">Unsupported version of NSClient</string>
    <string name="unsupportednsversion">Unsupported version of Nightscout</string>
    <string name="nsclientnotinstalled">NSClient not installed. Record lost!</string>
    <string name="objectives_bgavailableinns">BG available in NS</string>
    <string name="objectives_pumpstatusavailableinns">Pump status available in NS</string>
    <string name="objectives_manualenacts">Manual enacts</string>
    <string name="loopdisabled">LOOP DISABLED BY CONSTRAINTS</string>
    <string name="cs_lang">Czech</string>
    <string name="en_lang">English</string>
    <string name="treatments_wizard_basaliob_label">Basal IOB</string>
    <string name="bolusconstraintapplied">Bolus constraint applied</string>
    <string name="carbsconstraintapplied">Carbs constraint applied</string>
    <string name="careportal_bgcheck">BG Check</string>
    <string name="careportal_announcement">Announcement</string>
    <string name="careportal_note">Note</string>
    <string name="careportal_question">Question</string>
    <string name="careportal_exercise">Exercise</string>
    <string name="careportal_pumpsitechange">Pump Site Change</string>
    <string name="careportal_cgmsensorinsert">CGM Sensor Insert</string>
    <string name="careportal_cgmsensorstart">CGM Sensor Start</string>
    <string name="careportal_insulincartridgechange">Insulin Cartridge Change</string>
    <string name="careportal_profileswitch">Profile Switch</string>
    <string name="careportal_snackbolus">Snack Bolus</string>
    <string name="careportal_mealbolus">Meal Bolus</string>
    <string name="careportal_correctionbolus">Correction Bolus</string>
    <string name="careportal_combobolus">Combo Bolus</string>
    <string name="careportal_tempbasalstart">Temp Basal Start</string>
    <string name="careportal_tempbasalend">Temp Basal End</string>
    <string name="careportal_carbscorrection">Carbs correction</string>
    <string name="careportal_openapsoffline">OpenAPS Offline</string>

    <string name="careportal_newnstreatment_eventtype">Event type</string>
    <string name="careportal_newnstreatment_other">Other</string>
    <string name="careportal_newnstreatment_meter">Meter</string>
    <string name="careportal_newnstreatment_sensor">Sensor</string>
    <string name="careportal_newnstreatment_carbs_label">Carbs</string>
    <string name="careportal_newnstreatment_insulin_label">Insulin</string>
    <string name="careportal_newnstreatment_carbtime_label">Carb time</string>
    <string name="careportal_newnstreatment_split_label">Split</string>
    <string name="careportal_newnstreatment_duration_label">Duration</string>
    <string name="careportal_newnstreatment_percent_label">Percent</string>
    <string name="careportal_newnstreatment_absolute_label">Absolute</string>
    <string name="careportal_newnstreatment_notes_label">Notes</string>
    <string name="careportal_newnstreatment_eventtime_label">Event time</string>
    <string name="careportal_newnstreatment_profile_label">Profile</string>
    <string name="careportal_newnstreatment_enteredby_title">Entered By</string>
    <string name="careportal_newnstreatment_glucosetype">Glucose type</string>
    <string name="noprofile">No profile loaded from NS yet</string>
    <string name="overview_tempbasal_button">TempBasal</string>
    <string name="overview_extendedbolus_button">Extended Bolus</string>
    <string name="configbuilder_nightscoutversion_label">Nightscout version:</string>
    <string name="send">SEND</string>
    <string name="missing">Missing</string>
    <string name="enabled">Enabled</string>
    <string name="visible">Visible</string>
    <string name="up">Up</string>
    <string name="exported">Preferences exported</string>
    <string name="export_to">Export settings to</string>
    <string name="import_from">Import settings from</string>
    <string name="setting_imported">Settings imported</string>
    <string name="filenotfound">File not found</string>
    <string name="nav_export">Export settings</string>
    <string name="nav_import">Import settings</string>
    <string name="nl_lang">Dutch</string>
    <string name="de_lang">German</string>
    <string name="es_lang">Spanish</string>
    <string name="el_lang">Greek</string>
    <string name="it_lang">Italian</string>
    <string name="ro_lang">Romanian</string>
    <string name="ru_lang">Russian</string>
    <string name="sv_lang">Swedish</string>
    <string name="openapsma_maxbasal_title">Max U/hr a Temp Basal can be set to</string>
    <string name="openapsma_maxbasal_summary">This value is called max basal in OpenAPS context</string>
    <string name="openapsma_maxiob_title">Maximum basal IOB OpenAPS can deliver [U]</string>
    <string name="openapsma_maxiob_summary">This value is called Max IOB in OpenAPS context\nThis will default to zero. After several days or weeks, depending on your comfort level, you may choose to adjust this number.</string>
    <string name="bg_lang">Bulgarian</string>
    <string name="dismiss">DISMISS</string>
    <string name="language">Language</string>

    <string name="danarpump">DanaR</string>
    <string name="connecting">Connecting</string>
    <string name="connected">Connected</string>
    <string name="disconnected">Disconnected</string>
    <string name="danar_pump_settings">DanaR pump settings</string>
    <string name="nightscout">Nightscout</string>
    <string name="end_user_license_agreement">End User License Agreement</string>
    <string name="end_user_license_agreement_text">MUST NOT BE USED TO MAKE MEDICAL DECISIONS. THERE IS NO WARRANTY FOR THE PROGRAM, TO THE EXTENT PERMITTED BY APPLICABLE LAW. EXCEPT WHEN OTHERWISE STATED IN WRITING THE COPYRIGHT HOLDERS AND/OR OTHER PARTIES PROVIDE THE PROGRAM “AS IS” WITHOUT WARRANTY OF ANY KIND, EITHER EXPRESSED OR IMPLIED, INCLUDING, BUT NOT LIMITED TO, THE IMPLIED WARRANTIES OF MERCHANTABILITY AND FITNESS FOR A PARTICULAR PURPOSE. THE ENTIRE RISK AS TO THE QUALITY AND PERFORMANCE OF THE PROGRAM IS WITH YOU. SHOULD THE PROGRAM PROVE DEFECTIVE, YOU ASSUME THE COST OF ALL NECESSARY SERVICING, REPAIR OR CORRECTION.</string>
    <string name="end_user_license_agreement_i_understand">I UNDERSTAND AND AGREE</string>
    <string name="save">Save</string>
    <string name="nobtadapter">No bluetooth adapter found</string>
    <string name="devicenotfound">Selected device not found</string>
    <string name="connectionerror">Pump connection error</string>
    <string name="danar_iob_label">Pump IOB</string>
    <string name="danar_dailyunits">Daily units</string>
    <string name="pump_lastbolus_label">Last bolus</string>
    <string name="hoursago">h ago</string>
    <string name="danar_invalidinput">Invalid input data</string>
    <string name="danar_valuenotsetproperly">Value not set properly</string>
    <string name="reloadprofile">Reload profile</string>
    <string name="danar_viewprofile">View profile</string>
    <string name="enacted">Enacted</string>
    <string name="comment">Comment</string>
    <string name="success">Success</string>
    <string name="percent">Percent</string>
    <string name="absolute">Absolute</string>
    <string name="canceltemp">Cancel temp basal</string>
    <string name="smscommunicator">SMS Communicator</string>
    <string name="waitingforpumpresult">Waiting for result</string>
    <string name="smscommunicator_allowednumbers">Allowed phone numbers</string>
    <string name="smscommunicator_allowednumbers_summary">+XXXXXXXXXX;+YYYYYYYYYY</string>
    <string name="smscommunicator_bolusreplywithcode" formatted="false">To deliver bolus %.2fU reply with code %s</string>
    <string name="smscommunicator_calibrationreplywithcode" formatted="false">To send calibration %.2f reply with code %s</string>
    <string name="smscommunicator_bolusfailed">Bolus failed</string>
    <string name="bolusdelivered" formatted="false">Bolus %.2fU delivered successfully</string>
    <string name="bolusrequested" formatted="false">Going to deliver %.2fU</string>
    <string name="smscommunicator_bolusdelivered" formatted="false">Bolus %.2fU delivered successfully</string>
    <string name="bolusdelivering" formatted="false">Delivering %.2fU</string>
    <string name="smscommunicator_remotecommandsallowed">Allow remote commands via SMS</string>
    <string name="smscommunicator_remotebolusnotallowed">Remote bolus not allowed</string>
    <string name="glucosetype_finger">Finger</string>
    <string name="glucosetype_sensor">Sensor</string>
    <string name="manual">Manual</string>
    <string name="careportal_temporarytarget">Temporary Target</string>
    <string name="careportal_temporarytargetcancel">Temporary Target Cancel</string>
    <string name="danarprofile">DanaR profile settings</string>
    <string name="danarprofile_dia">DIA [h]</string>
    <string name="danarprofile_dia_summary">Duration of Insulin Activity</string>
    <string name="failedupdatebasalprofile">Failed to update basal profile</string>
    <string name="danar_historyreload">Reload</string>
    <string name="uploading">Uploading</string>
    <string name="danar_ebolus">E bolus</string>
    <string name="danar_dsbolus">DS bolus</string>
    <string name="danar_debolus">DE bolus</string>
    <string name="danar_error">error</string>
    <string name="danar_refill">refill</string>
    <string name="danar_basalhour">basal hour</string>
    <string name="danar_glucose">glucose</string>
    <string name="danar_carbohydrate">carbohydrate</string>
    <string name="danar_alarm">alarm</string>
    <string name="danar_totaluploaded" formatted="false">Total %d records uploaded</string>
    <string name="danar_sbolus">S bolus</string>
    <string name="danar_history_alarm">Alarms</string>
    <string name="danar_history_basalhours">Basal Hours</string>
    <string name="danar_history_bolus">Boluses</string>
    <string name="danar_history_carbohydrates">Carbohydrates</string>
    <string name="danar_history_dailyinsulin">Daily insulin</string>
    <string name="danar_history_errors">Errors</string>
    <string name="danar_history_glucose">Glucose</string>
    <string name="danar_history_refill">Refill</string>
    <string name="danar_history_syspend">Suspend</string>
    <string name="danar_history_connectingfor" formatted="false">Connecting for %d s</string>
    <string name="danar_password_title">Pump password</string>
    <string name="wrongpumppassword">Wrong pump password!</string>
    <string name="pumpbusy">Pump is busy</string>
    <string name="overview_bolusprogress_delivered">Delivered</string>
    <string name="overview_bolusprogress_stoped">Stopped</string>
    <string name="occlusion">Occlusion</string>
    <string name="overview_bolusprogress_stop">Stop</string>
    <string name="overview_bolusprogress_stoppressed">STOP PRESSED</string>
    <string name="waitingforpump">Waiting for pump</string>
    <string name="waitingforpumpclicktorefresh">Waiting for pump. Click to refresh.</string>
    <string name="overview_bolusprogress_goingtodeliver" formatted="false">Going to deliver %.2fU</string>
    <string name="objectives_0_objective">Setting up visualization and monitoring, and analyzing basals and ratios</string>
    <string name="objectives_0_gate">Verify that BG is available in Nightscout, and pump insulin data is being uploaded</string>
    <string name="objectives_1_objective">Starting on an open loop</string>
    <string name="objectives_1_gate">Run in Open Loop mode for a few days, and manually enact lots of temp basals</string>
    <string name="objectives_2_objective">Understanding your open loop, including its temp basal recommendations</string>
    <string name="objectives_2_gate">Based on that experience, decide what max basal should be, and set it on the pump and preferences</string>
    <string name="objectives_3_objective">Starting to close the loop with Low Glucose Suspend</string>
    <string name="objectives_3_gate">Run in closed loop with max IOB = 0 for a few days without too many LGS events</string>
    <string name="objectives_4_objective">Tuning the closed loop, raising max IOB above 0 and gradually lowering BG targets</string>
    <string name="objectives_4_gate">Run for a few days, and at least one night with no low BG alarms, before dropping BG</string>
    <string name="objectives_5_objective">Adjust basals and ratios if needed, and then enable auto-sens</string>
    <string name="objectives_5_gate">1 week successful daytime looping with regular carb entry</string>
    <string name="objectives_6_objective">Enabling additional features for daytime use, such as advanced meal assist</string>
    <string name="objectives_7_objective">Enabling additional features for daytime use, such as SMB</string>
    <string name="youareonallowedlimit">You reached allowed limit</string>
    <string name="noprofileselected">No profile selected</string>
    <string name="smscommunicator_loophasbeendisabled">Loop has been disabled</string>
    <string name="smscommunicator_loophasbeenenabled">Loop has been enabled</string>
    <string name="smscommunicator_loopisdisabled">Loop is disabled</string>
    <string name="smscommunicator_loopisenabled">Loop is enabled</string>
    <string name="valuelimitedto" formatted="false">%.2f limited to %.2f</string>
    <string name="valueoutofrange" formatted="false">Value %s is out of hard limits</string>
    <string name="smscommunicator_remotebasalnotallowed">Remote basal setting is not allowed</string>
    <string name="smscommunicator_remotecommandnotallowed">Remote command is not allowed</string>
    <string name="smscommunicator_basalreplywithcode" formatted="false">To start basal %.2fU/h reply with code %s</string>
    <string name="smscommunicator_suspendreplywithcode" formatted="false">To suspend loop for %d minutes reply with code %s</string>
    <string name="smscommunicator_tempbasalset" formatted="false">Temp basal %.2fU/h for %d min started successfully</string>
    <string name="smscommunicator_tempbasalfailed">Temp basal start failed</string>
    <string name="smscommunicator_basalstopreplywithcode" formatted="false">To stop temp basal reply with code %s</string>
    <string name="smscommunicator_tempbasalcanceled">Temp basal canceled</string>
    <string name="smscommunicator_tempbasalcancelfailed">Canceling temp basal failed</string>
    <string name="smscommunicator_unknowncommand">Uknonwn command or wrong reply</string>

    <string name="quickwizard">QuickWizard</string>
    <string name="quickwizardsettings">QuickWizard settings</string>
    <string name="overview_editquickwizard_buttontext">Button text:</string>
    <string name="overview_editquickwizard_carbs">Carbs:</string>
    <string name="overview_editquickwizard_valid">Valid:</string>
    <string name="overview_editquickwizardlistactivity_add">Add</string>
    <string name="overview_quickwizard_item_edit_button">Edit</string>
    <string name="overview_quickwizard_item_remove_button">Remove</string>
    <string name="mealbolus">Meal</string>
    <string name="correctionbous">Corr</string>
    <string name="ko_lang">Korean</string>
    <string name="actions">Actions</string>
    <string name="androidaps_start">AndroidAPS started</string>
    <string name="ns_upload_only">NS upload only (disabled sync)</string>
    <string name="ns_upload_only_summary">NS upload only. Not effective on SGV unless a local source like xDrip is selected. Not effective on Profiles while NS-Profiles is used.</string>
    <string name="pumpNotInitialized">Pump not initialized!</string>
    <string name="pumpNotInitializedProfileNotSet">Pump not initialized, profile not set!</string>
    <string name="primefill">Prime/Fill</string>
    <string name="fillwarning">Please make sure the amount matches the specification of your infusion set!</string>
    <string name="othersettings_title">Other</string>
    <string name="fillbolus_title">Fill/Prime standard insulin amounts.</string>
    <string name="button1">Button 1</string>
    <string name="button2">Button 2</string>
    <string name="button3">Button 3</string>
    <string name="percentagefactor_hint">Percentage factor by which the base profile will be multiplied.</string>
    <string name="timeshift_hint">Time in hours by which the profile will be shifted round robin.</string>
    <string name="units">Units:</string>
    <string name="mgdl">mg/dl</string>
    <string name="mmol">mmol/l</string>
    <string name="dia">DIA:</string>
    <string name="target_range">Target range:</string>
    <string name="edit_base_basal">Edit Base-Basal:</string>
    <string name="edit_base_isf">Edit Base-ISF:</string>
    <string name="edit_base_ic">Edit Base-IC:</string>
    <string name="base_profile_label">Base Profile:</string>
    <string name="prefs_range_title">Range for Visualization</string>
    <string name="prefs_range_summary">High and low mark for the charts in Overview and Smartwatch</string>
    <string name="low_mark">LOW mark</string>
    <string name="high_mark">HIGH mark</string>
    <string name="wear">Wear</string>
    <string name="resend_all_data">Resend All Data</string>
    <string name="open_settings_on_wear">Open Settings on Wear</string>
    <string name="pumperror">Pump Error</string>
    <string name="lowbattery">Low Battery</string>
    <string name="pumpshutdown">Pump Shutdown</string>
    <string name="batterydischarged">Pump Battery Discharged</string>
    <string name="danarkoreanpump">DanaR Korean</string>
    <string name="basal_rate">Basal rate:</string>
    <string name="profile_set_failed">Setting of basal profile failed</string>
    <string name="profile_set_ok">Basal profile in pump updated</string>
    <string name="danar_disableeasymode">Disable EasyUI mode in pump</string>
    <string name="danar_enableextendedbolus">Enable extended boluses on pump</string>
    <string name="danar_switchtouhmode">Change mode from U/d to U/h on pump</string>
    <string name="basalvaluebelowminimum">Basal value below minimum. Profile not set!</string>
    <string name="sms_actualbg">BG:</string>
    <string name="sms_lastbg">Last BG:</string>
    <string name="mdi">MDI</string>
    <string name="MM640g">MM640g</string>
    <string name="ongoingnotificaction">Ongoing Notification</string>
    <string name="old_data">OLD DATA</string>
    <string name="minago">%d min ago</string>
    <string name="sms_minago">%dmin ago</string>
    <string name="localprofile">Local Profile</string>
    <string name="openapsama">OpenAPS AMA</string>
    <string name="short_avgdelta">Short avg. delta</string>
    <string name="long_avgdelta">Long avg. delta</string>
    <string name="array_of_elements">Array of %d elements.\nActual value:</string>
    <string name="openapsma_autosensdata_label">Autosens data</string>
    <string name="openapsma_scriptdebugdata_label">Script debug</string>
    <string name="openapsama_useautosens">Use AMA autosens feature</string>
    <string name="refresheventsfromnightscout">Refresh events from NS</string>
    <string name="eatingsoon">Eating Soon</string>
    <string name="activity">Activity</string>
    <string name="removerecord">Remove record:</string>
    <string name="danar_stats">DanaR Stats</string>
    <string name="danar_stats_cumulative_tdd">Cumulative TDD</string>
    <string name="danar_stats_expweight">Exponentially Weighted TDD</string>
    <string name="danar_stats_basalrate">Basal</string>
    <string name="danar_stats_bolus">Bolus</string>
    <string name="danar_stats_tdd">TDD</string>
    <string name="danar_stats_date">Date</string>
    <string name="danar_stats_ratio">Ratio</string>
    <string name="danar_stats_amount_days"># Days</string>
    <string name="danar_stats_weight">Weight</string>
    <string name="danar_stats_warning_Message">Possibly inaccurate if using boluses for priming/filling!</string>
    <string name="danar_stats_olddata_Message">Old Data Please Press "RELOAD"</string>
    <string name="danar_stats_tbb">Total Base Basal</string>
    <string name="danar_stats_tbb2">TBB * 2</string>
    <string name="initializing">Initializing ...</string>
    <string name="actions_shortname">ACT</string>
    <string name="configbuilder_shortname">CONF</string>
    <string name="loop_shortname">LOOP</string>
    <string name="simpleprofile_shortname">SP</string>
    <string name="oaps_shortname">OAPS</string>
    <string name="temptargetrange_shortname">TT</string>
    <string name="localprofile_shortname">LP</string>
    <string name="danarpump_shortname">DANA</string>
    <string name="tempbasals_shortname">TB</string>
    <string name="overview_shortname">HOME</string>
    <string name="virtualpump_shortname">VPUMP</string>
    <string name="profileviewer_shortname">NSPROFILE</string>
    <string name="treatments_shortname">TREAT</string>
    <string name="careportal_shortname">CP</string>
    <string name="objectives_shortname">OBJ</string>
    <string name="wear_shortname">WEAR</string>
    <string name="smscommunicator_shortname">SMS</string>
    <string name="short_tabtitles">Shorten tab titles</string>
    <string name="prefs_delta_title">Delta Settings</string>
    <string name="always_use_shortavg">Always use short average delta instead of simple delta</string>
    <string name="always_use_shortavg_summary">Useful when data from unfiltered sources like xDrip gets noisy.</string>
    <string name="advancedsettings_title">Advanced Settings</string>
    <string name="danar_model" formatted="false">Model: %02X Protocol: %02X Code: %02X</string>
    <string name="profile">Profile</string>
    <string name="openapsama_max_daily_safety_multiplier" translatable="false">max_daily_safety_multiplier</string>
    <string name="openapsama_max_daily_safety_multiplier_summary">Default value: 3 This is a key OpenAPS safety cap. What this does is limit your basals to be 3x (in this people) your biggest basal rate. You likely will not need to change this, but you should be aware that’s what is discussed about “3x max daily; 4x current” for safety caps.</string>
    <string name="openapsama_current_basal_safety_multiplier" translatable="false">current_basal_safety_multiplier</string>
    <string name="openapsama_current_basal_safety_multiplier_summary">Default value: 4 This is the other half of the key OpenAPS safety caps, and the other half of “3x max daily; 4x current” of the safety caps. This means your basal, regardless of max basal set on your pump, cannot be any higher than this number times the current level of your basal. This is to prevent people from getting into dangerous territory by setting excessively high max basals before understanding how the algorithm works. Again, the default is 4x; most people will never need to adjust this and are instead more likely to need to adjust other settings if they feel like they are “running into” this safety cap.</string>
    <string name="openapsama_autosens_max" translatable="false">autosens_max</string>
    <string name="openapsama_autosens_max_summary">Default value: 1.2\nThis is a multiplier cap for autosens (and soon autotune) to set a 20% max limit on how high the autosens ratio can be, which in turn determines how high autosens can adjust basals, how low it can adjust ISF, and how low it can set the BG target.</string>
    <string name="openapsama_autosens_min" translatable="false">autosens_min</string>
    <string name="openapsama_autosens_min_summary">Default value: 0.7\nThe other side of the autosens safety limits, putting a cap on how low autosens can adjust basals, and how high it can adjust ISF and BG targets.</string>
    <string name="openapsama_autosens_adjusttargets" translatable="false">autosens_adjust_targets</string>
    <string name="openapsama_autosens_adjusttargets_summary">Default value: true\nThis is used to allow autosens to adjust BG targets, in addition to ISF and basals.</string>
    <string name="openapsama_bolussnooze_dia_divisor" translatable="false">bolussnooze_dia_divisor</string>
    <string name="openapsama_bolussnooze_dia_divisor_summary">Default value: 2\nBolus snooze is enacted after you do a meal bolus, so the loop won’t counteract with low temps when you’ve just eaten. The example here and default is 2; so a 3 hour DIA means that bolus snooze will be gradually phased out over 1.5 hours (3DIA/2).</string>
    <string name="openapsama_min_5m_carbimpact" translatable="false">min_5m_carbimpact</string>
    <string name="openapsama_min_5m_carbimpact_summary">Default value: 3.0 This is a setting for default carb absorption impact per 5 minutes. The default is an expected 3mg/dl/5min. This affects how fast COB are decayed, and how much carb absorption is assumed in calculating future predicted BG, when BG is falling more than expected, or not rising as much as expected.</string>
    <string name="openapsama_link_to_preferncejson_doc_txt">Attention!\nNormally you do not have to change these values below. Please CLICK HERE and READ the text and make sure you UNDERSTAND it before change any of these values.</string>
    <string name="openapsama_link_to_preferncejson_doc" translatable="false">http://openaps.readthedocs.io/en/latest/docs/walkthrough/phase-3/beyond-low-glucose-suspend.html</string>
    <string name="error_only_numeric_digits_allowed">Only numeric digits are allowed.</string>
    <string name="error_only_numeric_digits_range_allowed">Only numeric digits within the range %1$s - %2$s are allowed.</string>
    <string name="error_field_must_not_be_empty">The field must not be empty</string>
    <string name="error_phone_not_valid">Phone number not valid</string>
    <string name="smscommunicator_invalidphonennumber">Invalid SMS phone number</string>
    <string name="copy_to_clipboard">Copy To Clipboard</string>
    <string name="copied_to_clipboard">Copied to clipboard</string>
    <string name="nav_show_logcat">Show log</string>
    <string name="overview_calibration">Calibration</string>
    <string name="overview_calibration_bg_label">Calibration</string>
    <string name="send_calibration" formatted="false">Send calibration %.1f to xDrip?</string>
    <string name="xdripnotinstalled">xDrip+ not installed</string>
    <string name="calibrationsent">Calibration sent to xDrip</string>
    <string name="smscommunicator_remotecalibrationnotallowed">Remote calibration not allowed</string>
    <string name="smscommunicator_calibrationsent">Calibration sent. Receiving must be enabled in xDrip.</string>
    <string name="smscommunicator_calibrationfailed">xDrip is not receiving calibrations</string>
    <string name="dont_show_again">Don\'t show again</string>
    <string name="pumpsuspendedclicktorefresh">Pump suspended. Click to refresh state</string>
    <string name="pumpsuspended">Pump suspended</string>
    <string name="gettingpumpstatus">Getting pump status</string>
    <string name="settingtempbasal">Setting temp basal</string>
    <string name="stoppingtempbasal">Stopping temp basal</string>
    <string name="settingextendedbolus">Setting extended bolus</string>
    <string name="stoppingextendedbolus">Stopping extended bolus</string>
    <string name="updatingbasalrates">Updating basal rates</string>
    <string name="disconnecting">Disconnecting</string>
    <string name="executing">Executing</string>
    <string name="virtualpump_settings">Virtual pump settings</string>
    <string name="virtualpump_uploadstatus_title">Upload status to NS</string>
    <string name="wrongpassword">Wrong password</string>
    <string name="settings_password">Password for settings</string>
    <string name="unlock_settings">Unlock settings</string>
    <string name="approachingdailylimit">Approaching insulin daily limit</string>
    <string name="nsclientinternal">NSClient</string>
    <string name="nsclientinternal_shortname">NSCI</string>
    <string name="nsclientinternal_url">URL:</string>
    <string name="nsclientinternal_autoscroll">Autoscroll</string>
    <string name="restart">Restart</string>
    <string name="nsclientinternal_title">NSClient</string>
    <string name="nsclientinternal_url_title">Nightscout URL</string>
    <string name="nsclientinternal_url_dialogmessage">Enter Nightscout URL</string>
    <string name="nsclientinternal_secret_title">NS API secret</string>
    <string name="nsclientinternal_secret_dialogtitle">NS API secret</string>
    <string name="nsclientinternal_secret_dialogmessage">Enter NS API secret (min 12 chars)</string>
    <string name="nsclientinternal_devicename_title">Device name</string>
    <string name="nsclientinternal_devicename_dialogtitle">Enter device name</string>
    <string name="nsclientinternal_devicename_dialogmessage">It will be used for enteredBy field</string>
    <string name="deliver_now">Deliver now</string>
    <string name="clear_queue">Clear queue</string>
    <string name="show_queue">Show queue</string>
    <string name="queue">Queue:</string>
    <string name="status">Status:</string>
    <string name="paused">Paused</string>
    <string name="key_nsclientinternal_url" translatable="false">nsclientinternal_url</string>
    <string name="key_nsclientinternal_api_secret" translatable="false">nsclientinternal_api_secret</string>
    <string name="key_danar_bt_name" translatable="false">danar_bt_name</string>
    <string name="key_danar_password" translatable="false">danar_password</string>
    <string name="key_danar_useextended" translatable="false">danar_useextended</string>
    <string name="key_danar_visualizeextendedaspercentage" translatable="false">danar_visualizeextendedaspercentage"</string>
    <string name="key_danarprofile_dia" translatable="false">danarprofile_dia</string>
    <string name="clearlog">Clear log</string>
    <string name="key_nsclientinternal_autoscroll" translatable="false">nsclientinternal_autoscroll</string>
    <string name="key_nsclientinternal_paused" translatable="false">nsclientinternal_paused</string>
    <string name="nowritepermission">NSCLIENT has no write permission. Wrong API secret?</string>
    <string name="wear_settings">Wear settings</string>
    <string name="wear_detailedIOB_title">Show detailed IOB</string>
    <string name="wear_detailedIOB_summary">Break down IOB into bolus and basal IOB on the watchface</string>
    <string name="nosuccess">not successful - please check phone</string>
    <string name="notavailable">Not available</string>
    <string name="key_smscommunicator_allowednumbers" translatable="false">smscommunicator_allowednumbers</string>
    <string name="key_smscommunicator_remotecommandsallowed" translatable="false">smscommunicator_remotecommandsallowed</string>
    <string name="patientage">Patient age</string>
    <string name="child">Child</string>
    <string name="teenage">Teenage</string>
    <string name="adult">Adult</string>
    <string name="resistantadult">Insulin resistant adult</string>
    <string name="key_age" translatable="false">age</string>
    <string name="key_child" translatable="false">child</string>
    <string name="key_teenage" translatable="false">teenage</string>
    <string name="key_adult" translatable="false">adult</string>
    <string name="key_resistantadult" translatable="false">resistantadult</string>
    <string name="patientage_summary">Please select patient age to setup safety limits</string>
    <string name="key_i_understand" translatable="false">I_understand</string>
    <string name="Glimp">Glimp</string>
    <string name="batteryoptimalizationerror">Device does not appear to support battery optimization whitelisting!</string>
    <string name="pleaseallowpermission">Please Allow Permission</string>
    <string name="needwhitelisting">%s needs battery optimalization whitelisting for proper performance</string>
    <string name="loopsuspended">Loop suspended</string>
    <string name="loopsuspendedfor" formatted="false">Suspended (%d m)</string>
    <string name="loopsuperbolusfor" formatted="false">Superbolus (%d m)</string>
    <string name="loopmenu">Loop menu</string>
    <string name="suspendloopfor1h">Suspend loop for 1h</string>
    <string name="suspendloopfor2h">Suspend loop for 2h</string>
    <string name="suspendloopfor3h">Suspend loop for 3h</string>
    <string name="suspendloopfor10h">Suspend loop for 10 h</string>
    <string name="disconnectpumpfor30m">Disconnect pump for 30 min</string>
    <string name="disconnectpumpfor1h">Disconnect pump for 1 h</string>
    <string name="disconnectpumpfor2h">Disconnect pump for 2 h</string>
    <string name="disconnectpumpfor3h">Disconnect pump for 3 h</string>
    <string name="disconnectpumpfor10h">Disconnect pump for 10 h</string>
    <string name="resume">Resume</string>
    <string name="smscommunicator_wrongduration">Wrong duration</string>
    <string name="smscommunicator_loopsuspended">Loop suspended</string>
    <string name="smscommunicator_loopresumed">Loop resumed</string>
    <string name="treatments_wizard_bgtrend_label">15min trend</string>
    <string name="treatments_wizard_cob_label">COB</string>
    <string name="superbolus">Superbolus</string>
    <string name="ns_logappstartedevent">Log app start to NS</string>
    <string name="key_ns_logappstartedevent" translatable="false">ns_logappstartedevent</string>
    <string name="key_ns_localbroadcasts" translatable="false">nsclient_localbroadcasts</string>
    <string name="restartingapp">Exiting application to apply settings.</string>
    <string name="danarv2pump">DanaRv2</string>
    <string name="configbuilder_insulin">Insulin</string>
    <string name="fastactinginsulin">Fast Acting Insulin</string>
    <string name="fastactinginsulincomment">Novorapid, Novolog, Humalog</string>
    <string name="ultrafastactinginsulincomment">Fiasp</string>
    <string name="insulin_shortname">INS</string>
    <string name="fastactinginsulinprolonged">Fast Acting Insulin Prolonged</string>
    <string name="key_usesuperbolus" translatable="false">key_usersuperbolus</string>
    <string name="enablesuperbolus">Enable superbolus in wizard</string>
    <string name="enablesuperbolus_summary">Enable superbolus functionality in wizard. Do not enable until you learn what it really does. IT MAY CAUSE INSULIN OVERDOSE IF USED BLINDLY!</string>
    <string name="iob">IOB</string>
    <string name="cob">COB</string>
    <string name="predictionshortlabel">PRE</string>
    <string name="basalshortlabel">BAS</string>
    <string name="virtualpump_firmware_label">Firmware</string>
    <string name="pump_lastconnection_label">Last connection</string>
    <string name="danar_bluetooth_status">Bluetooh status</string>
    <string name="nav_about">About</string>
    <string name="smscommunicator_missingsmspermission">Missing SMS permission</string>
    <string name="dev">DEV</string>
    <string name="xdripstatus_settings">xDrip Status (watch)</string>
    <string name="xdripstatus">xDrip Statusline (watch)</string>
    <string name="xdripstatus_shortname">xds</string>
    <string name="wear_showbgi_title">Show BGI</string>
    <string name="wear_showbgi_summary">Add BGI to status line</string>
    <string name="ns_noupload">No upload to NS</string>
    <string name="ns_noupload_summary">All data sent to NS are dropped. AAPS is connected to NS but no change in NS is done</string>
    <string name="key_ns_upload_only" translatable="false">ns_upload_only</string>
    <string name="key_ns_noupload" translatable="false">ns_noupload</string>
    <string name="basal_step">Basal Step</string>
    <string name="bolus_step">Bolus Step</string>
    <string name="extendedbolus">ExtendedBolus</string>
    <string name="temptarget">TempTarget</string>
    <string name="overview_extendedbolus_cancel_button">Cancel Extended Bolus</string>
    <string name="careportal_sensorage_label">Sensor age</string>
    <string name="careportal_canulaage_label">Canula age</string>
    <string name="careportal_insulinage_label">Insulin age</string>
    <string name="hours">hours</string>
    <string name="overview_newtempbasal_basaltype_label">Basal type</string>
    <string name="isfmissing">ISF missing in profile. Using default.</string>
    <string name="icmissing">IC missing in profile. Using default.</string>
    <string name="basalmissing">Basal missing in profile. Using default.</string>
    <string name="targetmissing">Target missing in profile. Using default.</string>
    <string name="invalidprofile">Invalid profile !!!</string>
    <string name="profileswitch">ProfileSwitch</string>
    <string name="careportal_pbage_label">Pump battery age</string>
    <string name="careportal_pumpbatterychange">Pump Battery Change</string>
    <string name="ns_alarmoptions">Alarm options</string>
    <string name="key_nsalarm_urgent_high" translatable="false">nsalarm_urgent_high</string>
    <string name="key_nsalarm_high" translatable="false">nsalarm_high</string>
    <string name="key_nsalarm_low" translatable="false">nsalarm_low</string>
    <string name="key_nsalarm_urgent_low" translatable="false">nsalarm_urgent_low</string>
    <string name="key_nsalarm_staledata" translatable="false">nsalarm_staledata</string>
    <string name="key_nsalarm_urgent_staledata" translatable="false">nsalarm_urgent_staledata</string>
    <string name="key_nsalarm_staledatavalue" translatable="false">nsalarm_staledatavalue</string>
    <string name="key_nsalarm_urgent_staledatavalue" translatable="false">nsalarm_urgent_staledatavalue</string>
    <string name="nsalarm_urgenthigh">Urgent high</string>
    <string name="nsalarm_high">High</string>
    <string name="nsalarm_low">Low</string>
    <string name="nsalarm_urgentlow">Urgent low</string>
    <string name="nsalarm_summary" formatted="false">Currently set to %f</string>
    <string name="nsalarm_staledata">Stale data</string>
    <string name="nsalarm_urgentstaledata">Urgent stale data</string>
    <string name="nsalarm_staledatavalue_label">Stale data threshold [min]</string>
    <string name="nsalarm_urgent_staledatavalue_label">Urgent stale data threshold [min]</string>
    <string name="openapsama_autosens_period">Interval for autosens [h]</string>
    <string name="openapsama_autosens_period_summary">Amount of hours in the past for sensitivity detection (carbs absorption time is excluded)</string>
    <string name="key_openapsama_autosens_period" translatable="false">openapsama_autosens_period</string>
    <string name="key_nsclient_localbroadcasts" translatable="false">nsclient_localbroadcasts</string>
    <string name="ratio_short">SEN</string>
    <string name="key_do_not_track_profile_switch" translatable="false">do_not_track_profile_switch</string>
    <string name="do_not_track_profile_switch">Ignore profile switch events</string>
    <string name="do_not_track_profile_switch_summary">All profile switch events are ignored and active profile is always used</string>
    <string name="pump">Pump</string>
    <string name="openaps">OpenAPS</string>
    <string name="device">Device</string>
    <string name="uploader">Uploader</string>
    <string name="configbuilder_sensitivity">Sensitivity detection</string>
    <string name="sensitivity_shortname">SENS</string>
    <string name="sensitivityoref0">Sensitivity Oref0</string>
    <string name="sensitivityaaps">Sensitivity AAPS</string>
    <string name="absorptionsettings_title">Absorption settings</string>
    <string name="key_absorption_maxtime" translatable="false">absorption_maxtime</string>
    <string name="absorption_maxtime_title">Meal max absorption time [h]</string>
    <string name="absorption_maxtime_summary">Time in hours where is expected all carbs from meal will be absorbed</string>
    <string name="key_rangetodisplay" translatable="false">rangetodisplay</string>
    <string name="danar_visualizeextendedaspercentage_title">Visualize extended bolus as %</string>
    <string name="careportal_sensorage_label_short">SAGE</string>
    <string name="careportal_insulinage_label_short">IAGE</string>
    <string name="careportal_canulaage_label_short">CAGE</string>
    <string name="careportal_pbage_label_short">PBAGE</string>
    <string name="openaps_short">OAPS</string>
    <string name="uploader_short">UPLD</string>
    <string name="basal_short">BAS</string>
    <string name="virtualpump_extendedbolus_label_short">EXT</string>
    <string name="lock_screen">Lock screen</string>
    <string name="lock_screen_short">Lock</string>
    <string name="sensitivity_warning">By turning on Autosense feature remember to enter all eated carbs. Otherwise carbs deviations will be identified wrong as sensitivity change !!</string>
    <string name="sensitivityweightedaverage">Sensitivity WeightedAverage</string>
    <string name="mdtp_ok">OK</string>
    <string name="mdtp_cancel">Cancel</string>
    <string name="notloadedplugins">Not all profiles loaded!</string>
    <string name="valuesnotstored">Values not stored!</string>
    <string name="wear_overviewnotifications">Overview Notifications</string>
    <string name="wear_overviewnotifications_summary">Pass the Overview Notifications through as wear confirmation messages.</string>
    <string name="combopump" translatable="false">Accu-Chek Combo</string>
    <string name="combopump_shortname" translatable="false">COMBO</string>
    <string name="ns_localbroadcasts">Enable broadcasts to other apps (like xDrip).</string>
    <string name="ns_localbroadcasts_title">Enable local Broadcasts.</string>
    <string name="careportal_activity_label">ACTIVITY &amp; FEEDBACK</string>
    <string name="careportal_carbsandbolus_label">CARBS &amp; BOLUS</string>
    <string name="careportal_cgm_label">CGM &amp; OPENAPS</string>
    <string name="careportal_pump_label">PUMP</string>
    <string name="overview_newtempbasal_basalabsolute">Basal value [U/h]</string>
    <string name="careportal_newnstreatment_duration_min_label">Duration [min]</string>
    <string name="openapssmb">OpenAPS SMB</string>
    <string name="smb_shortname">SMB</string>
    <string name="key_use_smb">use_smb</string>
    <string name="key_use_uam">use_uam</string>
    <string name="enableuam">Enable UAM</string>
    <string name="enablesmb">Enable SMB</string>
    <string name="enablesmb_summary">Use Super Micro Boluses instead of temp basal for faster action</string>
    <string name="enableuam_summary">Detection of Unannounced meals</string>
    <string name="key_insulin_oref_peak" translatable="false">insulin_oref_peak</string>
    <string name="insulin_oref_peak">IOB Curve Peak Time</string>
    <string name="insulin_peak_time">Peak Time [min]</string>
    <string name="free_peak_oref">Free-Peak Oref</string>
    <string name="rapid_acting_oref">Rapid-Acting Oref</string>
    <string name="ultrarapid_oref">Ultra-Rapid Oref</string>
    <string name="dia_too_short" formatted="false">DIA of %s too short - using %s instead!</string>
    <string name="activate_profile">ACTIVATE PROFILE</string>
    <string name="date">Date</string>
    <string name="invalid">INVALID</string>
    <string name="waitingforpairing">Waiting for pairing on pump</string>
    <string name="pairingok">Paring OK</string>
    <string name="pairingtimedout">Paring timed out</string>
    <string name="pairing">PAIRING</string>
    <string name="key_danars_pairingkey" translatable="false">danars_paring_key_</string>
    <string name="key_danars_address" translatable="false">danars_address</string>
    <string name="key_danars_name" translatable="false">danars_name</string>
    <string name="danars_nodeviceavailable">No device found so far</string>
    <string name="emptyreservoir">Empty reservoir</string>
    <string name="bloodsugarmeasurementalert">Blood sugar measurement alert</string>
    <string name="remaininsulinalert">Remaining insulin level</string>
    <string name="danarspump">DanaRS</string>
    <string name="danarspump_shortname">Dana</string>
    <string name="selectedpump">Selected pump</string>
    <string name="pairpump">Pair new pump</string>
    <string name="bolusspeed">Bolus speed</string>
    <string name="key_danars_bolusspeed" translatable="false">danars_bolusspeed</string>
    <string name="danar_setbasalstep001">Set basal step to 0.01 U/h</string>
    <string name="serialnumber">Serial number</string>
    <string name="key_wizard_include_bg" translatable="false">wizard_include_bg</string>
    <string name="key_wizard_include_cob" translatable="false">wizard_include_cob</string>
    <string name="key_wizard_include_trend_bg" translatable="false">wizard_include_trend_bg</string>
    <string name="key_wizard_include_bolus_iob" translatable="false">wizard_include_bolus_iob</string>
    <string name="key_wizard_include_basal_iob" translatable="false">wizard_include_basal_iob</string>
    <string name="careportal_newnstreatment_percentage_label">Percentage</string>
    <string name="careportal_newnstreatment_timeshift_label">Time shift</string>
    <string name="default_temptargets">Default Temp-Targets</string>
    <string name="eatingsoon_duration">eatingsoon duration</string>
    <string name="eatingsoon_target">eatingsoon target</string>
    <string name="activity_duration">activity duration</string>
    <string name="activity_target">activity target</string>
    <string name="key_eatingsoon_duration" translatable="false">eatingsoon_duration</string>
    <string name="key_eatingsoon_target" translatable="false">eatingsoon_target</string>
    <string name="key_activity_duration" translatable="false">activity_duration</string>
    <string name="key_activity_target" translatable="false">activity_target</string>
    <string name="danar_history_prime">Prime</string>
    <string name="gettingextendedbolusstatus">Getting extended bolus status</string>
    <string name="gettingbolusstatus">Getting bolus status</string>
    <string name="gettingtempbasalstatus">Getting temporary basal status</string>
    <string name="gettingpumpsettings">Gettings pump settings</string>
    <string name="gettingpumptime">Getting pump time</string>
    <string name="reuse">reuse</string>
    <string name="wearcontrol_title">Controls from Watch</string>
    <string name="wearcontrol_summary">Set Temp-Targets and enter Treatments from the watch.</string>
    <string name="connectiontimedout">Connection timed out</string>
    <string name="food">Food</string>
    <string name="shortgramm">g</string>
    <string name="none"><![CDATA[<none>]]></string>
    <string name="shortkilojoul">kJ</string>
    <string name="shortenergy">En</string>
    <string name="shortprotein">Pr</string>
    <string name="shortfat">Fat</string>
    <string name="active"><![CDATA[<Active>]]></string>
    <string name="waitingforestimatedbolusend" formatted="false">Waiting for bolus end. Remaining %d sec.</string>
    <string name="processinghistory">Processing event</string>
    <string name="startingbolus">Starting bolus delivery</string>
    <string name="executingrightnow">Command is executed right now</string>
    <string name="pumpdrivercorrected">Pump driver corrected</string>
    <string name="pump_unreachable">Pump unreachable</string>
    <string name="missed_bg_readings">Missed BG readings</string>
    <string name="key_raise_notifications_as_android_notifications" translatable="false">raise_urgent_alarms_as_android_notification</string>
    <string name="raise_notifications_as_android_notifications">Use system notifications for alerts and notifications</string>
    <string name="key_enable_pump_unreachable_alert" translatable="false">enable_pump_unreachable_alert</string>
    <string name="key_enable_missed_bg_readings_alert" translatable="false">enable_missed_bg_readings</string>
    <string name="localalertsettings_title">Local alerts</string>
    <string name="enable_missed_bg_readings_alert">Alert if no BG data is received</string>
    <string name="enable_pump_unreachable_alert">Alert if pump is unreachable</string>
    <string name="pump_unreachable_threshold">Pump unreachable threshold [min]</string>
    <string name="key_pump_unreachable_threshold" translatable="false">pump_unreachable_threshold</string>
    <string name="key_missed_bg_readings_threshold" translatable="false">missed_bg_readings_threshold</string>
    <string name="urgent_alarm">Urgent Alarm</string>
    <string name="info">INFO</string>
    <string name="key_btwatchdog" translatable="false">bt_watchdog</string>
    <string name="key_btwatchdog_lastbark" translatable="false">bt_watchdog_last</string>
    <string name="bluetooth">Bluetooth</string>
    <string name="btwatchdog_title">BT Watchdog</string>
    <string name="btwatchdog_summary">Switches off the phone\'s bluetooth for one second if no connection to the pump is possible. This may help on some phones where the bluetooth stack freezes.</string>
    <string name="DexcomG5">DexcomG5 App (patched)</string>
    <string name="dexcomg5_nsupload_title">Upload BG data to NS</string>
    <string name="key_dexcomg5_nsupload" translatable="false">dexcomg5_nsupload</string>
    <string name="dexcomg5_upload">G5 upload settings</string>
    <string name="customapp">Customized APK for download</string>
    <string name="wear_detailed_delta_title">Show detailed delta</string>
    <string name="wear_detailed_delta_summary">Show delta with one more decimal place</string>
    <string name="smbmaxminutes">45 60 75 90 105 120</string>
    <string name="smbmaxminutes_summary">Max minutes of basal to limit SMB to</string>
    <string name="key_smbmaxminutes" translatable="false">smbmaxminutes</string>
    <string name="unsupportedfirmware">Unsupported pump firmware</string>
    <string name="dexcomg5_xdripupload_title">Send BG data to xDrip+</string>
    <string name="key_dexcomg5_xdripupload" translatable="false">dexcomg5_xdripupload</string>
    <string name="dexcomg5_xdripupload_summary">In xDrip+ select 640g/Eversense data source</string>
    <string name="nsclientbg">NSClient BG</string>
    <string name="minimalbasalvaluereplaced">Basal value replaced by minimal supported value</string>
    <string name="overview_editquickwizard_usebg">BG calculation</string>
    <string name="overview_editquickwizard_usebolusiob">Bolus IOB calculation</string>
    <string name="overview_editquickwizard_usebasaliob">Basal IOB calculation</string>
    <string name="overview_editquickwizard_usetrend">Trend calculation</string>
    <string name="overview_editquickwizard_usesuperbolus">Superbolus calculation</string>
    <string name="yes">Yes</string>
    <string name="no">No</string>
    <string name="positiveonly">Positive only</string>
    <string name="negativeonly">Negative only</string>
    <string name="overview_editquickwizard_usecob">COB calculation</string>
    <string name="overview_editquickwizard_usetemptarget">Temporary target calculation</string>
    <string name="loopenabled">Loop enabled</string>
    <string name="apsselected">APS selected</string>
    <string name="nsclienthaswritepermission">NSClient has write permission</string>
    <string name="closedmodeenabled">Closed mode enabled</string>
    <string name="maxiobset">Maximal IOB set properly</string>
    <string name="hasbgdata">BG available from selected source</string>
    <string name="basalprofilenotaligned" formatted="false">Basal values not aligned to hours: %s</string>
    <string name="zerovalueinprofile" formatted="false">Invalid profile: %s</string>
    <string name="combo_programming_bolus">Programming pump for bolusing</string>
    <string name="combo_refresh">Refresh</string>
    <string name="combo_tdds">TDDS</string>
    <string name="combo_pump_state_label">State</string>
    <string name="combo_pump_activity_label">Activity</string>
    <string name="combo_no_pump_connection">No connection for %d min</string>
    <string name="combo_tbr_remaining">%d%% (%d min remaining)</string>
    <string name="combo_last_bolus" translatable="false">%.1f U (%s, %s)</string>
    <string name="combo_pump_action_initializing">Initializing</string>
    <string name="combo_pump_state_disconnected">Disconnected</string>
    <string name="combo_pump_state_suspended_due_to_error">Suspended due to error</string>
    <string name="combo_pump_state_suspended_by_user">Suspended by user</string>
    <string name="combo_pump_state_running">Running</string>
    <string name="combo_pump_action_cancelling_tbr">Cancelling TBR</string>
    <string name="combo_pump_action_setting_tbr">Setting TBR (%d%% / %d min)</string>
    <string name="combo_pump_action_bolusing">Bolusing (%.1f U)</string>
    <string name="combo_pump_action_refreshing">Refreshing</string>
    <string name="combo_pump_never_connected">Never</string>
    <string name="combo_pump_unsupported_operation">Requested operation not supported by pump</string>
    <string name="combo_low_suspend_forced_notification">Unsafe usage: extended or multiwave boluses are active. Loop mode has been set to low-suspend only 6 hours. Only normal boluses are supported in loop mode</string>
    <string name="combo_force_disabled_notification">Unsafe usage: the pump uses a different basal rate profile than the first. The loop has been disabled. Select the first profile on the pump and refresh.</string>
    <string name="bolus_frequency_exceeded">A bolus with the same amount was requested within the last minute. To prevent accidental double boluses and to guard against bugs this is disallowed.</string>
    <string name="combo_pump_connected_now">Now</string>
    <string name="combo_activity_reading_pump_history">Reading pump history</string>
    <string name="danar_history">pump history</string>
    <string name="combo_pump_alerts">Alerts</string>
    <string name="combo_activity_setting_basal_profile">Setting basal profile</string>
    <string name="combo_pump_cartridge_low_warrning">Pump cartridge level is low</string>
    <string name="combo_pump_battery_low_warrning">Pump battery is low</string>
    <string name="combo_is_in_error_state">The pump is showing the error E%d: %s</string>
    <string name="combo_no_alert_data_note">To read the pump\'s error history, long press the ALERTS button\n\nWARNING: this can trigger a bug which causes the pump to reject all connection attempts and requires pressing a button on the pump to recover and should therefore be avoided.</string>
    <string name="combo_no_tdd_data_note">To read the pump\'s TDD history, long press the TDDS button\n\nWARNING: this can trigger a bug which causes the pump to reject all connection attempts and requires pressing a button on the pump to recover and should therefore be avoided.</string>
    <string name="combo_tdd_minimum">Minimum: %3.1f U</string>
    <string name="combo_tdd_average">Average: %3.1f U</string>
    <string name="combo_tdd_maximum">Maximum: %3.1f U</string>
    <string name="combo_reservoir_low">Low</string>
    <string name="combo_reservoir_empty">Empty</string>
    <string name="combo_reservoir_normal">Normal</string>
    <string name="combo_notification_check_time_date">Pump clock update needed</string>
    <string name="combo_history">History</string>
    <string name="combo_warning">Warning</string>
    <string name="combo_read_full_history_warning">This will read the full history and state of the pump. Everything in My Data and the basal rate. Boluses and TBRs will be added to Treatments if they don\'t already exist. This can cause entries to be duplicated because the pump\'s time is imprecise. Using this when normally looping with the pump is highly discouraged and reserved for special circumstances. If you still want to do this, long press this button again.  WARNING: this can trigger a bug which causes the pump to reject all connection attempts and requires pressing a button on the pump to recover and should therefore be avoided.</string>
    <string name="combo_read_full_history_confirmation">Are you really sure you want to read all pump data and take the consequences of this action?</string>
    <string name="combo_pump_tbr_cancelled_warrning">TBR CANCELLED warning was confirmed</string>
    <string name="combo_error_no_bolus_delivered">Bolus delivery failed. It appears no bolus was delivered. To be sure, please check the pump to avoid a double bolus and then bolus again. To guard against bugs, boluses are not automatically retried.</string>
    <string name="combo_error_partial_bolus_delivered">Only %.2f U of the requested bolus of %.2f U was delivered due to an error. Please check the pump to verify this and take appropriate actions.</string>
    <string name="combo_error_bolus_verification_failed">Delivering the bolus and verifying the pump\'s history failed, please check the pump and manually create a bolus record using the Careportal tab if a bolus was delivered.</string>
    <string name="combo_error_bolus_recovery_progress">Recovering from connection loss</string>
    <string name="combo_reservoir_level_insufficient_for_bolus">Not enough insulin for bolus left in reservoir</string>
    <string name="extendedbolusdeliveryerror">Extended bolus delivery error</string>
<<<<<<< HEAD
    <string name="insightpump_shortname">Insight</string>
    <string name="insightpump">Insight Pump</string>
    <string name="status_no_colon">Status</string>
    <string name="changed">Changed</string>
    <string name="pump_stopped_uppercase">PUMP STOPPED</string>
    <string name="status_updated">Status Updated</string>
    <string name="ago">ago</string>
    <string name="with">with</string>
    <string name="insight_active_tbr">Active TBR</string>
    <string name="insight_min_left">min left</string>
    <string name="log_book">Log book</string>
    <string name="insight_last_completed_action">Last Completed Action</string>
    <string name="insight_min">min</string>
    <string name="insight_remaining_over">remaining over</string>
    <string name="insight_total_with">total with</string>
    <string name="insight_upfront_with">upfront with</string>
    <string name="insight_stay_always_connected">Stay always connected</string>
    <string name="insight_use_real_tbr_cancels">Use Real TBR cancels</string>
    <string name="insight_actually_cancel_tbr_summary">Actually cancel a TBR (creates pump alarm) instead of setting 90% for 1 minute</string>
    <string name="insight_history_idle">IDLE</string>
    <string name="insight_history_syncing">SYNCING</string>
    <string name="insight_history_busy">BUSY</string>
    <string name="insight_history_synced">SYNCED</string>
    <string name="insight_startup_uppercase">STARTUP</string>
    <string name="insight_needs">needs</string>
    <string name="insight_not_connected_to_companion_app">Not connected to companion app!</string>
    <string name="insight_companion_app_not_installed">Companion app does not appear to be installed!</string>
    <string name="insight_incompatible_compantion_app_we_need_version">Incompatible companion app, we need version</string>
    <string name="insight_unknown">Unknown</string>
    <string name="insight_waiting_for_code">Waiting for code confirmation</string>
    <string name="insight_code_rejected">Code rejected</string>
    <string name="insight_app_binding">App binding</string>
    <string name="insight_not_authorized">Not authorized</string>
    <string name="insight_incompatible">Incompatible</string>
    <string name="second">second</string>
    <string name="minute">minute</string>
    <string name="hour">hour</string>
    <string name="day">day</string>
    <string name="week">week</string>
    <string name="time_plural">s</string>
    <string name="key_enableSMB_always" translatable="false">enableSMB_always</string>
    <string name="key_enableSMB_with_COB" translatable="false">enableSMB_with_COB</string>
    <string name="key_enableSMB_with_temptarget" translatable="false">enableSMB_with_temptarget</string>
    <string name="key_enableSMB_after_carbs" translatable="false">enableSMB_after_carbs</string>
    <string name="key_allowSMB_with_high_temptarget" translatable="false">enableSMB_with_high_temptarget</string>
    <string name="enablesmbalways">Enable SMB always</string>
    <string name="enablesmbalways_summary">Enable SMB always independently to boluses. Possible only with BG source with nice filtering of data like G5</string>
    <string name="enablesmbaftercarbs">Enable SMB after carbs</string>
    <string name="enablesmbaftercarbs_summary">Enable SMB for 6h after carbs, even with 0 COB. Possible only with BG source with nice filtering of data like G5</string>
    <string name="enablesmbwithcob">Enable SMB with COB</string>
    <string name="enablesmbwithcob_summary">Enable SMB when there is COB active.</string>
    <string name="enablesmbwithtemptarget">Enable SMB with temp targets</string>
    <string name="enablesmbwithtemptarget_summary">Enable SMB when there is temp target active (eating soon, exercise)</string>
    <string name="enablesmbwithhightemptarget">Enable SMB with high temp targets</string>
    <string name="enablesmbwithhightemptarget_summary">Enable SMB when there is high temp target active (exercise)</string>
    <string name="let_temp_basal_run">Let current temp basal run</string>
    <string name="mute">Mute</string>
=======
    <string name="nav_historybrowser">History browser</string>
>>>>>>> af3b77e6
</resources>
<|MERGE_RESOLUTION|>--- conflicted
+++ resolved
@@ -871,7 +871,6 @@
     <string name="combo_error_bolus_recovery_progress">Recovering from connection loss</string>
     <string name="combo_reservoir_level_insufficient_for_bolus">Not enough insulin for bolus left in reservoir</string>
     <string name="extendedbolusdeliveryerror">Extended bolus delivery error</string>
-<<<<<<< HEAD
     <string name="insightpump_shortname">Insight</string>
     <string name="insightpump">Insight Pump</string>
     <string name="status_no_colon">Status</string>
@@ -929,7 +928,5 @@
     <string name="enablesmbwithhightemptarget_summary">Enable SMB when there is high temp target active (exercise)</string>
     <string name="let_temp_basal_run">Let current temp basal run</string>
     <string name="mute">Mute</string>
-=======
     <string name="nav_historybrowser">History browser</string>
->>>>>>> af3b77e6
 </resources>
