--- conflicted
+++ resolved
@@ -1136,9 +1136,7 @@
     <string name="data_status">BG data status</string>
     <string name="recalculated_data_used">Recalculated data used</string>
     <string name="bg_too_close">BG too close:\n%1$s\n%2$s</string>
-<<<<<<< HEAD
     <string name="key_last_processed_glunovo_timestamp" translatable="false">last_processed_glunovo_timestamp</string>
-=======
     <string name="key_fulluam_settings" translatable="false">fulluam_settings</string>
     <string name="key_fulluam_max_iob" translatable="false">fulluam_max_iob</string>
     <string name="fulluam_maxiob_title">Maximum total IOB AIMI can\'t go over [U]</string>
@@ -1175,6 +1173,5 @@
     <string name="openapsama_smb_delivery_ratio_bg_range">variable SMB delivery ratio, mapped glucose range</string>
     <string name="openapsama_smb_max_range_extension">SMB/UAM max range extension</string>
 
->>>>>>> 1de6a4d4
 
 </resources>