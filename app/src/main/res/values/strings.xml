﻿<resources>
    <string name="treatmentssafety_title">Tratments safety</string>
    <string name="treatmentssafety_maxbolus_title">Max allowed bolus [U]</string>
    <string name="treatmentssafety_maxcarbs_title">Max allowed carbs [g]</string>

    <string name="nav_preferences">Preferences</string>
    <string name="nav_refreshtreatments">Refresh treatments from NS</string>
    <string name="nav_backup">Backup</string>
    <string name="nav_test_alert">Test alarm</string>
    <string name="nav_resetdb">Reset Databases</string>
    <string name="reset_db_confirm">Do you really want to reset the databases?</string>
    <string name="nav_exit">Exit</string>
    <string name="danar_useextended_title">Use extended boluses for >200%</string>
    <string name="danar_bt_name_title">DanaR Bluetooth device</string>
    <string name="ns_sync_use_absolute_title">Always use basal absolute values</string>
    <string name="alert_dialog_storage_permission_text">Please reboot your phone or restart AndroidAPS from the System Settings \notherwise Android APS will not have logging (important to track and verify that the algorithms are working correctly)!</string>

    <string name="objectives_objective_label_string">Objective:</string>
    <string name="objectives_gate_label_string">Gate:</string>
    <string name="objectives_button_start">Start</string>
    <string name="objectives_button_verify">Verify</string>
    <string name="nsprofileview_units_label">Units</string>
    <string name="nsprofileview_dia_label">DIA</string>
    <string name="nsprofileview_activeprofile_label">Active profile</string>
    <string name="nsprofileview_ic_label">IC</string>
    <string name="nsprofileview_isf_label">ISF</string>
    <string name="nsprofileview_basal_label">Basal</string>
    <string name="nsprofileview_target_label">Target</string>
    <string name="noprofileset">NO PROFILE SET</string>
    <string name="treatments_insulin_label_string">Insulin:</string>
    <string name="treatments_carbs_label_string">Carbs:</string>
    <string name="treatments_iob_label_string">IOB:</string>
    <string name="sms_iob">IOB:</string>
    <string name="treatments_activity_string">Activity:</string>
    <string name="treatments_iobtotal_label_string">Total IOB:</string>
    <string name="treatments_iobactivitytotal_label_string">Total IOB activity:</string>
    <string name="tempbasals_realduration_label_string">Dur:</string>
    <string name="tempbasals_netratio_label_string">Ratio:</string>
    <string name="tempbasals_netinsulin_label_string">Ins:</string>
    <string name="tempbasals_iob_label_string">IOB:</string>
    <string name="tempbasals_iobtotal_label_string">Total IOB:</string>
    <string name="treatments_newtreatment_insulinamount_label">Insulin</string>
    <string name="treatments_newtreatment_carbsamount_label">Carbs</string>
    <string name="treatments_wizard_bg_label">BG</string>
    <string name="treatments_wizard_tt_label">TT</string>
    <string name="treatments_wizard_carbs_label">Carbs</string>
    <string name="treatments_wizard_correction_label">Corr</string>
    <string name="treatments_wizard_unit_label">U</string>
    <string name="treatments_wizard_bolusiob_label">Bolus IOB</string>
    <string name="treatments_wizard_total_label">TOTAL</string>
    <string name="openapsma_run">Run now</string>
    <string name="vitualpump_label">VIRTUAL PUMP</string>
    <string name="virtualpump_basebasalrate_label">Base basal rate</string>
    <string name="virtualpump_tempbasal_label">Temp basal</string>
    <string name="virtualpump_extendedbolus_label">Extended bolus</string>
    <string name="virtualpump_battery_label">Battery</string>
    <string name="virtualpump_reservoir_label">Reservoir</string>
    <string name="virtualpump_resultok">OK</string>
    <string name="virtualpump_sqlerror">SQL Error</string>
    <string name="openapsma_lastrun_label">Last run</string>
    <string name="openapsma_inputparameters_label">Input parameters</string>
    <string name="openapsma_glucosestatus_label">Glucose status</string>
    <string name="openapsma_currenttemp_label">Current temp</string>
    <string name="openapsma_iobdata_label">IOB data</string>
    <string name="openapsma_profile_label">Profile</string>
    <string name="openapsma_mealdata_label">Meal data</string>
    <string name="result">Result</string>
    <string name="openapsma_noglucosedata">No glucose data available</string>
    <string name="openapsma_noprofile">No profile available</string>
    <string name="openapsma_nopump">No pump available</string>
    <string name="nochangerequested">No change requested</string>
    <string name="openapsma_request_label">Request</string>
     <string name="rate">Rate</string>
    <string name="duration">Duration</string>
    <string name="reason">Reason</string>
    <string name="glucose">Glucose</string>
    <string name="delta">Delta</string>
    <string name="sms_delta">Delta:</string>
    <string name="avgdelta">Avg. delta</string>

    <string name="configbuilder">Config Builder</string>
    <string name="objectives">Objectives</string>
    <string name="openapsma">OpenAPS MA</string>
    <string name="overview">Overview</string>
    <string name="profileviewer">NS Profile</string>
    <string name="simpleprofile">Simple profile</string>
    <string name="tempbasal">TempBasal</string>
    <string name="treatments">Treatments</string>
    <string name="virtualpump">Virtual Pump</string>
    <string name="careportal">Careportal</string>


    <string name="configbuilder_pump">Pump</string>
    <string name="configbuilder_treatments">Treatments</string>
    <string name="configbuilder_tempbasals">Temp Basals</string>
    <string name="configbuilder_profile">Profile</string>
    <string name="configbuilder_aps">APS</string>
    <string name="configbuilder_general">General</string>
    <string name="days">days</string>
    <string name="objectives_minimalduration">Minimal duration</string>
    <string name="configbuilder_constraints">Constraints</string>

    <string name="loop">Loop</string>
    <string name="configbuilder_loop">Loop</string>
    <string name="loop_aps_label">APS</string>
    <string name="loop_constraintsprocessed_label">After processed constraints</string>
    <string name="loop_setbypump_label">Set by pump</string>
    <string name="openapsma_lastenact_label">Last enacted</string>
    <string name="ok">OK</string>
    <string name="cancel">Cancel</string>
    <string name="noapsselected">NO APS SELECTED OR PROVIDED RESULT</string>
    <string name="safety">Safety</string>
    <string name="openapsma_disabled">Plugin is disabled</string>
    <string name="constraints_violation">Constraints violation</string>
    <string name="treatmentdeliveryerror">Bolus delivery error</string>
    <string name="tempbasaldeliveryerror">Tempbasal delivery error</string>
    <string name="overview_newtempbasal_basalpercent">Basal value [%]</string>
    <string name="overview_newtempbasal_percent_label">% (100% = current)</string>
    <string name="setbasalquestion">Accept new temp basal:</string>
    <string name="overview_bolus_label">Bolus</string>
    <string name="overview_calculator_label">Calculator</string>
    <string name="constraintapllied">Constraint applied!</string>
    <string name="confirmation">Confirmation</string>
    <string name="entertreatmentquestion">Enter new treatment:</string>
    <string name="bolus">Bolus</string>
    <string name="sms_bolus">Bolus:</string>
    <string name="basal">Basal</string>
    <string name="sms_basal">Basal:</string>
    <string name="carbs">Carbs</string>
    <string name="changeyourinput">Change your input!</string>
    <string name="setextendedbolusquestion">Set new extended bolus:</string>
    <string name="configbuilder_bgsource">BG Source</string>
    <string name="xdrip">xDrip</string>
    <string name="nsclient">NSClient</string>
    <string name="apsmode_title">APS Mode</string>

    <string name="closedloop">Closed Loop</string>
    <string name="openloop">Open Loop</string>
    <string name="disabledloop">Loop Disabled</string>
    <string name="disableloop">Disable loop</string>
    <string name="enableloop">Enable loop</string>

    <string name="openloop_newsuggestion">New suggestion available</string>
    <string name="unsupportedclientver">Unsupported version of NSClient</string>
    <string name="unsupportednsversion">Unsupported version of Nightscout</string>
    <string name="nsclientnotinstalled">NSClient not installed. Record lost!</string>
    <string name="objectives_bgavailableinns">BG available in NS</string>
    <string name="objectives_pumpstatusavailableinns">Pump status available in NS</string>
    <string name="objectives_manualenacts">Manual enacts</string>
    <string name="loopdisabled">LOOP DISABLED BY CONSTRAINTS</string>
    <string name="cs_lang">Czech</string>
    <string name="en_lang">English</string>
    <string name="treatments_wizard_basaliob_label">Basal IOB</string>
    <string name="bolusconstraintapplied">Bolus constraint applied</string>
    <string name="carbsconstraintapplied">Carbs constraint applied</string>
    <string name="careportal_bgcheck">BG Check</string>
    <string name="careportal_announcement">Announcement</string>
    <string name="careportal_note">Note</string>
    <string name="careportal_question">Question</string>
    <string name="careportal_exercise">Exercise</string>
    <string name="careportal_pumpsitechange">Pump Site Change</string>
    <string name="careportal_cgmsensorinsert">CGM Sensor Insert</string>
    <string name="careportal_cgmsensorstart">CGM Sensor Start</string>
    <string name="careportal_insulincartridgechange">Insulin Cartridge Change</string>
    <string name="careportal_profileswitch">Profile Switch</string>
    <string name="careportal_snackbolus">Snack Bolus</string>
    <string name="careportal_mealbolus">Meal Bolus</string>
    <string name="careportal_correctionbolus">Correction Bolus</string>
    <string name="careportal_combobolus">Combo Bolus</string>
    <string name="careportal_tempbasalstart">Temp Basal Start</string>
    <string name="careportal_tempbasalend">Temp Basal End</string>
    <string name="careportal_carbscorrection">Carbs correction</string>
    <string name="careportal_openapsoffline">OpenAPS Offline</string>

    <string name="careportal_newnstreatment_eventtype">Event type</string>
    <string name="careportal_newnstreatment_other">Other</string>
    <string name="careportal_newnstreatment_meter">Meter</string>
    <string name="careportal_newnstreatment_sensor">Sensor</string>
    <string name="careportal_newnstreatment_carbs_label">Carbs</string>
    <string name="careportal_newnstreatment_insulin_label">Insulin</string>
    <string name="careportal_newnstreatment_carbtime_label">Carb time</string>
    <string name="careportal_newnstreatment_split_label">Split</string>
    <string name="careportal_newnstreatment_duration_label">Duration</string>
    <string name="careportal_newnstreatment_percent_label">Percent</string>
    <string name="careportal_newnstreatment_absolute_label">Absolute</string>
    <string name="careportal_newnstreatment_notes_label">Notes</string>
    <string name="careportal_newnstreatment_eventtime_label">Event time</string>
    <string name="careportal_newnstreatment_profile_label">Profile</string>
    <string name="careportal_newnstreatment_enteredby_title">Entered By</string>
    <string name="careportal_newnstreatment_glucosetype">Glucose type</string>
    <string name="noprofile">No profile loaded from NS yet</string>
    <string name="overview_tempbasal_button">TempBasal</string>
    <string name="overview_extendedbolus_button">Extended Bolus</string>
    <string name="configbuilder_nightscoutversion_label">Nightscout version:</string>
    <string name="send">SEND</string>
    <string name="missing">Missing</string>
    <string name="enabled">Enabled</string>
    <string name="visible">Visible</string>
    <string name="up">Up</string>
    <string name="exported">Preferences exported</string>
    <string name="export_to">Export settings to</string>
    <string name="import_from">Import settings from</string>
    <string name="setting_imported">Settings imported</string>
    <string name="filenotfound">File not found</string>
    <string name="nav_export">Export settings</string>
    <string name="nav_import">Import settings</string>
    <string name="nl_lang">Dutch</string>
    <string name="de_lang">German</string>
    <string name="es_lang">Spanish</string>
    <string name="el_lang">Greek</string>
    <string name="it_lang">Italian</string>
    <string name="ru_lang">Russian</string>
    <string name="sv_lang">Swedish</string>
    <string name="openapsma_maxbasal_title">Max U/hr a Temp Basal can be set to</string>
    <string name="openapsma_maxbasal_summary">This value is called max basal in OpenAPS context</string>
    <string name="openapsma_maxiob_title">Maximum basal IOB OpenAPS can deliver [U]</string>
    <string name="openapsma_maxiob_summary">This value is called Max IOB in OpenAPS context\nThis will default to zero. After several days or weeks, depending on your comfort level, you may choose to adjust this number.</string>
    <string name="bg_lang">Bulgarian</string>
    <string name="dismiss">DISMISS</string>
    <string name="language">Language</string>

    <string name="danarpump">DanaR</string>
    <string name="connecting">Connecting</string>
    <string name="connected">Connected</string>
    <string name="disconnected">Disconnected</string>
    <string name="syncprofiletopump_title">Sync profile to pump</string>
    <string name="danar_pump_settings">DanaR pump settings</string>
    <string name="nightscout">Nightscout</string>
    <string name="end_user_license_agreement">End User License Agreement</string>
    <string name="end_user_license_agreement_text">MUST NOT BE USED TO MAKE MEDICAL DECISIONS. THERE IS NO WARRANTY FOR THE PROGRAM, TO THE EXTENT PERMITTED BY APPLICABLE LAW. EXCEPT WHEN OTHERWISE STATED IN WRITING THE COPYRIGHT HOLDERS AND/OR OTHER PARTIES PROVIDE THE PROGRAM “AS IS” WITHOUT WARRANTY OF ANY KIND, EITHER EXPRESSED OR IMPLIED, INCLUDING, BUT NOT LIMITED TO, THE IMPLIED WARRANTIES OF MERCHANTABILITY AND FITNESS FOR A PARTICULAR PURPOSE. THE ENTIRE RISK AS TO THE QUALITY AND PERFORMANCE OF THE PROGRAM IS WITH YOU. SHOULD THE PROGRAM PROVE DEFECTIVE, YOU ASSUME THE COST OF ALL NECESSARY SERVICING, REPAIR OR CORRECTION.</string>
    <string name="end_user_license_agreement_i_understand">I UNDERSTAND AND AGREE</string>
    <string name="save">Save</string>
    <string name="nobtadapter">No bluetooth adapter found</string>
    <string name="devicenotfound">Selected device not found</string>
    <string name="connectionerror">Pump connection error</string>
    <string name="danar_iob_label">Pump IOB</string>
    <string name="danar_dailyunits">Daily units</string>
    <string name="danar_lastbolus">Last bolus:</string>
    <string name="hoursago">h ago</string>
    <string name="danar_invalidinput">Invalid input data</string>
    <string name="danar_valuenotsetproperly">Value not set properly</string>
    <string name="reloadprofile">Reload profile</string>
    <string name="danar_viewprofile">View profile</string>
    <string name="enacted">Enacted</string>
    <string name="comment">Comment</string>
    <string name="success">Success</string>
    <string name="percent">Percent</string>
    <string name="absolute">Absolute</string>
    <string name="canceltemp">Cancel temp basal</string>
    <string name="smscommunicator">SMS Communicator</string>
    <string name="waitingforpumpresult">Waiting for result</string>
    <string name="smscommunicator_allowednumbers">Allowed phone numbers</string>
    <string name="smscommunicator_allowednumbers_summary">+XXXXXXXXXX;+YYYYYYYYYY</string>
    <string name="smscommunicator_bolusreplywithcode" formatted="false">To deliver bolus %.2fU reply with code %s</string>
    <string name="smscommunicator_calibrationreplywithcode" formatted="false">To send calibration %.2f reply with code %s</string>
    <string name="smscommunicator_bolusfailed">Bolus failed</string>
    <string name="bolusdelivered" formatted="false">Bolus %.2fU delivered successfully</string>
    <string name="bolusrequested" formatted="false">Going to deliver %.2fU</string>
    <string name="smscommunicator_bolusdelivered" formatted="false">Bolus %.2fU delivered successfully</string>
    <string name="bolusdelivering" formatted="false">Delivering %.2fU</string>
    <string name="smscommunicator_remotecommandsallowed">Allow remote commands via SMS</string>
    <string name="smscommunicator_remotebolusnotallowed">Remote bolus not allowed</string>
    <string name="glucosetype_finger">Finger</string>
    <string name="glucosetype_sensor">Sensor</string>
    <string name="manual">Manual</string>
    <string name="careportal_temporarytarget">Temporary Target</string>
    <string name="careportal_temporarytargetcancel">Temporary Target Cancel</string>
    <string name="danarprofile">DanaR profile settings</string>
    <string name="danarprofile_dia">DIA [h]</string>
    <string name="danarprofile_dia_summary">Duration of Insulin Activity</string>
    <string name="failedupdatebasalprofile">Failed to update basal profile</string>
    <string name="danar_history">History</string>
    <string name="danar_historyreload">Reload</string>
    <string name="uploading">Uploading</string>
    <string name="danar_ebolus">E bolus</string>
    <string name="danar_dsbolus">DS bolus</string>
    <string name="danar_debolus">DE bolus</string>
    <string name="danar_error">error</string>
    <string name="danar_refill">refill</string>
    <string name="danar_basalhour">basal hour</string>
    <string name="danar_glucose">glucose</string>
    <string name="danar_carbohydrate">carbohydrate</string>
    <string name="danar_alarm">alarm</string>
    <string name="danar_totaluploaded" formatted="false">Total %d records uploaded</string>
    <string name="danar_sbolus">S bolus</string>
    <string name="danar_history_alarm">Alarms</string>
    <string name="danar_history_basalhours">Basal Hours</string>
    <string name="danar_history_bolus">Boluses</string>
    <string name="danar_history_carbohydrates">Carbohydrates</string>
    <string name="danar_history_dailyinsulin">Daily insulin</string>
    <string name="danar_history_errors">Errors</string>
    <string name="danar_history_glucose">Glucose</string>
    <string name="danar_history_refill">Refill</string>
    <string name="danar_history_syspend">Suspend</string>
    <string name="danar_history_connectingfor" formatted="false">Connecting for %d s</string>
    <string name="danar_password_title">Pump password</string>
    <string name="wrongpumppassword">Wrong pump password!</string>
    <string name="pumpbusy">Pump is busy</string>
    <string name="overview_bolusprogress_delivered">Delivered</string>
    <string name="overview_bolusprogress_stoped">Stopped</string>
    <string name="occlusion">Occlusion</string>
    <string name="overview_bolusprogress_stop">Stop</string>
    <string name="overview_bolusprogress_stoppressed">STOP PRESSED</string>
    <string name="waitingforpump">Waiting for pump</string>
    <string name="waitingforpumpclicktorefresh">Waiting for pump. Click to refresh.</string>
    <string name="overview_bolusprogress_goingtodeliver" formatted="false">Going to deliver %.2fU</string>
    <string name="objectives_0_objective">Setting up visualization and monitoring, and analyzing basals and ratios</string>
    <string name="objectives_0_gate">Verify that BG is available in Nightscout, and pump insulin data is being uploaded</string>
    <string name="objectives_1_objective">Starting on an open loop</string>
    <string name="objectives_1_gate">Run in Open Loop mode for a few days, and manually enact lots of temp basals</string>
    <string name="objectives_2_objective">Understanding your open loop, including its temp basal recommendations</string>
    <string name="objectives_2_gate">Based on that experience, decide what max basal should be, and set it on the pump and preferences</string>
    <string name="objectives_3_objective">Starting to close the loop with Low Glucose Suspend</string>
    <string name="objectives_3_gate">Run in closed loop with max IOB = 0 for a few days without too many LGS events</string>
    <string name="objectives_4_objective">Tuning the closed loop, raising max IOB above 0 and gradually lowering BG targets</string>
    <string name="objectives_4_gate">Run for a few days, and at least one night with no low BG alarms, before dropping BG</string>
    <string name="objectives_5_objective">Adjust basals and ratios if needed, and then enable auto-sens</string>
    <string name="objectives_5_gate">1 week successful daytime looping with regular carb entry</string>
    <string name="objectives_6_objective">Enabling additional features for daytime use, such as advanced meal assist</string>
    <string name="youareonallowedlimit">You reached allowed limit</string>
    <string name="noprofileselected">No profile selected</string>
    <string name="smscommunicator_loophasbeendisabled">Loop has been disabled</string>
    <string name="smscommunicator_loophasbeenenabled">Loop has been enabled</string>
    <string name="smscommunicator_loopisdisabled">Loop is disabled</string>
    <string name="smscommunicator_loopisenabled">Loop is enabled</string>
    <string name="openapsma_valuelimitedto" formatted="false">%.2f limited to %.2f</string>
    <string name="openapsma_valueoutofrange" formatted="false">Value %s is out of hard limits</string>
    <string name="smscommunicator_remotebasalnotallowed">Remote basal setting is not allowed</string>
    <string name="smscommunicator_remotecommandnotallowed">Remote command is not allowed</string>
    <string name="smscommunicator_basalreplywithcode" formatted="false">To start basal %.2fU/h reply with code %s</string>
    <string name="smscommunicator_suspendreplywithcode" formatted="false">To suspend loop for %d minutes reply with code %s</string>
    <string name="smscommunicator_tempbasalset" formatted="false">Temp basal %.2fU/h for %d min started successfully</string>
    <string name="smscommunicator_tempbasalfailed">Temp basal start failed</string>
    <string name="smscommunicator_basalstopreplywithcode" formatted="false">To stop temp basal reply with code %s</string>
    <string name="smscommunicator_tempbasalcanceled">Temp basal canceled</string>
    <string name="smscommunicator_tempbasalcancelfailed">Canceling temp basal failed</string>
    <string name="smscommunicator_unknowncommand">Uknonwn command or wrong reply</string>

    <string name="quickwizard">QuickWizard</string>
    <string name="quickwizardsettings">QuickWizard settings</string>
    <string name="overview_editquickwizard_buttontext">Button text:</string>
    <string name="overview_editquickwizard_carbs">Carbs:</string>
    <string name="overview_editquickwizard_valid">Valid:</string>
    <string name="overview_editquickwizardlistactivity_add">Add</string>
    <string name="overview_quickwizard_item_edit_button">Edit</string>
    <string name="overview_quickwizard_item_remove_button">Remove</string>
    <string name="mealbolus">Meal</string>
    <string name="correctionbous">Corr</string>
    <string name="ko_lang">Korean</string>
    <string name="actions">Actions</string>
    <string name="androidaps_start">AndroidAPS started</string>
    <string name="ns_upload_only">NS upload only (disabled sync)</string>
    <string name="ns_upload_only_summary">NS upload only. Not effective on SGV unless a local source like xDrip is selected. Not effective on Profiles while NS-Profiles is used.</string>
    <string name="pumpNotInitialized">Pump not initialized!</string>
    <string name="pumpNotInitializedProfileNotSet">Pump not initialized, profile not set!</string>
    <string name="primefill">Prime/Fill</string>
    <string name="fillwarning">Please make sure the amount matches the specification of your infusion set!</string>
    <string name="othersettings_title">Other</string>
    <string name="fillbolus_title">Fill/Prime standard insulin amounts.</string>
    <string name="button1">Button 1</string>
    <string name="button2">Button 2</string>
    <string name="button3">Button 3</string>
    <string name="percentagefactor_hint">Percentage factor by which the base profile will be multiplied.</string>
    <string name="timeshift_hint">Time in hours by which the profile will be shifted round robin.</string>
    <string name="units">Units:</string>
    <string name="mgdl">mg/dl</string>
    <string name="mmol">mmol/l</string>
    <string name="dia">DIA:</string>
    <string name="target_range">Target range:</string>
    <string name="edit_base_basal">Edit Base-Basal:</string>
    <string name="edit_base_isf">Edit Base-ISF:</string>
    <string name="edit_base_ic">Edit Base-IC:</string>
    <string name="base_profile_label">Base Profile:</string>
    <string name="circadian_percentage_profile">CircadianPercentageProfile</string>
    <string name="prefs_range_title">Range for Visualization</string>
    <string name="prefs_range_summary">High and low mark for the charts in Overview and Smartwatch</string>
    <string name="low_mark">LOW mark</string>
    <string name="high_mark">HIGH mark</string>
    <string name="wear">Wear</string>
    <string name="resend_all_data">Resend All Data</string>
    <string name="open_settings_on_wear">Open Settings on Wear</string>
    <string name="pumperror">Pump Error</string>
    <string name="lowbattery">Low Battery</string>
    <string name="pumpshutdown">Pump Shutdown</string>
    <string name="batterydischarged">Pump Battery Discharged</string>
    <string name="danarkoreanpump">DanaR Korean</string>
    <string name="wrongpumpdriverselected">Wrong pump driver selected</string>
    <string name="basal_rate">Basal rate:</string>
    <string name="profile_set_failed">Setting of basal profile failed</string>
    <string name="profile_set_ok">Basal profile in pump updated</string>
    <string name="danar_disableeasymode">Disable EasyUI mode in pump</string>
    <string name="danar_enableextendedbolus">Enable extended boluses on pump</string>
    <string name="danar_switchtouhmode">Change mode from U/d to U/h on pump</string>
    <string name="basalvaluebelowminimum">Basal value below minimum. Profile not set!</string>
    <string name="sms_actualbg">BG:</string>
    <string name="sms_lastbg">Last BG:</string>
    <string name="mdi">MDI</string>
    <string name="MM640g">MM640g</string>
    <string name="ongoingnotificaction">Ongoing Notification</string>
    <string name="old_data">OLD DATA</string>
    <string name="minago">%dmin ago</string>
    <string name="sms_minago">%dmin ago</string>
    <string name="localprofile">Local Profile</string>
    <string name="openapsama">OpenAPS AMA</string>
    <string name="short_avgdelta">Short avg. delta</string>
    <string name="long_avgdelta">Long avg. delta</string>
    <string name="array_of_elements">Array of %d elements.\nActual value:</string>
    <string name="openapsma_autosensdata_label">Autosens data</string>
    <string name="openapsma_scriptdebugdata_label">Script debug</string>
    <string name="openapsama_useautosens">Use AMA autosens feature</string>
    <string name="refresheventsfromnightscout">Refresh events from NS</string>
    <string name="eatingsoon">Eating Soon</string>
    <string name="activity">Activity</string>
    <string name="removerecord">Remove record:</string>
    <string name="danar_stats">DanaR Stats</string>
    <string name="danar_stats_cumulative_tdd">Cumulative TDD</string>
    <string name="danar_stats_expweight">Exponentially Weighted TDD</string>
    <string name="danar_stats_basalrate">Basal</string>
    <string name="danar_stats_bolus">Bolus</string>
    <string name="danar_stats_tdd">TDD</string>
    <string name="danar_stats_date">Date</string>
    <string name="danar_stats_ratio">Ratio</string>
    <string name="danar_stats_amount_days"># Days</string>
    <string name="danar_stats_weight">Weight</string>
    <string name="danar_stats_warning_Message">Possibly inaccurate if using boluses for priming/filling!</string>
    <string name="danar_stats_olddata_Message">Old Data Please Press "RELOAD"</string>
    <string name="danar_stats_tbb">Total Base Basal</string>
    <string name="danar_stats_tbb2">TBB * 2</string>
    <string name="initializing">Initializing ...</string>
    <string name="actions_shortname">ACT</string>
    <string name="configbuilder_shortname">CONF</string>
    <string name="loop_shortname">LOOP</string>
    <string name="simpleprofile_shortname">SP</string>
    <string name="oaps_shortname">OAPS</string>
    <string name="temptargetrange_shortname">TT</string>
    <string name="localprofile_shortname">LP</string>
    <string name="danarpump_shortname">DANA</string>
    <string name="circadian_percentage_profile_shortname">CPP</string>
    <string name="tempbasals_shortname">TB</string>
    <string name="overview_shortname">HOME</string>
    <string name="virtualpump_shortname">VPUMP</string>
    <string name="profileviewer_shortname">NSPROFILE</string>
    <string name="treatments_shortname">TREAT</string>
    <string name="careportal_shortname">CP</string>
    <string name="objectives_shortname">OBJ</string>
    <string name="wear_shortname">WEAR</string>
    <string name="smscommunicator_shortname">SMS</string>
    <string name="short_tabtitles">Shorten tab titles</string>
    <string name="prefs_delta_title">Delta Settings</string>
    <string name="always_use_shortavg">Always use short average delta instead of simple delta</string>
    <string name="always_use_shortavg_summary">Useful when data from unfiltered sources like xDrip gets noisy.</string>
    <string name="advancedsettings_title">Advanced Settings</string>
    <string name="danar_model" formatted="false">Model: %02X Protocol: %02X Code: %02X</string>
    <string name="profile">Profile</string>
    <string name="openapsama_max_daily_safety_multiplier" translatable="false">max_daily_safety_multiplier</string>
    <string name="openapsama_max_daily_safety_multiplier_summary">Default value: 3\nThis is a key OpenAPS safety cap. What this does is limit your basals to be 3x (in this people) your biggest basal rate. You likely will not need to change this, but you should be aware that’s what is discussed about “3x max daily; 4x current” for safety caps.</string>
    <string name="openapsama_current_basal_safety_multiplier" translatable="false">current_basal_safety_multiplier</string>
    <string name="openapsama_current_basal_safety_multiplier_summary">Default value: 4\nThis is the other half of the key OpenAPS safety caps, and the other half of “3x max daily; 4x current” of the safety caps. This means your basal, regardless of max basal set on your pump, cannot be any higher than this number times the current level of your basal. This is to prevent people from getting into dangerous territory by setting excessively high max basals before understanding how the algorithm works. Again, the default is 4x; most people will never need to adjust this and are instead more likely to need to adjust other settings if they feel like they are “running into” this safety cap.</string>
    <string name="openapsama_autosens_max" translatable="false">autosens_max</string>
    <string name="openapsama_autosens_max_summary">Default value: 1.2\nThis is a multiplier cap for autosens (and soon autotune) to set a 20% max limit on how high the autosens ratio can be, which in turn determines how high autosens can adjust basals, how low it can adjust ISF, and how low it can set the BG target.</string>
    <string name="openapsama_autosens_min" translatable="false">autosens_min</string>
    <string name="openapsama_autosens_min_summary">Default value: 0.7\nThe other side of the autosens safety limits, putting a cap on how low autosens can adjust basals, and how high it can adjust ISF and BG targets.</string>
    <string name="openapsama_autosens_adjusttargets" translatable="false">autosens_adjust_targets</string>
    <string name="openapsama_autosens_adjusttargets_summary">Default value: true\nThis is used to allow autosens to adjust BG targets, in addition to ISF and basals.</string>
    <string name="openapsama_bolussnooze_dia_divisor" translatable="false">bolussnooze_dia_divisor</string>
    <string name="openapsama_bolussnooze_dia_divisor_summary">Default value: 2\nBolus snooze is enacted after you do a meal bolus, so the loop won’t counteract with low temps when you’ve just eaten. The example here and default is 2; so a 3 hour DIA means that bolus snooze will be gradually phased out over 1.5 hours (3DIA/2).</string>
    <string name="openapsama_min_5m_carbimpact" translatable="false">min_5m_carbimpact</string>
    <string name="openapsama_min_5m_carbimpact_summary">Default value: 3.0\nThis is a setting for default carb absorption impact per 5 minutes. The default is an expected 3mg/dl/5min. This affects how fast COB are decayed, and how much carb absorption is assumed in calculating future predicted BG, when BG is falling more than expected, or not rising as much as expected.</string>
    <string name="openapsama_link_to_preferncejson_doc_txt">Attention!\nNormally you do not have to change these values below. Please CLICK HERE and READ the text and make sure you UNDERSTAND it before change any of these values.</string>
    <string name="openapsama_link_to_preferncejson_doc">http://openaps.readthedocs.io/en/latest/docs/walkthrough/phase-3/beyond-low-glucose-suspend.html</string>
    <string name="error_only_numeric_digits_allowed">Only numeric digits are allowed.</string>
    <string name="error_only_numeric_digits_range_allowed">Only numeric digits within the range %1$s - %2$s are allowed.</string>
    <string name="error_field_must_not_be_empty">The field must not be empty</string>
    <string name="error_phone_not_valid">Phone number not valid</string>
    <string name="smscommunicator_invalidphonennumber">Invalid SMS phone number</string>
    <string name="copy_to_clipboard">Copy To Clipboard</string>
    <string name="copied_to_clipboard">Copied to clipboard</string>
    <string name="nav_show_logcat">Show log</string>
    <string name="overview_calibration">Calibration</string>
    <string name="overview_calibration_bg_label">Calibration</string>
    <string name="send_calibration" formatted="false">Send calibration %.1f to xDrip?</string>
    <string name="xdripnotinstalled">xDrip+ not installed</string>
    <string name="calibrationsent">Calibration sent to xDrip</string>
    <string name="smscommunicator_remotecalibrationnotallowed">Remote calibration not allowed</string>
    <string name="smscommunicator_calibrationsent">Calibration sent. Receiving must be enabled in xDrip.</string>
    <string name="smscommunicator_calibrationfailed">xDrip is not receiving calibrations</string>
    <string name="dont_show_again">Don\'t show again</string>
    <string name="pumpsuspendedclicktorefresh">Pump suspended. Click to refresh state</string>
    <string name="pumpsuspended">Pump suspended</string>
    <string name="gettingpumpstatus">Getting pump status</string>
    <string name="settingtempbasal">Setting temp basal</string>
    <string name="stoppingtempbasal">Stopping temp basal</string>
    <string name="settingextendedbolus">Setting extended bolus</string>
    <string name="stoppingextendedbolus">Stopping extended bolus</string>
    <string name="updatingbasalrates">Updating basal rates</string>
    <string name="disconnecting">Disconnecting</string>
    <string name="executing">Executing</string>
    <string name="virtualpump_settings">Virtual pump settings</string>
    <string name="virtualpump_uploadstatus_title">Upload status to NS</string>
    <string name="wrongpassword">Wrong password</string>
    <string name="settings_password">Password for settings</string>
    <string name="unlock_settings">Unlock settings</string>
    <string name="approachingdailylimit">Approaching insulin daily limit</string>
    <string name="nsclientinternal">NSClient</string>
    <string name="nsclientinternal_shortname">NSCI</string>
    <string name="nsclientinternal_url">URL:</string>
    <string name="nsclientinternal_autoscroll">Autoscroll</string>
    <string name="restart">Restart</string>
    <string name="nsclientinternal_title">NSClient</string>
    <string name="nsclientinternal_url_title">Nightscout URL</string>
    <string name="nsclientinternal_url_dialogmessage">Enter Nightscout URL</string>
    <string name="nsclientinternal_secret_title">NS API secret</string>
    <string name="nsclientinternal_secret_dialogtitle">NS API secret</string>
    <string name="nsclientinternal_secret_dialogmessage">Enter NS API secret (min 12 chars)</string>
    <string name="nsclientinternal_devicename_title">Device name</string>
    <string name="nsclientinternal_devicename_dialogtitle">Enter device name</string>
    <string name="nsclientinternal_devicename_dialogmessage">It will be used for enteredBy field</string>
    <string name="deliver_now">Deliver now</string>
    <string name="clear_queue">Clear queue</string>
    <string name="show_queue">Show queue</string>
    <string name="queue">Queue:</string>
    <string name="status">Status:</string>
    <string name="paused">Paused</string>
    <string name="key_nsclientinternal_url" translatable="false">nsclientinternal_url</string>
    <string name="key_nsclientinternal_api_secret" translatable="false">nsclientinternal_api_secret</string>
    <string name="key_danar_bt_name" translatable="false">danar_bt_name</string>
    <string name="key_danar_password" translatable="false">danar_password</string>
    <string name="key_danar_useextended" translatable="false">danar_useextended</string>
    <string name="key_danar_visualizeextendedaspercentage" translatable="false">danar_visualizeextendedaspercentage"</string>
    <string name="key_danarprofile_dia" translatable="false">danarprofile_dia</string>
    <string name="clearlog">Clear log</string>
    <string name="key_nsclientinternal_autoscroll" translatable="false">nsclientinternal_autoscroll</string>
    <string name="key_nsclientinternal_paused" translatable="false">nsclientinternal_paused</string>
    <string name="nowritepermission">NSCLIENT has no write permission. Wrong API secret?</string>
    <string name="wear_settings">Wear settings</string>
    <string name="wear_detailedIOB_title">Show detailed IOB</string>
    <string name="wear_detailedIOB_summary">Break down IOB into bolus and basal IOB on the watchface</string>
    <string name="nosuccess">not successful - please check phone</string>
    <string name="notavailable">Not available</string>
    <string name="key_smscommunicator_allowednumbers" translatable="false">smscommunicator_allowednumbers</string>
    <string name="key_smscommunicator_remotecommandsallowed" translatable="false">smscommunicator_remotecommandsallowed</string>
    <string name="patientage">Patient age</string>
    <string name="child">Child</string>
    <string name="teenage">Teenage</string>
    <string name="adult">Adult</string>
    <string name="key_age" translatable="false">age</string>
    <string name="key_child" translatable="false">child</string>
    <string name="key_teenage" translatable="false">teenage</string>
    <string name="key_adult" translatable="false">adult</string>
    <string name="patientage_summary">Please select patient age to setup safety limits</string>
    <string name="key_i_understand" translatable="false">I_understand</string>
    <string name="Glimp">Glimp</string>
    <string name="batteryoptimalizationerror">Device does not appear to support battery optimization whitelisting!</string>
    <string name="pleaseallowpermission">Please Allow Permission</string>
    <string name="needwhitelisting">%s needs battery optimalization whitelisting for proper performance</string>
    <string name="loopsuspended">Loop suspended</string>
    <string name="loopsuspendedfor" formatted="false">Suspended (%d m)</string>
    <string name="loopsuperbolusfor" formatted="false">Superbolus (%d m)</string>
    <string name="loopmenu">Loop menu</string>
    <string name="suspendloopfor1h">Suspend loop for 1h</string>
    <string name="suspendloopfor2h">Suspend loop for 2h</string>
    <string name="suspendloopfor3h">Suspend loop for 3h</string>
    <string name="suspendloopfor10h">Suspend loop for 10 h</string>
    <string name="disconnectpumpfor30m">Disconnect pump for 30 min</string>
    <string name="disconnectpumpfor1h">Disconnect pump for 1 h</string>
    <string name="disconnectpumpfor2h">Disconnect pump for 2 h</string>
    <string name="disconnectpumpfor3h">Disconnect pump for 3 h</string>
    <string name="disconnectpumpfor10h">Disconnect pump for 10 h</string>
    <string name="resume">Resume</string>
    <string name="smscommunicator_wrongduration">Wrong duration</string>
    <string name="smscommunicator_loopsuspended">Loop suspended</string>
    <string name="smscommunicator_loopresumed">Loop resumed</string>
    <string name="treatments_wizard_bgtrend_label">15min trend</string>
    <string name="treatments_wizard_cob_label">COB</string>
    <string name="superbolus">Superbolus</string>
    <string name="ns_logappstartedevent">Log app start to NS</string>
    <string name="key_ns_logappstartedevent" translatable="false">ns_logappstartedevent</string>
    <string name="key_ns_localbroadcasts" translatable="false">nsclient_localbroadcasts</string>
    <string name="restartingapp">Exiting application to apply settings.</string>
    <string name="danarv2pump">DanaRv2</string>
    <string name="configbuilder_insulin">Insulin</string>
    <string name="fastactinginsulin">Fast Acting Insulin</string>
    <string name="fastactinginsulincomment">Novorapid, Novolog, Humalog</string>
    <string name="ultrafastactinginsulincomment">Fiasp</string>
    <string name="insulin_shortname">INS</string>
    <string name="fastactinginsulinprolonged">Fast Acting Insulin Prolonged</string>
    <string name="key_usesuperbolus" translatable="false">key_usersuperbolus</string>
    <string name="enablesuperbolus">Enable superbolus in wizard</string>
    <string name="enablesuperbolus_summary">Enable superbolus functionality in wizard. Do not enable until you learn what it really does. IT MAY CAUSE INSULIN OVERDOSE IF USED BLINDLY!</string>
    <string name="iob">IOB</string>
    <string name="cob">COB</string>
    <string name="predictionshortlabel">PRE</string>
    <string name="basalshortlabel">BAS</string>
    <string name="virtualpump_firmware_label">Firmware</string>
    <string name="virtualpump_lastconnection_label">Last connection</string>
    <string name="danar_bluetooth_status">Bluetooh status</string>
    <string name="nav_about">About</string>
    <string name="smscommunicator_missingsmspermission">Missing SMS permission</string>
    <string name="dev">DEV</string>
    <string name="xdripstatus_settings">xDrip Status (watch)</string>
    <string name="xdripstatus">xDrip Statusline (watch)</string>
    <string name="xdripstatus_shortname">xds</string>
    <string name="wear_showbgi_title">Show BGI</string>
    <string name="wear_showbgi_summary">Add BGI to status line</string>
    <string name="ns_noupload">No upload to NS</string>
    <string name="ns_noupload_summary">All data sent to NS are dropped. AAPS is connected to NS but no change in NS is done</string>
    <string name="key_ns_upload_only" translatable="false">ns_upload_only</string>
    <string name="key_ns_noupload" translatable="false">ns_noupload</string>
    <string name="basal_step">Basal Step</string>
    <string name="bolus_step">Bolus Step</string>
    <string name="extendedbolus">ExtendedBolus</string>
    <string name="temptarget">TempTarget</string>
    <string name="overview_extendedbolus_cancel_button">Cancel Extended Bolus</string>
    <string name="careportal_sensorage_label">Sensor age</string>
    <string name="careportal_canulaage_label">Canula age</string>
    <string name="careportal_insulinage_label">Insulin age</string>
    <string name="hours">hours</string>
    <string name="overview_newtempbasal_basaltype_label">Basal type</string>
    <string name="isfmissing">ISF missing in profile. Using default.</string>
    <string name="icmissing">IC missing in profile. Using default.</string>
    <string name="basalmissing">Basal missing in profile. Using default.</string>
    <string name="targetmissing">Target missing in profile. Using default.</string>
    <string name="invalidprofile">Invalid profile !!!</string>
    <string name="profileswitch">ProfileSwitch</string>
    <string name="careportal_pbage_label">Pump battery age</string>
    <string name="careportal_pumpbatterychange">Pump Battery Change</string>
    <string name="ns_alarmoptions">Alarm options</string>
    <string name="key_nsalarm_urgent_high" translatable="false">nsalarm_urgent_high</string>
    <string name="key_nsalarm_high" translatable="false">nsalarm_high</string>
    <string name="key_nsalarm_low" translatable="false">nsalarm_low</string>
    <string name="key_nsalarm_urgent_low" translatable="false">nsalarm_urgent_low</string>
    <string name="key_nsalarm_staledata" translatable="false">nsalarm_staledata</string>
    <string name="key_nsalarm_urgent_staledata" translatable="false">nsalarm_urgent_staledata</string>
    <string name="key_nsalarm_staledatavalue" translatable="false">nsalarm_staledatavalue</string>
    <string name="key_nsalarm_urgent_staledatavalue" translatable="false">nsalarm_urgent_staledatavalue</string>
    <string name="nsalarm_urgenthigh">Urgent high</string>
    <string name="nsalarm_high">High</string>
    <string name="nsalarm_low">Low</string>
    <string name="nsalarm_urgentlow">Urgent low</string>
    <string name="nsalarm_summary" formatted="false">Currently set to %f</string>
    <string name="nsalarm_staledata">Stale data</string>
    <string name="nsalarm_urgentstaledata">Urgent stale data</string>
    <string name="nsalarm_staledatavalue_label">Stale data threshold [min]</string>
    <string name="nsalarm_urgent_staledatavalue_label">Urgent stale data threshold [min]</string>
    <string name="openapsama_autosens_period">Interval for autosens [h]</string>
    <string name="openapsama_autosens_period_summary">Amount of hours in the past for sensitivity detection (carbs absorption time is excluded)</string>
    <string name="key_openapsama_autosens_period" translatable="false">openapsama_autosens_period</string>
    <string name="key_nsclient_localbroadcasts" translatable="false">nsclient_localbroadcasts</string>
    <string name="ratio_short">SEN</string>
    <string name="key_do_not_track_profile_switch" translatable="false">do_not_track_profile_switch</string>
    <string name="do_not_track_profile_switch">Ignore profile switch events</string>
    <string name="do_not_track_profile_switch_summary">All profile switch events are ignored and active profile is always used</string>
    <string name="pump">Pump</string>
    <string name="openaps">OpenAPS</string>
    <string name="device">Device</string>
    <string name="uploader">Uploader</string>
    <string name="configbuilder_sensitivity">Sensitivity detection</string>
    <string name="sensitivity_shortname">SENS</string>
    <string name="sensitivityoref0">Sensitivity Oref0</string>
    <string name="sensitivityaaps">Sensitivity AAPS</string>
    <string name="absorptionsettings_title">Absorption settings</string>
    <string name="key_absorption_maxtime" translatable="false">absorption_maxtime</string>
    <string name="absorption_maxtime_title">Meal max absorption time [h]</string>
    <string name="absorption_maxtime_summary">Time in hours where is expected all carbs from meal will be absorbed</string>
    <string name="key_rangetodisplay" translatable="false">rangetodisplay</string>
    <string name="danar_visualizeextendedaspercentage_title">Visualize extended bolus as %</string>
    <string name="careportal_sensorage_label_short">SAGE</string>
    <string name="careportal_insulinage_label_short">IAGE</string>
    <string name="careportal_canulaage_label_short">CAGE</string>
    <string name="careportal_pbage_label_short">PBAGE</string>
    <string name="openaps_short">OAPS</string>
    <string name="uploader_short">UPLD</string>
    <string name="basal_short">BAS</string>
    <string name="virtualpump_extendedbolus_label_short">EXT</string>
    <string name="lock_screen">Lock screen</string>
    <string name="lock_screen_short">Lock</string>
    <string name="sensitivity_warning">By turning on Autosense feature remember to enter all eated carbs. Otherwise carbs deviations will be identified wrong as sensitivity change !!</string>
    <string name="sensitivityweightedaverage">Sensitivity WeightedAverage</string>
    <string name="mdtp_ok">OK</string>
    <string name="mdtp_cancel">Cancel</string>
    <string name="cpp_sync_setting_missing">needs to be activated to send values to the pump!</string>
    <string name="cpp_notloadedplugins">Not all profiles loaded!</string>
    <string name="cpp_valuesnotstored">Values not stored!</string>
    <string name="wear_overviewnotifications">Overview Notifications</string>
    <string name="wear_overviewnotifications_summary">Pass the Overview Notifications through as wear confirmation messages.</string>
    <string name="combopump">Accu-Chek Combo</string>
    <string name="combopump_settings">Accu-Chek Combo settings</string>
    <string name="combopump_shortname">COMBO</string>
    <string name="ns_localbroadcasts">Enable broadcasts to other apps (like xDrip).</string>
    <string name="ns_localbroadcasts_title">Enable local Broadcasts.</string>
	<string name="careportal_activity_label">ACTIVITY &amp; FEEDBACK</string>
	<string name="careportal_carbsandbolus_label">CARBS &amp; BOLUS</string>
	<string name="careportal_cgm_label">CGM &amp; OPENAPS</string>
	<string name="careportal_pump_label">PUMP</string>
    <string name="overview_newtempbasal_basalabsolute">Basal value [U/h]</string>
    <string name="careportal_newnstreatment_duration_min_label">Duration [min]</string>
    <string name="key_insulin_oref_peak" translatable="false">insulin_oref_peak</string>
    <string name="insulin_oref_peak">IOB Curve Peak Time</string>
    <string name="insulin_peak_time">Peak Time [min]</string>
    <string name="free_peak_oref">Free-Peak Oref</string>
    <string name="rapid_acting_oref">Rapid-Acting Oref</string>
    <string name="ultrarapid_oref">Ultra-Rapid Oref</string>
    <string name="dia_too_short" formatted="false">DIA of %s too short - using %s instead!</string>
    <string name="activate_profile">ACTIVATE PROFILE</string>
    <string name="date">Date</string>
    <string name="invalid">INVALID</string>
<<<<<<< HEAD
    <string name="bolusstopping">Stopping bolus delivery</string>
    <string name="bolusstopped">Bolus delivery stopped</string>
    <string name="key_combo_enable_experimental_features">combo_enable_experimental_features</string>
    <string name="combo_enable_experimental_features">Enable experimental features</string>
    <string name="combo_enable_experimental_features_summary">Unlocks experimental features which are in development and might be broken entirely.</string>
    <string name="key_combo_enable_experimental_split_bolus">combo_experimental_split_bolus</string>
    <string name="combo_enable_experimental_split_bolus">Experimental split bolus feature</string>
    <string name="combo_enable_experimental_split_bolus_summary">Splits boluses into 2 U parts and waits around 45s after each to slow down bolus delivery (only active with non-experimental bolus).</string>
    <string name="key_combo_experimental_skip_tbr_changes_below_delta">combo_experimental_reject_tbr_changes_below_delta</string>
    <string name="combo_experimental_skip_tbr_changes_below_delta">Skip TBR changes below threshold (%).</string>
    <string name="combo_experimental_skip_tbr_changes_below_delta_summary">Don\'t set a TBR if the difference between the new and a running TBR is below this threshold in percent. Specifying 0 disables this option.</string>
    <string name="key_combo_disable_alerts">combo_disable_alerts</string>
    <string name="combo_disable_alerts">Disable alerts</string>
    <string name="combo_disable_alerts_summary">Ignore all errors encountered while communicating with the pump. Alerts raised by the pump (including those caused by AAPS) will still be raised.</string>
    <string name="bolusprogramming">Programming pump for bolusing</string>
    <string name="key_wizard_include_bg">wizard_include_bg</string>
    <string name="key_wizard_include_cob">wizard_include_cob</string>
    <string name="key_wizard_include_trend_bg">wizard_include_trend_bg</string>
    <string name="key_wizard_include_bolus_iob">wizard_include_bolus_iob</string>
    <string name="key_wizard_include_basal_iob">wizard_include_basal_iob</string>
=======
    <string name="waitingforpairing">Waiting for pairing on pump</string>
    <string name="pairingok">Paring OK</string>
    <string name="pairingtimedout">Paring timed out</string>
    <string name="pairing">PAIRING</string>
    <string name="key_danars_pairingkey" translatable="false">danars_paring_key_</string>
    <string name="key_danars_address" translatable="false">danars_address</string>
    <string name="key_danars_name" translatable="false">danars_name</string>
    <string name="danars_nodeviceavailable">No device found so far</string>
    <string name="emptyreservoir">Empty reservoir</string>
    <string name="bloodsugarmeasurementalert">Blood sugar measurement alert</string>
    <string name="remaininsulinalert">Remaining insulin level</string>
    <string name="danarspump">DanaRS</string>
    <string name="danarspump_shortname">Dana</string>
    <string name="selectedpump">Selected pump</string>
    <string name="pairpump">Pair new pump</string>
    <string name="bolusspeed">Bolus speed</string>
    <string name="key_danars_bolusspeed" translatable="false">danars_bolusspeed</string>
    <string name="danar_setbasalstep001">Set basal step to 0.01 U/h</string>
    <string name="serialnumber">Serial number</string>
    <string name="key_wizard_include_bg" translatable="false">wizard_include_bg</string>
    <string name="key_wizard_include_cob" translatable="false">wizard_include_cob</string>
    <string name="key_wizard_include_trend_bg" translatable="false">wizard_include_trend_bg</string>
    <string name="key_wizard_include_bolus_iob" translatable="false">wizard_include_bolus_iob</string>
    <string name="key_wizard_include_basal_iob" translatable="false">wizard_include_basal_iob</string>
    <string name="careportal_newnstreatment_percentage_label">Percentage</string>
    <string name="careportal_newnstreatment_timeshift_label">Time shift</string>
    <string name="default_temptargets">Default Temp-Targets</string>
    <string name="eatingsoon_duration">eatingsoon duration</string>
    <string name="eatingsoon_target">eatingsoon target</string>
    <string name="activity_duration">activity duration</string>
    <string name="activity_target">activity target</string>
    <string name="key_eatingsoon_duration" translatable="false">eatingsoon_duration</string>
    <string name="key_eatingsoon_target" translatable="false">eatingsoon_target</string>
    <string name="key_activity_duration" translatable="false">activity_duration</string>
    <string name="key_activity_target" translatable="false">activity_target</string>
    <string name="danar_history_prime">Prime</string>
    <string name="gettingextendedbolusstatus">Getting extended bolus status</string>
    <string name="gettingbolusstatus">Getting bolus status</string>
    <string name="gettingtempbasalstatus">Getting temporary basal status</string>
    <string name="gettingpumpsettings">Gettings pump settings</string>
    <string name="gettingpumptime">Getting pump time</string>
    <string name="reuse">reuse</string>
    <string name="wearcontrol_title">Controls from Watch</string>
    <string name="wearcontrol_summary">Set Temp-Targets and enter Treatments from the watch.</string>
    <string name="connectiontimedout">Connection timed out</string>
>>>>>>> 9622453d
</resources>
<|MERGE_RESOLUTION|>--- conflicted
+++ resolved
@@ -704,28 +704,6 @@
     <string name="activate_profile">ACTIVATE PROFILE</string>
     <string name="date">Date</string>
     <string name="invalid">INVALID</string>
-<<<<<<< HEAD
-    <string name="bolusstopping">Stopping bolus delivery</string>
-    <string name="bolusstopped">Bolus delivery stopped</string>
-    <string name="key_combo_enable_experimental_features">combo_enable_experimental_features</string>
-    <string name="combo_enable_experimental_features">Enable experimental features</string>
-    <string name="combo_enable_experimental_features_summary">Unlocks experimental features which are in development and might be broken entirely.</string>
-    <string name="key_combo_enable_experimental_split_bolus">combo_experimental_split_bolus</string>
-    <string name="combo_enable_experimental_split_bolus">Experimental split bolus feature</string>
-    <string name="combo_enable_experimental_split_bolus_summary">Splits boluses into 2 U parts and waits around 45s after each to slow down bolus delivery (only active with non-experimental bolus).</string>
-    <string name="key_combo_experimental_skip_tbr_changes_below_delta">combo_experimental_reject_tbr_changes_below_delta</string>
-    <string name="combo_experimental_skip_tbr_changes_below_delta">Skip TBR changes below threshold (%).</string>
-    <string name="combo_experimental_skip_tbr_changes_below_delta_summary">Don\'t set a TBR if the difference between the new and a running TBR is below this threshold in percent. Specifying 0 disables this option.</string>
-    <string name="key_combo_disable_alerts">combo_disable_alerts</string>
-    <string name="combo_disable_alerts">Disable alerts</string>
-    <string name="combo_disable_alerts_summary">Ignore all errors encountered while communicating with the pump. Alerts raised by the pump (including those caused by AAPS) will still be raised.</string>
-    <string name="bolusprogramming">Programming pump for bolusing</string>
-    <string name="key_wizard_include_bg">wizard_include_bg</string>
-    <string name="key_wizard_include_cob">wizard_include_cob</string>
-    <string name="key_wizard_include_trend_bg">wizard_include_trend_bg</string>
-    <string name="key_wizard_include_bolus_iob">wizard_include_bolus_iob</string>
-    <string name="key_wizard_include_basal_iob">wizard_include_basal_iob</string>
-=======
     <string name="waitingforpairing">Waiting for pairing on pump</string>
     <string name="pairingok">Paring OK</string>
     <string name="pairingtimedout">Paring timed out</string>
@@ -771,5 +749,24 @@
     <string name="wearcontrol_title">Controls from Watch</string>
     <string name="wearcontrol_summary">Set Temp-Targets and enter Treatments from the watch.</string>
     <string name="connectiontimedout">Connection timed out</string>
->>>>>>> 9622453d
+    <string name="bolusstopping">Stopping bolus delivery</string>
+    <string name="bolusstopped">Bolus delivery stopped</string>
+    <string name="key_combo_enable_experimental_features">combo_enable_experimental_features</string>
+    <string name="combo_enable_experimental_features">Enable experimental features</string>
+    <string name="combo_enable_experimental_features_summary">Unlocks experimental features which are in development and might be broken entirely.</string>
+    <string name="key_combo_enable_experimental_split_bolus">combo_experimental_split_bolus</string>
+    <string name="combo_enable_experimental_split_bolus">Experimental split bolus feature</string>
+    <string name="combo_enable_experimental_split_bolus_summary">Splits boluses into 2 U parts and waits around 45s after each to slow down bolus delivery (only active with non-experimental bolus).</string>
+    <string name="key_combo_experimental_skip_tbr_changes_below_delta">combo_experimental_reject_tbr_changes_below_delta</string>
+    <string name="combo_experimental_skip_tbr_changes_below_delta">Skip TBR changes below threshold (%).</string>
+    <string name="combo_experimental_skip_tbr_changes_below_delta_summary">Don\'t set a TBR if the difference between the new and a running TBR is below this threshold in percent. Specifying 0 disables this option.</string>
+    <string name="key_combo_disable_alerts">combo_disable_alerts</string>
+    <string name="combo_disable_alerts">Disable alerts</string>
+    <string name="combo_disable_alerts_summary">Ignore all errors encountered while communicating with the pump. Alerts raised by the pump (including those caused by AAPS) will still be raised.</string>
+    <string name="bolusprogramming">Programming pump for bolusing</string>
+    <string name="key_wizard_include_bg">wizard_include_bg</string>
+    <string name="key_wizard_include_cob">wizard_include_cob</string>
+    <string name="key_wizard_include_trend_bg">wizard_include_trend_bg</string>
+    <string name="key_wizard_include_bolus_iob">wizard_include_bolus_iob</string>
+    <string name="key_wizard_include_basal_iob">wizard_include_basal_iob</string>
 </resources>
