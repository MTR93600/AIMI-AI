--- conflicted
+++ resolved
@@ -1136,7 +1136,9 @@
     <string name="recalculated_data_used">Recalculated data used</string>
     <string name="bg_too_close">BG too close:\n%1$s\n%2$s</string>
     <string name="key_last_processed_glunovo_timestamp" translatable="false">last_processed_glunovo_timestamp</string>
-<<<<<<< HEAD
+    <string name="identification">Identification (email, FB or Discord nick etc)</string>
+    <string name="identification_not_set">Identification not set in dev mode</string>
+    <string name="not_available_full">Not available</string>
     <string name="key_fulluam_settings" translatable="false">fulluam_settings</string>
     <string name="key_fulluam_max_iob" translatable="false">fulluam_max_iob</string>
     <string name="fulluam_maxiob_title">Maximum total IOB AIMI can\'t go over [U]</string>
@@ -1176,10 +1178,5 @@
     <string name="openapsama_smb_delivery_ratio_bg_range">variable SMB delivery ratio, mapped glucose range</string>
     <string name="openapsama_smb_max_range_extension">SMB/UAM max range extension</string>
 
-=======
-    <string name="identification">Identification (email, FB or Discord nick etc)</string>
-    <string name="identification_not_set">Identification not set in dev mode</string>
-    <string name="not_available_full">Not available</string>
->>>>>>> 2ec9517b
 
 </resources>