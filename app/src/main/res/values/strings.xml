--- conflicted
+++ resolved
@@ -387,10 +387,7 @@
     <string name="actualbg">BG:</string>
     <string name="lastbg">Last BG:</string>
     <string name="mdi">MDI</string>
-<<<<<<< HEAD
     <string name="MM640g">MM640g</string>
-=======
     <string name="ongoingnotificaction">Ongoing Notification</string>
     <string name="old_data">OLD DATA</string>
->>>>>>> 83f4dbf9
 </resources>