<?xml version="1.0" encoding="utf-8"?>
<resources>
    <string name="enlite">Enlite</string>
    <string name="description_source_enlite">Receive values from Enlite (Via
        MedLink)</string>
    <string name="key_last_processed_enlite_timestamp" translatable="false">
        last_processed_enlite_timestamp</string>


    <string name="onetothreedigitnumber" translatable="false">^\\d{1,3}</string>

    <string name="default_lang" translatable="false">System default</string>
    <string name="en_lang" translatable="false">English</string>
    <string name="cs_lang" translatable="false">Czech</string>
    <string name="af_lang" translatable="false">Afrikaans</string>
    <string name="bg_lang" translatable="false">Bulgarian</string>
    <string name="nl_lang" translatable="false">Dutch</string>
    <!--    <string name="fi_lang" translatable="false">Finnish</string> -->
    <string name="fr_lang" translatable="false">French</string>
    <string name="de_lang" translatable="false">German</string>
    <string name="dk_lang" translatable="false">Danish</string>
    <string name="el_lang" translatable="false">Greek</string>
    <!--   <string name="he_lang" translatable="false">Hebrew</string> -->
    <string name="zh_lang" translatable="false">Chinese</string>
    <string name="ga_lang" translatable="false">Irish</string>
    <string name="it_lang" translatable="false">Italian</string>
    <!--    <string name="ja_lang" translatable="false">Japanese</string> -->
    <string name="ko_lang" translatable="false">Korean</string>
    <string name="lt_lang" translatable="false">Lithuanian</string>
    <string name="no_lang" translatable="false">Norwegian</string>
    <string name="pl_lang" translatable="false">Polish</string>
    <string name="pt_lang" translatable="false">Portuguese</string>
    <string name="pt_BR_lang" translatable="false">Portuguese, Brazilian</string>
    <string name="ro_lang" translatable="false">Romanian</string>
    <string name="ru_lang" translatable="false">Russian</string>
    <string name="sk_lang" translatable="false">Slovak</string>
    <string name="es_lang" translatable="false">Spanish</string>
    <string name="sv_lang" translatable="false">Swedish</string>
    <string name="tr_lang" translatable="false">Turkish</string>
    <string name="key_email_for_crash_report" translatable="false">email_for_crash_report</string>
    <string name="key_smscommunicator_settings" translatable="false">smscommunicator</string>
    <string name="key_protection_settings" translatable="false">protection</string>
    <string name="key_absorption_category_settings" translatable="false">absorption_category_settings</string>
    <string name="key_ns_temporary_target_last_synced_id" translatable="false">ns_temporary_target_last_sync</string>
    <string name="key_ns_temporary_target_new_data_id" translatable="false">temporary_target_new_data_id</string>
    <string name="key_ns_glucose_value_last_synced_id" translatable="false">ns_glucose_value_last_sync</string>
    <string name="key_ns_glucose_value_new_data_id" translatable="false">ns_glucose_value_new_data_id</string>
    <string name="key_ns_food_last_synced_id" translatable="false">ns_food_last_sync</string>
    <string name="key_ns_therapy_event_last_synced_id" translatable="false">ns_therapy_event_last_sync</string>
    <string name="key_openapsama_bolussnooze_dia_divisor" translatable="false">bolussnooze_dia_divisor</string>
    <string name="key_openapsama_autosens_adjusttargets" translatable="false">autosens_adjust_targets</string>
    <string name="key_ns_bolus_calculator_result_last_synced_id" translatable="false">ns_bolus_calculator_result_last_synced_id</string>
    <string name="key_ns_carbs_last_synced_id" translatable="false">ns_carbs_last_synced_id</string>
    <string name="key_ns_bolus_last_synced_id" translatable="false">ns_bolus_last_synced_id</string>
    <string name="key_ns_device_status_last_synced_id" translatable="false">ns_device_status_last_synced_id</string>
    <string name="key_ns_temporary_basal_last_synced_id" translatable="false">ns_temporary_basal_last_synced_id</string>
    <string name="key_ns_temporary_basal_new_data_id" translatable="false">ns_temporary_basal_new_data_id</string>
    <string name="key_ns_extended_bolus_last_synced_id" translatable="false">ns_extended_bolus_last_synced_id</string>
    <string name="key_ns_extended_bolus_new_data_id" translatable="false">ns_extended_bolus_new_data_id</string>
    <string name="key_ns_profile_switch_last_synced_id" translatable="false">profile_switch_last_synced_id</string>
    <string name="key_ns_effective_profile_switch_last_synced_id" translatable="false">ns_effective_profile_switch_last_synced_id</string>
    <string name="key_ns_offline_event_last_synced_id" translatable="false">ns_offline_event_last_synced_id</string>
    <string name="key_ns_profile_store_last_synced_timestamp" translatable="false">ns_profile_store_last_synced_timestamp</string>
    <string name="key_ns_sync_slow" translatable="false">ns_sync_slow</string>
    <string name="key_last_cleanup_run" translatable="false">last_cleanup_run</string>
    <string name="treatmentssafety_title">Treatments safety</string>
    <string name="treatmentssafety_maxbolus_title">Max allowed bolus [U]</string>
    <string name="treatmentssafety_maxcarbs_title">Max allowed carbs [g]</string>
    <string name="treatmentssafety_lgsThreshold_title">BG level below which low glucose suspend occurs</string>
    <string name="nav_preferences_plugin">%1$s Preferences</string>
    <string name="nav_preferences">Preferences</string>
    <string name="nav_refreshtreatments">Refresh treatments from NS</string>
    <string name="nav_resetdb">Reset Databases</string>
    <string name="reset_db_confirm">Do you really want to reset the databases?</string>
    <string name="nav_exit">Exit</string>
    <string name="description_actions">Some buttons to quickly access common features</string>
    <string name="description_config_builder">Used for configuring the active plugins</string>
    <string name="description_objectives">Learning program</string>
    <string name="description_loop">Activate or deactivate the implementation triggering the loop.</string>
    <string name="description_ns_client">Synchronizes your data with Nightscout</string>
    <string name="description_ama">State of the algorithm in 2017</string>
    <string name="description_smb">Most recent algorithm for advanced users</string>
    <string name="description_fulluam">Automated Insulin Management Interface</string>
    <string name="description_Boost">Boost based accelerated bolusing</string>
    <string name="description_EN">Eating Now bolusing method</string>
    <string name="description_smb_dynamic_isf">Most recent algorithm for advanced users with dynamic/automatic ISF</string>
    <string name="description_overview">Displays the current state of your loop and buttons for most common actions</string>
    <string name="description_persistent_notification">Shows an ongoing notification with a short overview of what your loop is doing</string>
<<<<<<< HEAD
    <string name="description_profile_local">Define a profile which is available offline.</string>
    <string name="description_pump_medlink">Pump integration for Medtronic 7xx new firmware</string>
=======
>>>>>>> 4fdce893
    <string name="description_pump_virtual">Pump integration for pumps which don\'t have any driver yet (Open Loop)</string>
    <string name="description_sensitivity_aaps">Sensitivity is calculated the same way like Oref0, but you can specify timeframe to the past. Minimal carb absorption is calculated from max carb absorption time from preferences.</string>
    <string name="description_sensitivity_oref1">Sensitivity is calculated from 8h or 24h data in the past (using either which is more sensitive). Carbs (if not absorbed) are cut after time specified in preferences. Plugin also calculates UAM.</string>
    <string name="description_sensitivity_weighted_average">Sensitivity is calculated as a weighted average from deviations. Newer deviations have higher weight. Minimal carb absorption is calculated from max carb absorption time from preferences. This algorithm is the fastest in following sensitivity changes.</string>
    <string name="description_source_eversense">Receive BG values from the patched Eversense app.</string>
    <string name="description_source_glimp">Receive BG values from Glimp.</string>
    <string name="description_source_mm640g">Receive BG values from the 600SeriesAndroidUploader.</string>
    <string name="description_source_ns_client">Downloads BG data from Nightscout</string>
    <string name="description_source_xdrip">Receive BG values from xDrip+.</string>
    <string name="description_treatments">Saves all treatments that were made</string>
    <string name="description_wear">Monitor and control AAPS using your WearOS watch.</string>
    <string name="treatments_insulin_label_string">Insulin:</string>
    <string name="treatments_carbs_label_string">Carbs:</string>
    <string name="treatments_iob_label_string">IOB:</string>
    <string name="treatments_iobtotal_label_string">Total IOB:</string>
    <string name="treatments_iobactivitytotal_label_string">Total IOB activity:</string>
    <string name="tempbasals_realduration_label_string">Dur:</string>
    <string name="tempbasals_netratio_label_string">Ratio:</string>
    <string name="tempbasals_netinsulin_label_string">Ins:</string>
    <string name="tempbasals_iob_label_string">IOB:</string>
    <string name="tempbasals_iobtotal_label_string">Total IOB:</string>
    <string name="treatments_wizard_tt_label">TT</string>
    <string name="treatments_wizard_correction_label">Corr</string>
    <string name="bolus_iob_label">Bolus IOB</string>
    <string name="openapsma_run">Run now</string>
    <string name="vitualpump_label">VIRTUAL PUMP</string>
    <string name="openapsma_lastrun_label">Last run</string>
    <string name="openapsma_inputparameters_label">Input parameters</string>
    <string name="openapsma_glucosestatus_label">Glucose status</string>
    <string name="openapsma_currenttemp_label">Current temp</string>
    <string name="openapsma_iobdata_label">IOB data</string>
    <string name="openapsma_profile_label">Profile</string>
    <string name="openapsma_mealdata_label">Meal data</string>
    <string name="result">Result</string>
    <string name="result_insulin_carbs">Result: %1$s %2$s</string>
    <string name="openapsma_noglucosedata">No glucose data available</string>
    <string name="openapsma_request_label">Request</string>
    <string name="delta">Delta</string>
    <string name="configbuilder">Config Builder</string>
    <string name="overview">Overview</string>
    <string name="treatments">Treatments</string>
    <string name="virtualpump">Virtual Pump</string>
    <string name="configbuilder_pump">Pump</string>
    <string name="configbuilder_pump_description">Which pump would you like to use with AAPS?</string>
    <string name="configbuilder_profile">Profile</string>
    <string name="configbuilder_profile_description">Which profile should AAPS use?</string>
    <string name="configbuilder_aps">APS</string>
    <string name="configbuilder_aps_description">Which APS algorithm should make therapy adjustments?</string>
    <string name="configbuilder_general">General</string>
    <string name="configbuilder_general_description">These are some general plugins you might find useful.</string>
    <string name="configbuilder_constraints_description">Which constraints are applied?</string>
    <string name="constraints">Constraints</string>
    <string name="configbuilder_loop">Loop</string>
    <string name="configbuilder_loop_description">Use this to activate AAPS\' loop integration.</string>
    <string name="loop_aps_label">APS</string>
    <string name="loop_constraintsprocessed_label">After processed constraints</string>
    <string name="loop_tbrsetbypump_label">Temp basal set by pump</string>
    <string name="noapsselected">NO APS SELECTED OR PROVIDED RESULT</string>
    <string name="safety">Safety</string>
    <string name="openapsma_disabled">Plugin is disabled</string>
    <string name="constraints_violation">Constraints violation</string>
    <string name="setbasalquestion">Accept new temp basal:</string>
    <string name="overview_treatment_label">Treatment</string>
    <string name="changeyourinput">Change your input!</string>
    <string name="configbuilder_bgsource">BG Source</string>
    <string name="configbuilder_bgsource_description">Where should AAPS gain  it\'s data from?</string>
    <string name="xdrip">xDrip+</string>
    <string name="apsmode_title">APS Mode</string>
    <string name="closedloop">Closed Loop</string>
    <string name="openloop">Open Loop</string>
    <string name="lowglucosesuspend">Low Glucose Suspend</string>
    <string name="openloop_newsuggestion">New suggestion available</string>
    <string name="carbssuggestion">Carbs Suggestion</string>
    <string name="unsupportednsversion">Unsupported version of Nightscout</string>
    <string name="treatments_wizard_basaliob_label">Basal IOB</string>
    <string name="carb_time_label">Carb time</string>
    <string name="profile_label">Profile</string>
    <string name="overview_tempbasal_button">TempBasal</string>
    <string name="overview_extendedbolus_button">Extended Bolus</string>
    <string name="configbuilder_nightscoutversion_label">Nightscout version:</string>
    <string name="missing_carbs">Missing %1$d g</string>
    <string name="exported">Preferences exported</string>
    <string name="ue_exported">User Entries exported</string>
    <string name="export_to">Export settings to</string>
    <string name="import_from">Import settings from</string>
    <string name="setting_imported">Settings imported</string>
    <string name="filenotfound">File not found</string>
    <string name="nav_export">Export settings</string>
    <string name="nav_import">Import settings</string>
    <string name="openapsma_maxbasal_title">Max U/h a Temp Basal can be set to</string>
    <string name="openapsma_maxbasal_summary">This value is called max basal in OpenAPS context</string>
    <string name="openapsma_maxiob_title">Maximum basal IOB OpenAPS can deliver [U]</string>
    <string name="openapsma_maxiob_summary">This value is called Max IOB in OpenAPS context\nThis is maximal insulin in [U] APS can deliver at once.</string>
    <string name="language" translatable="false">Language</string>
    <string name="password_preferences_encrypt_prompt">You will be asked for master password, which will be used to encrypt exported preferences.</string>
    <string name="password_preferences_decrypt_prompt">You will be asked for master password, which is needed to decrypt imported preferences.</string>
    <string name="preferences_export_canceled">Export canceled! Preferences were NOT exported!</string>
    <string name="preferences_import_canceled">Import canceled! Preferences were NOT imported!</string>
    <string name="preferences_import_impossible">Cannot import preferences!</string>
    <string name="goto_main_try_again">Please go back to main screen and try again.</string>
    <string name="old_master_password">Old Master Password</string>
    <string name="different_password_used">This file was exported and encrypted with different master password. Provide old master password to decrypt file.</string>
    <string name="master_password_will_be_replaced">As a result of successful import current master password WILL BE REPLACED with that old master password!</string>
    <string name="check_preferences_before_import">Please check preferences before importing:</string>
    <string name="check_preferences_cannot_import">Preferences cannot be imported!</string>
    <string name="check_preferences_dangerous_import">Preferences should not be imported!</string>
    <string name="check_preferences_details_btn">Explain import issues…</string>
    <string name="check_preferences_details_title">Import issues details</string>
    <string name="check_preferences_import_btn">Import</string>
    <string name="check_preferences_import_anyway_btn">Import anyway (DANGEROUS!)</string>
    <string name="end_user_license_agreement">End User License Agreement</string>
    <string name="end_user_license_agreement_text">MUST NOT BE USED TO MAKE MEDICAL DECISIONS. THERE IS NO WARRANTY FOR THE PROGRAM, TO THE EXTENT PERMITTED BY APPLICABLE LAW. EXCEPT WHEN OTHERWISE STATED IN WRITING THE COPYRIGHT HOLDERS AND/OR OTHER PARTIES PROVIDE THE PROGRAM “AS IS” WITHOUT WARRANTY OF ANY KIND, EITHER EXPRESSED OR IMPLIED, INCLUDING, BUT NOT LIMITED TO, THE IMPLIED WARRANTIES OF MERCHANTABILITY AND FITNESS FOR A PARTICULAR PURPOSE. THE ENTIRE RISK AS TO THE QUALITY AND PERFORMANCE OF THE PROGRAM IS WITH YOU. SHOULD THE PROGRAM PROVE DEFECTIVE, YOU ASSUME THE COST OF ALL NECESSARY SERVICING, REPAIR OR CORRECTION.</string>
    <string name="end_user_license_agreement_i_understand">I UNDERSTAND AND AGREE</string>
    <string name="save">Save</string>
    <string name="reloadprofile">Reload profile</string>
    <string name="quickwizard">QuickWizard</string>
    <string name="quickwizardsettings">QuickWizard settings</string>
    <string name="overview_editquickwizard_buttontext">Button text:</string>
    <string name="overview_editquickwizard_carbs">Carbs:</string>
    <string name="overview_editquickwizard_valid">Valid:</string>
    <string name="overview_editquickwizardlistactivity_add">Add</string>
    <string name="overview_quickwizard_item_edit_button">Edit</string>
    <string name="mealbolus">Meal</string>
    <string name="correctionbous">Corr</string>
    <string name="actions">Actions</string>
    <string name="ns_upload_only">(DANGEROUS TO DISABLE) NS upload only</string>
    <string name="ns_upload_only_summary">NS upload only (disabled sync). Not effective on SGV unless a local source like xDrip+ is selected. Not effective on Profiles while NS-Profiles is used.\n!!! WARNING !!! Disabling this option may cause malfunctions and insulin overdose if any of your component (AAPS, NS, xDrip+) is wrong configured. Carefully watch if data displayed by AAPS match the pump state!</string>
    <string name="pumpNotInitialized">Pump not initialized!</string>
    <string name="primefill">Prime/Fill</string>
    <string name="fillwarning">Please make sure the amount matches the specification of your infusion set!</string>
    <string name="fillbolus_title">Fill/Prime standard insulin amounts</string>
    <string name="button1">Button 1</string>
    <string name="button2">Button 2</string>
    <string name="button3">Button 3</string>
    <string name="units">Units</string>
    <string name="prefs_range_title">Range for Visualization</string>
    <string name="prefs_range_summary">High and low mark for the charts in Overview and Smartwatch</string>
    <string name="low_mark">LOW mark</string>
    <string name="high_mark">HIGH mark</string>
    <string name="wear">Wear</string>
    <string name="resend_all_data">Resend All Data</string>
    <string name="open_settings_on_wear">Open Settings on Wear</string>
    <string name="basal_rate">Basal rate</string>
    <string name="MM640g">MM640g</string>
    <string name="medlink">MedtronicMedlink</string>
    <string name="ongoingnotificaction">Ongoing Notification</string>
    <string name="old_data">OLD DATA</string>
    <string name="openapsama">OpenAPS AMA</string>
    <string name="array_of_elements">Array of %1$d elements.\nActual value:</string>
    <string name="openapsma_autosensdata_label">Autosens data</string>
    <string name="openapsma_scriptdebugdata_label">Script debug</string>
    <string name="openapsama_useautosens">Use Autosens feature</string>
    <string name="refresheventsfromnightscout">Refresh from NS</string>
    <string name="deletefuturetreatments">Delete treatments in the future</string>
    <string name="actions_shortname">ACT</string>
    <string name="configbuilder_shortname">CONF</string>
    <string name="loop_shortname">LOOP</string>
    <string name="oaps_shortname">OAPS</string>
    <string name="dynisf_shortname">DYNISF</string>
    <string name="overview_shortname">HOME</string>
    <string name="virtualpump_shortname">VPUMP</string>
    <string name="treatments_shortname">TREAT</string>
    <string name="objectives_shortname">OBJ</string>
    <string name="wear_shortname">WEAR</string>
    <string name="short_tabtitles">Shorten tab titles</string>
    <string name="always_use_shortavg">Always use short average delta instead of simple delta</string>
    <string name="always_use_shortavg_summary">Useful when data from unfiltered sources like xDrip+ gets noisy.</string>
    <string name="openapsama_max_daily_safety_multiplier_summary">Default value: 3 This is a key OpenAPS safety cap. What this does is limit your basals to be 3x (in this people) your biggest basal rate. You likely will not need to change this, but you should be aware that’s what is discussed about “3x max daily; 4x current” for safety caps.</string>
    <string name="openapsama_current_basal_safety_multiplier_summary">Default value: 4 This is the other half of the key OpenAPS safety caps, and the other half of “3x max daily; 4x current” of the safety caps. This means your basal, regardless of max basal set on your pump, cannot be any higher than this number times the current level of your basal. This is to prevent people from getting into dangerous territory by setting excessively high max basals before understanding how the algorithm works. Again, the default is 4x; most people will never need to adjust this and are instead more likely to need to adjust other settings if they feel like they are “running into” this safety cap.</string>
    <string name="openapsama_autosens_max_summary">Default value: 1.2\nThis is a multiplier cap for autosens (and soon autotune) to set a 20%% max limit on how high the autosens ratio can be, which in turn determines how high autosens can adjust basals, how low it can adjust ISF, and how low it can set the BG target.</string>
    <string name="openapsama_autosens_min_summary">Default value: 0.7\nThe other side of the autosens safety limits, putting a cap on how low autosens can adjust basals, and how high it can adjust ISF and BG targets.</string>
    <string name="openapsama_autosens_adjusttargets">Autosens adjust targets, too</string>
    <string name="openapsama_autosens_adjusttargets_summary">Default value: true\nThis is used to allow autosens to adjust BG targets, in addition to ISF and basals.</string>
    <string name="openapsama_bolussnooze_dia_divisor_summary">Default value: 2\nBolus snooze is enacted after you do a meal bolus, so the loop won’t counteract with low temps when you’ve just eaten. The example here and default is 2; so a 3 hour DIA means that bolus snooze will be gradually phased out over 1.5 hours (3DIA/2).</string>
    <string name="openapsama_min_5m_carbimpact" translatable="false">min_5m_carbimpact</string>
    <string name="openapsama_min_5m_carbimpact_summary">Default value: 3.0 (AMA) or 8.0 (SMB). This is a setting for default carb absorption impact per 5 minutes. The default is an expected 3mg/dl/5min. This affects how fast COB are decayed, and how much carb absorption is assumed in calculating future predicted BG, when BG is falling more than expected, or not rising as much as expected.</string>
    <string name="openapsama_link_to_preferncejson_doc_txt">Attention!\nNormally you do not have to change these values below. Please CLICK HERE and READ the text and make sure you UNDERSTAND it before change any of these values.</string>
    <string name="openapsama_link_to_preferncejson_doc" translatable="false">http://openaps.readthedocs.io/en/latest/docs/walkthrough/phase-3/beyond-low-glucose-suspend.html</string>
    <string name="executing">Executing</string>
    <string name="virtualpump_settings">Virtual pump settings</string>
    <string name="virtualpump_uploadstatus_title">Upload status to NS</string>
    <string name="nsclientinternal">NSClient</string>
    <string name="nsclientinternal_shortname">NSCI</string>
    <string name="nsclientinternal_url">URL:</string>
    <string name="nsclientinternal_autoscroll">Autoscroll</string>
    <string name="restart">Restart</string>
    <string name="nsclientinternal_title">NSClient</string>
    <string name="nsclientinternal_url_title">Nightscout URL</string>
    <string name="nsclientinternal_url_dialogmessage">Enter Your Nightscout URL</string>
    <string name="nsclientinternal_secret_title">NS API secret</string>
    <string name="nsclientinternal_secret_dialogtitle">NS API secret</string>
    <string name="nsclientinternal_secret_dialogmessage">Enter NS API secret (min 12 chars)</string>
    <string name="deliver_now">Deliver now</string>
    <string name="clear_queue">Clear queue</string>
    <string name="show_queue">Show queue</string>
    <string name="queue">Queue:</string>
    <string name="status">Status:</string>
    <string name="clearlog">Clear log</string>
    <string name="key_nsclientinternal_autoscroll" translatable="false">nsclientinternal_autoscroll</string>
    <string name="key_nsclientinternal_paused" translatable="false">nsclientinternal_paused</string>
    <string name="nowritepermission">NSCLIENT has no write permission. Wrong API secret?</string>
    <string name="wear_settings">Wear settings</string>
    <string name="nosuccess">not successful - please check phone</string>
    <string name="patientage">Patient type</string>
    <string name="child">Child</string>
    <string name="teenage">Teenage</string>
    <string name="adult">Adult</string>
    <string name="resistantadult">Insulin resistant adult</string>
    <string name="pregnant">Pregnancy</string>
    <string name="patientage_summary">Please select patient type to setup safety limits</string>
    <string name="patient_name">Patient name</string>
    <string name="patient_name_summary">Please provide patient name or nickname to differentiate among multiple setups</string>
    <string name="key_i_understand" translatable="false">I_understand</string>
    <string name="Glimp">Glimp</string>
    <string name="suspendloopfor1h">Suspend loop for 1h</string>
    <string name="suspendloopfor2h">Suspend loop for 2h</string>
    <string name="suspendloopfor3h">Suspend loop for 3h</string>
    <string name="suspendloopfor10h">Suspend loop for 10 h</string>
    <string name="disconnectpump">Disconnect pump</string>
    <string name="disconnectpumpfor15m">Disconnect pump for 15 min</string>
    <string name="disconnectpumpfor30m">Disconnect pump for 30 min</string>
    <string name="disconnectpumpfor1h">Disconnect pump for 1 h</string>
    <string name="disconnectpumpfor2h">Disconnect pump for 2 h</string>
    <string name="disconnectpumpfor3h">Disconnect pump for 3 h</string>
    <string name="duration15m">15 mins</string>
    <string name="duration30m">30 mins</string>
    <string name="duration1h">1 hour</string>
    <string name="duration2h">2 hours</string>
    <string name="duration3h">3 hours</string>
    <string name="duration10h">10 hours</string>
    <string name="resume">Resume</string>
    <string name="reconnect">Reconnect Pump</string>
    <string name="bg_trend_label">15min trend</string>
    <string name="treatments_wizard_cob_label">COB</string>
    <string name="superbolus">Superbolus</string>
    <string name="ns_logappstartedevent">Log app start to NS</string>
    <string name="restartingapp">Exiting application to apply settings.</string>
    <string name="configbuilder_insulin_description">Which type of insulin are you using?</string>
    <string name="key_usesuperbolus" translatable="false">key_usersuperbolus</string>
    <string name="enablesuperbolus">Enable superbolus in wizard</string>
    <string name="enablesuperbolus_summary">Enable superbolus functionality in wizard. Do not enable until you learn what it really does. IT MAY CAUSE INSULIN OVERDOSE IF USED BLINDLY!</string>
    <string name="key_show_statuslights" translatable="false">show_statuslights</string>
    <string name="show_statuslights">Show status lights on home screen</string>
    <string name="key_statuslights_cage_warning" translatable="false">statuslights_cage_warning</string>
    <string name="statuslights_cage_warning">Threshold warning canula age [h]</string>
    <string name="key_statuslights_cage_critical" translatable="false">statuslights_cage_critical</string>
    <string name="statuslights_cage_critical">Threshold critical canula age [h]</string>
    <string name="key_statuslights_iage_warning" translatable="false">statuslights_iage_warning</string>
    <string name="statuslights_iage_warning">Threshold warning insulin age [h]</string>
    <string name="key_statuslights_iage_critical" translatable="false">statuslights_iage_critical</string>
    <string name="statuslights_iage_critical">Threshold critical insulin age [h]</string>
    <string name="key_statuslights_sage_warning" translatable="false">statuslights_sage_warning</string>
    <string name="statuslights_sage_warning">Threshold warning sensor age [h]</string>
    <string name="key_statuslights_sage_critical" translatable="false">statuslights_sage_critical</string>
    <string name="statuslights_sage_critical">Threshold critical sensor age [h]</string>
    <string name="key_statuslights_sbat_warning" translatable="false">statuslights_sbat_warning</string>
    <string name="statuslights_sbat_warning">Threshold warning sensor battery level [%]</string>
    <string name="key_statuslights_sbat_critical" translatable="false">statuslights_sbat_critical</string>
    <string name="statuslights_sbat_critical">Threshold critical sensor battery level [%]</string>
    <string name="key_statuslights_bage_warning" translatable="false">statuslights_bage_warning</string>
    <string name="statuslights_bage_warning">Threshold warning pump battery age [h]</string>
    <string name="key_statuslights_bage_critical" translatable="false">statuslights_bage_critical</string>
    <string name="statuslights_bage_critical">Threshold critical pump battery age [h]</string>
    <string name="key_statuslights_res_warning" translatable="false">statuslights_res_warning</string>
    <string name="statuslights_res_warning">Threshold warning reservoir level [U]</string>
    <string name="key_statuslights_res_critical" translatable="false">statuslights_res_critical</string>
    <string name="statuslights_res_critical">Threshold critical reservoir level [U]</string>
    <string name="key_statuslights_bat_warning" translatable="false">statuslights_bat_warning</string>
    <string name="statuslights_bat_warning">Threshold warning pump battery level [%]</string>
    <string name="key_statuslights_bat_critical" translatable="false">statuslights_bat_critical</string>
    <string name="statuslights_bat_critical">Threshold critical pump battery level [%]</string>
    <string name="prediction_shortname">PRED</string>
    <string name="basal_shortname">BAS</string>
    <string name="deviation_shortname">DEV</string>
    <string name="activity_shortname">ACT</string>
    <string name="bgi_shortname">-BGI</string>
    <string name="abs_insulin_shortname">ABS</string>
    <string name="devslope_shortname">DEVSLOPE</string>
    <string name="nav_about">About</string>
    <string name="smscommunicator_missingphonestatepermission">Missing phone state permission</string>
    <string name="overview_extendedbolus_cancel_button">Cancel Extended Bolus</string>
    <string name="doprofileswitch">Do Profile Switch</string>
    <string name="careportal_sensor_label">Sensor</string>
    <string name="careportal_insulin_label">Insulin</string>
    <string name="careportal_pb_label">Pump battery</string>
    <string name="careportal_age_label">age:</string>
    <string name="careportal_level_label">level:</string>
    <string name="ns_alarmoptions">Alarm options</string>
    <string name="key_ns_announcements" translatable="false">ns_announcements</string>
    <string name="key_ns_alarms" translatable="false">ns_alarms</string>
    <string name="key_nsalarm_staledatavalue" translatable="false">nsalarm_staledatavalue</string>
    <string name="key_nsalarm_urgent_staledatavalue" translatable="false">nsalarm_urgent_staledatavalue</string>
    <string name="ns_alarms">Create notifications from NS alarms</string>
    <string name="ns_announcements">Create notifications from NS announcements</string>
    <string name="nsalarm_staledatavalue_label">Stale data threshold [min]</string>
    <string name="nsalarm_urgent_staledatavalue_label">Urgent stale data threshold [min]</string>
    <string name="openapsama_autosens_period">Interval for autosens [h]</string>
    <string name="openapsama_autosens_period_summary">Amount of hours in the past for sensitivity detection (carbs absorption time is excluded)</string>
    <string name="key_openapsama_autosens_period" translatable="false">openapsama_autosens_period</string>
    <string name="openaps">OpenAPS</string>
    <string name="uploader">Uploader</string>
    <string name="configbuilder_sensitivity">Sensitivity detection</string>
    <string name="configbuilder_sensitivity_description">Which sensitivity algorithm should be used?</string>
    <string name="sensitivity_shortname">SENS</string>
    <string name="sensitivityoref1">Sensitivity Oref1</string>
    <string name="sensitivityaaps">Sensitivity AAPS</string>
    <string name="absorptionsettings_title">Absorption settings</string>
    <string name="absorption_maxtime_title">Meal max absorption time [h]</string>
    <string name="absorption_maxtime_summary">Time in hours where is expected all carbs from meal will be absorbed</string>
    <string name="openaps_short">OAPS</string>
    <string name="uploader_short">UPLD</string>
    <string name="keep_screen_on_title">Keep screen on</string>
    <string name="keep_screen_on_summary">Prevent Android to turn screen off. It will consume lot of energy when not plugged to power outlet.</string>
    <string name="sensitivity_warning">By turning on Autosense feature remember to enter all eated carbs. Otherwise carbs deviations will be identified wrong as sensitivity change !!</string>
    <string name="sensitivityweightedaverage">Sensitivity WeightedAverage</string>
    <string name="notloadedplugins">Not all profiles loaded!</string>
    <string name="valuesnotstored">Values not stored!</string>
    <string name="ns_localbroadcasts">Enable broadcasts to other apps (like xDrip+). Do not enable if you have more than one instance of AAPS or AAPSClient installed!</string>
    <string name="ns_localbroadcasts_title">Enable local Broadcasts.</string>
    <string name="openapssmb">OpenAPS SMB</string>
    <string name="fulluam">AIMI</string>
    <string name="Boost">Boost</string>
    <string name="openaps_smb_dynamic_isf">Dynamic ISF</string>
    <string name="key_DynISFAdjust" translatable="false">DynISFAdjust</string>
    <string name="DynISFAdjust_title" formatted="false">DynamicISF Adjustment Factor %</string>
    <string name="DynISFAdjust_summary" formatted="false">Adjustment factor for DynamicISF. Set more than 100% for more aggressive correction doses, and less than 100% for less aggressive corrections.</string>
    <string name="key_use_smb" translatable="false">use_smb</string>
    <string name="key_use_uam" translatable="false">use_uam</string>
    <string name="key_smb_enable_carbs_suggestions_threshold" translatable="false">smb_enable_carbs_suggestions_threshold</string>
    <string name="enableuam">Enable UAM</string>
    <string name="enablesmb">Enable SMB</string>
    <string name="enablesmb_summary">Use Super Micro Boluses instead of temp basal for faster action</string>
    <string name="enableuam_summary">Detection of Unannounced meals</string>
    <string name="invalid">INVALID</string>
    <string name="key_wizard_include_cob" translatable="false">wizard_include_cob</string>
    <string name="key_wizard_include_trend_bg" translatable="false">wizard_include_trend_bg</string>
    <string name="careportal_newnstreatment_percentage_label">Percentage</string>
    <string name="careportal_newnstreatment_timeshift_label">Time shift</string>
    <string name="default_temptargets">Default Temp-Targets</string>
    <string name="eatingsoon_duration">eatingsoon duration</string>
    <string name="eatingsoon_target">eatingsoon target</string>
    <string name="activity_duration">activity duration</string>
    <string name="activity_target">activity target</string>
    <string name="hypo_duration">hypo duration</string>
    <string name="hypo_target">hypo target</string>
    <string name="reuse_profile_pct_hours">Reuse %1$d%% %2$dh</string>
    <string name="wearcontrol_title">Controls from Watch</string>
    <string name="wearcontrol_summary">Set Temp-Targets and enter Treatments from the watch.</string>
    <string name="key_raise_notifications_as_android_notifications" translatable="false">raise_urgent_alarms_as_android_notification</string>
    <string name="raise_notifications_as_android_notifications">Use system notifications for alerts and notifications</string>
    <string name="gradually_increase_notification_volume">Gradually increase the volume for alerts and notifications</string>
    <string name="localalertsettings_title">Local alerts</string>
    <string name="enable_missed_bg_readings_alert">Alert if no BG data is received</string>
    <string name="enable_pump_unreachable_alert">Alert if pump is unreachable</string>
    <string name="pump_unreachable_threshold">Pump unreachable threshold [min]</string>
    <string name="enable_carbs_req_alert">Alert if carbs are required</string>
    <string name="urgent_alarm">Urgent Alarm</string>
    <string name="info">INFO</string>
    <string name="eversense">Eversense App (patched)</string>
    <string name="dexcomg5_nsupload_title">Upload BG data to NS</string>
    <string name="key_dexcomg5_nsupload" translatable="false">dexcomg5_nsupload</string>
    <string name="key_medlink_nsupload" translatable="false">medlink_nsupload</string>
    <string name="bgsource_upload">BG upload settings</string>
    <string name="wear_detailed_delta_title">Show detailed delta</string>
    <string name="wear_detailed_delta_summary">Show delta with one more decimal place</string>
    <string name="key_smbinterval" translatable="false">smbinterval</string>
    <string name="smbinterval_summary">How frequently SMBs will be given in min</string>
    <string name="smbmaxminutes_summary">Max minutes of basal to limit SMB to</string>
    <string name="uamsmbmaxminutes">UAM SMB max minutes</string>
    <string name="uamsmbmaxminutes_summary">Max minutes of basal to limit SMB to for UAM</string>
    <string name="key_carbsReqThreshold" translatable="false">carbsReqThreshold</string>
    <string name="carbsReqThreshold">Minimum Carbs Required For Suggestion</string>
    <string name="carbsReqThreshold_summary">Minimum grams of carbs to display a carbs suggestion alert. Carbs suggestions below this number will not trigger a notification.</string>
    <string name="dexcomg5_xdripupload_title">Send BG data to xDrip+</string>
<<<<<<< HEAD
    <string name="key_dexcomg5_xdripupload" translatable="false">dexcomg5_xdripupload</string>
    <string name="key_medlink_xdripupload" translatable="false">medlink_xdripupload</string>
=======
>>>>>>> 4fdce893
    <string name="dexcomg5_xdripupload_summary">In xDrip+ select 640g/Eversense data source</string>
    <string name="nsclientbg">NSClient BG</string>
    <string name="nsclientbgshort">NS BG</string>
    <string name="overview_editquickwizard_usebg">BG calculation</string>
    <string name="overview_editquickwizard_usebolusiob">Bolus IOB calculation</string>
    <string name="overview_editquickwizard_usebasaliob">Basal IOB calculation</string>
    <string name="overview_editquickwizard_usetrend">Trend calculation</string>
    <string name="overview_editquickwizard_usesuperbolus">Superbolus calculation</string>
    <string name="positiveonly">Positive only</string>
    <string name="negativeonly">Negative only</string>
    <string name="overview_editquickwizard_usecob">COB calculation</string>
    <string name="overview_editquickwizard_usetemptarget">Temporary target calculation</string>
    <string name="overview_editquickwizard_usepercentage">Percentage calculation</string>
    <string name="loopenabled">Loop enabled</string>
    <string name="apsselected">APS selected</string>
    <string name="nsclienthaswritepermission">NSClient has write permission</string>
    <string name="closedmodeenabled">Closed mode enabled</string>
    <string name="maxiobset">Maximal IOB set properly</string>
    <string name="hasbgdata">BG available from selected source</string>
    <string name="extendedbolusdeliveryerror">Extended bolus delivery error</string>
    <string name="key_enableSMB_always" translatable="false">enableSMB_always</string>
    <string name="key_enableSMB_with_COB" translatable="false">enableSMB_with_COB</string>
    <string name="key_enableSMB_with_temptarget" translatable="false">enableSMB_with_temptarget</string>
    <string name="key_enableSMB_after_carbs" translatable="false">enableSMB_after_carbs</string>
    <string name="key_allowSMB_with_high_temptarget" translatable="false">enableSMB_with_high_temptarget</string>
    <string name="enablesmbalways">Enable SMB always</string>
    <string name="enablesmbalways_summary">Enable SMB always, independently to boluses. Possible only with BG source with proper filtering, such as Dexcom G5.</string>
    <string name="enablesmbaftercarbs">Enable SMB after carbs</string>
    <string name="enablesmbaftercarbs_summary">Enable SMB for 6h after carbs, even with 0 COB. Possible only with BG source with nice filtering of data like G5</string>
    <string name="enablesmbwithcob">Enable SMB with COB</string>
    <string name="enablesmbwithcob_summary">Enable SMB when there is COB active.</string>
    <string name="enablesmbwithtemptarget">Enable SMB with temp targets</string>
    <string name="enablesmbwithtemptarget_summary">Enable SMB when there is temp target active (eating soon, exercise)</string>
    <string name="enablesmbwithhightemptarget">Enable SMB with high temp targets</string>
    <string name="enablesmbwithhightemptarget_summary">Enable SMB when there is high temp target active (exercise, above 100 mg/dl or 5.5 mmol/l)</string>
    <string name="overview_insulin_label">Insulin</string>
    <string name="overview_buttons_selection">Buttons</string>
    <string name="key_show_calibration_button" translatable="false">show_calibration_button</string>
    <string name="key_show_cgm_button" translatable="false">show_cgm_button</string>
    <string name="key_show_carbs_button" translatable="false">show_carbs_button</string>
    <string name="key_show_wizard_button" translatable="false">show_wizard_button</string>
    <string name="key_show_insulin_button" translatable="false">show_insulin_button</string>
    <string name="key_show_treatment_button" translatable="false">show_treatment_button</string>
    <string name="show_calibration_button_summary">Sends a calibration to xDrip+ or open BYODA calibration dialog</string>
    <string name="show_cgm_button_summary">Opens xDrip+ or BYODA, back buttons returns to AAPS</string>
    <string name="key_insulin_button_increment_1" translatable="false">insulin_button_increment_1</string>
    <string name="key_insulin_button_increment_2" translatable="false">insulin_button_increment_2</string>
    <string name="key_insulin_button_increment_3" translatable="false">insulin_button_increment_3</string>
    <string name="carb_increment_button_message">Number of carbs to add when button is pressed</string>
    <string name="insulin_increment_button_message">Amount of insulin to add when button is pressed</string>
    <string name="error_starting_cgm">Could not launch CGM application.  Make sure it is installed.</string>
    <string name="overview_cgm">CGM</string>
    <string name="ignore5m">Ignore 5m</string>
    <string name="ignore15m">Ignore 15m</string>
    <string name="ignore30m">Ignore 30m</string>
    <string name="nav_historybrowser">History browser</string>
    <string name="wear_notifysmb_title">Notify on SMB</string>
    <string name="wear_notifysmb_summary">Show SMB on the watch like a standard bolus.</string>
    <string name="ns_create_announcements_from_errors_title">Create announcements from errors</string>
    <string name="ns_create_announcements_from_carbs_req_title">Create announcements from carbs required alerts</string>
    <string name="ns_create_announcements_from_errors_summary">Create Nightscout announcement for error dialogs and local alerts (also viewable in Careportal under Treatments)</string>
    <string name="ns_create_announcements_from_carbs_req_summary">Create Nightscout announcements for carbs required alerts</string>
    <string name="key_ns_create_announcements_from_carbs_req" translatable="false">ns_create_announcements_from_carbs_req</string>
    <string name="eversense_shortname" translatable="false">EVR</string>
    <string name="wear_predictions_summary">Show the predictions on the watchface.</string>
    <string name="wear_predictions_title">Predictions</string>
    <string name="data_choices">Data Choices</string>
    <string name="fabric_upload">Fabric Upload</string>
    <string name="allow_automated_crash_reporting">Allow automated crash reporting and feature usage data to be sent to the developers via the fabric.io service.</string>
    <string name="g5appnotdetected">Please update your Dexcom app to supported version</string>
    <string name="dexcom_app_not_installed">Dexcom app is not installed.</string>
    <string name="do_not_bolus_record_only">Do not bolus, record only</string>
    <string name="bolusrecordedonly">Bolus will be recorded only (not delivered by pump)</string>
    <string name="loop_smbsetbypump_label">SMB set by pump</string>
    <string name="overview_show_activity">Activity</string>
    <string name="overview_show_bgi">Blood Glucose Impact</string>
    <string name="overview_show_sensitivity">Sensitivity</string>
    <string name="overview_show_deviations">Deviations</string>
    <string name="overview_show_cob">Carbs On Board</string>
    <string name="overview_show_iob">Insulin On Board</string>
    <string name="overview_show_basals">Basals</string>
    <string name="closed_loop_disabled_on_dev_branch">Running dev version. Closed loop is disabled.</string>
    <string name="engineering_mode_enabled">Engineering mode enabled</string>
    <string name="pumpisnottempbasalcapable">Pump is not temp basal capable</string>
    <string name="closedmodedisabledinpreferences">Closed loop mode disabled in preferences</string>
    <string name="autosensdisabledinpreferences">Autosens disabled in preferences</string>
    <string name="smbdisabledinpreferences">SMB disabled in preferences</string>
    <string name="uamdisabledinpreferences">UAM disabled in preferences</string>
    <string name="uamdisabledoref1notselected">UAM disabled because it rely on Oref1 sensitivity plugin</string>
    <string name="key_openapsma_max_basal" translatable="false">openapsma_max_basal</string>
    <string name="key_openapsama_current_basal_safety_multiplier" translatable="false">openapsama_current_basal_safety_multiplier</string>
    <string name="key_openapsama_max_daily_safety_multiplier" translatable="false">openapsama_max_daily_safety_multiplier</string>
    <string name="maxbasalmultiplier">max basal multiplier</string>
    <string name="maxdailybasalmultiplier">max daily basal multiplier</string>
    <string name="key_openapsma_max_iob" translatable="false">openapsma_max_iob</string>
    <string name="smb_frequency_exceeded">A bolus was delivered within the last 3 minutes, skipping SMB</string>
    <string name="basal_set_correctly">Basal set correctly</string>
    <string name="key_treatmentssafety_maxbolus" translatable="false">treatmentssafety_maxbolus</string>
    <string name="key_lgs_threshold" translatable="false">lgsThreshold</string>
    <string name="limitingextendedbolus">Limiting extended bolus to %1$.1f U because of %2$s</string>
    <string name="limitingcarbs">Limiting carbs to %1$d g because of %2$s</string>
    <string name="limitingiob">Limiting IOB to %1$.1f U because of %2$s</string>
    <string name="maxvalueinpreferences">max value in preferences</string>
    <string name="hardlimit">hard limit</string>
    <string name="key_openapsama_useautosens" translatable="false">openapsama_useautosens</string>
    <string name="record_pump_site_change">Record pump site change</string>
    <string name="record_insulin_cartridge_change">Record insulin cartridge change</string>
    <string name="smbalwaysdisabled">SMB always and after carbs disabled because active BG source doesn\'t support advanced filtering</string>
    <string name="smbnotallowedinopenloopmode">SMB not allowed in open loop mode</string>
    <string name="iobcobcalculator" translatable="false">IobCobCalculator</string>
    <string name="key_openapssmb_max_iob" translatable="false">openapsmb_max_iob</string>
    <string name="openapssmb_maxiob_title">Maximum total IOB OpenAPS can\'t go over [U]</string>
    <string name="openapssmb_maxiob_summary">This value is called Max IOB in OpenAPS context\nOpenAPS will not add more insulin if current IOB is greater than this value</string>
    <string name="absorption_cutoff_title">Meal max absorption time [h]</string>
    <string name="absorption_cutoff_summary">Time at which any meal is considered absorbed. Remaining carbs will be cut off.</string>
    <string name="treatmentssafety_lgsThreshold_summary">BG value below which insulin is suspended. Default value uses standard target model. User can set value between 60mg/dl (3.3mmol/l) and 100mg/dl(5.5mmol/l). Values below 65/3.6 result in use of default model</string>
    <string name="overview_show_notes_field_in_dialogs_title">Show notes field in treatment dialogs</string>
    <string name="title_activity_setup_wizard" translatable="false">SetupWizardActivity</string>
    <string name="next_button">Next</string>
    <string name="previous_button">Prev</string>
    <string name="nav_setupwizard">Setup Wizard</string>
    <string name="setupwizard_finish">FINISH</string>
    <string name="firstinsulinincrement">First insulin increment</string>
    <string name="secondinsulinincrement">Second insulin increment</string>
    <string name="thirdinsulinincrement">Third insulin increment</string>
    <string name="firstcarbsincrement">First carbs increment</string>
    <string name="secondcarbsincrement">Second carbs increment</string>
    <string name="thirdcarbsincrement">Third carbs increment</string>
    <string name="cgm">CGM</string>
    <string name="key_ns_cellular" translatable="false">ns_cellular</string>
    <string name="key_ns_wifi" translatable="false">ns_wifi</string>
    <string name="key_ns_wifi_ssids" translatable="false">ns_wifi_ssids</string>
    <string name="key_ns_allow_roaming" translatable="false">ns_allowroaming</string>
    <string name="key_ns_battery" translatable="false">ns_battery</string>
    <string name="key_ns_charging" translatable="false">ns_charging</string>
    <string name="ns_cellular">Use Cellular connection</string>
    <string name="ns_wifi">Use WiFi connection</string>
    <string name="ns_wifi_ssids">WiFi SSID</string>
    <string name="ns_charging">During charging</string>
    <string name="ns_battery">On battery</string>
    <string name="connectionsettings_title">Connection settings</string>
    <string name="ns_wifi_allowedssids">Allowed SSIDs (semicolon separated)</string>
    <string name="ns_allowroaming">Allow connection in roaming</string>
    <string name="key_always_use_shortavg" translatable="false">always_use_shortavg</string>
    <string name="openapsama_autosens_max">Max autosens ratio</string>
    <string name="openapsama_autosens_min">Min autosens ratio</string>
    <string name="openapsama_bolussnooze_dia_divisor">Bolus snooze dia divisor</string>
    <string name="openapsama_max_daily_safety_multiplier">Max daily safety multiplier</string>
    <string name="openapsama_current_basal_safety_multiplier">Current basal safety multiplier</string>
    <string name="key_virtualpump_uploadstatus" translatable="false">virtualpump_uploadstatus</string>
    <string name="virtualpump_type">Virtual Pump Type</string>
    <string name="virtualpump_definition">Pump Definition</string>
    <string name="virtualpump_pump_def">Bolus: Step=%1$s\nExtended Bolus: [Step=%2$s, Duration=%3$smin-%4$sh]\nBasal: Step=%5$s\nTBR: %6$s (by %7$s), Duration=%8$smin-%9$sh\n%10$s</string>
    <string name="wear_wizard_settings">Wizard Settings</string>
    <string name="key_wearwizard_bg" translatable="false">wearwizard_bg</string>
    <string name="key_wearwizard_tt" translatable="false">wearwizard_tt</string>
    <string name="key_wearwizard_trend" translatable="false">wearwizard_trend</string>
    <string name="key_wearwizard_cob" translatable="false">wearwizard_cob</string>
    <string name="key_wearwizard_iob" translatable="false">wearwizard_iob</string>
    <string name="wear_wizard_settings_summary">Calculations included in the Wizard result:</string>
    <string name="wear_display_settings">Display Settings</string>
    <string name="wear_general_settings">General Settings</string>
    <string name="enable_nsclient">Enable NSClient</string>
    <string name="welcometosetupwizard">Welcome to setup wizard. It will guide you through the setup process\n</string>
    <string name="readstatus">Read status</string>
    <string name="exitwizard">Skip setup wizard</string>
    <string name="setupwizard_loop_description">Press the button below to enable AAPS to suggest/make basal changes</string>
    <string name="key_setupwizard_processed" translatable="false">startupwizard_processed</string>
    <string name="setupwizard_sensitivity_description">Sensitivity plugin is used for sensitivity detection and COB calculation. For more info visit:</string>
    <string name="setupwizard_sensitivity_url">https://androidaps.readthedocs.io/en/latest/Configuration/Sensitivity-detection-and-COB.html</string>
    <string name="nsclientinfotext">NSClient handles connection to Nightscout. You can skip this part now but you will not be able to pass objectives until you set it up.</string>
    <string name="diawarning">Please remember: new insulin profiles require DIA at least 5h. DIA 5–6h on new profile is equal to DIA 3h on old insulin profiles.</string>
    <string name="setupwizard_aps_description">Select one from availables algorithms. They are sorted from oldest to newest. Newer algorithm is usually more powerful and more aggressive. Thus if you are new looper you may probably start with AMA and not with latest one. Do not forget to read the OpenAPS documentation and configure it before use.</string>
    <string name="setupwizard_pump_waiting_for_riley_link_connection">Please configure your RileyLink below. After selecting a RileyLink, it will be possible to continue setup once the RileyLink status is \"Connected\". This might take a minute.\n</string>
    <string name="setupwizard_pump_pump_not_initialized"><b>Note:</b> You can continue setup once the pump has been set up.\n</string>
    <string name="startobjective">Start your first objective</string>
    <string name="askforpermission">Ask for permission</string>
    <string name="open_navigation">Open navigation</string>
    <string name="close_navigation">Close navigation</string>
    <string name="nav_plugin_preferences">Plugin preferences</string>
    <string name="poctech">Poctech</string>
    <string name="description_source_poctech">Receive BG values from Poctech app</string>
    <string name="glunovo">Glunovo</string>
    <string name="description_source_glunovo">Receive values from Glunovo app</string>
    <string name="intelligo">Intelligo</string>
    <string name="description_source_intelligo">Receive values from Intelligo app</string>
    <string name="description_source_tomato">Receive BG values from Tomato app (MiaoMiao device)</string>
    <string name="key_high_temptarget_raises_sensitivity" translatable="false">high_temptarget_raises_sensitivity</string>
    <string name="key_low_temptarget_lowers_sensitivity" translatable="false">low_temptarget_lowers_sensitivity</string>
    <string name="high_temptarget_raises_sensitivity_title">High temptarget raises sensitivity</string>
    <string name="high_temptarget_raises_sensitivity_summary"><![CDATA[Raise sensitivity for temptargets >= 100]]></string>
    <string name="low_temptarget_lowers_sensitivity_title">Low temptarget lowers sensitivity</string>
    <string name="low_temptarget_lowers_sensitivity_summary"><![CDATA[Lower sensitivity for temptargets < 100]]></string>
    <string name="key_resistance_lowers_target" translatable="false">resistance_lowers_target</string>
    <string name="resistance_lowers_target_title">Resistance lowers target</string>
    <string name="resistance_lowers_target_summary">When resistance is detected, lower the target glucose</string>
    <string name="key_sensitivity_raises_target" translatable="false">sensitivity_raises_target</string>
    <string name="sensitivity_raises_target_title">Sensitivity raises target</string>
    <string name="sensitivity_raises_target_summary">When sensitivity is detected, raise the target glucose</string>
    <string name="key_keep_screen_on" translatable="false">keep_screen_on</string>
    <string name="careportal_removestartedevents">Remove AAPS started entries</string>
    <string name="show_invalidated">Show invalidated</string>
    <string name="hide_invalidated">Hide invalidated</string>
    <string name="remove_items">Remove items</string>
    <string name="sort_items">Sort items</string>
    <string name="storedsettingsfound">Stored settings found</string>
    <string name="allow_hardware_pump_text">Attention: If you activate and connect to a hardware pump, AAPS will copy the basal settings from the profile to the pump, overwriting the existing basal rate stored on the pump. Make sure you have the correct basal setting in AAPS. If you are not sure or don\'t want to overwrite the basal settings on your pump, press cancel and repeat switching to the pump at a later time.</string>
    <string name="error_adding_treatment_title">Treatment data incomplete</string>
    <string name="maintenance_settings">Maintenance Settings</string>
    <string name="maintenance_email">Email recipient</string>
    <string name="key_maintenance_logs_email" translatable="false">maintenance_logs_email</string>
    <string name="key_maintenance_logs_amount" translatable="false">maintenance_logs_amount</string>
    <string name="key_logshipper_amount" translatable="false">logshipper_amount</string>
    <string name="maintenance_amount">No of Logs to send</string>
    <string name="maintenance">Maintenance</string>
    <string name="maintenance_shortname">MAINT</string>
    <string name="description_maintenance">Provides several functions for maintenance (eg. log sending, log deletion).</string>
    <string name="send_all_logs">Send Logs by Email</string>
    <string name="delete_logs">Delete Logs</string>
    <string name="error_adding_treatment_message">A treatment (insulin: %1$.2f, carbs: %2$d, at: %3$s) could not be added to treatments. Please check and manually add a record as appropriate.</string>
    <string name="generated_ecarbs_note">eCarbs: %1$d g (%2$d h), delay: %3$d m</string>
    <string name="openaps_noasdata">No autosens data available</string>
    <string name="log_files">Log files</string>
    <string name="miscellaneous">Miscellaneous</string>
    <string name="nav_logsettings">Log settings</string>
    <string name="resettodefaults">Reset to defaults</string>
    <string name="nsmalfunction">NSClient malfunction. Consider NS and NSClient restart.</string>
    <string name="key_aps_mode" translatable="false">aps_mode</string>
    <string name="setupwizard_preferred_aps_mode">Preferred APS mode</string>
    <string name="treatments_wizard_total_label">Total</string>
    <string name="calculation_short">Calc</string>
    <string name="sendlogfiles">Send today\'s log files to developers along with this time. Unexpected situation.</string>
    <string name="loop_openmode_min_change">Minimal request change [%]</string>
    <string name="loop_openmode_min_change_summary" formatted="false">Open Loop will popup new change request only if change is bigger than this value in %. Default value is 20%</string>
    <string name="key_short_tabtitles" translatable="false">short_tabtitles</string>
    <string name="profile_total">== ∑  %1$s U</string>
    <string name="key_medlink_lognssensorchange" translatable="false">medlink_lognssensorchange</string>
    <string name="medlink_lognssensorchange_title">Log sensor change to NS</string>
    <string name="medlink_lognssensorchange_summary">Create event \"Sensor Change\" in NS automaticaly on sensor start</string>
    <string name="key_dexcom_lognssensorchange" translatable="false">dexcom_lognssensorchange</string>
    <string name="dexcom_lognssensorchange_title">Log sensor change to NS</string>
    <string name="dexcom_lognssensorchange_summary">Create event \"Sensor Change\" in NS automatically on sensor start</string>
    <string name="tomato">Tomato (MiaoMiao)</string>
    <string name="tomato_short">Tomato</string>
    <string name="key_tidepool_username" translatable="false">tidepool_username</string>
    <string name="key_tidepool_password" translatable="false">tidepool_password</string>
    <string name="key_tidepool_dev_servers" translatable="false">tidepool_dev_servers</string>
    <string name="key_tidepool_test_login" translatable="false">tidepool_test_login</string>
    <string name="key_tidepool_only_while_charging" translatable="false">tidepool_only_while_charging</string>
    <string name="key_tidepool_only_while_unmetered" translatable="false">tidepool_only_while_unmetered</string>
    <string name="summary_tidepool_username">Your Tidepool login user name, normally your email address</string>
    <string name="title_tidepool_username">Login User Name</string>
    <string name="summary_tidepool_password">Your Tidepool login password</string>
    <string name="title_tidepool_password">Login Password</string>
    <string name="title_tidepool_test_login">Test Tidepool Login</string>
    <string name="summary_tidepool_dev_servers">If enabled, uploads will go to https://int-app.tidepool.org instead of the regular https://app.tidepool.org/</string>
    <string name="title_tidepool_dev_servers">Use Integration (test) servers</string>
    <string name="tidepool">Tidepool</string>
    <string name="tidepool_shortname">TDP</string>
    <string name="description_tidepool">Uploads data to Tidepool</string>
    <string name="key_tidepool_last_end" translatable="false">tidepool_last_end</string>
    <string name="tidepool_upload_cgm">Upload CGM data</string>
    <string name="key_tidepool_upload_cgm" translatable="false">tidepool_upload_cgm</string>
    <string name="key_tidepool_upload_bolus" translatable="false">tidepool_upload_bolus</string>
    <string name="tidepool_upload_bolus">Upload treatments (insulin, carbs)</string>
    <string name="key_tidepool_upload_tbr" translatable="false">tidepool_upload_tbr</string>
    <string name="tidepool_upload_tbr">Upload temporary basals</string>
    <string name="key_tidepool_upload_profile" translatable="false">tidepool_upload_profile</string>
    <string name="tidepool_upload_profile">Upload profile switches, temp targets</string>
    <string name="key_tidepool_upload_bg" translatable="false">tidepool_upload_bg</string>
    <string name="tidepool_upload_bg">Upload BG tests</string>
    <string name="key_smbmaxminutes" translatable="false">smbmaxminutes</string>
    <string name="key_uamsmbmaxminutes" translatable="false">uamsmbmaxminutes</string>
    <string name="twohours">2h</string>

    <string name="medlink_app_patched">MedLink reader (patched)</string>
    <string name="dexcom_app_patched">BYODA</string>
    <string name="medlink_short">MLAR</string>
    <string name="dexcom_short">BYODA</string>
    <string name="description_source_dexcom">Receive BG values from the \'Build Your Own Dexcom App\'.</string>
    <string name="cobvsiob">COB vs IOB</string>
    <string name="bolusconstraintappliedwarn">Bolus constraint applied: %1$.2f U to %2$.2f U</string>
    <string name="slowabsorptiondetected"><![CDATA[<font color=\'%1$s\'>!!!!! Slow carbs absorption detected: %2$d%% of time. Double check your calculation. COB can be overestimated thus more insulin could be given !!!!!</font>]]></string>
    <string name="key_boluswizard_percentage" translatable="false">boluswizard_percentage</string>
    <string name="partialboluswizard">Deliver this part of bolus wizard result [%]</string>
    <string name="deliverpartofboluswizard">Bolus wizard performs calculation but only this part of calculated insulin is delivered. Useful with SMB algorithm.</string>
    <string name="increasingmaxbasal">Increasing max basal value because setting is lower than your max basal in profile</string>
    <string name="format_bg_isf">%1$s ISF: %2$.1f</string>
    <string name="format_carbs_ic">%1$.0fg IC: %2$.1f</string>
    <string name="format_cob_ic">%1$.1fg IC: %2$.1f</string>
    <string name="format_percent">%1$d%%</string>
    <string name="selected_profile">Selected:</string>
    <string name="unitsnosemicolon">Units</string>
    <string name="key_wizard_calculation_visible" translatable="false">wizard_calculation_visible</string>
    <string name="key_wizard_correction_percent" translatable="false">wizard_correction_percent</string>
    <string name="objectives_button_unfinish">Clear finished</string>
    <string name="objectives_button_unstart">Clear started</string>
    <string name="doyouwantresetstart">Do you want reset objective start? You may lose your progress.</string>
    <string name="setupwizard_units_prompt">Select units you want to display values in</string>
    <string name="key_wear_detailediob" translatable="false">wear_detailediob</string>
    <string name="key_wear_showbgi" translatable="false">wear_showbgi</string>
    <string name="copytolocalprofile">Create new profile from this profile?</string>
    <string name="low_mark_comment">Lower value of in range area (display only)</string>
    <string name="high_mark_comment">Higher value of in range area (display only)</string>
    <string name="invalidpct">Invalid % entry</string>
    <string name="randombg">Random BG</string>
    <string name="description_source_randombg">Generate random BG data (Demo mode only)</string>
    <string name="randombg_short">BG</string>
    <string name="tools">Tools</string>
    <string name="show_calculation">Show calcuation</string>
    <string name="show_removed">Show removed</string>
    <string name="clearqueueconfirm">Clear queue? All data in queue will be lost!</string>
    <string name="key_wear_detailed_delta" translatable="false">wear_detailed_delta</string>
    <string name="key_snoozedTo" translatable="false">snoozedTo</string>
    <string name="ebstopsloop">Use of Extended bolus feature will stop closed loop mode for the time of running extended bolus. Do you really want it?</string>
    <string name="closed_loop_disabled_with_eb">Closed loop disabled because of running Extended bolus</string>
    <string name="chartmenu">Chart menu</string>
    <string name="databroadcaster" translatable="false">Data Broadcaster</string>
    <string name="loop_smbrequest_time_label">SMB request time</string>
    <string name="loop_smbexecution_time_label">SMB execution time</string>
    <string name="loop_tbrrequest_time_label">Temp basal request time</string>
    <string name="loop_tbrexecution_time_label">Temp basal execution time</string>
    <string name="overview_show_predictions">Predictions</string>
    <string name="overview_show_treatments">Treatments</string>
    <string name="overview_show_deviationslope">Deviation slope</string>
    <string name="key_graphconfig" translatable="false">graphconfig</string>
    <string name="authorizationfailed">Authorization failed</string>
    <string name="overview_show_absinsulin">Absolute insulin</string>
    <string name="master_password_summary">Master password is used for backup encryption and to override security in application. Remember it or store on a safe place.</string>
    <string name="current_master_password">Current master password</string>
    <string name="statuslights">Status lights</string>
    <string name="statuslights_copy_ns">Copy settings from NS</string>
    <string name="key_statuslights_copy_ns" translatable="false">statuslights_copy_ns</string>
    <string name="copyexistingvalues">Copy NS settings (if exists)?</string>
    <string name="key_statuslights_overview_advanced" translatable="false">statuslights_overview_advanced</string>
    <string name="classic_description">Original skin</string>
    <string name="lowres_description">Low Resolution skin</string>
    <string name="buttonson_description">Buttons are always displayed on bottom of screen</string>
    <string name="largedisplay_description">Large display</string>
    <string name="key_skin" translatable="false">skin</string>
    <string name="skin">Skin</string>
    <string name="comapareprofile">Compare profiles</string>
    <string name="nav_profilehelper">Profile helper</string>
    <string name="motoldefaultprofile">Default profile</string>
    <string name="currentprofile">Current profile</string>
    <string name="availableprofile">Available profile</string>
    <string name="profiletype">Profile type</string>
    <string name="formatwithtdd">Age: %1$.0f TDD: %2$.0f U</string>
    <string name="formatwittddandpct">Age: %1$.0f TDD: %2$.0f U %3$d%%</string>
    <string name="formatwithweight">Age: %1$.0f Weight: %2$.0f kg</string>
    <string name="basalpctfromtdd_label">% of basal</string>
    <string name="dpvdefaultprofile">DPV Default profile</string>
    <string name="setupwizard_pump_riley_link_status">RileyLink status:</string>
    <string name="copytolocalprofile_invalid">Unable to create profile. Profile is invalid.</string>
    <string name="cta_dont_kill_my_app_info">Don\'t kill my app?</string>
    <string name="advisoralarm">Run alarm when is time to eat</string>
    <string name="key_usebolusadvisor" translatable="false">use_bolus_advisor</string>
    <string name="time_to_eat">Time to eat!\nRun Bolus wizard and do calculation again.</string>
    <string name="enablebolusreminder">Enable bolus reminder</string>
    <string name="enablebolusreminder_summary">Use reminder to bolus later with wizard ("post-bolus")</string>
    <string name="fabric_upload_disabled">Crash logs upload disabled!</string>
    <string name="graph_menu_divider_header">Graph</string>
    <string name="chart_menu">Chart menu</string>
    <string name="clear_filter">Clear filter</string>
    <string name="cannula">Cannula</string>
    <string name="userentry">User entry</string>
    <string name="common_values">Use values of your largest food you usually eat\n</string>
    <string name="summary_email_for_crash_report">This identification will attached to crash reports so we can contact you in urgent cases. It\'s optional.</string>
    <string name="email_address">Email address</string>
    <string name="privacy_settings">Privacy setting</string>
    <string name="privacy_summary">You can provide optional email address if you want to be notified about app crashes. This is not an automated service. You will be contacted by developers in dangerous situations.</string>
    <string name="full_sync">Full synchronization</string>
    <string name="full_sync_comment">Full synchronization? It may take many hours and until finish you\'ll not see new data in NS.</string>
    <string name="prime">Prime</string>
    <string name="ns_sync_options">Synchronization</string>
    <string name="key_ns_upload" translatable="false">ns_upload</string>
    <string name="ns_upload_summary">Profiles, boluses, carbs, temporary basals are uploaded to NS</string>
    <string name="ns_upload">Upload data to NS</string>
    <string name="ns_receive_profile_store">Receive profile store</string>
    <string name="ns_receive_profile_store_summary">Synchronize profiles from NS profile editor</string>
    <string name="key_ns_receive_temp_target" translatable="false">ns_receive_temp_target</string>
    <string name="ns_receive_temp_target">Receive temporary targets</string>
    <string name="ns_receive_temp_target_summary">Accept temporary targets entered through NS or NSClient</string>
    <string name="key_ns_receive_profile_switch" translatable="false">ns_receive_profile_switch</string>
    <string name="key_ns_receive_offline_event" translatable="false">ns_receive_offline_event</string>
    <string name="ns_receive_profile_switch">Receive profile switches</string>
    <string name="ns_receive_profile_switch_summary">Accept profile switches entered through NS or NSClient</string>
    <string name="ns_receive_offline_event">Receive APS offline events</string>
    <string name="ns_receive_offline_event_summary">Accept APS Offline events entered through NS or NSClient</string>
    <string name="ns_receive_tbr_eb">Receive TBR and EB</string>
    <string name="ns_receive_tbr_eb_summary">Accept TBR and EB entered through another instance</string>
    <string name="key_ns_receive_insulin" translatable="false">ns_receive_insulin</string>
    <string name="ns_receive_insulin">Receive insulin</string>
    <string name="ns_receive_insulin_summary">Accept insulin entered through NS or NSClient (it\'s not delivered, only calculated towards IOB)</string>
    <string name="key_ns_receive_carbs" translatable="false">ns_receive_carbs</string>
    <string name="ns_receive_carbs">Receive carbs</string>
    <string name="ns_receive_carbs_summary">Accept carbs entered through NS or NSClient</string>
    <string name="key_ns_receive_therapy_events" translatable="false">ns_receive_therapy_events</string>
    <string name="key_ns_receive_tbr_eb" translatable="false">ns_receive_tbr_eb</string>
    <string name="ns_receive_therapy_events">Receive therapy events</string>
    <string name="ns_receive_therapy_events_summary">Accept therapy events (cannula, insulin, battery change etc) entered through NS or NSClient</string>
    <string name="key_ns_receive_cgm" translatable="false">ns_receive_cgm</string>
    <string name="ns_receive_cgm">Receive/backfill CGM data</string>
    <string name="ns_receive_cgm_summary">Accept CGM data from NS</string>
    <string name="run_question">Run %s?</string>
    <string name="ns_sync_slow">Slow down uploads</string>
    <string name="data_status">BG data status</string>
    <string name="remove_bg_readings">Remove BG readings</string>
    <string name="statuslights_cannula_age">cannula age</string>
    <string name="statuslights_patch_pump_age">patch pump age</string>
    <string name="patch_pump">Patch pump</string>
    <string name="key_last_processed_glunovo_timestamp" translatable="false">last_processed_glunovo_timestamp</string>
    <string name="key_last_processed_intelligo_timestamp" translatable="false">last_processed_intelligo_timestamp</string>
    <string name="identification">Identification (email, FB or Discord nick etc)</string>
    <string name="identification_not_set">Identification not set in dev mode</string>
    <string name="a11y_dialog">dialog</string>
    <string name="a11y_current_bg">current blood glucose</string>
    <string name="a11_correction_percentage">correct outcome with %</string>
    <string name="a11_correction_units">correct outcome with units</string>
    <string name="not_available_full">Not available</string>
    <string name="key_fulluam_settings" translatable="false">fulluam_settings</string>
    <string name="key_fulluam_max_iob" translatable="false">fulluam_max_iob</string>
    <string name="fulluam_maxiob_title">Maximum total IOB AIMI can\'t go over [U]</string>
    <string name="fulluam_maxiob_summary">This value is called Max IOB in AIMI context\nAIMI will not add more insulin if current IOB is greater than this value</string>

    <string name="key_use_AimiIgnoreCOB" translatable="false">key_use_AimiIgnoreCOB</string>
    <string name="key_use_Aimiprotein" translatable="false">key_use_Aimiprotein</string>
    <string name="key_use_AimiIOBpredBG" translatable="false">key_use_AimiIOBpredBG</string>
    <string name="iTime">iTime</string>
    <string name="iTimeSettings">iTime</string>
    <string name="key_iTime" translatable="false">iTime</string>
    <string name="iTime_title">iTime</string>
    <string name="iTime_summary">iTime is the duration in minutes of the meal who authorize larger SMB. This variable was created to let child/teenager adapt this value</string>
    <string name="key_UAM_InsulinReq" translatable="false">UAM_InsulinReq</string>
    <string name="UAM_InsulinReq_title">AIMI iTime SMB Power %</string>
    <string name="UAM_InsulinReq_summary">percentage of the AIMI response during the iTime duration</string>
    <string name="key_Boost_InsulinReq" translatable="false">Boost_InsulinReq</string>
    <string name="Boost_InsulinReq_title">Boost Insulin required %</string>
    <string name="Boost_InsulinReq_summary">percentage of the algos determined insulin to give</string>
    <string name="key_iTime_MaxBolus_minutes" translatable="false">iTime_MaxBolus_minutes</string>
    <string name="iTime_MaxBolus_minutes_title">iTime_MaxBolus_minutes</string>
    <string name="iTime_MaxBolus_minutes_summary">iTime give a duration of the meal who allow larger smb and maxbolus. this variable give the higher maxbolus (basal * iTime_MaxBolus_minutes / 60)</string>
    <string name="disable_Libre_smb_restrictions">Filtering active for every sensor, Go SMB!</string>
    <string name="key_iTime_Bolus" translatable="false">iTime_Bolus</string>
    <string name="iTime_Bolus_title">iTime_Bolus</string>
    <string name="iTime_Bolus_summary">Automated Bolus at 28 minutes if delta > 2 if iTime Start with a manual bolus and 15 minutes if delta > 2 and iTime start with more than 30 carbs</string>
    <string name="key_iTime_Starting_Bolus" translatable="false">iTime_Starting_Bolus</string>
    <string name="key_iTime_B30_upperBG" translatable="false">iTime_b30_upperBG</string>
    <string name="key_iTime_B30_upperdelta" translatable="false">iTime_b30_upperdelta</string>
    <string name="key_iTime_B30_duration" translatable="false">iTime_b30_duration</string>
    <string name="key_aimi_B30_proteinstart" translatable="false">aimi_B30_proteinstart</string>
    <string name="key_aimi_B30_proteinduration" translatable="false">aimi_B30_proteinduration</string>
    <string name="key_aimi_B30_proteinpercent" translatable="false">aimi_B30_proteinpercent</string>
    <string name="iTime_Starting_Bolus_title">iTime_Starting_Bolus</string>
    <string name="iTime_Starting_Bolus_summary">Value of the manual Bolus who will start iTime, like > iTime_Starting_Bolus</string>
    <string name="key_openapsama_smb_delivery_ratio" translatable="false">openapsama_smb_delivery_ratio</string>
    <string name="key_openapsama_smb_delivery_ratio_min" translatable="false">openapsama_smb_delivery_ratio_min</string>
    <string name="key_openapsama_smb_delivery_ratio_max" translatable="false">openapsama_smb_delivery_ratio_max</string>
    <string name="key_openapsama_smb_delivery_ratio_bg_range" translatable="false">openapsama_smb_delivery_ratio_bg_range</string>
    <string name="key_openapsama_smb_max_range_extension" translatable="false">openapsama_smb_max_range_extension</string>
    <string name="openapsama_smb_delivery_ratio_summary">Default value: 0.5 This is another key OpenAPS safety cap, and specifies what share of the total insulin required can be delivered as SMB. This is to prevent people from getting into dangerous territory by setting SMB requests from the caregivers phone at the same time. Increase this experimental value slowly and with caution.</string>
    <string name="openapsama_smb_delivery_ratio_min_summary">Default value: 0.5 This is the lower end of a linearly increasing ratio rather than the fix value above.</string>
    <string name="openapsama_smb_delivery_ratio_max_summary">Default value: 0.9 This is the upper end of a linearly increasing ratio rather than the fix value above.</string>
    <string name="openapsama_smb_delivery_ratio_bg_range_summary">Default value: 40. The linearly increasing SMB delivery ratio is mapped to the glucose range [target_bg, target_bg+bg_range].\nAt target_bg the SMB ratio is smb_delivery_ratio_min, at target_bg+bg_range it is smb_delivery_ratio_max\nWith 0 the linearly increasing SMB ratio is disabled and the fix smb_delivery_ratio is used.</string>
    <string name="openapsama_smb_max_range_extension_summary">Default value: 1 This is another key OpenAPS safety cap, and specifies by what factor you can exceed the regular 120 maxSMB/maxUAM minutes. Increase this experimental value slowly and with caution.</string>
    <string name="openapsama_smb_delivery_ratio">fixed SMB delivery ratio</string>
    <string name="openapsama_smb_delivery_ratio_min">variable SMB delivery ratio, lower end</string>
    <string name="openapsama_smb_delivery_ratio_max">variable SMB delivery ratio, upper end</string>
    <string name="openapsama_smb_delivery_ratio_bg_range">variable SMB delivery ratio, mapped glucose range</string>
    <string name="openapsama_smb_max_range_extension">SMB/UAM max range extension</string>


    <!-- Eating Now-->
    <string name="EN">Eating Now</string>
    <string name="EN_shortname">EN</string>
    <string name="pref_en">EN</string>
    <string name="key_use_eatingnow">key_use_eatingnow</string>
    <string name="key_eatingnow_iob">key_eatingnow_iob</string>
    <string name="key_eatingnow_smbbgoffset">key_eatingnow_smbbgoffset</string>
    <string name="key_use_ghostcob" translatable="false">key_use_ghostcob</string>
    <string name="key_use_AimiUAM" translatable="false">key_use_AimiUAM</string>
    <string name="key_use_AimiBreak" translatable="false">key_use_AimiBreak</string>
    <string name="key_use_disable_b30_BFL" translatable="false">key_use_disable_b30_BFL</string>
    <string name="key_use_AimiPower" translatable="false">key_use_AimiPower</string>
    <string name="key_use_AimiUAM_ISF" translatable="false">key_use_AimiUAM_ISF</string>
    <string name="key_use_LuymjevU200" translatable="false">key_use_LuymjevU200</string>
    <string name="key_use_LuymjevU100" translatable="false">key_use_LuymjevU100</string>
    <string name="key_use_Fiasp" translatable="false">key_use_Fiasp</string>
    <string name="key_use_Ipen" translatable="false">key_use_Ipen</string>
    <string name="key_use_Novorapid" translatable="false">key_use_Novorapid</string>
    <string name="key_use_AIMI_COB" translatable="false">key_use_AIMI_COB</string>
    <string name="key_use_AIMI_CAP" translatable="false">key_use_AIMI_CAP</string>
    <string name="key_use_AIMI_SlowInsulin" translatable="false">key_use_AIMI_SlowInsulin</string>
    <string name="key_use_AIMI_PBolus" translatable="false">key_use_AIMI_PBolus</string>
    <string name="key_use_AIMI_BreakFastLight" translatable="false">key_use_AIMI_BreakfastLight</string>
    <string name="key_AIMI_BreakFastLight_timeend">key_AIMI_BreakFastLight_timeend</string>
    <string name="key_AIMI_BreakFastLight_timestart">key_AIMI_BreakFastLight_timestart</string>
    <string name="key_eatingnow_cobinsulinreqpct">key_eatingnow_cobinsulinreqpct</string>
    <string name="key_eatingnow_cobboostminutes" translatable="false">key_eatingnow_cobboostminutes</string>
    <string name="key_eatingnow_cobboost_maxbolus">key_eatingnow_cobboost_maxbolus</string>
    <string name="key_eatingnow_preboluspct">key_eatingnow_preboluspct</string>
    <string name="key_eatingnow_insulinreqpct">key_eatingnow_insulinreqpct</string>
    <string name="key_eatingnow_uamboost_bolus_scale">key_eatingnow_uamboost_bolus_scale</string>
    <string name="key_eatingnow_uamboost_maxbolus">key_eatingnow_uamboost_maxbolus</string>
    <string name="key_eatingnow_itimeminutes">key_eatingnow_itimeminutes</string>
    <string name="key_eatingnow_isfboost_maxbolus">key_eatingnow_isfboost_maxbolus</string>
    <string name="key_eatingnow_isfbgscaler">key_eatingnow_isfbgscaler</string>
    <string name="key_eatingnow_isfbgoffset">key_eatingnow_isfbgoffset</string>

    <!--    <string name="key_eatingnow_isf_max_scale">key_eatingnow_isf_max_scale</string>-->
    <string name="key_eatingnow_iobmax">key_eatingnow_iobmax</string>
    <string name="key_eatingnow_timestart">key_eatingnow_timestart</string>
    <string name="key_eatingnow_timeend">key_eatingnow_timeend</string>
    <string name="key_openapsama_TDD" translatable="false">7 day average Total Daily Dose</string>
    <string name="key_eatingnow_COBeBGweight" translatable="false">key_eatingnow_COBeBGweight</string>
    <string name="key_eatingnow_UAMeBGweight" translatable="false">key_eatingnow_UAMeBGweight</string>
    <string name="key_use_3pm_basal" translatable="false">key_use_3pm_basal</string>
    <string name="key_use_sens_tdd" translatable="false">key_use_sens_tdd</string>
    <string name="key_sens_tdd_scale" translatable="false">key_sens_tdd_scale</string>

    <string name="a11y_high">high</string>
    <string name="a11y_inrange">in range</string>
    <string name="a11y_low">low</string>
    <string name="a11y_arrow_double_down">falling rapidly</string>
    <string name="a11y_arrow_single_down">falling</string>
    <string name="a11y_arrow_forty_five_down">falling slowly</string>
    <string name="a11y_arrow_flat">stable</string>
    <string name="a11y_arrow_forty_five_up">rising slowly</string>
    <string name="a11y_arrow_single_up">rising</string>
    <string name="a11y_arrow_double_up">rising rapidly</string>
    <string name="a11y_arrow_none">none</string>
    <string name="a11y_arrow_unknown">unknown</string>
    <string name="a11y_graph">graph</string>
    <string name="a11y_bg_quality">blood glucose quality</string>
    <string name="a11y_insulin_label">insulin</string>
    <string name="a11y_blood_glucose">blood glucose</string>
    <string name="a11y_bg_outdated">outdated</string>
    <!-- WEAR OS-->
    <string name="wear_action_tempt_preset_error">Temptarget unknown preset: %1$s</string>
    <string name="wear_action_tempt_cancel_message">Cancelling running Temp-Targets?</string>
    <string name="wear_action_tempt_unit_error">Different units used on watch and phone!</string>
    <string name="wear_action_tempt_zero_message">Zero-Temp-Target - cancelling running Temp-Targets?</string>
    <string name="wear_action_tempt_min_bg_error">Min-BG out of range!</string>
    <string name="wear_action_tempt_max_bg_error">Max-BG out of range!</string>
    <string name="wear_action_tempt_manual_range_message">Temptarget:\nMin: %1$s\nMax: %2$s\nDuration: %3$s</string>
    <string name="wear_action_tempt_manual_message">Temptarget:\nTarget: %1$s\nDuration: %2$s</string>
    <string name="wear_action_tempt_preset_message">Temptarget:\nReason: %1$s\nTarget: %2$s\nDuration: %3$s</string>
    <string name="quick_wizard_message">QuickWizard: %1$s\nInsulin: %2$.2fU\nCarbs: %3$dg</string>
    <string name="wizard_result">Calc. Wizard:\nInsulin: %1$.2fU\nCarbs: %2$dg</string>
    <string name="overview_editquickwizard_show_on_device">Show entry on device:</string>
    <string name="quick_wizard_not_available">Selected quickwizard no longer available, please refresh your tile</string>
    <string name="wizard_no_actual_bg">No recent BG to base calculation on!</string>
    <string name="wizard_no_active_profile">No active profile set!</string>
    <string name="wizard_no_cob">Unknown COB! BG reading missing or recent app restart?</string>
    <string name="wizard_carbs_constraint">Carb constraint violation!</string>
    <string name="wizard_explain_calc">Calc (IC: %1$.1f, ISF: %2$.1f)</string>
    <string name="wizard_explain_carbs">Carbs: %1$.2fU</string>
    <string name="wizard_explain_cob">COB: %1$.0fg %2$.2fU</string>
    <string name="wizard_explain_bg">BG: %1$.2fU</string>
    <string name="wizard_explain_iob">IOB: %1$.2fU</string>
    <string name="wizard_explain_superbolus">Superbolus: %1$.2fU</string>
    <string name="wizard_explain_trend">15\' trend: %1$.2fU</string>
    <string name="wizard_explain_percent">Percentage: %1$.2fU x %2$d%% ≈ %3$.2fU</string>
    <string name="wizard_constraint_bolus_size">Insulin constraint violation!\nCannot deliver %1$.2fU</string>
    <string name="wizard_explain_tt">TempT: %1$s</string>
    <string name="wizard_explain_tt_to">%1$s to %2$s</string>
    <string name="wizard_pump_not_available">No pump available!</string>
    <string name="wear_unknown_action_string">Unknown action command:</string>
    <string name="overview_editquickwizard_percentage">Percentage</string>
    <string name="app_default">Application default</string>
    <string name="show_invalidated_records">Show invalidated / removed records</string>
    <string name="hide_invalidated_records">Hide invalidated / removed records</string>
    <string name="refresh_from_nightscout">Refresh from Nightscout</string>
    <string name="remove_selected_items">Remove selected items</string>
    <string name="select_for_removal">Select for removal</string>
    <string name="profile_changes">Profile changes</string>
    <string name="tempt_targets">Temp Targets</string>
    <string name="carbs_and_bolus">Carbs and bolus</string>
    <string name="confirm_remove_multiple_items">Are you sure you want to remove %1$d items</string>
    <string name="no_records_available">No records available</string>
    <string name="hide_loop">Hide loop</string>
    <string name="show_loop">Show loop</string>
    <string name="count_selected">%1$d selected</string>
    <string name="sort_label">Sort</string>
    <string name="show_loop_records">Show loop records</string>
    <string name="show_hide_records">Hide loop records</string>
    <string name="loop_status">Loop status</string>
    <string name="graph_scale">Graph scale</string>
    <string name="profile1">Profile 1</string>
    <string name="profile2">Profile 2</string>
    <string name="login">Login</string>
    <string name="remove_all">Remove all</string>
    <string name="reset_start">Reset start</string>
    <string name="a11y_open_settings">open settings</string>
    <string name="a11y_set_carb_timer">set carb timer alarm</string>
    <string name="device_all">All</string>
    <string name="device_phone">Phone</string>
    <string name="device_watch">Watch</string>
    <string name="a11y_only_on_watch">only on watch</string>
    <string name="a11y_only_on_phone">only on phone</string>
    <string name="a11y_drag_and_drop_handle">drag and drop handle</string>
    <string name="search">Search</string>
    <string name="key_aimi_variant" translatable="false">AIMI_variant</string>
    <string name="aimi_variant_title">AIMI Variant</string>

    <!-- Aidex Cgms -->
    <string name="aidex">GlucoRx Aidex</string>
    <string name="aidex_short">Aidex</string>
    <string name="description_source_aidex">Receive BG values from GlucoRx Aidex CGMS.</string>
    <string name="blocked_by_charging">Blocked by charging options</string>
    <string name="blocked_by_connectivity">Blocked by connectivity options</string>
    <string name="no_watch_connected">(No Watch Connected)</string>
    <string name="key_adjust_sensitivity" translatable="false">dynisf_adjust_sensitivity</string>
    <string name="dynisf_adjust_sensitivity">Adjust sensitivity and BG</string>
    <string name="database_cleanup">Database cleanup</string>
    <string name="cleanup_db_confirm">Do you want to cleanup the database?\nIt will remove tracked changes and historic data older than 3 months.</string>
    <string name="cleared_entries">Cleared entries</string>

    <string name="variant_title">Variant</string>
</resources><|MERGE_RESOLUTION|>--- conflicted
+++ resolved
@@ -86,11 +86,8 @@
     <string name="description_smb_dynamic_isf">Most recent algorithm for advanced users with dynamic/automatic ISF</string>
     <string name="description_overview">Displays the current state of your loop and buttons for most common actions</string>
     <string name="description_persistent_notification">Shows an ongoing notification with a short overview of what your loop is doing</string>
-<<<<<<< HEAD
     <string name="description_profile_local">Define a profile which is available offline.</string>
     <string name="description_pump_medlink">Pump integration for Medtronic 7xx new firmware</string>
-=======
->>>>>>> 4fdce893
     <string name="description_pump_virtual">Pump integration for pumps which don\'t have any driver yet (Open Loop)</string>
     <string name="description_sensitivity_aaps">Sensitivity is calculated the same way like Oref0, but you can specify timeframe to the past. Minimal carb absorption is calculated from max carb absorption time from preferences.</string>
     <string name="description_sensitivity_oref1">Sensitivity is calculated from 8h or 24h data in the past (using either which is more sensitive). Carbs (if not absorbed) are cut after time specified in preferences. Plugin also calculates UAM.</string>
@@ -465,11 +462,8 @@
     <string name="carbsReqThreshold">Minimum Carbs Required For Suggestion</string>
     <string name="carbsReqThreshold_summary">Minimum grams of carbs to display a carbs suggestion alert. Carbs suggestions below this number will not trigger a notification.</string>
     <string name="dexcomg5_xdripupload_title">Send BG data to xDrip+</string>
-<<<<<<< HEAD
     <string name="key_dexcomg5_xdripupload" translatable="false">dexcomg5_xdripupload</string>
     <string name="key_medlink_xdripupload" translatable="false">medlink_xdripupload</string>
-=======
->>>>>>> 4fdce893
     <string name="dexcomg5_xdripupload_summary">In xDrip+ select 640g/Eversense data source</string>
     <string name="nsclientbg">NSClient BG</string>
     <string name="nsclientbgshort">NS BG</string>
