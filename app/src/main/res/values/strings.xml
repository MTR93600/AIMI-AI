--- conflicted
+++ resolved
@@ -1127,7 +1127,6 @@
     <string name="error_in_target_values">Error in target values</string>
     <string name="error_in_isf_values">Error in ISF values</string>
     <string name="run_question">Run %s?</string>
-<<<<<<< HEAD
     <string name="invalid_profile_not_accepted">Invalid profile %1$s not accepted from NS</string>
     <string name="view">View</string>
     <string name="errors">Errors</string>
@@ -1135,7 +1134,6 @@
     <string name="data_status">BG data status</string>
     <string name="recalculated_data_used">Recalculated data used</string>
     <string name="bg_too_close">BG too close:\n%1$s\n%2$s</string>
-=======
     <string name="key_fulluam_settings" translatable="false">fulluam_settings</string>
     <string name="key_fulluam_max_iob" translatable="false">fulluam_max_iob</string>
     <string name="fulluam_maxiob_title">Maximum total IOB AIMI can\'t go over [U]</string>
@@ -1172,6 +1170,5 @@
     <string name="openapsama_smb_delivery_ratio_bg_range">variable SMB delivery ratio, mapped glucose range</string>
     <string name="openapsama_smb_max_range_extension">SMB/UAM max range extension</string>
 
->>>>>>> 23948653
 
 </resources>