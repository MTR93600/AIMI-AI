--- conflicted
+++ resolved
@@ -101,39 +101,5 @@
         <item name="android:dividerHeight">1dp</item>
     </style>
 
-<<<<<<< HEAD
-    <style name="WizardPagePodContent">
-        <item name="android:layout_width">match_parent</item>
-        <item name="android:layout_height">wrap_content</item>
-        <item name="android:layout_marginBottom">8dp</item>
-        <item name="android:paddingLeft">20px</item>
-        <item name="android:paddingRight">20px</item>
-        <item name="android:textSize">18sp</item>
-
-<!--        <item name="android:textColor">?android:textColorPrimary</item> -->
-    </style>
-
-    <style name="WizardPagePodListItem">
-        <item name="android:layout_width">match_parent</item>
-        <item name="android:layout_height">wrap_content</item>
-        <item name="android:layout_marginBottom">20dp</item>
-        <item name="android:layout_marginTop">20dp</item>
-        <item name="android:paddingTop">20px</item>
-        <item name="android:paddingBottom">20px</item>
-        <item name="android:paddingLeft">60px</item>
-        <item name="android:paddingRight">60px</item>
-        <item name="android:textSize">18sp</item>
-       <!-- <item name="android:textColor">#000000</item> -->
-    </style>
-
-    <style name="PodInfoListView" parent="@android:style/Widget.ListView">
-        <item name="android:background">@color/colorLightGray</item>
-        <item name="android:cacheColorHint">@android:color/transparent</item>
-        <item name="android:divider">@android:color/black</item>
-        <item name="android:dividerHeight">1dp</item>
-    </style>
-
-=======
->>>>>>> d0221c34
 
 </resources>