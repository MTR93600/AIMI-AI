--- conflicted
+++ resolved
@@ -33,11 +33,7 @@
     <string name="objectives_smb_objective">Enabling additional features for daytime use, such as SMB</string>
     <string name="objectives_auto_objective">Enabling automation</string>
     <string name="objectives_smb_gate">You must read the wiki and rise maxIOB to get SMBs working fine! A good start is maxIOB=average mealbolus + 3 x max daily basal</string>
-<<<<<<< HEAD
-    <string name="objectives_auto_gate">Read the docs how automation works. Setup your first simple rules. Instead of action let AAPS display only notification. When you are sure automation is triggered at the right time replace notification by real action. (https://androidaps.readthedocs.io/en/latest/EN/Usage/Automation.html)</string>
-=======
     <string name="objectives_auto_gate">Read the docs on how automation works. Set up your first simple rules. Instead of action let AAPS display only notification. When you are sure automation is triggered at the right time replace notification by real action. (https://androidaps.readthedocs.io/en/latest/EN/Usage/Automation.html)</string>
->>>>>>> a40df15e
     <string name="objectives_bgavailableinns">BG available in NS</string>
     <string name="objectives_pumpstatusavailableinns">Pump status available in NS</string>
     <string name="objectives_manualenacts">Manual enacts</string>
