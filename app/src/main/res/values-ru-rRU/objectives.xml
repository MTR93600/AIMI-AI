<?xml version="1.0" encoding="utf-8"?>
<resources>
    <string name="objectives_button_start">Старт</string>
    <string name="objectives_button_verify">Подтвердить</string>
    <string name="nth_objective">%1$d. Цель</string>
    <string name="objectivenotstarted">Цель %1$d не начата</string>
    <string name="objectivenotfinished">Цель %1$d не завершена</string>
    <string name="objectives_0_objective">Настройка визуализации и мониторинга, анализ базала и коэффициентов</string>
    <string name="objectives_0_gate">Убедитесь, что BG доступен в Nightscut, и данные инсулина помпы загружаются</string>
    <string name="objectives_openloop_objective">Старт незамкнутого цикла</string>
    <string name="objectives_openloop_gate">Начинайте работу в режиме незамкнутого цикла и ручной подстройки величины временного базала. Установите и применяйте временные цели и временные цели по умолчанию (напр. углеводы при нагрузке или купировании гипо)</string>
    <string name="objectives_maxbasal_objective">Глубже понимаем незакольцованную систему Open Loop, включая ее рекомендации по временным базалам</string>
    <string name="objectives_maxbasal_gate">На основе полученного опыта определияем макс величину базала и вводим ее в помпу и настройки</string>
    <string name="objectives_maxiobzero_objective">Начинаем замыкать цикл с Low Glucose Suspend (прекращением подачи инсулина на низких сахарах)</string>
    <string name="objectives_maxiobzero_gate">Работа в замкнутом цикле с макс активным инсулином IOB = 0 на протяжении нескольких дней избегая событий типа приостановка на низких ГК Low Suspend</string>
    <string name="objectives_maxiob_objective">Настройка замкнутого цикла с поднятием макс величины IOB выше 0 и постепенным понижением целевой ГК</string>
    <string name="objectives_maxiob_gate">Работа несколько дней и по кр мере одну ночь без срабатывания оповещений о низкой ГК</string>
    <string name="objectives_autosens_objective">Настраиваем базал и коэффициенты с последующей активацией auto-sens</string>
    <string name="objectives_autosens_gate">1 неделя успешной дневной работы с регулярным введением углеводов</string>
    <string name="objectives_ama_objective">Активация таких доп функций для дневного времени как расширенный калькулятор болюса advanced meal assist</string>
    <string name="objectives_smb_objective">Активация таких доп функций для дневного времени как супер микро болюс SMB</string>
    <string name="objectives_auto_objective">Включение автоматизации</string>
    <string name="objectives_smb_gate">Прочтите wiki и увеличьте maxIOB чтобы супер микро болюс SMB заработал как положено! Хорошее начало – maxIOB = средний болюс на еду + троекратный максимальный суточный базал</string>
<<<<<<< HEAD
    <string name="objectives_auto_gate">Прочтите документацию по автоматизации. Настройте свои первые простые правила. Вместо действия позвольте AAPS только выводить уведомления. Если вы уверены, что автоматизация инициируется в нужное время, замените уведомление реальным действием.</string>
=======
    <string name="objectives_auto_gate">Прочтите документацию по автоматизации. Настройте свои первые простые правила. Вместо действия позвольте AAPS только выводить уведомления. Если вы уверены, что автоматизация инициируется в нужное время, замените уведомление реальными действиями. (https://androidaps.readthedocs.io/en/latest/EN/Usage/Automation.html)</string>
>>>>>>> a40df15e
    <string name="objectives_bgavailableinns">гликемия доступна в NS</string>
    <string name="objectives_pumpstatusavailableinns">Статус помпы доступен в NS</string>
    <string name="objectives_manualenacts">Ввод вручную</string>
    <string name="accomplished">Выполнено: %1$s</string>
    <string name="objectives_usage_objective">Научитесь контролировать AndroidAPS</string>
    <string name="objectives_usage_gate">Выполняйте различные действия в AndroidAPS</string>
    <string name="objectives_useprofileswitch">Установите профиль 90% на 10 мин (Долгое нажатие на имя профиля на главном экране)</string>
    <string name="objectives_usedisconnectpump">Имитация душа. Отключите помпу на 1ч (Долгое нажатие на Открытый цикл Open Loop)</string>
    <string name="objectives_usereconnectpump">... и обратное подключение таким же способом</string>
    <string name="objectives_usetemptarget">Создайте настраиваемую временную цель длительностью 10 мин. (Долгое нажатие на текущую цель)</string>
    <string name="objectives_useactions">В Конфигураторе активируйте модуль Действия Actions, сделав его видимым и показав содержимое верхнего меню</string>
    <string name="objectives_useloop">Просмотр содержимого модуля Цикл Loop</string>
    <string name="objectives_usescale">Применить функцию масштабирования по долгому нажатию на диаграмму ГК</string>
    <string name="objectives_button_enter">Ввод</string>
    <string name="enter_code_obtained_from_developers_to_bypass_the_rest_of_objectives">Если у вас есть хотя бы три месяца опыта работы с замкнутым циклом на других системах, то можно получить код пропуска. Подробности смотрите по адресу https://androidaps.readthedocs.io/en/latest/EN/Usage/Objectives.html#skip-objectives.</string>
    <string name="codeaccepted">Код принят</string>
    <string name="codeinvalid">Неверный код</string>
    <string name="objectives_exam_objective">Подтвердите ваши знания</string>
    <string name="objectives_exam_gate">Изучите вопросы. Вам дано четыре возможных ответа на каждый вопрос. Может быть более одного правильного ответа. Проверьте все правильные ответы и подтвердите выбор.</string>
    <string name="answerdisabledto">Ответы отключены до: %1$s</string>
    <string name="wronganswer">Неверный ответ!</string>
    <string name="unfinshed_button">Следующий незавершенный</string>
    <string name="requestcode">Код запроса: %1$s</string>
    <string name="objectives_hint">(отметьте все правильные ответы)</string>
    <string name="disconnectpump_hint" formatted="false">https://androidaps.readthedocs.io/en/latest/EN/Getting-Started/FAQ.html#what-to-do-when-taking-a-shower-or-bath</string>
    <string name="usetemptarget_hint" formatted="false">https://androidaps.readthedocs.io/en/latest/EN/Getting-Started/Screenshots.html#the-homescreen</string>
    <string name="useaction_hint" formatted="false">https://androidaps.readthedocs.io/en/latest/EN/Getting-Started/Screenshots.html#config-builder</string>
    <string name="usescale_hint" formatted="false">https://androidaps.readthedocs.io/en/latest/EN/Getting-Started/Screenshots.html#the-homescreen</string>
    <string name="notconnected">Нет подключения к Интернету</string>
    <string name="failedretrievetime">Не удалось загрузить время</string>
    <string name="requirementnotmet">Требования к цели не выполнены</string>
    <plurals name="objective_days">
        <item quantity="one">%1$d день</item>
        <item quantity="few">%1$d дня</item>
        <item quantity="many">%1$d дней</item>
        <item quantity="other">%1$d д</item>
    </plurals>
    <plurals name="objective_hours">
        <item quantity="one">%1$d час</item>
        <item quantity="few">%1$d часа</item>
        <item quantity="many">%1$d часов</item>
        <item quantity="other">%1$d ч</item>
    </plurals>
    <plurals name="objective_minutes">
        <item quantity="one">%1$d минута</item>
        <item quantity="few">%1$d минут(ы)</item>
        <item quantity="many">%1$d минут</item>
        <item quantity="other">%1$d мин</item>
    </plurals>
</resources><|MERGE_RESOLUTION|>--- conflicted
+++ resolved
@@ -21,11 +21,7 @@
     <string name="objectives_smb_objective">Активация таких доп функций для дневного времени как супер микро болюс SMB</string>
     <string name="objectives_auto_objective">Включение автоматизации</string>
     <string name="objectives_smb_gate">Прочтите wiki и увеличьте maxIOB чтобы супер микро болюс SMB заработал как положено! Хорошее начало – maxIOB = средний болюс на еду + троекратный максимальный суточный базал</string>
-<<<<<<< HEAD
-    <string name="objectives_auto_gate">Прочтите документацию по автоматизации. Настройте свои первые простые правила. Вместо действия позвольте AAPS только выводить уведомления. Если вы уверены, что автоматизация инициируется в нужное время, замените уведомление реальным действием.</string>
-=======
     <string name="objectives_auto_gate">Прочтите документацию по автоматизации. Настройте свои первые простые правила. Вместо действия позвольте AAPS только выводить уведомления. Если вы уверены, что автоматизация инициируется в нужное время, замените уведомление реальными действиями. (https://androidaps.readthedocs.io/en/latest/EN/Usage/Automation.html)</string>
->>>>>>> a40df15e
     <string name="objectives_bgavailableinns">гликемия доступна в NS</string>
     <string name="objectives_pumpstatusavailableinns">Статус помпы доступен в NS</string>
     <string name="objectives_manualenacts">Ввод вручную</string>
