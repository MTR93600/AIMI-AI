<?xml version="1.0" encoding="utf-8"?>
<resources>
    <string name="dia_whatmeansdia">O que é verdade sobre o DIA?</string>
<<<<<<< HEAD
    <string name="dia_label_exam">Tópico: Duração da Ação de Insulina</string>
    <string name="dia_minimumis3h">O valor mínimo é de 3 horas.</string>
    <string name="dia_minimumis5h">O valor mínimo é de 5 horas.</string>
    <string name="dia_hint1">https://androidaps.readthedocs.io/en/latest/EN/Configuration/Config-Builder.html?#insulin</string>
    <string name="dia_meaningisequaltodiapump">O significado é igual ao parâmetro DIA usado na bomba.</string>
    <string name="dia_valuemustbedetermined">Você tem que determinar o seu valor individual (mas não menos de 5 horas).</string>
    <string name="hypott_label">Tópico: Hipo Temp-Alvo</string>
    <string name="hypott_whenhypott">Qual é a razão principal para definir TT hipoglicemia?</string>
    <string name="hypott_goinglow">Para evitar que a glicose fique baixa se já estiver em funcionamento um temp zero.</string>
    <string name="hypott_preventoversmb">Para evitar o AAPS dose muita insulina após uma subida rápida causada por carboidratos de atuação rápida para tratar hipoglicemia.</string>
=======
    <string name="dia_hint1">https://androidaps.readthedocs.io/en/latest/EN/Configuration/Config-Builder.html?#insulin</string>
>>>>>>> a40df15e
    <string name="hypott_hint1">https://androidaps.readthedocs.io/en/latest/EN/Usage/temptarget.html</string>
    <string name="offlineprofile_whatprofile">Qual perfil pode ser usado e configurado offline?</string>
    <string name="offlineprofile_label">Tópico: Perfil Offline</string>
    <string name="offlineprofile_nsprofile">Perfil NS pode ser usado, mas não configurado.</string>
    <string name="offlineprofile_hint1">https://androidaps.readthedocs.io/en/latest/EN/Configuration/Config-Builder.html#profile</string>
    <string name="pumpdisconnect_whattodo">O que deve ser feito ao desligar a bomba?</string>
<<<<<<< HEAD
    <string name="pumpdisconnect_letknow">Clique em \'Desligar bomba\' para que o AAPS saiba que nenhuma insulina será entregue.</string>
    <string name="pumpdisconnect_suspend">Clique em \'Suspender loop\' para que AAPS pare o looping enquanto a bomba estiver desconectada.</string>
    <string name="pumpdisconnect_dontchnage">Não altere nada no AAPS, apenas desconecte a bomba.</string>
    <string name="pumpdisconnect_hint1">https://androidaps.readthedocs.io/en/latest/EN/Getting-Started/FAQ.html#other-settings</string>
    <string name="objectives_label">Tópico: Configurações do AndroidAPS</string>
    <string name="objectives_howtosave">Quais são as melhores práticas para fazer backup de suas configurações?</string>
    <string name="objectives_exportsettings">Exporte-as localmente do menu Manutenção.</string>
    <string name="objectives_storeelsewhere">Salve o arquivo exportado para outro local como e-mail, Dropbox, Google drive…</string>
    <string name="objectives_doexportonstart">Exporte-as logo após a instalação do AAPS.</string>
    <string name="objectives_doexportafterchange">Exportá-los depois de fazer alterações de configuração.</string>
    <string name="objectives_doexportafterobjective">Exportá-los depois de completar um objetivo.</string>
    <string name="objectives_doexportafterfirtssettings">Exporte-as quando concluir as configurações iniciais.</string>
=======
    <string name="pumpdisconnect_hint1">https://androidaps.readthedocs.io/en/latest/EN/Getting-Started/FAQ.html#other-settings</string>
>>>>>>> a40df15e
    <string name="objectives_hint1">https://androidaps.readthedocs.io/en/latest/EN/Usage/ExportImportSettings.html</string>
    <string name="objectives_hint2">https://androidaps.readthedocs.io/en/latest/EN/Getting-Started/FAQ.html#what-emergency-equipment-is-recommended-to-take-with-me</string>
    <string name="noisycgm_whattodo">O que deve ser feito se os dados do CGM são irregulares?</string>
<<<<<<< HEAD
    <string name="nothing">Nada, AAPS vai lidar com isso.</string>
    <string name="noisycgm_pause">Desativar o loop para evitar sobredosagem.</string>
    <string name="noisycgm_replacesensor">Substitua o sensor CGM.</string>
    <string name="noisycgm_turnoffphone">Desligue o telefone.</string>
    <string name="noisycgm_hint1">https://androidaps.readthedocs.io/en/latest/EN/Usage/Smoothing-Blood-Glucose-Data-in-xDrip.html#smoothing-blood-glucose-data</string>
    <string name="noisycgm_checksmoothing">Verifique que a app do CGM suaviza os dados da Glicose.</string>
    <string name="exercise_label">Tópico: Exercício</string>
    <string name="exercise_whattodo">Como você pode ajudar o sistema a lidar com exercícios?</string>
    <string name="exercise_setactivitytt">Usando o recurso de alvo-temp.</string>
    <string name="exercise_switchprofilebelow100">Faça um mudança de perfil abaixo de 100%.</string>
    <string name="exercise_switchprofileabove100">Fazer uma mudança de perfil acima de 100%.</string>
    <string name="exercise_stoploop">Pare o loop.</string>
    <string name="exercise_doitbeforestart">Definir um alvo-temp de atividade antes de iniciar o exercício.</string>
    <string name="exercise_afterstart">Definir um alvo-temp de atividade após iniciar o exercício leva a resultados piores do que se iniciado antes.</string>
    <string name="exercise_hint1">https://androidaps.readthedocs.io/en/latest/EN/Usage/temptarget.html#activity-temp-target</string>
    <string name="suspendloop_label">Tópico: Loop Desativado/Suspenso</string>
    <string name="suspendloop_doigetinsulin">Eu recebo insulina quando o loop estiver desativado/suspenso?</string>
    <string name="suspendloop_yes">Sim, a insulina basal continua a ser entregue.</string>
    <string name="suspendloop_no">Não, a entrega da insulina está parada.</string>
    <string name="basaltest_label">Tópico: Testando Basal, ISF e IC</string>
    <string name="basaltest_when">Quando devo validar os valores de basal, ISF e IC?</string>
    <string name="basaltest_beforeloop">Antes de começar com o loop.</string>
    <string name="basaltest_havingregularhypo">Quando ocorrer frequentemente glicemia baixa.</string>
    <string name="basaltest_havingregularhyper">Quando ocorrer frequentemente glicemia alta.</string>
=======
    <string name="noisycgm_hint1">https://androidaps.readthedocs.io/en/latest/EN/Usage/Smoothing-Blood-Glucose-Data-in-xDrip.html#smoothing-blood-glucose-data</string>
    <string name="exercise_hint1">https://androidaps.readthedocs.io/en/latest/EN/Usage/temptarget.html#activity-temp-target</string>
    <string name="suspendloop_doigetinsulin">Eu recebo insulina quando o loop estiver desativado/suspenso?</string>
    <string name="suspendloop_yes">Sim, a insulina basal continua a ser entregue.</string>
    <string name="suspendloop_no">Não, a entrega da insulina está parada.</string>
>>>>>>> a40df15e
    <string name="basaltest_hint1">https://androidaps.readthedocs.io/en/latest/EN/Getting-Started/FAQ.html#androidaps-settings</string>
    <string name="prerequisites_determinedcorrectprofile">Informações do perfil validadas (Basal, IC, FSI, DIA).</string>
    <string name="prerequisites_phone">Um telefone compatível.</string>
    <string name="prerequisites_tidepoolaccount">Uma conta do Tidepool.</string>
    <string name="prerequisites_googleaccount">Uma conta Google.</string>
    <string name="prerequisites_githubaccount">Uma conta do Github.</string>
    <string name="prerequisites_own670g">Uma bomba MiniMed 670G.</string>
    <string name="prerequisites_hint1">https://androidaps.readthedocs.io/en/latest/EN/Module/module.html</string>
    <string name="prerequisites_smartwatch">Um Smartwatch.</string>
    <string name="prerequisites_supportedcgm">Um CGM compatível.</string>
<<<<<<< HEAD
    <string name="update_label">Tópico: Atualização do AndroidAPS</string>
    <string name="whatistrue">O que é verdade?</string>
    <string name="update_git">Você precisa ter o Git instalado.</string>
    <string name="update_asap">Atualizar assim que nova versão for lançada e tiver tempo suficiente para fazer isso.</string>
    <string name="update_keys">Você deve utilizar as mesmas chaves de assinatura.</string>
=======
>>>>>>> a40df15e
    <string name="update_neverupdate">Nunca atualize se o sistema estiver funcionando bem.</string>
    <string name="update_hint1">https://androidaps.readthedocs.io/en/latest/EN/Installing-AndroidAPS/Update-to-new-version.html#update-to-a-new-version-or-branch</string>
    <string name="troubleshooting_hint1">https://androidaps.readthedocs.io/en/latest/EN/Installing-AndroidAPS/Update-to-new-version.html#troubleshooting</string>
    <string name="troubleshooting_hint2">https://www.facebook.com/groups/AndroidAPSUsers/</string>
    <string name="troubleshooting_hint3">https://gitter.im/MilosKozak/AndroidAPS</string>
    <string name="insulin_fiasp">Fiasp®</string>
    <string name="insulin_humalog">Humalog ®</string>
    <string name="insulin_hint1">https://androidaps.readthedocs.io/en/latest/EN/Configuration/Config-Builder.html#insulin</string>
    <string name="sensitivity_hint1">https://androidaps.readthedocs.io/en/latest/EN/Configuration/Sensitivity-detection-and-COB.html</string>
<<<<<<< HEAD
    <string name="sensitivityuam_which">Qual plugin de sensibilidade deve ser usado para o recurso UAM?</string>
    <string name="wrongcarbs_label">Tópico: Erros de Entrada de Carboidratos</string>
    <string name="wrongcarbs_whattodo">O que deve fazer se tiver feito uma entrada incorrecta de carboidratos?</string>
    <string name="wrongcarbs_treatmentstab">Em Tratamentos, excluir a entrada incorrecta de carboidratos. Insira novos carboidratos.</string>
    <string name="wrongcarbs_addfakeinsulin">Adicionar falsa insulina usando a função de Refill</string>
    <string name="extendedcarbs_label">Tópico: Alimentos com Gordura e Proteína</string>
    <string name="extendedcarbs_handling">O que fazer se sua comida contiver uma grande quantidade de gordura e/ou proteínas?</string>
    <string name="extendedcarbs_useextendedcarbs">Recalcule gordura e proteínas para carboidrato e use o recurso \"Carbs estentido\".</string>
    <string name="extendedcarbs_add">Recalcular gordura e proteínas em carboidrato e adicioná-lo ao cálculo de bolus.</string>
    <string name="extendedcarbs_useextendedbolus">Use o bolus estendido para cobrir gordura e proteínas.</string>
=======
    <string name="wrongcarbs_whattodo">O que deve fazer se tiver feito uma entrada incorrecta de carboidratos?</string>
>>>>>>> a40df15e
    <string name="extendedcarbs_hint1">https://androidaps.readthedocs.io/en/latest/EN/Usage/Extended-Carbs.html</string>
    <string name="nsclient_hint1">https://androidaps.readthedocs.io/en/latest/EN/Children/Children.html</string>
<<<<<<< HEAD
    <string name="isf_label_exam">Tópico: Fator de Sensibilidade de Insulina</string>
    <string name="isf_increasingvalue">Valores elevados de FSI levam a uma entrega de menos insulina quando o AAPS corrige glicemia alta.</string>
    <string name="isf_decreasingvalue">Valores baixos de FSI levam a uma entrega de menos insulina quando o AAPS corrige glicemia alta.</string>
    <string name="isf_noeffect">Alterar os valores FSI não tem efeito sobre a quantidade de insulina entregue quando a AAPS corrige glicemia alta.</string>
    <string name="isf_preferences">Você precisa inserir o ISF nas Preferências.</string>
    <string name="isf_profile">Alterar o valor do ISF no seu perfil é o suficiente para aplicar a alteração.</string>
    <string name="isf_hint1">https://androidaps.readthedocs.io/en/latest/EN/Getting-Started/FAQ.html#insulin-sensitivity-factor-isf-mmol-l-u-or-mg-dl-u</string>
    <string name="isf_hint2">https://androidaps.readthedocs.io/en/latest/EN/Usage/Profiles.html</string>
    <string name="ic_label_exam">Tópico: Porporção IC</string>
    <string name="ic_increasingvalue">Proporções IC mais altos levam a menos insulina entregue para uma dada quantidade de carboidratos.</string>
    <string name="ic_decreasingvalue">Proporções IC mais baixos levam a menos insulina entregue para uma dada quantidade de carboidratos.</string>
    <string name="ic_noeffect">Se tiver 0 COB, alterar a proporção IC irá levar a uma quantidade diferente de insulina para corrigir um determinado valor da glicemia.</string>
    <string name="ic_different">O IC será diferente se você contar a unidade de pão como 10g ou 12g.</string>
    <string name="ic_meaning">O significado do IC é: Quantos pães são cobertas por 1U de insulina.</string>
    <string name="ic_hint1">https://androidaps.readthedocs.io/en/latest/EN/Getting-Started/FAQ.html#carbohydrate-to-insulin-ratio-cr-g-u</string>
    <string name="profileswitch_label">Tópico: Alternando Perfil</string>
    <string name="profileswitch_pctwillchange"> Ao especificar 90% na mudança de perfil…</string>
    <string name="profileswitch_basalhigher">Os basais serão 10% maiores.</string>
    <string name="profileswitch_basallower">Os basais serão 10% menores.</string>
    <string name="profileswitch_ichigher">O valor do IC será 10% maior.</string>
    <string name="profileswitch_iclower">O valor do IC será 10% menor.</string>
    <string name="profileswitch_isfhigher">O valor do ISF será 10% maior.</string>
    <string name="profileswitch_isflower">O valor do ISF será 10% menor.</string>
    <string name="profileswitch_overall">Você receberá aproximadamente 10% menos insulina no total.</string>
    <string name="profileswitch_targethigher">O alvo será 10% maior.</string>
    <string name="profileswitch_targetlower">O alvo será 10% menor.</string>
    <string name="profileswitch_targetbottom">Só o alvo inferior será 10% menor.</string>
    <string name="profileswitch_hint1" formatted="false">https://androidaps.readthedocs.io/en/latest/EN/Usage/Profiles.html?highlight=profile%20switch#profile-switch</string>
    <string name="profileswitchtime_iwant">Se acordar 1h mais cedo do que o normal, como deve notificar a AAPS da mudança no seu horário?</string>
    <string name="profileswitchtime_1">Iniciar uma mudança de perfil com uma alteração de turno de 1</string>
    <string name="profileswitchtime__1">Iniciar uma mudança de perfil com uma alteração de turno de -1</string>
=======
    <string name="isf_profile">Alterar o valor do ISF no seu perfil é o suficiente para aplicar a alteração.</string>
    <string name="isf_hint1">https://androidaps.readthedocs.io/en/latest/EN/Getting-Started/FAQ.html#insulin-sensitivity-factor-isf-mmol-l-u-or-mg-dl-u</string>
    <string name="isf_hint2">https://androidaps.readthedocs.io/en/latest/EN/Usage/Profiles.html</string>
    <string name="ic_noeffect">Se tiver 0 COB, alterar a proporção IC irá levar a uma quantidade diferente de insulina para corrigir um determinado valor da glicemia.</string>
    <string name="ic_hint1">https://androidaps.readthedocs.io/en/latest/EN/Getting-Started/FAQ.html#carbohydrate-to-insulin-ratio-cr-g-u</string>
    <string name="profileswitch_hint1" formatted="false">https://androidaps.readthedocs.io/en/latest/EN/Usage/Profiles.html?highlight=profile%20switch#profile-switch</string>
>>>>>>> a40df15e
    <string name="profileswitchtime_hint1">https://androidaps.readthedocs.io/en/latest/EN/Usage/Profiles.html?highlight=profile%20switch#timeshift</string>
    <string name="basalhelp_hint1">https://androidaps.readthedocs.io/en/latest/EN/Module/module.html#good-individual-dosage-algorithm-for-your-diabetes-therapy</string>
    <string name="basalhelp_where">Onde procurar ajuda para taxas basais e etc.</string>
    <string name="basalhelp_diabetesteam">Sua equipe de diabetes</string>
    <string name="basalhelp_google">Google</string>
    <string name="basalhelp_facebook">Facebook</string>
<<<<<<< HEAD
    <string name="other_medication_label">Outra Medicação</string>
    <string name="other_medication_text">AAPS reduz Basal para aumentar o açúcar no sangue. As drogas do grupo de inibidores de SGLT2 (gliflozins) podem evitar o aumento esperado da glicose e, assim, podem produzir uma deficiência de insulina perigosa (DKA).
\nOs nomes comuns de marca são: Invokana®, Forxiga®, Jardiance®, Steglatro®, Suglat®, Apleway®, Deberza®, Synjardy®, Vokanamet®, Xigduo®.\n\nPrometo que não vou tomar tais drogas ao usar o AAPS ou vou desativar o loop antes de usar essas drogas.</string>
=======
>>>>>>> a40df15e
</resources><|MERGE_RESOLUTION|>--- conflicted
+++ resolved
@@ -1,77 +1,22 @@
 <?xml version="1.0" encoding="utf-8"?>
 <resources>
     <string name="dia_whatmeansdia">O que é verdade sobre o DIA?</string>
-<<<<<<< HEAD
-    <string name="dia_label_exam">Tópico: Duração da Ação de Insulina</string>
-    <string name="dia_minimumis3h">O valor mínimo é de 3 horas.</string>
-    <string name="dia_minimumis5h">O valor mínimo é de 5 horas.</string>
     <string name="dia_hint1">https://androidaps.readthedocs.io/en/latest/EN/Configuration/Config-Builder.html?#insulin</string>
-    <string name="dia_meaningisequaltodiapump">O significado é igual ao parâmetro DIA usado na bomba.</string>
-    <string name="dia_valuemustbedetermined">Você tem que determinar o seu valor individual (mas não menos de 5 horas).</string>
-    <string name="hypott_label">Tópico: Hipo Temp-Alvo</string>
-    <string name="hypott_whenhypott">Qual é a razão principal para definir TT hipoglicemia?</string>
-    <string name="hypott_goinglow">Para evitar que a glicose fique baixa se já estiver em funcionamento um temp zero.</string>
-    <string name="hypott_preventoversmb">Para evitar o AAPS dose muita insulina após uma subida rápida causada por carboidratos de atuação rápida para tratar hipoglicemia.</string>
-=======
-    <string name="dia_hint1">https://androidaps.readthedocs.io/en/latest/EN/Configuration/Config-Builder.html?#insulin</string>
->>>>>>> a40df15e
     <string name="hypott_hint1">https://androidaps.readthedocs.io/en/latest/EN/Usage/temptarget.html</string>
     <string name="offlineprofile_whatprofile">Qual perfil pode ser usado e configurado offline?</string>
     <string name="offlineprofile_label">Tópico: Perfil Offline</string>
     <string name="offlineprofile_nsprofile">Perfil NS pode ser usado, mas não configurado.</string>
     <string name="offlineprofile_hint1">https://androidaps.readthedocs.io/en/latest/EN/Configuration/Config-Builder.html#profile</string>
     <string name="pumpdisconnect_whattodo">O que deve ser feito ao desligar a bomba?</string>
-<<<<<<< HEAD
-    <string name="pumpdisconnect_letknow">Clique em \'Desligar bomba\' para que o AAPS saiba que nenhuma insulina será entregue.</string>
-    <string name="pumpdisconnect_suspend">Clique em \'Suspender loop\' para que AAPS pare o looping enquanto a bomba estiver desconectada.</string>
-    <string name="pumpdisconnect_dontchnage">Não altere nada no AAPS, apenas desconecte a bomba.</string>
     <string name="pumpdisconnect_hint1">https://androidaps.readthedocs.io/en/latest/EN/Getting-Started/FAQ.html#other-settings</string>
-    <string name="objectives_label">Tópico: Configurações do AndroidAPS</string>
-    <string name="objectives_howtosave">Quais são as melhores práticas para fazer backup de suas configurações?</string>
-    <string name="objectives_exportsettings">Exporte-as localmente do menu Manutenção.</string>
-    <string name="objectives_storeelsewhere">Salve o arquivo exportado para outro local como e-mail, Dropbox, Google drive…</string>
-    <string name="objectives_doexportonstart">Exporte-as logo após a instalação do AAPS.</string>
-    <string name="objectives_doexportafterchange">Exportá-los depois de fazer alterações de configuração.</string>
-    <string name="objectives_doexportafterobjective">Exportá-los depois de completar um objetivo.</string>
-    <string name="objectives_doexportafterfirtssettings">Exporte-as quando concluir as configurações iniciais.</string>
-=======
-    <string name="pumpdisconnect_hint1">https://androidaps.readthedocs.io/en/latest/EN/Getting-Started/FAQ.html#other-settings</string>
->>>>>>> a40df15e
     <string name="objectives_hint1">https://androidaps.readthedocs.io/en/latest/EN/Usage/ExportImportSettings.html</string>
     <string name="objectives_hint2">https://androidaps.readthedocs.io/en/latest/EN/Getting-Started/FAQ.html#what-emergency-equipment-is-recommended-to-take-with-me</string>
     <string name="noisycgm_whattodo">O que deve ser feito se os dados do CGM são irregulares?</string>
-<<<<<<< HEAD
-    <string name="nothing">Nada, AAPS vai lidar com isso.</string>
-    <string name="noisycgm_pause">Desativar o loop para evitar sobredosagem.</string>
-    <string name="noisycgm_replacesensor">Substitua o sensor CGM.</string>
-    <string name="noisycgm_turnoffphone">Desligue o telefone.</string>
-    <string name="noisycgm_hint1">https://androidaps.readthedocs.io/en/latest/EN/Usage/Smoothing-Blood-Glucose-Data-in-xDrip.html#smoothing-blood-glucose-data</string>
-    <string name="noisycgm_checksmoothing">Verifique que a app do CGM suaviza os dados da Glicose.</string>
-    <string name="exercise_label">Tópico: Exercício</string>
-    <string name="exercise_whattodo">Como você pode ajudar o sistema a lidar com exercícios?</string>
-    <string name="exercise_setactivitytt">Usando o recurso de alvo-temp.</string>
-    <string name="exercise_switchprofilebelow100">Faça um mudança de perfil abaixo de 100%.</string>
-    <string name="exercise_switchprofileabove100">Fazer uma mudança de perfil acima de 100%.</string>
-    <string name="exercise_stoploop">Pare o loop.</string>
-    <string name="exercise_doitbeforestart">Definir um alvo-temp de atividade antes de iniciar o exercício.</string>
-    <string name="exercise_afterstart">Definir um alvo-temp de atividade após iniciar o exercício leva a resultados piores do que se iniciado antes.</string>
-    <string name="exercise_hint1">https://androidaps.readthedocs.io/en/latest/EN/Usage/temptarget.html#activity-temp-target</string>
-    <string name="suspendloop_label">Tópico: Loop Desativado/Suspenso</string>
-    <string name="suspendloop_doigetinsulin">Eu recebo insulina quando o loop estiver desativado/suspenso?</string>
-    <string name="suspendloop_yes">Sim, a insulina basal continua a ser entregue.</string>
-    <string name="suspendloop_no">Não, a entrega da insulina está parada.</string>
-    <string name="basaltest_label">Tópico: Testando Basal, ISF e IC</string>
-    <string name="basaltest_when">Quando devo validar os valores de basal, ISF e IC?</string>
-    <string name="basaltest_beforeloop">Antes de começar com o loop.</string>
-    <string name="basaltest_havingregularhypo">Quando ocorrer frequentemente glicemia baixa.</string>
-    <string name="basaltest_havingregularhyper">Quando ocorrer frequentemente glicemia alta.</string>
-=======
     <string name="noisycgm_hint1">https://androidaps.readthedocs.io/en/latest/EN/Usage/Smoothing-Blood-Glucose-Data-in-xDrip.html#smoothing-blood-glucose-data</string>
     <string name="exercise_hint1">https://androidaps.readthedocs.io/en/latest/EN/Usage/temptarget.html#activity-temp-target</string>
     <string name="suspendloop_doigetinsulin">Eu recebo insulina quando o loop estiver desativado/suspenso?</string>
     <string name="suspendloop_yes">Sim, a insulina basal continua a ser entregue.</string>
     <string name="suspendloop_no">Não, a entrega da insulina está parada.</string>
->>>>>>> a40df15e
     <string name="basaltest_hint1">https://androidaps.readthedocs.io/en/latest/EN/Getting-Started/FAQ.html#androidaps-settings</string>
     <string name="prerequisites_determinedcorrectprofile">Informações do perfil validadas (Basal, IC, FSI, DIA).</string>
     <string name="prerequisites_phone">Um telefone compatível.</string>
@@ -82,14 +27,6 @@
     <string name="prerequisites_hint1">https://androidaps.readthedocs.io/en/latest/EN/Module/module.html</string>
     <string name="prerequisites_smartwatch">Um Smartwatch.</string>
     <string name="prerequisites_supportedcgm">Um CGM compatível.</string>
-<<<<<<< HEAD
-    <string name="update_label">Tópico: Atualização do AndroidAPS</string>
-    <string name="whatistrue">O que é verdade?</string>
-    <string name="update_git">Você precisa ter o Git instalado.</string>
-    <string name="update_asap">Atualizar assim que nova versão for lançada e tiver tempo suficiente para fazer isso.</string>
-    <string name="update_keys">Você deve utilizar as mesmas chaves de assinatura.</string>
-=======
->>>>>>> a40df15e
     <string name="update_neverupdate">Nunca atualize se o sistema estiver funcionando bem.</string>
     <string name="update_hint1">https://androidaps.readthedocs.io/en/latest/EN/Installing-AndroidAPS/Update-to-new-version.html#update-to-a-new-version-or-branch</string>
     <string name="troubleshooting_hint1">https://androidaps.readthedocs.io/en/latest/EN/Installing-AndroidAPS/Update-to-new-version.html#troubleshooting</string>
@@ -99,72 +36,19 @@
     <string name="insulin_humalog">Humalog ®</string>
     <string name="insulin_hint1">https://androidaps.readthedocs.io/en/latest/EN/Configuration/Config-Builder.html#insulin</string>
     <string name="sensitivity_hint1">https://androidaps.readthedocs.io/en/latest/EN/Configuration/Sensitivity-detection-and-COB.html</string>
-<<<<<<< HEAD
-    <string name="sensitivityuam_which">Qual plugin de sensibilidade deve ser usado para o recurso UAM?</string>
-    <string name="wrongcarbs_label">Tópico: Erros de Entrada de Carboidratos</string>
     <string name="wrongcarbs_whattodo">O que deve fazer se tiver feito uma entrada incorrecta de carboidratos?</string>
-    <string name="wrongcarbs_treatmentstab">Em Tratamentos, excluir a entrada incorrecta de carboidratos. Insira novos carboidratos.</string>
-    <string name="wrongcarbs_addfakeinsulin">Adicionar falsa insulina usando a função de Refill</string>
-    <string name="extendedcarbs_label">Tópico: Alimentos com Gordura e Proteína</string>
-    <string name="extendedcarbs_handling">O que fazer se sua comida contiver uma grande quantidade de gordura e/ou proteínas?</string>
-    <string name="extendedcarbs_useextendedcarbs">Recalcule gordura e proteínas para carboidrato e use o recurso \"Carbs estentido\".</string>
-    <string name="extendedcarbs_add">Recalcular gordura e proteínas em carboidrato e adicioná-lo ao cálculo de bolus.</string>
-    <string name="extendedcarbs_useextendedbolus">Use o bolus estendido para cobrir gordura e proteínas.</string>
-=======
-    <string name="wrongcarbs_whattodo">O que deve fazer se tiver feito uma entrada incorrecta de carboidratos?</string>
->>>>>>> a40df15e
     <string name="extendedcarbs_hint1">https://androidaps.readthedocs.io/en/latest/EN/Usage/Extended-Carbs.html</string>
     <string name="nsclient_hint1">https://androidaps.readthedocs.io/en/latest/EN/Children/Children.html</string>
-<<<<<<< HEAD
-    <string name="isf_label_exam">Tópico: Fator de Sensibilidade de Insulina</string>
-    <string name="isf_increasingvalue">Valores elevados de FSI levam a uma entrega de menos insulina quando o AAPS corrige glicemia alta.</string>
-    <string name="isf_decreasingvalue">Valores baixos de FSI levam a uma entrega de menos insulina quando o AAPS corrige glicemia alta.</string>
-    <string name="isf_noeffect">Alterar os valores FSI não tem efeito sobre a quantidade de insulina entregue quando a AAPS corrige glicemia alta.</string>
-    <string name="isf_preferences">Você precisa inserir o ISF nas Preferências.</string>
-    <string name="isf_profile">Alterar o valor do ISF no seu perfil é o suficiente para aplicar a alteração.</string>
-    <string name="isf_hint1">https://androidaps.readthedocs.io/en/latest/EN/Getting-Started/FAQ.html#insulin-sensitivity-factor-isf-mmol-l-u-or-mg-dl-u</string>
-    <string name="isf_hint2">https://androidaps.readthedocs.io/en/latest/EN/Usage/Profiles.html</string>
-    <string name="ic_label_exam">Tópico: Porporção IC</string>
-    <string name="ic_increasingvalue">Proporções IC mais altos levam a menos insulina entregue para uma dada quantidade de carboidratos.</string>
-    <string name="ic_decreasingvalue">Proporções IC mais baixos levam a menos insulina entregue para uma dada quantidade de carboidratos.</string>
-    <string name="ic_noeffect">Se tiver 0 COB, alterar a proporção IC irá levar a uma quantidade diferente de insulina para corrigir um determinado valor da glicemia.</string>
-    <string name="ic_different">O IC será diferente se você contar a unidade de pão como 10g ou 12g.</string>
-    <string name="ic_meaning">O significado do IC é: Quantos pães são cobertas por 1U de insulina.</string>
-    <string name="ic_hint1">https://androidaps.readthedocs.io/en/latest/EN/Getting-Started/FAQ.html#carbohydrate-to-insulin-ratio-cr-g-u</string>
-    <string name="profileswitch_label">Tópico: Alternando Perfil</string>
-    <string name="profileswitch_pctwillchange"> Ao especificar 90% na mudança de perfil…</string>
-    <string name="profileswitch_basalhigher">Os basais serão 10% maiores.</string>
-    <string name="profileswitch_basallower">Os basais serão 10% menores.</string>
-    <string name="profileswitch_ichigher">O valor do IC será 10% maior.</string>
-    <string name="profileswitch_iclower">O valor do IC será 10% menor.</string>
-    <string name="profileswitch_isfhigher">O valor do ISF será 10% maior.</string>
-    <string name="profileswitch_isflower">O valor do ISF será 10% menor.</string>
-    <string name="profileswitch_overall">Você receberá aproximadamente 10% menos insulina no total.</string>
-    <string name="profileswitch_targethigher">O alvo será 10% maior.</string>
-    <string name="profileswitch_targetlower">O alvo será 10% menor.</string>
-    <string name="profileswitch_targetbottom">Só o alvo inferior será 10% menor.</string>
-    <string name="profileswitch_hint1" formatted="false">https://androidaps.readthedocs.io/en/latest/EN/Usage/Profiles.html?highlight=profile%20switch#profile-switch</string>
-    <string name="profileswitchtime_iwant">Se acordar 1h mais cedo do que o normal, como deve notificar a AAPS da mudança no seu horário?</string>
-    <string name="profileswitchtime_1">Iniciar uma mudança de perfil com uma alteração de turno de 1</string>
-    <string name="profileswitchtime__1">Iniciar uma mudança de perfil com uma alteração de turno de -1</string>
-=======
     <string name="isf_profile">Alterar o valor do ISF no seu perfil é o suficiente para aplicar a alteração.</string>
     <string name="isf_hint1">https://androidaps.readthedocs.io/en/latest/EN/Getting-Started/FAQ.html#insulin-sensitivity-factor-isf-mmol-l-u-or-mg-dl-u</string>
     <string name="isf_hint2">https://androidaps.readthedocs.io/en/latest/EN/Usage/Profiles.html</string>
     <string name="ic_noeffect">Se tiver 0 COB, alterar a proporção IC irá levar a uma quantidade diferente de insulina para corrigir um determinado valor da glicemia.</string>
     <string name="ic_hint1">https://androidaps.readthedocs.io/en/latest/EN/Getting-Started/FAQ.html#carbohydrate-to-insulin-ratio-cr-g-u</string>
     <string name="profileswitch_hint1" formatted="false">https://androidaps.readthedocs.io/en/latest/EN/Usage/Profiles.html?highlight=profile%20switch#profile-switch</string>
->>>>>>> a40df15e
     <string name="profileswitchtime_hint1">https://androidaps.readthedocs.io/en/latest/EN/Usage/Profiles.html?highlight=profile%20switch#timeshift</string>
     <string name="basalhelp_hint1">https://androidaps.readthedocs.io/en/latest/EN/Module/module.html#good-individual-dosage-algorithm-for-your-diabetes-therapy</string>
     <string name="basalhelp_where">Onde procurar ajuda para taxas basais e etc.</string>
     <string name="basalhelp_diabetesteam">Sua equipe de diabetes</string>
     <string name="basalhelp_google">Google</string>
     <string name="basalhelp_facebook">Facebook</string>
-<<<<<<< HEAD
-    <string name="other_medication_label">Outra Medicação</string>
-    <string name="other_medication_text">AAPS reduz Basal para aumentar o açúcar no sangue. As drogas do grupo de inibidores de SGLT2 (gliflozins) podem evitar o aumento esperado da glicose e, assim, podem produzir uma deficiência de insulina perigosa (DKA).
-\nOs nomes comuns de marca são: Invokana®, Forxiga®, Jardiance®, Steglatro®, Suglat®, Apleway®, Deberza®, Synjardy®, Vokanamet®, Xigduo®.\n\nPrometo que não vou tomar tais drogas ao usar o AAPS ou vou desativar o loop antes de usar essas drogas.</string>
-=======
->>>>>>> a40df15e
 </resources>