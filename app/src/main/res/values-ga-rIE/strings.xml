<?xml version="1.0" encoding="utf-8"?>
<resources>
    <!--    <string name="fi_lang" translatable="false">Finnish</string> -->
    <!--   <string name="he_lang" translatable="false">Hebrew</string> -->
    <!--    <string name="ga_lang" translatable="false">Irish</string> -->
    <!--    <string name="ja_lang" translatable="false">Japanese</string> -->
    <string name="nav_preferences">Sainroghanna</string>
    <string name="reset_db_confirm">An bhfuil tú cinnte gur mian leat an bhunachair sonraí a athshocrú?</string>
    <string name="nav_exit">Scoir</string>
    <string name="alert_dialog_storage_permission_text">Le do thoil atosaigh do ghuthán nó atosaigh AndroidAPS ó Socruithe an Chórais \nmura dhéanann tú é seo, ní bheidh logáil ag na appana AndroidAPS (tá sé tábhachtach na halgartaim a rianú agus a fhíorú go bhfuil siad ag obair i gceart)!</string>
    <string name="description_source_mm640g">Luachanna BG a fháil ón 600SeriesAndroidUploader.</string>
    <string name="description_source_ns_client">Sonraí a íoslódáil ó Nightscout</string>
<<<<<<< HEAD
    <string name="description_source_xdrip">Luachanna BG a fháil ó xDrip.</string>
=======
>>>>>>> a40df15e
    <string name="MM640g">MM640g</string>
    <string name="iob">IOB</string>
    <string name="cob">COB</string>
    <string name="openaps_short">OAPS</string>
    <!-- SMS Communicator & OTP Authenticator -->
</resources><|MERGE_RESOLUTION|>--- conflicted
+++ resolved
@@ -10,10 +10,6 @@
     <string name="alert_dialog_storage_permission_text">Le do thoil atosaigh do ghuthán nó atosaigh AndroidAPS ó Socruithe an Chórais \nmura dhéanann tú é seo, ní bheidh logáil ag na appana AndroidAPS (tá sé tábhachtach na halgartaim a rianú agus a fhíorú go bhfuil siad ag obair i gceart)!</string>
     <string name="description_source_mm640g">Luachanna BG a fháil ón 600SeriesAndroidUploader.</string>
     <string name="description_source_ns_client">Sonraí a íoslódáil ó Nightscout</string>
-<<<<<<< HEAD
-    <string name="description_source_xdrip">Luachanna BG a fháil ó xDrip.</string>
-=======
->>>>>>> a40df15e
     <string name="MM640g">MM640g</string>
     <string name="iob">IOB</string>
     <string name="cob">COB</string>
