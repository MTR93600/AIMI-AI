<?xml version="1.0" encoding="utf-8"?>
<androidx.preference.PreferenceScreen xmlns:android="http://schemas.android.com/apk/res/android"
    xmlns:app="http://schemas.android.com/apk/res-auto">
    <PreferenceCategory
        android:key="wearplugin"
        android:title="@string/wear_settings"
        app:initialExpandedChildrenCount="0">
        <SwitchPreference
            android:defaultValue="false"
            android:key="@string/key_wear_control"
            android:summary="@string/wearcontrol_summary"
            android:title="@string/wearcontrol_title" />

<<<<<<< HEAD
        <androidx.preference.PreferenceScreen
            android:key="wearcontroladv"
            android:summary="@string/wear_wizard_settings_summary"
            android:title="@string/wear_wizard_settings">

            <PreferenceCategory
                android:title="@string/wear_wizard_settings">

                <CheckBoxPreference
                    android:defaultValue="true"
                    android:key="@string/key_wearwizard_bg"
                    android:title="@string/treatments_wizard_bg_label" />

                <CheckBoxPreference
                    android:defaultValue="false"
                    android:key="@string/key_wearwizard_tt"
                    android:title="@string/treatments_wizard_tt_label" />
=======
        <PreferenceCategory
            android:dependency="@string/key_wear_control"
            android:summary="@string/wear_wizard_settings_summary"
            android:title="@string/wear_wizard_settings">

            <CheckBoxPreference
                android:defaultValue="true"
                android:dependency="@string/key_wear_control"
                android:key="@string/key_wearwizard_bg"
                android:title="@string/treatments_wizard_bg_label" />

            <CheckBoxPreference
                android:defaultValue="false"
                android:dependency="@string/key_wearwizard_bg"
                android:key="@string/key_wearwizard_tt"
                android:title="@string/treatments_wizard_tt_label" />

            <CheckBoxPreference
                android:defaultValue="false"
                android:dependency="@string/key_wear_control"
                android:key="@string/key_wearwizard_trend"
                android:title="@string/treatments_wizard_bgtrend_label" />

            <CheckBoxPreference
                android:defaultValue="true"
                android:dependency="@string/key_wear_control"
                android:key="@string/key_wearwizard_cob"
                android:title="@string/treatments_wizard_cob_label" />

            <CheckBoxPreference
                android:defaultValue="true"
                android:dependency="@string/key_wear_control"
                android:key="@string/key_wearwizard_bolusiob"
                android:title="@string/treatments_wizard_bolusiob_label" />

            <CheckBoxPreference
                android:defaultValue="true"
                android:dependency="@string/key_wear_control"
                android:key="@string/key_wearwizard_basaliob"
                android:title="@string/treatments_wizard_basaliob_label" />
>>>>>>> 2f7374ac

                <CheckBoxPreference
                    android:defaultValue="false"
                    android:key="@string/key_wearwizard_trend"
                    android:title="@string/treatments_wizard_bgtrend_label" />

                <CheckBoxPreference
                    android:defaultValue="true"
                    android:key="@string/key_wearwizard_cob"
                    android:title="@string/treatments_wizard_cob_label" />

                <CheckBoxPreference
                    android:defaultValue="true"
                    android:key="@string/key_wearwizard_bolusiob"
                    android:title="@string/treatments_wizard_bolusiob_label" />

                <CheckBoxPreference
                    android:defaultValue="true"
                    android:key="@string/key_wearwizard_basaliob"
                    android:title="@string/treatments_wizard_basaliob_label" />

            </PreferenceCategory>

        </androidx.preference.PreferenceScreen>

        <SwitchPreference
            android:defaultValue="true"
            android:key="wearenable"
            android:title="@string/wearos_title" />

        <androidx.preference.PreferenceScreen
            android:key="wearosadv"
            android:summary="@string/wearos_settings_summary"
            android:title="@string/wearos_settings">

            <PreferenceCategory
                android:key="wearossettings"
                android:title="@string/wearos_settings">

                <SwitchPreference
                    android:defaultValue="false"
                    android:key="@string/key_wear_detailediob"
                    android:summary="@string/wear_detailedIOB_summary"
                    android:title="@string/wear_detailedIOB_title" />

                <SwitchPreference
                    android:defaultValue="false"
                    android:key="@string/key_wear_detailed_delta"
                    android:summary="@string/wear_detailed_delta_summary"
                    android:title="@string/wear_detailed_delta_title" />

                <SwitchPreference
                    android:defaultValue="false"
                    android:key="@string/key_wear_showbgi"
                    android:summary="@string/wear_showbgi_summary"
                    android:title="@string/wear_showbgi_title" />

                <SwitchPreference
                    android:defaultValue="true"
                    android:key="wear_predictions"
                    android:summary="@string/wear_predictions_summary"
                    android:title="@string/wear_predictions_title" />

            </PreferenceCategory>

        </androidx.preference.PreferenceScreen>

        <SwitchPreference
            android:defaultValue="false"
            android:key="tizenenable"
            android:title="@string/tizen_title" />

        <androidx.preference.PreferenceScreen
            android:key="tizenosadv"
            android:summary="@string/tizen_settings_summary"
            android:title="@string/tizen_settings">

            <!--    settings to be defined for Tizen Watches (Samsung Galaxy watches)
                    This is a draft with all available (and future) settings (64 max in long value)
                    The idea is to show only available settings according to Watch face
                    And to rename the main category with Watch Face name
                    -->
            <PreferenceCategory
                android:key="tizen_settings"
                android:title="Tizen AAPS v2">

                <PreferenceCategory
                    android:title="Blood Glucose Settings">
                    android:key="tizen_section_1"

                    <SwitchPreference
                        android:defaultValue="false"
                        android:key="tizen_settings_1"
                        android:title="Show BG value" />

                    <SwitchPreference
                        android:defaultValue="false"
                        android:key="tizen_settings_2"
                        android:title="Show BG arrow" />

                    <SwitchPreference
                        android:defaultValue="false"
                        android:key="tizen_settings_3"
                        android:title="Show delta" />

                    <SwitchPreference
                        android:defaultValue="false"
                        android:key="tizen_settings_4"
                        android:title="Show 15' delta" />

                    <SwitchPreference
                        android:defaultValue="false"
                        android:key="tizen_settings_5"
                        android:title="Show 40' delta" />

                    <SwitchPreference
                        android:defaultValue="false"
                        android:key="tizen_settings_6"
                        android:title="Show detailled delta" />

                </PreferenceCategory>

                <PreferenceCategory
                    android:title="IOB / COB /BGI settings">
                    android:key="tizen_section_8"

                    <SwitchPreference
                        android:defaultValue="false"
                        android:key="tizen_settings_8"
                        android:title="Show IOB" />

                    <SwitchPreference
                        android:defaultValue="false"
                        android:key="tizen_settings_9"
                        android:title="Show Detailled IOB"
                        android:summary="Show IOB with one decimal" />

                    <SwitchPreference
                        android:defaultValue="false"
                        android:key="tizen_settings_10"
                        android:title="Show COB" />


                    <SwitchPreference
                        android:defaultValue="false"
                        android:key="tizen_settings_11"
                        android:title="Show BGI" />
                </PreferenceCategory>

                <PreferenceCategory
                    android:title="Battery settings">
                    android:key="tizen_section_14"

                    <SwitchPreference
                        android:defaultValue="false"
                        android:key="tizen_settings_14"
                        android:title="Show Phone battery" />

                    <SwitchPreference
                        android:defaultValue="false"
                        android:key="tizen_settings_15"
                        android:title="Show Pump battery" />

                    <SwitchPreference
                        android:defaultValue="false"
                        android:key="tizen_settings_16"
                        android:title="Show Sensor battery" />

                    <SwitchPreference
                        android:defaultValue="false"
                        android:key="tizen_settings_17"
                        android:title="Show rig battery" />
                </PreferenceCategory>

                <PreferenceCategory
                    android:title="Other AAPS settings">
                    android:key="tizen_section_20"

                    <SwitchPreference
                        android:defaultValue="false"
                        android:key="tizen_settings_20"
                        android:title="Show Basal rate" />

                    <SwitchPreference
                        android:defaultValue="false"
                        android:key="tizen_settings_21"
                        android:title="Show Loop Status" />

                    <SwitchPreference
                        android:defaultValue="false"
                        android:key="tizen_settings_22"
                        android:title="Show Ago" />
                </PreferenceCategory>

                <PreferenceCategory
                    android:title="Graph settings">
                    android:key="tizen_section_24"

                    <SwitchPreference
                        android:defaultValue="false"
                        android:key="tizen_settings_24"
                        android:title="Show Prediction lines" />

                    <SwitchPreference
                        android:defaultValue="false"
                        android:key="tizen_settings_25"
                        android:title="Show Carb point" />

                    <SwitchPreference
                        android:defaultValue="false"
                        android:key="tizen_settings_26"
                        android:title="Show Bolus point" />

                    <SwitchPreference
                        android:defaultValue="false"
                        android:key="tizen_settings_27"
                        android:title="Show SMB as Bolus" />

                    <SwitchPreference
                        android:defaultValue="false"
                        android:key="tizen_settings_28"
                        android:title="Show Profile" />

                    <SwitchPreference
                        android:defaultValue="false"
                        android:key="tizen_settings_29"
                        android:title="Show Basal" />
                </PreferenceCategory>

                <PreferenceCategory
                    android:title="Time and date settings">
                    android:key="tizen_section_32"

                    <SwitchPreference
                        android:defaultValue="false"
                        android:key="tizen_settings_32"
                        android:title="Show seconds" />

                    <SwitchPreference
                        android:defaultValue="false"
                        android:key="tizen_settings_33"
                        android:title="Show day name" />

                    <SwitchPreference
                        android:defaultValue="false"
                        android:key="tizen_settings_34"
                        android:title="Show short date" />

                    <SwitchPreference
                        android:defaultValue="false"
                        android:key="tizen_settings_35"
                        android:title="Show date" />

                    <SwitchPreference
                        android:defaultValue="false"
                        android:key="tizen_settings_36"
                        android:title="Show long date" />
                </PreferenceCategory>

                <PreferenceCategory
                    android:title="Color settings">
                    android:key="tizen_section_38"

                    <SwitchPreference
                        android:defaultValue="false"
                        android:key="tizen_settings_39"
                        android:title="Dark Background" />

                    <SwitchPreference
                        android:defaultValue="false"
                        android:key="tizen_settings_40"
                        android:title="Dark Divider" />
                </PreferenceCategory>

            </PreferenceCategory>

        </androidx.preference.PreferenceScreen>

        <PreferenceCategory
            android:title="@string/wear_general_settings">

            <SwitchPreference
                android:defaultValue="true"
                android:key="wear_notifySMB"
                android:summary="@string/wear_notifysmb_summary"
                android:title="@string/wear_notifysmb_title" />

        </PreferenceCategory>

    </PreferenceCategory>

</androidx.preference.PreferenceScreen><|MERGE_RESOLUTION|>--- conflicted
+++ resolved
@@ -11,7 +11,6 @@
             android:summary="@string/wearcontrol_summary"
             android:title="@string/wearcontrol_title" />
 
-<<<<<<< HEAD
         <androidx.preference.PreferenceScreen
             android:key="wearcontroladv"
             android:summary="@string/wear_wizard_settings_summary"
@@ -29,48 +28,6 @@
                     android:defaultValue="false"
                     android:key="@string/key_wearwizard_tt"
                     android:title="@string/treatments_wizard_tt_label" />
-=======
-        <PreferenceCategory
-            android:dependency="@string/key_wear_control"
-            android:summary="@string/wear_wizard_settings_summary"
-            android:title="@string/wear_wizard_settings">
-
-            <CheckBoxPreference
-                android:defaultValue="true"
-                android:dependency="@string/key_wear_control"
-                android:key="@string/key_wearwizard_bg"
-                android:title="@string/treatments_wizard_bg_label" />
-
-            <CheckBoxPreference
-                android:defaultValue="false"
-                android:dependency="@string/key_wearwizard_bg"
-                android:key="@string/key_wearwizard_tt"
-                android:title="@string/treatments_wizard_tt_label" />
-
-            <CheckBoxPreference
-                android:defaultValue="false"
-                android:dependency="@string/key_wear_control"
-                android:key="@string/key_wearwizard_trend"
-                android:title="@string/treatments_wizard_bgtrend_label" />
-
-            <CheckBoxPreference
-                android:defaultValue="true"
-                android:dependency="@string/key_wear_control"
-                android:key="@string/key_wearwizard_cob"
-                android:title="@string/treatments_wizard_cob_label" />
-
-            <CheckBoxPreference
-                android:defaultValue="true"
-                android:dependency="@string/key_wear_control"
-                android:key="@string/key_wearwizard_bolusiob"
-                android:title="@string/treatments_wizard_bolusiob_label" />
-
-            <CheckBoxPreference
-                android:defaultValue="true"
-                android:dependency="@string/key_wear_control"
-                android:key="@string/key_wearwizard_basaliob"
-                android:title="@string/treatments_wizard_basaliob_label" />
->>>>>>> 2f7374ac
 
                 <CheckBoxPreference
                     android:defaultValue="false"
