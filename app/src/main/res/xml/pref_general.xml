--- conflicted
+++ resolved
@@ -3,10 +3,7 @@
     xmlns:app="http://schemas.android.com/apk/res-auto">
 
     <PreferenceCategory
-<<<<<<< HEAD
-=======
         android:key="@string/key_configbuilder_general_settings"
->>>>>>> dff4e792
         android:title="@string/configbuilder_general"
         app:initialExpandedChildrenCount="0">
 
