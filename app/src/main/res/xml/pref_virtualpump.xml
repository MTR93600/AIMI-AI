<?xml version="1.0" encoding="utf-8"?>
<androidx.preference.PreferenceScreen xmlns:android="http://schemas.android.com/apk/res/android"
    xmlns:app="http://schemas.android.com/apk/res-auto">

    <PreferenceCategory
        android:title="@string/virtualpump_settings"
        app:initialExpandedChildrenCount="0">

        <ListPreference
            android:defaultValue="1"
            android:entries="@array/virtualPumpTypes"
            android:entryValues="@array/virtualPumpTypes"
            android:key="@string/key_virtualpump_type"
            android:title="@string/virtualpump_type" />

        <SwitchPreference
            android:defaultValue="false"
<<<<<<< HEAD
            android:key="virtualpump_uploadstatus"
=======
            android:key="@string/key_virtualpump_uploadstatus"
>>>>>>> a40df15e
            android:title="@string/virtualpump_uploadstatus_title" />

    </PreferenceCategory>

</androidx.preference.PreferenceScreen><|MERGE_RESOLUTION|>--- conflicted
+++ resolved
@@ -15,11 +15,7 @@
 
         <SwitchPreference
             android:defaultValue="false"
-<<<<<<< HEAD
-            android:key="virtualpump_uploadstatus"
-=======
             android:key="@string/key_virtualpump_uploadstatus"
->>>>>>> a40df15e
             android:title="@string/virtualpump_uploadstatus_title" />
 
     </PreferenceCategory>
