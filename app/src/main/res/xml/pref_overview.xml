--- conflicted
+++ resolved
@@ -293,33 +293,6 @@
                 android:title="@string/statuslights_cage_warning"
                 validate:maxNumber="120"
                 validate:minNumber="24"
-<<<<<<< HEAD
-                validate:testType="numericRange" />
-
-            <info.nightscout.androidaps.utils.textValidator.ValidatingEditTextPreference
-                android:defaultValue="72"
-                android:dependency="@string/key_show_statuslights"
-                android:inputType="numberSigned"
-                android:key="@string/key_statuslights_cage_critical"
-                android:maxLines="20"
-                android:selectAllOnFocus="true"
-                android:singleLine="true"
-                android:title="@string/statuslights_cage_critical"
-                validate:maxNumber="120"
-                validate:minNumber="24"
-                validate:testType="numericRange" />
-
-            <info.nightscout.androidaps.utils.textValidator.ValidatingEditTextPreference
-                android:defaultValue="72"
-                android:dependency="@string/key_show_statuslights"
-                android:inputType="numberSigned"
-                android:key="@string/key_statuslights_iage_warning"
-                android:maxLines="20"
-                android:selectAllOnFocus="true"
-                android:singleLine="true"
-                android:title="@string/statuslights_iage_warning"
-                validate:maxNumber="240"
-=======
                 validate:testType="numericRange" />
 
             <info.nightscout.androidaps.utils.textValidator.ValidatingEditTextPreference
@@ -423,66 +396,10 @@
                 android:singleLine="true"
                 android:title="@string/statuslights_bage_warning"
                 validate:maxNumber="1000"
->>>>>>> a40df15e
-                validate:minNumber="24"
-                validate:testType="numericRange" />
-
-            <info.nightscout.androidaps.utils.textValidator.ValidatingEditTextPreference
-<<<<<<< HEAD
-                android:defaultValue="144"
-                android:dependency="@string/key_show_statuslights"
-                android:inputType="numberSigned"
-                android:key="@string/key_statuslights_iage_critical"
-                android:maxLines="20"
-                android:selectAllOnFocus="true"
-                android:singleLine="true"
-                android:title="@string/statuslights_iage_critical"
-                validate:maxNumber="240"
-                validate:minNumber="24"
-                validate:testType="numericRange" />
-
-            <info.nightscout.androidaps.utils.textValidator.ValidatingEditTextPreference
-                android:defaultValue="216"
-                android:dependency="@string/key_show_statuslights"
-                android:inputType="numberSigned"
-                android:key="@string/key_statuslights_sage_warning"
-                android:maxLines="20"
-                android:selectAllOnFocus="true"
-                android:singleLine="true"
-                android:title="@string/statuslights_sage_warning"
-                validate:maxNumber="720"
-                validate:minNumber="24"
-                validate:testType="numericRange" />
-
-            <info.nightscout.androidaps.utils.textValidator.ValidatingEditTextPreference
-                android:defaultValue="240"
-                android:dependency="@string/key_show_statuslights"
-                android:inputType="numberSigned"
-                android:key="@string/key_statuslights_sage_critical"
-                android:maxLines="20"
-                android:selectAllOnFocus="true"
-                android:singleLine="true"
-                android:title="@string/statuslights_sage_critical"
-                validate:maxNumber="720"
-                validate:minNumber="24"
-                validate:testType="numericRange" />
-
-            <info.nightscout.androidaps.utils.textValidator.ValidatingEditTextPreference
-                android:defaultValue="216"
-                android:dependency="@string/key_show_statuslights"
-                android:inputType="numberSigned"
-                android:key="@string/key_statuslights_bage_warning"
-                android:maxLines="20"
-                android:selectAllOnFocus="true"
-                android:singleLine="true"
-                android:title="@string/statuslights_bage_warning"
-                validate:maxNumber="1000"
-                validate:minNumber="24"
-                validate:testType="numericRange" />
-
-            <info.nightscout.androidaps.utils.textValidator.ValidatingEditTextPreference
-=======
->>>>>>> a40df15e
+                validate:minNumber="24"
+                validate:testType="numericRange" />
+
+            <info.nightscout.androidaps.utils.textValidator.ValidatingEditTextPreference
                 android:defaultValue="240"
                 android:dependency="@string/key_show_statuslights"
                 android:inputType="numberSigned"
@@ -574,15 +491,12 @@
 
             <SwitchPreference
                 android:defaultValue="false"
-<<<<<<< HEAD
-=======
                 android:key="@string/key_usebolusadvisor"
                 android:summary="@string/enablebolusadvisor_summary"
                 android:title="@string/enablebolusadvisor" />
 
             <SwitchPreference
                 android:defaultValue="false"
->>>>>>> a40df15e
                 android:key="@string/key_usesuperbolus"
                 android:summary="@string/enablesuperbolus_summary"
                 android:title="@string/enablesuperbolus" />
