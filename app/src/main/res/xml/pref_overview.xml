--- conflicted
+++ resolved
@@ -274,8 +274,180 @@
             android:title="@string/overview_show_notes_field_in_dialogs_title" />
 
         <androidx.preference.PreferenceScreen
-<<<<<<< HEAD
-            android:key="absorption_overview_advanced"
+            android:key="@string/key_statuslights_overview_advanced"
+            android:title="@string/statuslights">
+
+            <SwitchPreference
+                android:defaultValue="true"
+                android:key="@string/key_show_statuslights"
+                android:title="@string/show_statuslights" />
+
+            <info.nightscout.androidaps.utils.textValidator.ValidatingEditTextPreference
+                android:defaultValue="48"
+                android:dependency="@string/key_show_statuslights"
+                android:inputType="numberSigned"
+                android:key="@string/key_statuslights_cage_warning"
+                android:maxLines="20"
+                android:selectAllOnFocus="true"
+                android:singleLine="true"
+                android:title="@string/statuslights_cage_warning"
+                validate:maxNumber="120"
+                validate:minNumber="24"
+                validate:testType="numericRange" />
+
+            <info.nightscout.androidaps.utils.textValidator.ValidatingEditTextPreference
+                android:defaultValue="72"
+                android:dependency="@string/key_show_statuslights"
+                android:inputType="numberSigned"
+                android:key="@string/key_statuslights_cage_critical"
+                android:maxLines="20"
+                android:selectAllOnFocus="true"
+                android:singleLine="true"
+                android:title="@string/statuslights_cage_critical"
+                validate:maxNumber="120"
+                validate:minNumber="24"
+                validate:testType="numericRange" />
+
+            <info.nightscout.androidaps.utils.textValidator.ValidatingEditTextPreference
+                android:defaultValue="72"
+                android:dependency="@string/key_show_statuslights"
+                android:inputType="numberSigned"
+                android:key="@string/key_statuslights_iage_warning"
+                android:maxLines="20"
+                android:selectAllOnFocus="true"
+                android:singleLine="true"
+                android:title="@string/statuslights_iage_warning"
+                validate:maxNumber="240"
+                validate:minNumber="24"
+                validate:testType="numericRange" />
+
+            <info.nightscout.androidaps.utils.textValidator.ValidatingEditTextPreference
+                android:defaultValue="144"
+                android:dependency="@string/key_show_statuslights"
+                android:inputType="numberSigned"
+                android:key="@string/key_statuslights_iage_critical"
+                android:maxLines="20"
+                android:selectAllOnFocus="true"
+                android:singleLine="true"
+                android:title="@string/statuslights_iage_critical"
+                validate:maxNumber="240"
+                validate:minNumber="24"
+                validate:testType="numericRange" />
+
+            <info.nightscout.androidaps.utils.textValidator.ValidatingEditTextPreference
+                android:defaultValue="216"
+                android:dependency="@string/key_show_statuslights"
+                android:inputType="numberSigned"
+                android:key="@string/key_statuslights_sage_warning"
+                android:maxLines="20"
+                android:selectAllOnFocus="true"
+                android:singleLine="true"
+                android:title="@string/statuslights_sage_warning"
+                validate:maxNumber="720"
+                validate:minNumber="24"
+                validate:testType="numericRange" />
+
+            <info.nightscout.androidaps.utils.textValidator.ValidatingEditTextPreference
+                android:defaultValue="240"
+                android:dependency="@string/key_show_statuslights"
+                android:inputType="numberSigned"
+                android:key="@string/key_statuslights_sage_critical"
+                android:maxLines="20"
+                android:selectAllOnFocus="true"
+                android:singleLine="true"
+                android:title="@string/statuslights_sage_critical"
+                validate:maxNumber="720"
+                validate:minNumber="24"
+                validate:testType="numericRange" />
+
+            <info.nightscout.androidaps.utils.textValidator.ValidatingEditTextPreference
+                android:defaultValue="216"
+                android:dependency="@string/key_show_statuslights"
+                android:inputType="numberSigned"
+                android:key="@string/key_statuslights_bage_warning"
+                android:maxLines="20"
+                android:selectAllOnFocus="true"
+                android:singleLine="true"
+                android:title="@string/statuslights_bage_warning"
+                validate:maxNumber="1000"
+                validate:minNumber="24"
+                validate:testType="numericRange" />
+
+            <info.nightscout.androidaps.utils.textValidator.ValidatingEditTextPreference
+                android:defaultValue="240"
+                android:dependency="@string/key_show_statuslights"
+                android:inputType="numberSigned"
+                android:key="@string/key_statuslights_bage_critical"
+                android:maxLines="20"
+                android:selectAllOnFocus="true"
+                android:singleLine="true"
+                android:title="@string/statuslights_bage_critical"
+                validate:maxNumber="1000"
+                validate:minNumber="24"
+                validate:testType="numericRange" />
+
+            <info.nightscout.androidaps.utils.textValidator.ValidatingEditTextPreference
+                android:defaultValue="80"
+                android:dependency="@string/key_show_statuslights"
+                android:inputType="numberSigned"
+                android:key="@string/key_statuslights_res_warning"
+                android:maxLines="20"
+                android:selectAllOnFocus="true"
+                android:singleLine="true"
+                android:title="@string/statuslights_res_warning"
+                validate:maxNumber="300"
+                validate:minNumber="0"
+                validate:testType="numericRange" />
+
+            <info.nightscout.androidaps.utils.textValidator.ValidatingEditTextPreference
+                android:defaultValue="10"
+                android:dependency="@string/key_show_statuslights"
+                android:inputType="numberSigned"
+                android:key="@string/key_statuslights_res_critical"
+                android:maxLines="20"
+                android:selectAllOnFocus="true"
+                android:singleLine="true"
+                android:title="@string/statuslights_res_critical"
+                validate:maxNumber="300"
+                validate:minNumber="0"
+                validate:testType="numericRange" />
+
+            <info.nightscout.androidaps.utils.textValidator.ValidatingEditTextPreference
+                android:defaultValue="25"
+                android:dependency="@string/key_show_statuslights"
+                android:inputType="numberSigned"
+                android:key="@string/key_statuslights_bat_warning"
+                android:maxLines="20"
+                android:selectAllOnFocus="true"
+                android:singleLine="true"
+                android:title="@string/statuslights_bat_warning"
+                validate:maxNumber="100"
+                validate:minNumber="0"
+                validate:testType="numericRange" />
+
+            <info.nightscout.androidaps.utils.textValidator.ValidatingEditTextPreference
+                android:defaultValue="5"
+                android:dependency="@string/key_show_statuslights"
+                android:inputType="numberSigned"
+                android:key="@string/key_statuslights_bat_critical"
+                android:maxLines="20"
+                android:selectAllOnFocus="true"
+                android:singleLine="true"
+                android:title="@string/statuslights_bat_critical"
+                validate:maxNumber="100"
+                validate:minNumber="0"
+                validate:testType="numericRange" />
+
+            <Preference
+                android:key="@string/key_statuslights_copy_ns"
+                android:dependency="@string/key_show_statuslights"
+                android:title="@string/statuslights_copy_ns">
+            </Preference>
+
+        </androidx.preference.PreferenceScreen>
+
+        <androidx.preference.PreferenceScreen
+            android:key="overview_advanced"
             android:title="@string/advancedsettings_title">
 
             <info.nightscout.androidaps.utils.textValidator.ValidatingEditTextPreference
@@ -284,192 +456,6 @@
                 android:inputType="number"
                 android:key="@string/key_boluswizard_percentage"
                 android:maxLines="1"
-=======
-            android:key="@string/key_statuslights_overview_advanced"
-            android:title="@string/statuslights">
-
-            <SwitchPreference
-                android:defaultValue="true"
-                android:key="@string/key_show_statuslights"
-                android:title="@string/show_statuslights" />
-
-            <info.nightscout.androidaps.utils.textValidator.ValidatingEditTextPreference
-                android:defaultValue="48"
-                android:dependency="@string/key_show_statuslights"
-                android:inputType="numberSigned"
-                android:key="@string/key_statuslights_cage_warning"
-                android:maxLines="20"
->>>>>>> 1c0ba4ae
-                android:selectAllOnFocus="true"
-                android:singleLine="true"
-                android:title="@string/statuslights_cage_warning"
-                validate:maxNumber="120"
-                validate:minNumber="24"
-                validate:testType="numericRange" />
-
-            <info.nightscout.androidaps.utils.textValidator.ValidatingEditTextPreference
-                android:defaultValue="72"
-                android:dependency="@string/key_show_statuslights"
-                android:inputType="numberSigned"
-                android:key="@string/key_statuslights_cage_critical"
-                android:maxLines="20"
-                android:selectAllOnFocus="true"
-                android:singleLine="true"
-                android:title="@string/statuslights_cage_critical"
-                validate:maxNumber="120"
-                validate:minNumber="24"
-                validate:testType="numericRange" />
-
-            <info.nightscout.androidaps.utils.textValidator.ValidatingEditTextPreference
-                android:defaultValue="72"
-                android:dependency="@string/key_show_statuslights"
-                android:inputType="numberSigned"
-                android:key="@string/key_statuslights_iage_warning"
-                android:maxLines="20"
-                android:selectAllOnFocus="true"
-                android:singleLine="true"
-                android:title="@string/statuslights_iage_warning"
-                validate:maxNumber="240"
-                validate:minNumber="24"
-                validate:testType="numericRange" />
-
-            <info.nightscout.androidaps.utils.textValidator.ValidatingEditTextPreference
-                android:defaultValue="144"
-                android:dependency="@string/key_show_statuslights"
-                android:inputType="numberSigned"
-                android:key="@string/key_statuslights_iage_critical"
-                android:maxLines="20"
-                android:selectAllOnFocus="true"
-                android:singleLine="true"
-                android:title="@string/statuslights_iage_critical"
-                validate:maxNumber="240"
-                validate:minNumber="24"
-                validate:testType="numericRange" />
-
-            <info.nightscout.androidaps.utils.textValidator.ValidatingEditTextPreference
-                android:defaultValue="216"
-                android:dependency="@string/key_show_statuslights"
-                android:inputType="numberSigned"
-                android:key="@string/key_statuslights_sage_warning"
-                android:maxLines="20"
-                android:selectAllOnFocus="true"
-                android:singleLine="true"
-                android:title="@string/statuslights_sage_warning"
-                validate:maxNumber="720"
-                validate:minNumber="24"
-                validate:testType="numericRange" />
-
-            <info.nightscout.androidaps.utils.textValidator.ValidatingEditTextPreference
-                android:defaultValue="240"
-                android:dependency="@string/key_show_statuslights"
-                android:inputType="numberSigned"
-                android:key="@string/key_statuslights_sage_critical"
-                android:maxLines="20"
-                android:selectAllOnFocus="true"
-                android:singleLine="true"
-                android:title="@string/statuslights_sage_critical"
-                validate:maxNumber="720"
-                validate:minNumber="24"
-                validate:testType="numericRange" />
-
-            <info.nightscout.androidaps.utils.textValidator.ValidatingEditTextPreference
-                android:defaultValue="216"
-                android:dependency="@string/key_show_statuslights"
-                android:inputType="numberSigned"
-                android:key="@string/key_statuslights_bage_warning"
-                android:maxLines="20"
-                android:selectAllOnFocus="true"
-                android:singleLine="true"
-                android:title="@string/statuslights_bage_warning"
-                validate:maxNumber="1000"
-                validate:minNumber="24"
-                validate:testType="numericRange" />
-
-            <info.nightscout.androidaps.utils.textValidator.ValidatingEditTextPreference
-                android:defaultValue="240"
-                android:dependency="@string/key_show_statuslights"
-                android:inputType="numberSigned"
-                android:key="@string/key_statuslights_bage_critical"
-                android:maxLines="20"
-                android:selectAllOnFocus="true"
-                android:singleLine="true"
-                android:title="@string/statuslights_bage_critical"
-                validate:maxNumber="1000"
-                validate:minNumber="24"
-                validate:testType="numericRange" />
-
-            <info.nightscout.androidaps.utils.textValidator.ValidatingEditTextPreference
-                android:defaultValue="80"
-                android:dependency="@string/key_show_statuslights"
-                android:inputType="numberSigned"
-                android:key="@string/key_statuslights_res_warning"
-                android:maxLines="20"
-                android:selectAllOnFocus="true"
-                android:singleLine="true"
-                android:title="@string/statuslights_res_warning"
-                validate:maxNumber="300"
-                validate:minNumber="0"
-                validate:testType="numericRange" />
-
-            <info.nightscout.androidaps.utils.textValidator.ValidatingEditTextPreference
-                android:defaultValue="10"
-                android:dependency="@string/key_show_statuslights"
-                android:inputType="numberSigned"
-                android:key="@string/key_statuslights_res_critical"
-                android:maxLines="20"
-                android:selectAllOnFocus="true"
-                android:singleLine="true"
-                android:title="@string/statuslights_res_critical"
-                validate:maxNumber="300"
-                validate:minNumber="0"
-                validate:testType="numericRange" />
-
-            <info.nightscout.androidaps.utils.textValidator.ValidatingEditTextPreference
-                android:defaultValue="25"
-                android:dependency="@string/key_show_statuslights"
-                android:inputType="numberSigned"
-                android:key="@string/key_statuslights_bat_warning"
-                android:maxLines="20"
-                android:selectAllOnFocus="true"
-                android:singleLine="true"
-                android:title="@string/statuslights_bat_warning"
-                validate:maxNumber="100"
-                validate:minNumber="0"
-                validate:testType="numericRange" />
-
-            <info.nightscout.androidaps.utils.textValidator.ValidatingEditTextPreference
-                android:defaultValue="5"
-                android:dependency="@string/key_show_statuslights"
-                android:inputType="numberSigned"
-                android:key="@string/key_statuslights_bat_critical"
-                android:maxLines="20"
-                android:selectAllOnFocus="true"
-                android:singleLine="true"
-                android:title="@string/statuslights_bat_critical"
-                validate:maxNumber="100"
-                validate:minNumber="0"
-                validate:testType="numericRange" />
-
-<<<<<<< HEAD
-=======
-            <Preference
-                android:key="@string/key_statuslights_copy_ns"
-                android:dependency="@string/key_show_statuslights"
-                android:title="@string/statuslights_copy_ns">
-            </Preference>
-
-        </androidx.preference.PreferenceScreen>
-
-        <androidx.preference.PreferenceScreen
-            android:key="overview_advanced"
-            android:title="@string/advancedsettings_title">
-
-            <info.nightscout.androidaps.utils.textValidator.ValidatingEditTextPreference
-                android:defaultValue="100"
-                android:dialogMessage="@string/deliverpartofboluswizard"
-                android:inputType="number"
-                android:key="@string/key_boluswizard_percentage"
-                android:maxLines="1"
                 android:selectAllOnFocus="true"
                 android:singleLine="true"
                 android:title="@string/partialboluswizard"
@@ -483,7 +469,6 @@
                 android:summary="@string/enablesuperbolus_summary"
                 android:title="@string/enablesuperbolus" />
 
->>>>>>> 1c0ba4ae
         </androidx.preference.PreferenceScreen>
 
     </PreferenceCategory>
