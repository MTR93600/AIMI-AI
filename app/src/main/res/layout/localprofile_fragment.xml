--- conflicted
+++ resolved
@@ -31,12 +31,8 @@
                 android:layout_marginStart="5dp"
                 android:layout_marginEnd="5dp"
                 android:hint="@string/select_profile"
-<<<<<<< HEAD
                 android:textColorHint="@color/white"
                 app:boxStrokeColor="?attr/tabBgColorSelected">
-=======
-                app:boxStrokeColor="@color/list_delimiter">
->>>>>>> 5621d5e1
 
                 <androidx.appcompat.widget.AppCompatAutoCompleteTextView
                     android:id="@+id/profileList"
