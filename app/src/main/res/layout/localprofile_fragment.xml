--- conflicted
+++ resolved
@@ -15,26 +15,8 @@
             style="@style/Widget.MaterialComponents.Button"
             android:layout_width="wrap_content"
             android:layout_height="wrap_content"
-<<<<<<< HEAD
-            android:layout_marginStart="5dp"
-            android:layout_marginEnd="5dp"
-            android:hint="@string/select_profile"
-            android:textColorHint="@color/white"
-            app:boxStrokeColor="?attr/tabBgColorSelected">
-
-            <androidx.appcompat.widget.AppCompatAutoCompleteTextView
-                android:id="@+id/profileList"
-                android:layout_width="match_parent"
-                android:layout_height="wrap_content"
-                android:clickable="true"
-                android:enabled="false"
-                tools:ignore="KeyboardInaccessibleWidget" />
-
-        </com.google.android.material.textfield.TextInputLayout>
-=======
             android:layout_gravity="center"
             android:text="@string/unlock_settings" />
->>>>>>> 930fab69
 
         <LinearLayout
             android:id="@+id/main_layout"
@@ -316,24 +298,7 @@
                     android:layout_height="100dip"
                     android:layout_margin="20dp" />
 
-<<<<<<< HEAD
-        <com.google.android.material.button.MaterialButton
-            android:id="@+id/profileswitch"
-            style="@style/Widget.MaterialComponents.TextInputLayout.OutlinedBox.ExposedDropdownMenu"
-            android:layout_width="wrap_content"
-            android:layout_height="0dp"
-            android:layout_gravity="center_horizontal"
-            android:layout_marginLeft="10dp"
-            android:layout_marginRight="10dp"
-            android:layout_weight="1"
-            android:paddingLeft="10dp"
-            android:paddingRight="10dp"
-            android:text="@string/activate_profile"
-            app:icon="@drawable/ic_local_activate"
-            app:iconTint="@color/ic_local_activate" />
-=======
-            </LinearLayout>
->>>>>>> 930fab69
+            </LinearLayout>
 
             <LinearLayout
                 android:id="@+id/target"
@@ -357,45 +322,14 @@
             </LinearLayout>
 
             <com.google.android.material.button.MaterialButton
-<<<<<<< HEAD
-                android:id="@+id/reset"
-                style="@style/Widget.MaterialComponents.TextInputLayout.OutlinedBox.ExposedDropdownMenu"
-                android:layout_width="match_parent"
-                android:layout_height="wrap_content"
-=======
                 android:id="@+id/profileswitch"
                 style="@style/Widget.MaterialComponents.Button"
                 android:layout_width="wrap_content"
                 android:layout_height="0dp"
->>>>>>> 930fab69
                 android:layout_gravity="center_horizontal"
                 android:layout_marginLeft="10dp"
                 android:layout_marginRight="10dp"
                 android:layout_weight="1"
-<<<<<<< HEAD
-                android:paddingLeft="1dp"
-                android:paddingRight="1dp"
-                android:text="@string/reset"
-                android:elevation="20dp"
-                app:icon="@drawable/ic_local_reset"
-                app:iconTint="@color/ic_local_reset" />
-
-            <com.google.android.material.button.MaterialButton
-                android:id="@+id/save"
-                style="@style/Widget.MaterialComponents.TextInputLayout.OutlinedBox.ExposedDropdownMenu"
-                android:layout_width="match_parent"
-                android:layout_height="wrap_content"
-                android:layout_gravity="center_horizontal"
-                android:layout_marginLeft="5dp"
-                android:layout_marginRight="5dp"
-                android:layout_weight="1"
-                android:paddingLeft="1dp"
-                android:paddingRight="1dp"
-                android:text="@string/save"
-                android:elevation="20dp"
-                app:icon="@drawable/ic_local_save"
-                app:iconTint="@color/ic_local_save" />
-=======
                 android:paddingLeft="10dp"
                 android:paddingRight="10dp"
                 android:text="@string/activate_profile"
@@ -439,13 +373,8 @@
                     app:iconTint="@color/ic_local_save" />
             </LinearLayout>
 
->>>>>>> 930fab69
         </LinearLayout>
 
     </LinearLayout>
 
-<<<<<<< HEAD
-</androidx.core.widget.NestedScrollView>
-=======
-</ScrollView>
->>>>>>> 930fab69
+</ScrollView>