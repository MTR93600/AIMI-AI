<androidx.core.widget.NestedScrollView xmlns:android="http://schemas.android.com/apk/res/android"
    xmlns:app="http://schemas.android.com/apk/res-auto"
    xmlns:tools="http://schemas.android.com/tools"
    android:layout_width="match_parent"
    android:layout_height="match_parent"
    tools:context=".plugins.profile.local.LocalProfileFragment">

    <LinearLayout
        android:layout_width="match_parent"
        android:layout_height="wrap_content"
        android:orientation="vertical">

        <com.google.android.material.button.MaterialButton
            android:id="@+id/unlock"
<<<<<<< HEAD
             style="@style/Widget.MaterialComponents.Button"
=======
            style="@style/Widget.MaterialComponents.Button"
>>>>>>> 28e7ea70
            android:layout_width="wrap_content"
            android:layout_height="wrap_content"
            android:layout_gravity="center"
            android:text="@string/unlock_settings" />

        <LinearLayout
            android:id="@+id/main_layout"
            android:layout_width="match_parent"
            android:layout_height="wrap_content"
            android:orientation="vertical">

            <com.google.android.material.textfield.TextInputLayout
                style="@style/Widget.MaterialComponents.TextInputLayout.OutlinedBox.ExposedDropdownMenu"
                android:layout_width="match_parent"
                android:layout_height="wrap_content"
                android:layout_marginStart="5dp"
                android:layout_marginEnd="5dp"
                android:hint="@string/select_profile"
                android:textColorHint="@color/white"
<<<<<<< HEAD
                app:boxStrokeColor="?attr/tabBgColorSelected">
=======
                app:boxStrokeColor="?android:attr/dividerHorizontal">
>>>>>>> 28e7ea70

                <androidx.appcompat.widget.AppCompatAutoCompleteTextView
                    android:id="@+id/profileList"
                    android:layout_width="match_parent"
                    android:layout_height="wrap_content"
                    android:clickable="true"
                    android:enabled="false"
                    tools:ignore="KeyboardInaccessibleWidget" />

            </com.google.android.material.textfield.TextInputLayout>

            <LinearLayout
                android:layout_width="match_parent"
                android:layout_height="wrap_content"
                android:layout_marginBottom="10dp"
                android:orientation="horizontal">

                <TextView
                    android:layout_width="wrap_content"
                    android:layout_height="wrap_content"
                    android:layout_marginStart="10dp"
                    android:layout_marginBottom="10dp"
                    android:labelFor="@+id/name"
                    android:text="@string/profile_name"
                    android:textAppearance="?android:attr/textAppearanceMedium" />

                <EditText
                    android:id="@+id/name"
                    android:layout_width="0dp"
                    android:layout_height="wrap_content"
                    android:layout_marginStart="10dp"
                    android:layout_weight="1"
                    android:ems="10"
                    android:importantForAutofill="no"
                    android:inputType="text" />

            </LinearLayout>

            <LinearLayout
                android:layout_width="match_parent"
                android:layout_height="match_parent"
                android:layout_marginBottom="10dp"
                android:gravity="start"
                android:orientation="horizontal">

                <TextView
                    android:id="@+id/units"
                    android:layout_width="wrap_content"
                    android:layout_height="wrap_content"
                    android:layout_gravity="center_vertical"
                    android:layout_marginStart="10dp"
                    android:text="@string/units_colon"
                    android:textAppearance="?android:attr/textAppearanceMedium" />

                <TextView
                    android:layout_width="0dp"
                    android:layout_height="wrap_content"
                    android:layout_gravity="center_vertical"
                    android:layout_weight="1" />

                <ImageView
                    android:id="@+id/profile_add"
                    android:layout_width="35dp"
                    android:layout_height="35dp"
                    android:layout_gravity="center_vertical"
                    android:layout_marginStart="15dp"
                    android:contentDescription="@string/a11y_add_new_profile"
                    app:srcCompat="@drawable/ic_add" />

                <ImageView
                    android:id="@+id/profile_clone"
                    android:layout_width="35dp"
                    android:layout_height="35dp"
                    android:layout_gravity="center_vertical"
                    android:layout_marginStart="15dp"
                    android:contentDescription="@string/a11y_clone_profile"
                    app:srcCompat="@drawable/ic_clone" />

                <ImageView
                    android:id="@+id/profile_remove"
                    android:layout_width="35dp"
                    android:layout_height="35dp"
                    android:layout_gravity="center_vertical"
                    android:layout_marginStart="15dp"
                    android:contentDescription="@string/a11y_delete_current_profile"
                    android:scaleX="1"
                    android:scaleY="1"
                    app:srcCompat="@drawable/ic_remove" />

            </LinearLayout>

            <LinearLayout
                android:layout_width="match_parent"
                android:layout_height="match_parent"
                android:orientation="horizontal"
                android:paddingBottom="10dp"
                android:weightSum="5">

                <TextView
                    android:id="@+id/dia_tab"
                    android:layout_width="0dp"
                    android:layout_height="wrap_content"
                    android:layout_weight="1"
                    android:text="@string/dia_short"
                    android:textAlignment="center"
                    android:textAppearance="?android:attr/textAppearanceMedium"
                    android:textStyle="bold" />

                <TextView
                    android:id="@+id/ic_tab"
                    android:layout_width="0dp"
                    android:layout_height="wrap_content"
                    android:layout_weight="1"
                    android:text="@string/ic_short"
                    android:textAlignment="center"
                    android:textAppearance="?android:attr/textAppearanceMedium"
                    android:textStyle="bold" />

                <TextView
                    android:id="@+id/isf_tab"
                    android:layout_width="0dp"
                    android:layout_height="wrap_content"
                    android:layout_weight="1"
                    android:text="@string/isf_short"
                    android:textAlignment="center"
                    android:textAppearance="?android:attr/textAppearanceMedium"
                    android:textStyle="bold" />

                <TextView
                    android:id="@+id/basal_tab"
                    android:layout_width="0dp"
                    android:layout_height="wrap_content"
                    android:layout_weight="1"
                    android:text="@string/basal_short"
                    android:textAlignment="center"
                    android:textAppearance="?android:attr/textAppearanceMedium"
                    android:textStyle="bold" />

                <TextView
                    android:id="@+id/target_tab"
                    android:layout_width="0dp"
                    android:layout_height="wrap_content"
                    android:layout_weight="1"
                    android:text="@string/target_short"
                    android:textAlignment="center"
                    android:textAppearance="?android:attr/textAppearanceMedium"
                    android:textStyle="bold" />
            </LinearLayout>

            <LinearLayout
                android:id="@+id/dia_placeholder"
                android:layout_width="match_parent"
                android:layout_height="wrap_content"
                android:orientation="vertical">

                <TextView
                    android:layout_width="match_parent"
                    android:layout_height="wrap_content"
                    android:gravity="center_horizontal"
                    android:text="@string/dia_long_label"
                    android:textColor="@android:color/white"
                    android:textSize="20sp" />

                <LinearLayout
                    android:layout_width="match_parent"
                    android:layout_height="wrap_content"
                    android:gravity="center_horizontal"
                    android:orientation="horizontal"
                    android:paddingTop="5dp">

                    <TextView
                        android:id="@+id/dia_label"
                        android:layout_width="wrap_content"
                        android:layout_height="wrap_content"
                        android:layout_gravity="center_vertical"
                        android:layout_marginEnd="10dp"
                        android:text="@string/dia"
                        android:textAppearance="?android:attr/textAppearanceMedium" />

                    <info.nightscout.androidaps.utils.ui.NumberPicker
                        android:id="@+id/dia"
                        android:layout_width="130dp"
                        android:layout_height="40dp"
                        android:layout_marginEnd="10dp"
                        android:layout_marginBottom="10dp"
                        app:customContentDescription="@string/dia" />

                    <TextView
                        android:layout_width="wrap_content"
                        android:layout_height="wrap_content"
                        android:layout_gravity="center_vertical"
                        android:text="@string/hours"
                        android:textAppearance="?android:attr/textAppearanceSmall" />

                </LinearLayout>

                <info.nightscout.androidaps.plugins.insulin.ActivityGraph
                    android:id="@+id/insulin_graph"
                    android:layout_width="match_parent"
                    android:layout_height="100dip"
                    android:layout_margin="20dp" />

            </LinearLayout>

            <LinearLayout
                android:id="@+id/ic"
                android:layout_width="wrap_content"
                android:layout_height="wrap_content"
                android:orientation="vertical">

                <LinearLayout
                    android:id="@+id/ic_holder"
                    android:layout_width="match_parent"
                    android:layout_height="match_parent"
                    android:layout_marginBottom="10dp"
                    android:orientation="vertical" />

                <info.nightscout.androidaps.utils.ui.IcProfileGraph
                    android:id="@+id/ic_graph"
                    android:layout_width="match_parent"
                    android:layout_height="100dip"
                    android:layout_margin="20dp" />

            </LinearLayout>

            <LinearLayout
                android:id="@+id/isf"
                android:layout_width="wrap_content"
                android:layout_height="wrap_content"
                android:orientation="vertical">

                <LinearLayout
                    android:id="@+id/isf_holder"
                    android:layout_width="match_parent"
                    android:layout_height="match_parent"
                    android:layout_marginBottom="10dp"
                    android:orientation="vertical" />

                <info.nightscout.androidaps.utils.ui.IsfProfileGraph
                    android:id="@+id/isf_graph"
                    android:layout_width="match_parent"
                    android:layout_height="100dip"
                    android:layout_margin="20dp" />

            </LinearLayout>

            <LinearLayout
                android:id="@+id/basal"
                android:layout_width="wrap_content"
                android:layout_height="wrap_content"
                android:orientation="vertical">

                <LinearLayout
                    android:id="@+id/basal_holder"
                    android:layout_width="match_parent"
                    android:layout_height="match_parent"
                    android:layout_marginBottom="10dp"
                    android:orientation="vertical" />

                <info.nightscout.androidaps.utils.ui.BasalProfileGraph
                    android:id="@+id/basal_graph"
                    android:layout_width="match_parent"
                    android:layout_height="100dip"
                    android:layout_margin="20dp" />

            </LinearLayout>

            <LinearLayout
                android:id="@+id/target"
                android:layout_width="wrap_content"
                android:layout_height="wrap_content"
                android:orientation="vertical">

                <LinearLayout
                    android:id="@+id/target_holder"
                    android:layout_width="match_parent"
                    android:layout_height="match_parent"
                    android:layout_marginBottom="10dp"
                    android:orientation="vertical" />

                <info.nightscout.androidaps.utils.ui.TargetBgProfileGraph
                    android:id="@+id/target_graph"
                    android:layout_width="match_parent"
                    android:layout_height="100dip"
                    android:layout_margin="20dp" />

            </LinearLayout>

            <com.google.android.material.button.MaterialButton
                android:id="@+id/profileswitch"
<<<<<<< HEAD
                style="@style/Widget.MaterialComponents.TextInputLayout.OutlinedBox.ExposedDropdownMenu"
=======
                style="@style/Widget.MaterialComponents.Button"
>>>>>>> 28e7ea70
                android:layout_width="wrap_content"
                android:layout_height="0dp"
                android:layout_gravity="center_horizontal"
                android:layout_marginLeft="10dp"
                android:layout_marginRight="10dp"
                android:layout_weight="1"
                android:paddingLeft="10dp"
                android:paddingRight="10dp"
                android:text="@string/activate_profile"
                app:icon="@drawable/ic_local_activate"
                app:iconTint="@color/ic_local_activate" />

            <LinearLayout
                android:layout_width="match_parent"
                android:layout_height="wrap_content"
                android:layout_gravity="center_horizontal"
                android:orientation="horizontal">

                <com.google.android.material.button.MaterialButton
                    android:id="@+id/reset"
<<<<<<< HEAD
                     style="@style/Widget.MaterialComponents.Button"
=======
                    style="@style/Widget.MaterialComponents.Button"
>>>>>>> 28e7ea70
                    android:layout_width="match_parent"
                    android:layout_height="wrap_content"
                    android:layout_gravity="center_horizontal"
                    android:layout_marginLeft="5dp"
                    android:layout_marginRight="5dp"
                    android:layout_weight="1"
                    android:paddingLeft="1dp"
                    android:paddingRight="1dp"
                    android:text="@string/reset"
                    app:icon="@drawable/ic_local_reset"
                    app:iconTint="@color/ic_local_reset" />

                <com.google.android.material.button.MaterialButton
                    android:id="@+id/save"
<<<<<<< HEAD
                     style="@style/Widget.MaterialComponents.Button"
=======
                    style="@style/Widget.MaterialComponents.Button"
>>>>>>> 28e7ea70
                    android:layout_width="match_parent"
                    android:layout_height="wrap_content"
                    android:layout_gravity="center_horizontal"
                    android:layout_marginLeft="5dp"
                    android:layout_marginRight="5dp"
                    android:layout_weight="1"
                    android:paddingLeft="1dp"
                    android:paddingRight="1dp"
                    android:text="@string/save"
                    app:icon="@drawable/ic_local_save"
                    app:iconTint="@color/ic_local_save" />
            </LinearLayout>

        </LinearLayout>

    </LinearLayout>

</androidx.core.widget.NestedScrollView><|MERGE_RESOLUTION|>--- conflicted
+++ resolved
@@ -12,11 +12,7 @@
 
         <com.google.android.material.button.MaterialButton
             android:id="@+id/unlock"
-<<<<<<< HEAD
              style="@style/Widget.MaterialComponents.Button"
-=======
-            style="@style/Widget.MaterialComponents.Button"
->>>>>>> 28e7ea70
             android:layout_width="wrap_content"
             android:layout_height="wrap_content"
             android:layout_gravity="center"
@@ -36,11 +32,7 @@
                 android:layout_marginEnd="5dp"
                 android:hint="@string/select_profile"
                 android:textColorHint="@color/white"
-<<<<<<< HEAD
                 app:boxStrokeColor="?attr/tabBgColorSelected">
-=======
-                app:boxStrokeColor="?android:attr/dividerHorizontal">
->>>>>>> 28e7ea70
 
                 <androidx.appcompat.widget.AppCompatAutoCompleteTextView
                     android:id="@+id/profileList"
@@ -331,11 +323,7 @@
 
             <com.google.android.material.button.MaterialButton
                 android:id="@+id/profileswitch"
-<<<<<<< HEAD
                 style="@style/Widget.MaterialComponents.TextInputLayout.OutlinedBox.ExposedDropdownMenu"
-=======
-                style="@style/Widget.MaterialComponents.Button"
->>>>>>> 28e7ea70
                 android:layout_width="wrap_content"
                 android:layout_height="0dp"
                 android:layout_gravity="center_horizontal"
@@ -356,11 +344,7 @@
 
                 <com.google.android.material.button.MaterialButton
                     android:id="@+id/reset"
-<<<<<<< HEAD
                      style="@style/Widget.MaterialComponents.Button"
-=======
-                    style="@style/Widget.MaterialComponents.Button"
->>>>>>> 28e7ea70
                     android:layout_width="match_parent"
                     android:layout_height="wrap_content"
                     android:layout_gravity="center_horizontal"
@@ -375,11 +359,7 @@
 
                 <com.google.android.material.button.MaterialButton
                     android:id="@+id/save"
-<<<<<<< HEAD
                      style="@style/Widget.MaterialComponents.Button"
-=======
-                    style="@style/Widget.MaterialComponents.Button"
->>>>>>> 28e7ea70
                     android:layout_width="match_parent"
                     android:layout_height="wrap_content"
                     android:layout_gravity="center_horizontal"
