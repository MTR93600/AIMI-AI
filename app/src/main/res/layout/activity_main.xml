<?xml version="1.0" encoding="utf-8"?>
<androidx.drawerlayout.widget.DrawerLayout  xmlns:android="http://schemas.android.com/apk/res/android"
    xmlns:app="http://schemas.android.com/apk/res-auto"
    xmlns:tools="http://schemas.android.com/tools"
    android:id="@+id/main_drawer_layout"
    android:layout_width="match_parent"
    android:layout_height="match_parent"
    android:fitsSystemWindows="false"
    >

    <androidx.coordinatorlayout.widget.CoordinatorLayout
        android:layout_width="match_parent"
<<<<<<< HEAD
        android:layout_height="match_parent"
        android:id="@+id/mDrawer_Layout">

        <com.google.android.material.appbar.AppBarLayout
            android:id="@+id/appbar"
            android:layout_width="match_parent"
            android:layout_height="wrap_content"

            app:expanded="true"
            app:liftOnScroll="true">

            <com.google.android.material.appbar.MaterialToolbar
                android:id="@+id/toolbar"
                android:layout_height="wrap_content"
                android:layout_width="match_parent"
                android:paddingTop="2dp"
                android:paddingBottom="2dp"
                android:fitsSystemWindows="false"
                app:layout_scrollFlags="scroll|enterAlways"

                android:minHeight="?attr/actionBarSize"
                app:layout_collapseMode="pin"
                app:contentInsetStart="4dp"
                app:contentInsetEnd="4dp">

                    <include
                        android:id="@+id/status_lights_layout"
                        layout="@layout/status_fragment" />

            </com.google.android.material.appbar.MaterialToolbar>

            <com.google.android.material.tabs.TabLayout
                style="@style/Widget.Material3.TabLayout"
                android:id="@+id/tabs_normal"
                app:tabMode="scrollable"
                app:tabGravity="center"
                app:tabIndicatorAnimationDuration="1400"
                app:tabIndicatorColor="@color/white"
                app:tabIndicatorFullWidth="false"
                app:tabUnboundedRipple="false"
                android:layout_height="28dp"
                android:layout_width="wrap_content" />

            <com.google.android.material.tabs.TabLayout
                style="@style/Widget.Material3.TabLayout"
                android:id="@+id/tabs_compact"
                app:tabMode="scrollable"
                app:tabGravity="center"
                app:tabIndicatorAnimationDuration="1400"
                app:tabIndicatorColor="@color/white"
                app:tabIndicatorFullWidth="false"
                app:tabUnboundedRipple="false"
                android:layout_height="24dp"
                android:layout_width="wrap_content" />

        </com.google.android.material.appbar.AppBarLayout>
=======
        android:layout_height="?attr/actionBarSize"
        android:background="?attr/colorPrimary"
        app:contentInsetEndWithActions="48dp"
        app:contentInsetStartWithNavigation="48dp"
        android:elevation="4dp">

        <com.google.android.material.tabs.TabLayout
            android:id="@+id/tabs_normal"
            android:layout_width="match_parent"
            android:layout_height="match_parent"
            android:background="@android:color/transparent"
            app:tabIndicatorColor="?attr/tabSelectedTextColor"
            app:tabTextColor="?attr/tabTextColor"
            app:tabSelectedTextColor="?attr/tabSelectedTextColor"
            app:tabMode="scrollable" />

        <com.google.android.material.tabs.TabLayout
            android:id="@+id/tabs_compact"
            android:layout_width="match_parent"
            android:layout_height="match_parent"
            android:background="@android:color/transparent"
            app:tabMinWidth="0dp"
            app:tabPadding="0dp"
            app:tabIndicatorColor="?attr/tabSelectedTextColor"
            app:tabTextColor="?attr/tabTextColor"
            app:tabSelectedTextColor="?attr/tabSelectedTextColor"
            app:tabMode="scrollable" />

    </androidx.appcompat.widget.Toolbar>

    <androidx.drawerlayout.widget.DrawerLayout
        android:id="@+id/main_drawer_layout"
        android:layout_weight="1"
        android:layout_width="match_parent"
        android:layout_height="0dp">
>>>>>>> 5621d5e1

        <androidx.viewpager2.widget.ViewPager2
            android:id="@+id/main_pager"
            android:nestedScrollingEnabled="true"
            android:overScrollMode="always"
            app:layout_behavior="@string/appbar_scrolling_view_behavior"
            android:layout_width="match_parent"
            android:layout_height="match_parent" >
        </androidx.viewpager2.widget.ViewPager2>

        <com.google.android.material.bottomappbar.BottomAppBar
            android:id="@+id/bottom_app_bar"
            android:layout_width="match_parent"
            android:layout_height="60dp"
            android:layout_gravity="bottom"
            app:hideOnScroll="true"
            app:contentInsetStart="0dp"
            app:contentInsetEnd="0dp"
            app:contentInsetStartWithNavigation="0dp"
            app:fabAnimationMode="slide"
            app:layout_behavior="com.google.android.material.bottomappbar.BottomAppBar$Behavior"
            app:popupTheme="@style/ThemeOverlay.AppCompat.DayNight"
            app:fabAlignmentMode="center"
            app:fabCradleMargin="6dp"
            app:paddingLeftSystemWindowInsets="false"
            app:fabCradleRoundedCornerRadius="1dp"
            app:buttonGravity="center_vertical"
            app:fabCradleVerticalOffset="10dp" >

            <com.google.android.material.bottomnavigation.BottomNavigationView
                style="@style/Widget.MaterialComponents.BottomNavigationView.PrimarySurface"
                android:id="@+id/bottom_navigation"
                android:layout_width="match_parent"
                android:layout_height="58dp"
                android:layout_marginEnd="20dp"
                app:contentInsetLeft="0dp"
                app:contentInsetStart="0dp"
                app:contentInsetEnd="0dp"
                app:elevation="0dp"
                app:layout_behavior="@string/hide_bottom_view_on_scroll_behavior"
                android:layout_gravity="bottom|center_horizontal"
                app:layout_constraintBottom_toBottomOf="parent"
                app:layout_constraintLeft_toLeftOf="parent"
                app:layout_constraintRight_toRightOf="parent"
                app:labelVisibilityMode = "labeled"
                app:itemIconSize="@dimen/bottom_navigation_icon_size"
                app:backgroundTint="@color/transparent"
                app:itemBackground="@color/transparent"
                app:itemIconTint="?attr/iconColorbottomAppbar"
                app:itemTextColor="?attr/iconColorbottomAppbar"
                app:menu="@menu/bottom_navigation_menu" />

        </com.google.android.material.bottomappbar.BottomAppBar>

        <com.google.android.material.floatingactionbutton.FloatingActionButton
            android:id="@+id/fab"
            android:layout_width="wrap_content"
            android:layout_height="wrap_content"
            app:elevation="6dp"
            app:borderWidth="2dp"
            app:backgroundTint="?attr/colorPrimary"
            android:backgroundTint="?attr/colorPrimary"
            android:background="?attr/colorPrimary"
            android:src="@drawable/ic_add_black_24dp"
            android:focusable="true"
            app:layout_anchorGravity="center_horizontal"
            app:layout_anchor="@id/bottom_app_bar"
            tools:ignore="ContentDescription" />

        <include
            android:id="@+id/main_bottom_fab_menu"
            layout="@layout/main_bottom_fab_menu"
            android:layout_gravity="center|bottom"
            android:layout_marginBottom="100dp"
            android:layout_width="match_parent"
            android:layout_height="match_parent"
<<<<<<< HEAD
            android:layout_weight="1" />

    </androidx.coordinatorlayout.widget.CoordinatorLayout>

    <!-- needed w/this id for EtsyBlur Lib to work -->
    <com.ms_square.etsyblur.BlurringView
        android:id="@id/blurring_view"
        android:layout_width="match_parent"
        android:layout_height="match_parent">
    </com.ms_square.etsyblur.BlurringView>

    <!-- <android.support.design.widget.NavigationView -->
    <com.google.android.material.navigation.NavigationView
        style="@style/Widget.Material3.BottomNavigationView"
        android:id="@+id/main_navigation_view"
        android:layout_width="wrap_content"
        android:layout_height="match_parent"
        app:headerLayout="@layout/navigation_drawer_header"
        app:itemBackground="@drawable/navigation_item_bg"
        android:fitsSystemWindows="true"
        android:layout_gravity="start" />
</androidx.drawerlayout.widget.DrawerLayout >
=======
            app:itemBackground="?attr/selectableItemBackground"
            android:fitsSystemWindows="true"
            android:layout_gravity="start"
            app:itemIconTint="?android:textColorPrimary"
            app:itemTextColor="?android:textColorPrimary"/>
    </androidx.drawerlayout.widget.DrawerLayout>

</LinearLayout>
>>>>>>> 5621d5e1
<|MERGE_RESOLUTION|>--- conflicted
+++ resolved
@@ -10,7 +10,6 @@
 
     <androidx.coordinatorlayout.widget.CoordinatorLayout
         android:layout_width="match_parent"
-<<<<<<< HEAD
         android:layout_height="match_parent"
         android:id="@+id/mDrawer_Layout">
 
@@ -67,43 +66,6 @@
                 android:layout_width="wrap_content" />
 
         </com.google.android.material.appbar.AppBarLayout>
-=======
-        android:layout_height="?attr/actionBarSize"
-        android:background="?attr/colorPrimary"
-        app:contentInsetEndWithActions="48dp"
-        app:contentInsetStartWithNavigation="48dp"
-        android:elevation="4dp">
-
-        <com.google.android.material.tabs.TabLayout
-            android:id="@+id/tabs_normal"
-            android:layout_width="match_parent"
-            android:layout_height="match_parent"
-            android:background="@android:color/transparent"
-            app:tabIndicatorColor="?attr/tabSelectedTextColor"
-            app:tabTextColor="?attr/tabTextColor"
-            app:tabSelectedTextColor="?attr/tabSelectedTextColor"
-            app:tabMode="scrollable" />
-
-        <com.google.android.material.tabs.TabLayout
-            android:id="@+id/tabs_compact"
-            android:layout_width="match_parent"
-            android:layout_height="match_parent"
-            android:background="@android:color/transparent"
-            app:tabMinWidth="0dp"
-            app:tabPadding="0dp"
-            app:tabIndicatorColor="?attr/tabSelectedTextColor"
-            app:tabTextColor="?attr/tabTextColor"
-            app:tabSelectedTextColor="?attr/tabSelectedTextColor"
-            app:tabMode="scrollable" />
-
-    </androidx.appcompat.widget.Toolbar>
-
-    <androidx.drawerlayout.widget.DrawerLayout
-        android:id="@+id/main_drawer_layout"
-        android:layout_weight="1"
-        android:layout_width="match_parent"
-        android:layout_height="0dp">
->>>>>>> 5621d5e1
 
         <androidx.viewpager2.widget.ViewPager2
             android:id="@+id/main_pager"
@@ -180,7 +142,6 @@
             android:layout_marginBottom="100dp"
             android:layout_width="match_parent"
             android:layout_height="match_parent"
-<<<<<<< HEAD
             android:layout_weight="1" />
 
     </androidx.coordinatorlayout.widget.CoordinatorLayout>
@@ -202,14 +163,4 @@
         app:itemBackground="@drawable/navigation_item_bg"
         android:fitsSystemWindows="true"
         android:layout_gravity="start" />
-</androidx.drawerlayout.widget.DrawerLayout >
-=======
-            app:itemBackground="?attr/selectableItemBackground"
-            android:fitsSystemWindows="true"
-            android:layout_gravity="start"
-            app:itemIconTint="?android:textColorPrimary"
-            app:itemTextColor="?android:textColorPrimary"/>
-    </androidx.drawerlayout.widget.DrawerLayout>
-
-</LinearLayout>
->>>>>>> 5621d5e1
+</androidx.drawerlayout.widget.DrawerLayout >