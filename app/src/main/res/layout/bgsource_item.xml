<?xml version="1.0" encoding="utf-8"?>
<com.google.android.material.card.MaterialCardView xmlns:android="http://schemas.android.com/apk/res/android"
    xmlns:app="http://schemas.android.com/apk/res-auto"
    style="@style/Widget.MaterialComponents.CardView"
    android:id="@+id/treatments_cardview"
    android:layout_width="match_parent"
    android:layout_height="wrap_content"
    android:layout_marginStart="4dp"
    android:layout_marginEnd="4dp"
    android:layout_marginTop="4dp"
    app:strokeColor="@color/plastic_grey"
    app:strokeWidth="2dp"
    app:cardCornerRadius="3dp"
    app:contentPadding="2dp"
    app:cardElevation="2dp"
    app:cardUseCompatPadding="false"
    android:layout_gravity="center">

    <LinearLayout
        android:layout_width="match_parent"
        android:layout_height="wrap_content"
        android:gravity="center"
        android:orientation="horizontal">

        <TextView
            android:id="@+id/date"
            android:layout_width="wrap_content"
            android:layout_height="wrap_content"
            android:text="16:55"
            android:textStyle="bold" />

<<<<<<< HEAD
            <TextView
                android:id="@+id/date"
                android:layout_width="wrap_content"
                android:layout_height="wrap_content"
                android:text="16:55"
                android:textStyle="bold" />

            <TextView
                android:id="@+id/value"
                android:layout_width="wrap_content"
                android:layout_height="wrap_content"
                android:paddingStart="10dp"
                android:text="Name"
                android:textStyle="bold" />

            <ImageView
                android:id="@+id/direction"
                android:layout_width="wrap_content"
                android:layout_height="match_parent"
                android:layout_gravity="center_vertical"
                android:tint="?attr/trendarrow"
                app:srcCompat="@drawable/ic_flat" />
=======
        <TextView
            android:id="@+id/value"
            android:layout_width="wrap_content"
            android:layout_height="wrap_content"
            android:paddingStart="10dp"
            android:text="Name"
            android:textStyle="bold" />
>>>>>>> d6030deb

        <ImageView
            android:id="@+id/direction"
            android:layout_width="wrap_content"
            android:layout_height="match_parent"
            android:layout_gravity="center_vertical"
            card_view:srcCompat="@drawable/ic_flat" />

        <TextView
            android:id="@+id/ns"
            android:layout_width="wrap_content"
            android:layout_height="wrap_content"
            android:paddingStart="10dp"
            android:text="NS"
            android:textAlignment="viewEnd"
            android:textColor="@color/colorSetTempButton" />

        <TextView
            android:id="@+id/invalid"
            android:layout_width="wrap_content"
            android:layout_height="wrap_content"
            android:paddingStart="10dp"
            android:text="@string/invalid"
            android:textColor="@android:color/holo_red_light" />

        <TextView
            android:id="@+id/remove"
            android:layout_width="wrap_content"
            android:layout_height="wrap_content"
            android:paddingStart="10dp"
            android:paddingEnd="5dp"
            android:text="@string/remove_button"
            android:textAlignment="viewEnd"
            android:textColor="@android:color/holo_orange_light" />

    </LinearLayout>

</com.google.android.material.card.MaterialCardView><|MERGE_RESOLUTION|>--- conflicted
+++ resolved
@@ -29,30 +29,6 @@
             android:text="16:55"
             android:textStyle="bold" />
 
-<<<<<<< HEAD
-            <TextView
-                android:id="@+id/date"
-                android:layout_width="wrap_content"
-                android:layout_height="wrap_content"
-                android:text="16:55"
-                android:textStyle="bold" />
-
-            <TextView
-                android:id="@+id/value"
-                android:layout_width="wrap_content"
-                android:layout_height="wrap_content"
-                android:paddingStart="10dp"
-                android:text="Name"
-                android:textStyle="bold" />
-
-            <ImageView
-                android:id="@+id/direction"
-                android:layout_width="wrap_content"
-                android:layout_height="match_parent"
-                android:layout_gravity="center_vertical"
-                android:tint="?attr/trendarrow"
-                app:srcCompat="@drawable/ic_flat" />
-=======
         <TextView
             android:id="@+id/value"
             android:layout_width="wrap_content"
@@ -60,7 +36,6 @@
             android:paddingStart="10dp"
             android:text="Name"
             android:textStyle="bold" />
->>>>>>> d6030deb
 
         <ImageView
             android:id="@+id/direction"
