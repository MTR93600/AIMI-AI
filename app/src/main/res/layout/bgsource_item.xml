<?xml version="1.0" encoding="utf-8"?>
<com.google.android.material.card.MaterialCardView xmlns:android="http://schemas.android.com/apk/res/android"
    xmlns:app="http://schemas.android.com/apk/res-auto"
    xmlns:card_view="http://schemas.android.com/tools"
    style="@style/Widget.MaterialComponents.CardView"
    android:id="@+id/treatments_cardview"
    android:layout_width="match_parent"
    android:layout_height="wrap_content"
    android:layout_marginStart="4dp"
    android:layout_marginEnd="4dp"
    android:layout_marginTop="4dp"
    app:strokeColor="@color/plastic_grey"
    app:strokeWidth="2dp"
    app:cardCornerRadius="3dp"
    app:contentPadding="2dp"
    app:cardElevation="2dp"
    app:cardUseCompatPadding="false"
    android:layout_gravity="center">

    <LinearLayout
        android:layout_width="match_parent"
        android:layout_height="wrap_content"
        android:orientation="vertical">

        <TextView
            android:id="@+id/date"
            android:layout_width="match_parent"
            android:layout_height="wrap_content"
<<<<<<< HEAD
=======
            android:background="?android:attr/dividerHorizontal"
>>>>>>> 32060a82
            android:gravity="center"
            android:text="1.1.2000"
            android:textAppearance="?android:attr/textAppearanceMedium" />

        <LinearLayout
            android:layout_width="match_parent"
            android:layout_height="wrap_content"
            android:gravity="center"
            android:orientation="horizontal"
            android:padding="6dp">

            <TextView
                android:id="@+id/time"
                android:layout_width="wrap_content"
                android:layout_height="wrap_content"
                android:text="16:55"
                android:textStyle="bold" />

            <TextView
                android:id="@+id/value"
                android:layout_width="wrap_content"
                android:layout_height="wrap_content"
                android:paddingStart="10dp"
                android:text="Name"
                android:textStyle="bold" />

            <ImageView
                android:id="@+id/direction"
                android:layout_width="wrap_content"
                android:layout_height="match_parent"
                android:layout_gravity="center_vertical"
                card_view:srcCompat="@drawable/ic_flat" />

            <TextView
                android:id="@+id/ns"
                android:layout_width="wrap_content"
                android:layout_height="wrap_content"
                android:paddingStart="10dp"
                android:text="NS"
                android:textAlignment="viewEnd"
                android:textColor="@color/colorSetTempButton" />

            <TextView
                android:id="@+id/invalid"
                android:layout_width="wrap_content"
                android:layout_height="wrap_content"
                android:paddingStart="10dp"
                android:text="@string/invalid"
                android:textColor="@android:color/holo_red_light" />


        </LinearLayout>

        <CheckBox
            android:id="@+id/cb_remove"
            android:layout_width="wrap_content"
            android:layout_gravity="end"
            android:layout_height="19dp"
            android:contentDescription="@string/select_for_removal"
            android:minWidth="0dp"
            android:layout_marginTop="-25dp"
            android:visibility="gone"/>

    </LinearLayout>

</com.google.android.material.card.MaterialCardView><|MERGE_RESOLUTION|>--- conflicted
+++ resolved
@@ -26,10 +26,6 @@
             android:id="@+id/date"
             android:layout_width="match_parent"
             android:layout_height="wrap_content"
-<<<<<<< HEAD
-=======
-            android:background="?android:attr/dividerHorizontal"
->>>>>>> 32060a82
             android:gravity="center"
             android:text="1.1.2000"
             android:textAppearance="?android:attr/textAppearanceMedium" />
