--- conflicted
+++ resolved
@@ -29,67 +29,6 @@
             android:scaleY="0.8"
             app:srcCompat="@drawable/ic_cp_bolus_carbs" />
 
-<<<<<<< HEAD
-            <TextView
-                android:id="@+id/treatments_treatments"
-                android:layout_width="wrap_content"
-                android:layout_height="30dp"
-                android:layout_weight="1"
-                android:gravity="center_vertical|center_horizontal"
-                android:paddingStart="5dp"
-                android:paddingEnd="5dp"
-                android:text="@string/bolus" />
-
-            <TextView
-                android:id="@+id/treatments_extendedboluses"
-                android:layout_width="wrap_content"
-                android:layout_height="30dp"
-                android:layout_weight="1"
-                android:gravity="center_vertical|center_horizontal"
-                android:paddingStart="5dp"
-                android:paddingEnd="5dp"
-                android:text="@string/extended_bolus" />
-
-            <TextView
-                android:id="@+id/treatments_tempbasals"
-                android:layout_width="wrap_content"
-                android:layout_height="30dp"
-                android:layout_weight="1"
-                android:gravity="center_vertical|center_horizontal"
-                android:paddingStart="5dp"
-                android:paddingEnd="5dp"
-                android:text="@string/tempbasal_label" />
-
-            <TextView
-                android:id="@+id/treatments_temptargets"
-                android:layout_width="wrap_content"
-                android:layout_height="30dp"
-                android:layout_weight="1"
-                android:gravity="center_vertical|center_horizontal"
-                android:paddingStart="5dp"
-                android:paddingEnd="5dp"
-                android:text="@string/careportal_temporarytarget" />
-
-            <TextView
-                android:id="@+id/treatments_profileswitches"
-                android:layout_width="wrap_content"
-                android:layout_height="30dp"
-                android:layout_weight="1"
-                android:gravity="center_vertical|center_horizontal"
-                android:paddingStart="5dp"
-                android:paddingEnd="5dp"
-                android:text="@string/careportal_profileswitch" />
-
-            <TextView
-                android:id="@+id/treatments_careportal"
-                android:layout_width="wrap_content"
-                android:layout_height="30dp"
-                android:layout_weight="1"
-                android:gravity="center_vertical|center_horizontal"
-                android:paddingStart="5dp"
-                android:paddingEnd="5dp"
-                android:text="@string/careportal" />
-=======
         <ImageView
             android:id="@+id/extended_boluses"
             android:layout_width="wrap_content"
@@ -137,7 +76,6 @@
             android:scaleX="0.7"
             android:scaleY="0.7"
             app:srcCompat="@drawable/ic_actions_profileswitch" />
->>>>>>> 86ca5f30
 
         <ImageView
             android:id="@+id/careportal"
