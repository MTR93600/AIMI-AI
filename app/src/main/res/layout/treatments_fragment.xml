<LinearLayout xmlns:android="http://schemas.android.com/apk/res/android"
    xmlns:app="http://schemas.android.com/apk/res-auto"
    xmlns:tools="http://schemas.android.com/tools"
    android:layout_width="match_parent"
    android:layout_height="match_parent"
    android:orientation="vertical"
    tools:context="info.nightscout.androidaps.activities.TreatmentsActivity">

    <androidx.appcompat.widget.Toolbar
        android:id="@+id/toolbar"
        android:layout_width="match_parent"
        android:layout_height="wrap_content"
        android:background="?attr/colorPrimary"
        android:minHeight="?attr/actionBarSize" />

    <com.google.android.flexbox.FlexboxLayout
        android:layout_width="match_parent"
        android:layout_height="wrap_content"
<<<<<<< HEAD
        android:background="?attr/defaultBackground"
=======
        android:background="?attr/defaultbackground"
>>>>>>> 5621d5e1
        app:alignContent="stretch"
        app:alignItems="stretch"
        app:flexDirection="row"
        app:flexWrap="wrap"
        app:justifyContent="center">

        <ImageView
            android:id="@+id/treatments"
            android:layout_width="wrap_content"
            android:layout_height="wrap_content"
            android:paddingStart="1dp"
            android:paddingEnd="1dp"
            android:layout_weight="1"
            android:contentDescription="@string/bolus"
            android:scaleX="0.8"
            android:scaleY="0.8"
            app:srcCompat="@drawable/ic_cp_bolus_carbs" />

        <ImageView
            android:id="@+id/extended_boluses"
            android:layout_width="wrap_content"
            android:layout_height="wrap_content"
            android:layout_weight="1"
            android:contentDescription="@string/extended_bolus"
            android:paddingStart="1dp"
            android:paddingEnd="1dp"
            android:scaleX="0.7"
            android:scaleY="0.7"
            app:srcCompat="@drawable/ic_actions_startextbolus" />

        <ImageView
            android:id="@+id/temp_basals"
            android:layout_width="wrap_content"
            android:layout_height="wrap_content"
            android:paddingStart="1dp"
            android:paddingEnd="1dp"
            android:layout_weight="1"
            android:contentDescription="@string/tempbasal_label"
            android:scaleX="0.7"
            android:scaleY="0.7"
            app:srcCompat="@drawable/ic_actions_starttempbasal" />

        <ImageView
            android:id="@+id/temp_targets"
            android:layout_width="wrap_content"
            android:layout_height="wrap_content"
            android:paddingStart="1dp"
            android:paddingEnd="1dp"
            android:layout_weight="1"
            android:contentDescription="@string/careportal_temporarytarget"
            android:scaleX="0.7"
            android:scaleY="0.7"
            app:srcCompat="@drawable/ic_temptarget_high" />

        <ImageView
            android:id="@+id/profile_switches"
            android:layout_width="wrap_content"
            android:layout_height="wrap_content"
            android:paddingStart="1dp"
            android:paddingEnd="1dp"
            android:layout_weight="1"
            android:contentDescription="@string/careportal_profileswitch"
            android:scaleX="0.7"
            android:scaleY="0.7"
            app:srcCompat="@drawable/ic_actions_profileswitch" />

        <ImageView
            android:id="@+id/careportal"
            android:layout_width="wrap_content"
            android:layout_height="wrap_content"
            android:paddingStart="1dp"
            android:paddingEnd="1dp"
            android:layout_weight="1"
            android:contentDescription="@string/careportal"
            android:scaleX="0.7"
            android:scaleY="0.7"
            app:srcCompat="@drawable/ic_cp_note" />

        <ImageView
            android:id="@+id/userentry"
            android:layout_width="wrap_content"
            android:layout_height="wrap_content"
            android:layout_weight="1"
            android:contentDescription="@string/userentry"
            android:paddingStart="1dp"
            android:paddingEnd="1dp"
            android:scaleX="0.7"
            android:scaleY="0.7"
            app:srcCompat="@drawable/ic_danar_useropt" />

    </com.google.android.flexbox.FlexboxLayout>

    <FrameLayout
        android:id="@+id/fragment_container"
        android:layout_width="match_parent"
        android:layout_height="wrap_content" />

</LinearLayout><|MERGE_RESOLUTION|>--- conflicted
+++ resolved
@@ -16,11 +16,7 @@
     <com.google.android.flexbox.FlexboxLayout
         android:layout_width="match_parent"
         android:layout_height="wrap_content"
-<<<<<<< HEAD
         android:background="?attr/defaultBackground"
-=======
-        android:background="?attr/defaultbackground"
->>>>>>> 5621d5e1
         app:alignContent="stretch"
         app:alignItems="stretch"
         app:flexDirection="row"
