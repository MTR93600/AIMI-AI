<?xml version="1.0" encoding="utf-8"?>
<ScrollView xmlns:android="http://schemas.android.com/apk/res/android"
    xmlns:app="http://schemas.android.com/apk/res-auto"
    xmlns:tools="http://schemas.android.com/tools"
    android:layout_width="match_parent"
    android:layout_height="match_parent"
    tools:context=".plugins.constraints.objectives.activities.ObjectivesExamDialog">

    <androidx.constraintlayout.widget.ConstraintLayout
        android:layout_width="match_parent"
        android:layout_height="wrap_content"
        android:layout_margin="10dp">

        <LinearLayout
            android:id="@+id/exam_options"
            android:layout_width="match_parent"
            android:layout_height="wrap_content"
            android:layout_marginTop="16dp"
            android:orientation="vertical"
            app:layout_constraintTop_toBottomOf="@+id/exam_hint"
            tools:layout_editor_absoluteX="3dp">

        </LinearLayout>

        <LinearLayout
            android:id="@+id/exam_hints"
            android:layout_width="match_parent"
            android:layout_height="wrap_content"
            android:layout_marginTop="16dp"
            android:layout_marginBottom="10dp"
            android:orientation="vertical"
            app:layout_constraintTop_toBottomOf="@+id/exam_options"
            tools:layout_editor_absoluteX="3dp" />

        <LinearLayout
            android:id="@+id/buttons"
            android:layout_width="match_parent"
            android:layout_height="wrap_content"
            android:layout_marginTop="8dp"
            android:background="#3C3C3C"
            android:orientation="horizontal"
            android:padding="4dp"
            app:layout_constraintTop_toBottomOf="@+id/exam_disabledto">

            <com.google.android.material.button.MaterialButton
                android:id="@+id/exam_reset"
                style="@style/OkCancelButton.Text"
                android:layout_width="wrap_content"
                android:layout_height="wrap_content"
                android:text="@string/reset" />

            <TextView
                android:layout_width="wrap_content"
                android:layout_height="wrap_content"
                android:layout_weight="1"
                android:text="" />

<<<<<<< HEAD
            <Button
                android:id="@+id/closeObjectives"
                style="@style/Widget.AppCompat.Button.Borderless.Colored"
=======
            <com.google.android.material.button.MaterialButton
                android:id="@+id/close"
                style="@style/OkCancelButton.Text"
>>>>>>> 2e2b6179
                android:layout_width="wrap_content"
                android:layout_height="wrap_content"
                android:text="@string/close" />

            <com.google.android.material.button.MaterialButton
                android:id="@+id/exam_verify"
                style="@style/OkCancelButton.Text"
                android:layout_width="wrap_content"
                android:layout_height="wrap_content"
                android:text="@string/objectives_button_verify" />

        </LinearLayout>

        <TextView
            android:id="@+id/exam_question"
            android:layout_width="wrap_content"
            android:layout_height="wrap_content"
            android:layout_marginTop="16dp"
            android:text="Question"
            android:textAppearance="@style/TextAppearance.AppCompat.Medium"
            app:layout_constraintStart_toStartOf="parent"
            app:layout_constraintTop_toBottomOf="@id/exam_name" />

        <TextView
            android:id="@+id/exam_hint"
            android:layout_width="wrap_content"
            android:layout_height="wrap_content"
            android:layout_marginTop="16dp"
            android:text="@string/objectives_hint"
            app:layout_constraintStart_toStartOf="parent"
            app:layout_constraintTop_toBottomOf="@id/exam_question" />

        <TextView
            android:id="@+id/exam_name"
            android:layout_width="0dp"
            android:layout_height="wrap_content"
            android:text="Name"
            android:textAppearance="@style/TextAppearance.AppCompat.Large"
            app:layout_constraintEnd_toEndOf="parent"
            app:layout_constraintStart_toStartOf="parent"
            app:layout_constraintTop_toTopOf="parent" />

        <TextView
            android:id="@+id/exam_disabledto"
            android:layout_width="wrap_content"
            android:layout_height="wrap_content"
            android:layout_marginTop="8dp"
            android:text="Disabled until:"
            android:textColor="#FF5722"
            app:layout_constraintEnd_toEndOf="parent"
            app:layout_constraintStart_toStartOf="parent"
            app:layout_constraintTop_toBottomOf="@+id/exam_hints" />

        <LinearLayout
            android:id="@+id/navigation"
            android:layout_width="match_parent"
            android:layout_height="wrap_content"
            android:layout_marginTop="2dp"
            android:background="#3C3C3C"
            android:orientation="horizontal"
            android:padding="4dp"
            app:layout_constraintStart_toStartOf="parent"
            app:layout_constraintTop_toBottomOf="@+id/buttons">

            <com.google.android.material.button.MaterialButton
                android:id="@+id/back_button"
                style="@style/OkCancelButton.Text"
                android:layout_width="wrap_content"
                android:layout_height="wrap_content"
                android:text="@string/previous_button" />

            <TextView
                android:layout_width="wrap_content"
                android:layout_height="wrap_content"
                android:layout_weight="1"
                android:text="" />

            <com.google.android.material.button.MaterialButton
                android:id="@+id/next_button"
                style="@style/OkCancelButton.Text"
                android:layout_width="wrap_content"
                android:layout_height="wrap_content"
                android:text="@string/next_button" />

            <com.google.android.material.button.MaterialButton
                android:id="@+id/next_unanswered_button"
                style="@style/OkCancelButton.Text"
                android:layout_width="wrap_content"
                android:layout_height="wrap_content"
                android:text="@string/unfinshed_button" />

        </LinearLayout>

    </androidx.constraintlayout.widget.ConstraintLayout>

</ScrollView>
<|MERGE_RESOLUTION|>--- conflicted
+++ resolved
@@ -55,15 +55,9 @@
                 android:layout_weight="1"
                 android:text="" />
 
-<<<<<<< HEAD
-            <Button
-                android:id="@+id/closeObjectives"
-                style="@style/Widget.AppCompat.Button.Borderless.Colored"
-=======
             <com.google.android.material.button.MaterialButton
                 android:id="@+id/close"
                 style="@style/OkCancelButton.Text"
->>>>>>> 2e2b6179
                 android:layout_width="wrap_content"
                 android:layout_height="wrap_content"
                 android:text="@string/close" />
@@ -159,4 +153,4 @@
 
     </androidx.constraintlayout.widget.ConstraintLayout>
 
-</ScrollView>
+</ScrollView>