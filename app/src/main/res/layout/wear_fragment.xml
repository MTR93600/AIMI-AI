<FrameLayout xmlns:android="http://schemas.android.com/apk/res/android"
    xmlns:tools="http://schemas.android.com/tools"
    android:layout_width="match_parent"
    android:layout_height="match_parent"
    android:paddingTop="2dp"
    tools:context=".plugins.general.wear.WearFragment">

    <LinearLayout
        android:layout_width="match_parent"
        android:layout_height="wrap_content"
        android:orientation="vertical">

<<<<<<< HEAD
        <info.nightscout.androidaps.utils.ui.SingleClickButton
            android:id="@+id/resend"
            style="@style/Widget.MaterialComponents.Button.UnelevatedButton"
=======
        <com.google.android.material.button.MaterialButton
            style="@style/GrayButton"
            android:id="@+id/resend"
>>>>>>> 2e2b6179
            android:layout_width="fill_parent"
            android:layout_height="wrap_content"
            android:layout_marginBottom="3dp"
            android:layout_marginLeft="10dp"
            android:layout_marginRight="10dp"
            android:layout_marginTop="3dp"
            android:layout_weight="0.5"
            android:textAlignment="center"
            android:text="@string/resend_all_data" />

<<<<<<< HEAD
        <info.nightscout.androidaps.utils.ui.SingleClickButton
            android:id="@+id/opensettings"
            style="@style/Widget.MaterialComponents.Button.UnelevatedButton"
=======
        <com.google.android.material.button.MaterialButton
            style="@style/GrayButton"
            android:id="@+id/opensettings"
>>>>>>> 2e2b6179
            android:layout_width="fill_parent"
            android:layout_height="wrap_content"
            android:layout_marginBottom="3dp"
            android:layout_marginLeft="10dp"
            android:layout_marginRight="10dp"
            android:layout_marginTop="3dp"
            android:layout_weight="0.5"
            android:textAlignment="center"
            android:text="@string/open_settings_on_wear" />

    </LinearLayout>

</FrameLayout><|MERGE_RESOLUTION|>--- conflicted
+++ resolved
@@ -10,15 +10,9 @@
         android:layout_height="wrap_content"
         android:orientation="vertical">
 
-<<<<<<< HEAD
-        <info.nightscout.androidaps.utils.ui.SingleClickButton
-            android:id="@+id/resend"
-            style="@style/Widget.MaterialComponents.Button.UnelevatedButton"
-=======
         <com.google.android.material.button.MaterialButton
             style="@style/GrayButton"
             android:id="@+id/resend"
->>>>>>> 2e2b6179
             android:layout_width="fill_parent"
             android:layout_height="wrap_content"
             android:layout_marginBottom="3dp"
@@ -29,15 +23,9 @@
             android:textAlignment="center"
             android:text="@string/resend_all_data" />
 
-<<<<<<< HEAD
-        <info.nightscout.androidaps.utils.ui.SingleClickButton
-            android:id="@+id/opensettings"
-            style="@style/Widget.MaterialComponents.Button.UnelevatedButton"
-=======
         <com.google.android.material.button.MaterialButton
             style="@style/GrayButton"
             android:id="@+id/opensettings"
->>>>>>> 2e2b6179
             android:layout_width="fill_parent"
             android:layout_height="wrap_content"
             android:layout_marginBottom="3dp"
