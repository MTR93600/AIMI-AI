--- conflicted
+++ resolved
@@ -23,50 +23,27 @@
 
         <com.google.android.material.button.MaterialButton
             android:id="@+id/resend"
-<<<<<<< HEAD
-            style="@style/ButtonSmallFontStyle"
+            style="@style/GrayButton"
             android:layout_width="match_parent"
             android:layout_height="match_parent"
             android:layout_weight="1"
             android:drawableTop="@drawable/ic_refresh"
             android:paddingLeft="0dp"
             android:paddingRight="0dp"
-            android:text="@string/resend_all_data" />
+            android:text="@string/resend_all_data" 
+            android:textColor="?attr/treatmentButton" />
 
         <com.google.android.material.button.MaterialButton
             android:id="@+id/open_settings"
-            style="@style/ButtonSmallFontStyle"
+            style="@style/GrayButton"
             android:layout_width="match_parent"
             android:layout_height="match_parent"
             android:layout_weight="1"
             android:drawableTop="@drawable/ic_settings"
             android:paddingLeft="0dp"
             android:paddingRight="0dp"
-            android:text="@string/open_settings_on_wear" />
-=======
-            android:layout_width="fill_parent"
-            android:layout_height="wrap_content"
-            android:layout_marginBottom="3dp"
-            android:layout_marginStart="10dp"
-            android:layout_marginEnd="10dp"
-            android:layout_marginTop="3dp"
-            android:layout_weight="0.5"
-            android:text="@string/resend_all_data"
-            android:textColor="?attr/treatmentButton" />
-
-        <com.google.android.material.button.MaterialButton
-            style="@style/GrayButton"
-            android:id="@+id/opensettings"
-            android:layout_width="fill_parent"
-            android:layout_height="wrap_content"
-            android:layout_marginBottom="3dp"
-            android:layout_marginStart="10dp"
-            android:layout_marginEnd="10dp"
-            android:layout_marginTop="3dp"
-            android:layout_weight="0.5"
             android:text="@string/open_settings_on_wear"
             android:textColor="?attr/treatmentButton" />
->>>>>>> ac4a6544
 
     </LinearLayout>
 
