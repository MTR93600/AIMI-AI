<LinearLayout xmlns:android="http://schemas.android.com/apk/res/android"
    xmlns:app="http://schemas.android.com/apk/res-auto"
    android:layout_width="match_parent"
    android:layout_height="match_parent"
    android:gravity="center"
    android:orientation="vertical">

<<<<<<< HEAD
    <info.nightscout.androidaps.utils.ui.SingleClickButton
=======
    <com.google.android.material.button.MaterialButton
>>>>>>> 2e2b6179
        android:id="@+id/unlock"
        style="@style/GrayButton"
        android:layout_width="wrap_content"
        android:layout_height="wrap_content"
        android:layout_gravity="center"
        android:text="@string/unlock_settings" />

    <androidx.core.widget.NestedScrollView
        android:id="@+id/main_layout"
        android:layout_width="match_parent"
        android:layout_height="match_parent"
        app:layout_behavior="@string/appbar_scrolling_view_behavior">

        <LinearLayout
            android:id="@+id/categories"
            android:layout_width="match_parent"
            android:layout_height="wrap_content"
            android:orientation="vertical"
            android:padding="16dp" />
    </androidx.core.widget.NestedScrollView>
</LinearLayout><|MERGE_RESOLUTION|>--- conflicted
+++ resolved
@@ -5,11 +5,7 @@
     android:gravity="center"
     android:orientation="vertical">
 
-<<<<<<< HEAD
-    <info.nightscout.androidaps.utils.ui.SingleClickButton
-=======
     <com.google.android.material.button.MaterialButton
->>>>>>> 2e2b6179
         android:id="@+id/unlock"
         style="@style/GrayButton"
         android:layout_width="wrap_content"
