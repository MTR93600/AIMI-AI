<?xml version="1.0" encoding="utf-8"?>
<LinearLayout xmlns:android="http://schemas.android.com/apk/res/android"
xmlns:tools="http://schemas.android.com/tools"
    xmlns:app="http://schemas.android.com/apk/res-auto"
android:layout_width="match_parent"
android:layout_height="match_parent"
android:orientation="vertical"
    android:background="?attr/fragmentbackground"
tools:context=".plugins.general.overview.OverviewFragment">

<ScrollView
    android:id="@+id/top_part_scrollbar"
    android:layout_width="wrap_content"
    android:layout_height="0dp"
    android:layout_weight="1">

    <LinearLayout
        android:id="@+id/inner_layout"
        android:layout_width="match_parent"
        android:layout_height="wrap_content"
        android:orientation="vertical">

        <androidx.recyclerview.widget.RecyclerView
            android:id="@+id/notifications"
            android:layout_width="match_parent"
            android:layout_height="wrap_content" />

        <LinearLayout
            android:id="@+id/loop_layout"
            android:layout_width="match_parent"
            android:layout_height="wrap_content"
            android:orientation="horizontal" >

            <TextView
                android:id="@+id/active_profile"
                android:layout_width="wrap_content"
                android:layout_height="wrap_content"
<<<<<<< HEAD
                android:layout_gravity="end"
                android:layout_marginEnd="5dp"
                android:layout_weight="1"
                android:gravity="center_vertical|center_horizontal"
                android:paddingStart="4dp"
                android:paddingTop="6dp"
                android:paddingBottom="6dp"
                android:text="Profile"
                android:textAppearance="?android:attr/textAppearanceSmall"
                app:drawableStartCompat="@drawable/ic_user_white"
                tools:ignore="HardcodedText" />

            <TextView
                android:id="@+id/temp_target"
                android:layout_width="wrap_content"
=======
                android:orientation="horizontal" >

                <TextView
                    android:id="@+id/active_profile"
                    android:layout_width="wrap_content"
                    android:layout_height="wrap_content"
                    android:layout_gravity="end"
                    android:layout_marginEnd="5dp"
                    android:layout_weight="1"
                    android:gravity="center_vertical|center_horizontal"
                    android:paddingTop="6dp"
                    android:paddingBottom="6dp"
                    android:hint="active profile"
                    android:text="Profile"
                    android:textAppearance="?android:attr/textAppearanceSmall"
                    tools:ignore="HardcodedText" />

                <TextView
                    android:id="@+id/temp_target"
                    android:layout_width="wrap_content"
                    android:layout_height="wrap_content"
                    android:layout_gravity="end"
                    android:layout_weight="1"
                    android:gravity="center_vertical|center_horizontal"
                    android:paddingTop="6dp"
                    android:paddingBottom="6dp"
                    android:hint="temp target"
                    android:text="@string/notavailable"
                    android:textAppearance="?android:attr/textAppearanceSmall"
                    android:textColor="@color/mdtp_white"
                    tools:ignore="HardcodedText" />

            </LinearLayout>


            <include
                android:id="@+id/info_layout"
                layout="@layout/overview_info_layout" />

            <include
                android:id="@+id/status_lights_layout"
                layout="@layout/overview_statuslights_layout" />

            <com.google.android.flexbox.FlexboxLayout xmlns:app="http://schemas.android.com/apk/res-auto"
                android:id="@+id/nsclient_layout"
                android:layout_width="match_parent"
>>>>>>> 8467044a
                android:layout_height="wrap_content"
                android:layout_gravity="end"
                android:layout_weight="1"
                android:gravity="center_vertical|center_horizontal"
                android:paddingStart="4dp"
                android:paddingTop="6dp"
                android:paddingBottom="6dp"
                android:text="TempTarget"
                android:textAppearance="?android:attr/textAppearanceSmall"
                app:drawableStartCompat="@drawable/ic_zielkreuz_white"
                tools:ignore="HardcodedText" />

        </LinearLayout>


        <include
            android:id="@+id/info_layout"
            layout="@layout/overview_info_layout" />

        <include
            android:id="@+id/status_lights_layout"
            layout="@layout/overview_statuslights_layout" />

        <com.google.android.flexbox.FlexboxLayout xmlns:app="http://schemas.android.com/apk/res-auto"
            android:id="@+id/nsclient_layout"
            android:layout_width="match_parent"
            android:layout_height="wrap_content"
            android:background="?attr/colorControlHighlight"
            app:alignContent="stretch"
            app:alignItems="stretch"
            app:flexDirection="row"
            app:flexWrap="wrap"
            app:justifyContent="center">

            <TextView
                android:id="@+id/pump"
                android:layout_width="wrap_content"
                android:layout_height="wrap_content"
                android:paddingStart="4sp"
                android:paddingEnd="4sp"
                android:text="Pump: running"
                android:textColor="@android:color/white"
                android:textSize="16sp"
                tools:ignore="HardcodedText" />

            <TextView
                android:id="@+id/openaps"
                android:layout_width="wrap_content"
                android:layout_height="wrap_content"
                android:layout_weight="1"
                android:paddingStart="4sp"
                android:paddingEnd="4sp"
                android:text="OpenAPS: 3 min ago"
                android:textColor="@android:color/white"
                android:textSize="16sp"
                tools:ignore="HardcodedText" />

            <TextView
                android:id="@+id/uploader"
                android:layout_width="wrap_content"
                android:layout_height="wrap_content"
                android:layout_weight="1"
                android:paddingStart="4sp"
                android:paddingEnd="4sp"
                android:text="Uploader: 84%"
                android:textColor="@android:color/white"
                android:textSize="16sp"
                tools:ignore="HardcodedText" />

        </com.google.android.flexbox.FlexboxLayout>

        <include
            android:id="@+id/graphs_layout"
            layout="@layout/overview_graphs_layout" />

    </LinearLayout>

</ScrollView>

<LinearLayout
    android:id="@+id/pump_status_layout"
    android:layout_width="match_parent"
    android:layout_height="wrap_content"
    android:orientation="horizontal"
    android:visibility="gone">

    <TextView
        android:id="@+id/pump_status"
        android:layout_width="match_parent"
        android:layout_height="wrap_content"
        android:layout_marginLeft="5dp"
        android:layout_marginRight="5dp"
        android:background="?attr/fragmentbackground"
        android:gravity="center_vertical|center_horizontal"
        android:paddingTop="6dp"
        android:paddingBottom="6dp"
        android:text="@string/initializing"
        android:textAppearance="?android:attr/textAppearanceSmall" />

</LinearLayout>

<include
    android:id="@+id/buttons_layout"
    layout="@layout/overview_buttons_layout" />

</LinearLayout><|MERGE_RESOLUTION|>--- conflicted
+++ resolved
@@ -1,57 +1,33 @@
 <?xml version="1.0" encoding="utf-8"?>
 <LinearLayout xmlns:android="http://schemas.android.com/apk/res/android"
-xmlns:tools="http://schemas.android.com/tools"
+    xmlns:tools="http://schemas.android.com/tools"
     xmlns:app="http://schemas.android.com/apk/res-auto"
-android:layout_width="match_parent"
-android:layout_height="match_parent"
-android:orientation="vertical"
-    android:background="?attr/fragmentbackground"
-tools:context=".plugins.general.overview.OverviewFragment">
+    android:layout_width="match_parent"
+    android:layout_height="match_parent"
+    android:orientation="vertical"
+    tools:context=".plugins.general.overview.OverviewFragment">
 
-<ScrollView
-    android:id="@+id/top_part_scrollbar"
-    android:layout_width="wrap_content"
-    android:layout_height="0dp"
-    android:layout_weight="1">
-
-    <LinearLayout
-        android:id="@+id/inner_layout"
-        android:layout_width="match_parent"
-        android:layout_height="wrap_content"
-        android:orientation="vertical">
-
-        <androidx.recyclerview.widget.RecyclerView
-            android:id="@+id/notifications"
-            android:layout_width="match_parent"
-            android:layout_height="wrap_content" />
+    <ScrollView
+        android:id="@+id/top_part_scrollbar"
+        android:layout_width="wrap_content"
+        android:layout_height="0dp"
+        android:layout_weight="1">
 
         <LinearLayout
-            android:id="@+id/loop_layout"
+            android:id="@+id/inner_layout"
             android:layout_width="match_parent"
             android:layout_height="wrap_content"
-            android:orientation="horizontal" >
+            android:orientation="vertical">
 
-            <TextView
-                android:id="@+id/active_profile"
-                android:layout_width="wrap_content"
+            <androidx.recyclerview.widget.RecyclerView
+                android:id="@+id/notifications"
+                android:layout_width="match_parent"
+                android:layout_height="wrap_content" />
+
+            <LinearLayout
+                android:id="@+id/loop_layout"
+                android:layout_width="match_parent"
                 android:layout_height="wrap_content"
-<<<<<<< HEAD
-                android:layout_gravity="end"
-                android:layout_marginEnd="5dp"
-                android:layout_weight="1"
-                android:gravity="center_vertical|center_horizontal"
-                android:paddingStart="4dp"
-                android:paddingTop="6dp"
-                android:paddingBottom="6dp"
-                android:text="Profile"
-                android:textAppearance="?android:attr/textAppearanceSmall"
-                app:drawableStartCompat="@drawable/ic_user_white"
-                tools:ignore="HardcodedText" />
-
-            <TextView
-                android:id="@+id/temp_target"
-                android:layout_width="wrap_content"
-=======
                 android:orientation="horizontal" >
 
                 <TextView
@@ -67,6 +43,7 @@
                     android:hint="active profile"
                     android:text="Profile"
                     android:textAppearance="?android:attr/textAppearanceSmall"
+                    app:drawableStartCompat="@drawable/ic_user_white"
                     tools:ignore="HardcodedText" />
 
                 <TextView
@@ -81,7 +58,7 @@
                     android:hint="temp target"
                     android:text="@string/notavailable"
                     android:textAppearance="?android:attr/textAppearanceSmall"
-                    android:textColor="@color/mdtp_white"
+                    app:drawableStartCompat="@drawable/ic_zielkreuz_white"
                     tools:ignore="HardcodedText" />
 
             </LinearLayout>
@@ -98,110 +75,80 @@
             <com.google.android.flexbox.FlexboxLayout xmlns:app="http://schemas.android.com/apk/res-auto"
                 android:id="@+id/nsclient_layout"
                 android:layout_width="match_parent"
->>>>>>> 8467044a
                 android:layout_height="wrap_content"
-                android:layout_gravity="end"
-                android:layout_weight="1"
-                android:gravity="center_vertical|center_horizontal"
-                android:paddingStart="4dp"
-                android:paddingTop="6dp"
-                android:paddingBottom="6dp"
-                android:text="TempTarget"
-                android:textAppearance="?android:attr/textAppearanceSmall"
-                app:drawableStartCompat="@drawable/ic_zielkreuz_white"
-                tools:ignore="HardcodedText" />
+                android:background="?attr/colorControlHighlight"
+                app:alignContent="stretch"
+                app:alignItems="stretch"
+                app:flexDirection="row"
+                app:flexWrap="wrap"
+                app:justifyContent="center">
+
+                <TextView
+                    android:id="@+id/pump"
+                    android:layout_width="wrap_content"
+                    android:layout_height="wrap_content"
+                    android:paddingStart="4sp"
+                    android:paddingEnd="4sp"
+                    android:text="Pump: running"
+                    android:textSize="16sp"
+                    tools:ignore="HardcodedText" />
+
+                <TextView
+                    android:id="@+id/openaps"
+                    android:layout_width="wrap_content"
+                    android:layout_height="wrap_content"
+                    android:layout_weight="1"
+                    android:paddingStart="4sp"
+                    android:paddingEnd="4sp"
+                    android:text="OpenAPS: 3 min ago"
+                    android:textSize="16sp"
+                    tools:ignore="HardcodedText" />
+
+                <TextView
+                    android:id="@+id/uploader"
+                    android:layout_width="wrap_content"
+                    android:layout_height="wrap_content"
+                    android:layout_weight="1"
+                    android:paddingStart="4sp"
+                    android:paddingEnd="4sp"
+                    android:text="Uploader: 84%"
+                    android:textSize="16sp"
+                    tools:ignore="HardcodedText" />
+
+            </com.google.android.flexbox.FlexboxLayout>
+
+            <include
+                android:id="@+id/graphs_layout"
+                layout="@layout/overview_graphs_layout" />
 
         </LinearLayout>
 
+    </ScrollView>
 
-        <include
-            android:id="@+id/info_layout"
-            layout="@layout/overview_info_layout" />
+    <LinearLayout
+        android:id="@+id/pump_status_layout"
+        android:layout_width="match_parent"
+        android:layout_height="wrap_content"
+        android:orientation="horizontal"
+        android:visibility="gone">
 
-        <include
-            android:id="@+id/status_lights_layout"
-            layout="@layout/overview_statuslights_layout" />
-
-        <com.google.android.flexbox.FlexboxLayout xmlns:app="http://schemas.android.com/apk/res-auto"
-            android:id="@+id/nsclient_layout"
+        <TextView
+            android:id="@+id/pump_status"
             android:layout_width="match_parent"
             android:layout_height="wrap_content"
-            android:background="?attr/colorControlHighlight"
-            app:alignContent="stretch"
-            app:alignItems="stretch"
-            app:flexDirection="row"
-            app:flexWrap="wrap"
-            app:justifyContent="center">
-
-            <TextView
-                android:id="@+id/pump"
-                android:layout_width="wrap_content"
-                android:layout_height="wrap_content"
-                android:paddingStart="4sp"
-                android:paddingEnd="4sp"
-                android:text="Pump: running"
-                android:textColor="@android:color/white"
-                android:textSize="16sp"
-                tools:ignore="HardcodedText" />
-
-            <TextView
-                android:id="@+id/openaps"
-                android:layout_width="wrap_content"
-                android:layout_height="wrap_content"
-                android:layout_weight="1"
-                android:paddingStart="4sp"
-                android:paddingEnd="4sp"
-                android:text="OpenAPS: 3 min ago"
-                android:textColor="@android:color/white"
-                android:textSize="16sp"
-                tools:ignore="HardcodedText" />
-
-            <TextView
-                android:id="@+id/uploader"
-                android:layout_width="wrap_content"
-                android:layout_height="wrap_content"
-                android:layout_weight="1"
-                android:paddingStart="4sp"
-                android:paddingEnd="4sp"
-                android:text="Uploader: 84%"
-                android:textColor="@android:color/white"
-                android:textSize="16sp"
-                tools:ignore="HardcodedText" />
-
-        </com.google.android.flexbox.FlexboxLayout>
-
-        <include
-            android:id="@+id/graphs_layout"
-            layout="@layout/overview_graphs_layout" />
+            android:layout_marginLeft="5dp"
+            android:layout_marginRight="5dp"
+            android:background="?attr/ribbonDefault"
+            android:gravity="center_vertical|center_horizontal"
+            android:paddingTop="6dp"
+            android:paddingBottom="6dp"
+            android:text="@string/initializing"
+            android:textAppearance="?android:attr/textAppearanceSmall" />
 
     </LinearLayout>
 
-</ScrollView>
-
-<LinearLayout
-    android:id="@+id/pump_status_layout"
-    android:layout_width="match_parent"
-    android:layout_height="wrap_content"
-    android:orientation="horizontal"
-    android:visibility="gone">
-
-    <TextView
-        android:id="@+id/pump_status"
-        android:layout_width="match_parent"
-        android:layout_height="wrap_content"
-        android:layout_marginLeft="5dp"
-        android:layout_marginRight="5dp"
-        android:background="?attr/fragmentbackground"
-        android:gravity="center_vertical|center_horizontal"
-        android:paddingTop="6dp"
-        android:paddingBottom="6dp"
-        android:text="@string/initializing"
-        android:textAppearance="?android:attr/textAppearanceSmall" />
-
-</LinearLayout>
-
-<include
-    android:id="@+id/buttons_layout"
-    layout="@layout/overview_buttons_layout" />
+    <include
+        android:id="@+id/buttons_layout"
+        layout="@layout/overview_buttons_layout" />
 
 </LinearLayout>