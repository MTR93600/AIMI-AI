<?xml version="1.0" encoding="utf-8"?>
<ScrollView xmlns:android="http://schemas.android.com/apk/res/android"
    xmlns:app="http://schemas.android.com/apk/res-auto"
    xmlns:tools="http://schemas.android.com/tools"
    android:layout_width="match_parent"
    android:layout_height="match_parent"
    android:orientation="vertical"
    tools:context=".activities.ProfileHelperActivity">

    <LinearLayout
        android:layout_width="match_parent"
        android:layout_height="wrap_content"
        android:layout_marginTop="4dp"
        android:orientation="vertical">

        <LinearLayout
            android:layout_width="match_parent"
            android:layout_height="wrap_content"
<<<<<<< HEAD
            android:layout_marginBottom="10dp"
            android:background="?attr/defaultBackground"
            android:orientation="horizontal">
=======
            android:background="?attr/defaultbackground"
            android:orientation="horizontal"
            android:paddingBottom="10dp">
>>>>>>> 78b58091

            <TextView
                android:id="@+id/menu1"
                android:layout_width="0dp"
                android:layout_height="30dp"
                android:layout_weight="1"
                android:gravity="center"
<<<<<<< HEAD
                android:paddingStart="5dp"
                android:paddingEnd="5dp"
                android:textColor="?attr/TitleAndLabelTextColor"
                android:text="1" />
=======
                android:paddingLeft="5dp"
                android:paddingRight="5dp"
                android:text="1"
                tools:ignore="HardcodedText" />
>>>>>>> 78b58091

            <TextView
                android:id="@+id/menu2"
                android:layout_width="0dp"
                android:layout_height="30dp"
                android:layout_weight="1"
                android:gravity="center"
<<<<<<< HEAD
                android:paddingStart="5dp"
                android:paddingEnd="5dp"
                android:textColor="?attr/TitleAndLabelTextColor"
                android:text="2" />
=======
                android:paddingLeft="5dp"
                android:paddingRight="5dp"
                android:text="2"
                tools:ignore="HardcodedText" />
>>>>>>> 78b58091

        </LinearLayout>

        <com.google.android.material.textfield.TextInputLayout
            android:id="@+id/profile_type_title"
            style="@style/Widget.MaterialComponents.TextInputLayout.OutlinedBox"
            android:layout_width="match_parent"
            android:layout_height="wrap_content"
<<<<<<< HEAD
            android:layout_marginStart="4dp"
            android:layout_marginEnd="4dp"
=======
            android:layout_marginBottom="10dp"
>>>>>>> 78b58091
            android:hint="@string/profiletype"
            android:textColorHint="?attr/tabBgColorSelected"
            app:boxStrokeColor="?attr/tabBgColorSelected">

            <com.google.android.material.textfield.TextInputEditText
                android:id="@+id/profile_type"
                android:layout_width="match_parent"
                android:layout_height="wrap_content"
                android:clickable="true"
                android:cursorVisible="false"
                android:focusable="false"
                android:focusableInTouchMode="false"
                android:importantForAutofill="no" />

        </com.google.android.material.textfield.TextInputLayout>

        <LinearLayout
            android:id="@+id/default_profile"
            android:layout_width="match_parent"
            android:layout_height="wrap_content"
            android:orientation="vertical">

            <TableLayout
                android:layout_width="match_parent"
                android:layout_height="wrap_content">

                <TableRow
                    android:layout_width="match_parent"
                    android:layout_height="match_parent"
                    android:layout_marginBottom="2dp"
                    android:gravity="center_vertical">

                    <TextView
                        android:id="@+id/age_label"
                        android:layout_width="150dp"
                        android:layout_height="wrap_content"
                        android:layout_marginStart="10dp"
                        android:layout_marginTop="4dp"
                        android:text="@string/age"
                        android:textAppearance="@style/TextAppearance.AppCompat.Medium" />

                    <info.nightscout.androidaps.utils.ui.NumberPicker
                        android:id="@+id/age"
                        android:layout_width="130dp"
                        android:layout_height="40dp"
                        android:layout_marginTop="4dp"
                        android:layout_marginBottom="2dp"
                        app:customContentDescription="@string/age" />

                </TableRow>

                <TableRow
                    android:id="@+id/tdd_row"
                    android:layout_width="match_parent"
                    android:layout_height="match_parent"
                    android:layout_marginBottom="2dp"
                    android:gravity="center_vertical">

                    <TextView
                        android:id="@+id/tdd_label"
                        android:layout_width="150dp"
                        android:layout_height="wrap_content"
                        android:layout_marginStart="10dp"
                        android:layout_marginTop="1dp"
                        android:text="@string/tdd_total"
                        android:textAppearance="@style/TextAppearance.AppCompat.Medium" />

                    <info.nightscout.androidaps.utils.ui.NumberPicker
                        android:id="@+id/tdd"
                        android:layout_width="130dp"
                        android:layout_height="40dp"
                        android:layout_marginTop="1dp"
                        android:layout_marginBottom="2dp"
                        app:customContentDescription="@string/tdd_total" />

                </TableRow>

                <TableRow
                    android:id="@+id/weight_row"
                    android:layout_width="match_parent"
                    android:layout_height="match_parent"
                    android:gravity="center_vertical">

                    <TextView
                        android:id="@+id/weight_label"
                        android:layout_width="150dp"
                        android:layout_height="wrap_content"
                        android:layout_marginStart="10dp"
                        android:text="@string/weight_label"
                        android:textAppearance="@style/TextAppearance.AppCompat.Medium" />

                    <info.nightscout.androidaps.utils.ui.NumberPicker
                        android:id="@+id/weight"
                        android:layout_width="130dp"
                        android:layout_height="40dp"
                        android:layout_marginBottom="2dp"
                        app:customContentDescription="@string/weight_label" />

                </TableRow>

                <TableRow
                    android:id="@+id/basal_pct_from_tdd_row"
                    android:layout_width="match_parent"
                    android:layout_height="match_parent"
                    android:gravity="center_vertical">

                    <TextView
                        android:id="@+id/basal_pct_from_tdd_label"
                        android:layout_width="150dp"
                        android:layout_height="wrap_content"
                        android:layout_marginStart="10dp"
                        android:text="@string/basalpctfromtdd_label"
                        android:textAppearance="@style/TextAppearance.AppCompat.Medium" />

                    <info.nightscout.androidaps.utils.ui.NumberPicker
                        android:id="@+id/basal_pct_from_tdd"
                        android:layout_width="130dp"
                        android:layout_height="40dp"
                        app:customContentDescription="@string/basalpctfromtdd_label" />

                </TableRow>

            </TableLayout>

            <LinearLayout
                android:id="@+id/tdds"
                android:layout_width="match_parent"
                android:layout_height="wrap_content"
                android:layout_marginStart="10dp"
                android:orientation="vertical" />

            <info.nightscout.androidaps.utils.ui.SingleClickButton
<<<<<<< HEAD
                android:id="@+id/copytolocalprofile"
                style="@style/Widget.MaterialComponents.Button.UnelevatedButton"
=======
                android:id="@+id/copy_to_local_profile"
                style="?android:attr/buttonStyle"
>>>>>>> 78b58091
                android:layout_width="match_parent"
                android:layout_height="wrap_content"
                android:drawableStart="@drawable/ic_clone_48"
                android:text="@string/clone_label" />

        </LinearLayout>

        <LinearLayout
            android:id="@+id/current_profile"
            android:layout_width="match_parent"
            android:layout_height="wrap_content"
            android:orientation="vertical">

            <TextView
                android:id="@+id/current_profile_text"
                android:layout_width="150dp"
                android:layout_height="wrap_content"
                android:layout_marginStart="10dp"
                android:textAppearance="@style/TextAppearance.AppCompat.Medium" />

        </LinearLayout>

        <LinearLayout
            android:id="@+id/available_profile"
            android:layout_width="match_parent"
            android:layout_height="wrap_content"
            android:orientation="vertical">

            <com.google.android.material.textfield.TextInputLayout
                style="@style/Widget.MaterialComponents.TextInputLayout.OutlinedBox"
                android:layout_width="match_parent"
                android:layout_height="wrap_content"
                android:hint="@string/selected_profile"
                app:boxStrokeColor="?attr/boxStrokeColor">

                <com.google.android.material.textfield.TextInputEditText
                    android:id="@+id/available_profile_list"
                    android:layout_width="match_parent"
                    android:layout_height="wrap_content"
                    android:layout_marginBottom="10dp"
                    android:clickable="true"
                    android:cursorVisible="false"
                    android:focusable="false"
                    android:focusableInTouchMode="false"
                    android:importantForAutofill="no" />

            </com.google.android.material.textfield.TextInputLayout>

        </LinearLayout>

        <LinearLayout
            android:id="@+id/profile_switch"
            android:layout_width="match_parent"
            android:layout_height="wrap_content"
            android:orientation="vertical">

            <com.google.android.material.textfield.TextInputLayout
                style="@style/Widget.MaterialComponents.TextInputLayout.OutlinedBox"
                android:layout_width="match_parent"
                android:layout_height="wrap_content"
                android:hint="@string/careportal_profileswitch"
                app:boxStrokeColor="?attr/boxStrokeColor">

                <com.google.android.material.textfield.TextInputEditText
                    android:id="@+id/profileswitch_list"
                    android:layout_width="match_parent"
                    android:layout_height="wrap_content"
                    android:layout_marginBottom="10dp"
                    android:clickable="true"
                    android:cursorVisible="false"
                    android:focusable="false"
                    android:focusableInTouchMode="false"
                    android:importantForAutofill="no" />

            </com.google.android.material.textfield.TextInputLayout>

        </LinearLayout>

        <info.nightscout.androidaps.utils.ui.SingleClickButton
<<<<<<< HEAD
            android:id="@+id/compareprofile"
            style="@style/Widget.MaterialComponents.Button.UnelevatedButton"
=======
            android:id="@+id/compare_profiles"
            style="?android:attr/buttonStyle"
>>>>>>> 78b58091
            android:layout_width="match_parent"
            android:layout_height="wrap_content"
            android:drawableStart="@drawable/ic_compare_profiles"
            android:text="@string/comapareprofile" />

    </LinearLayout>

</ScrollView><|MERGE_RESOLUTION|>--- conflicted
+++ resolved
@@ -10,21 +10,14 @@
     <LinearLayout
         android:layout_width="match_parent"
         android:layout_height="wrap_content"
-        android:layout_marginTop="4dp"
         android:orientation="vertical">
 
         <LinearLayout
             android:layout_width="match_parent"
             android:layout_height="wrap_content"
-<<<<<<< HEAD
-            android:layout_marginBottom="10dp"
             android:background="?attr/defaultBackground"
-            android:orientation="horizontal">
-=======
-            android:background="?attr/defaultbackground"
             android:orientation="horizontal"
             android:paddingBottom="10dp">
->>>>>>> 78b58091
 
             <TextView
                 android:id="@+id/menu1"
@@ -32,17 +25,10 @@
                 android:layout_height="30dp"
                 android:layout_weight="1"
                 android:gravity="center"
-<<<<<<< HEAD
-                android:paddingStart="5dp"
-                android:paddingEnd="5dp"
-                android:textColor="?attr/TitleAndLabelTextColor"
-                android:text="1" />
-=======
                 android:paddingLeft="5dp"
                 android:paddingRight="5dp"
                 android:text="1"
                 tools:ignore="HardcodedText" />
->>>>>>> 78b58091
 
             <TextView
                 android:id="@+id/menu2"
@@ -50,17 +36,10 @@
                 android:layout_height="30dp"
                 android:layout_weight="1"
                 android:gravity="center"
-<<<<<<< HEAD
-                android:paddingStart="5dp"
-                android:paddingEnd="5dp"
-                android:textColor="?attr/TitleAndLabelTextColor"
-                android:text="2" />
-=======
                 android:paddingLeft="5dp"
                 android:paddingRight="5dp"
                 android:text="2"
                 tools:ignore="HardcodedText" />
->>>>>>> 78b58091
 
         </LinearLayout>
 
@@ -69,12 +48,7 @@
             style="@style/Widget.MaterialComponents.TextInputLayout.OutlinedBox"
             android:layout_width="match_parent"
             android:layout_height="wrap_content"
-<<<<<<< HEAD
-            android:layout_marginStart="4dp"
-            android:layout_marginEnd="4dp"
-=======
             android:layout_marginBottom="10dp"
->>>>>>> 78b58091
             android:hint="@string/profiletype"
             android:textColorHint="?attr/tabBgColorSelected"
             app:boxStrokeColor="?attr/tabBgColorSelected">
@@ -104,7 +78,6 @@
                 <TableRow
                     android:layout_width="match_parent"
                     android:layout_height="match_parent"
-                    android:layout_marginBottom="2dp"
                     android:gravity="center_vertical">
 
                     <TextView
@@ -130,7 +103,6 @@
                     android:id="@+id/tdd_row"
                     android:layout_width="match_parent"
                     android:layout_height="match_parent"
-                    android:layout_marginBottom="2dp"
                     android:gravity="center_vertical">
 
                     <TextView
@@ -207,13 +179,8 @@
                 android:orientation="vertical" />
 
             <info.nightscout.androidaps.utils.ui.SingleClickButton
-<<<<<<< HEAD
-                android:id="@+id/copytolocalprofile"
-                style="@style/Widget.MaterialComponents.Button.UnelevatedButton"
-=======
                 android:id="@+id/copy_to_local_profile"
                 style="?android:attr/buttonStyle"
->>>>>>> 78b58091
                 android:layout_width="match_parent"
                 android:layout_height="wrap_content"
                 android:drawableStart="@drawable/ic_clone_48"
@@ -293,13 +260,8 @@
         </LinearLayout>
 
         <info.nightscout.androidaps.utils.ui.SingleClickButton
-<<<<<<< HEAD
-            android:id="@+id/compareprofile"
-            style="@style/Widget.MaterialComponents.Button.UnelevatedButton"
-=======
             android:id="@+id/compare_profiles"
             style="?android:attr/buttonStyle"
->>>>>>> 78b58091
             android:layout_width="match_parent"
             android:layout_height="wrap_content"
             android:drawableStart="@drawable/ic_compare_profiles"
