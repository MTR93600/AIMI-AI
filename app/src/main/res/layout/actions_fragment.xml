--- conflicted
+++ resolved
@@ -28,22 +28,14 @@
 
             <info.nightscout.androidaps.utils.ui.SingleClickButton
                 android:id="@+id/actions_profileswitch"
-<<<<<<< HEAD
-                style="@style/Widget.MaterialComponents.Button.UnelevatedButton"
-=======
-                style="?android:attr/buttonStyle"
->>>>>>> 2e2b6179
+                style="@style/Widget.MaterialComponents.Button.UnelevatedButton"
                 android:layout_width="0dp"
                 android:layout_height="wrap_content"
                 android:drawableTop="@drawable/ic_actions_profileswitch"
-                android:textSize="10sp"
                 android:layout_marginStart="2dp"
                 android:layout_marginEnd="4dp"
                 android:text="@string/careportal_profileswitch"
-<<<<<<< HEAD
-=======
-                android:textSize="11sp"
->>>>>>> 2e2b6179
+                android:textSize="11sp"
                 app:layout_column="0"
                 app:layout_columnWeight="1"
                 app:layout_gravity="fill"
@@ -51,11 +43,7 @@
 
             <info.nightscout.androidaps.utils.ui.SingleClickButton
                 android:id="@+id/actions_temptarget"
-<<<<<<< HEAD
-                style="@style/Widget.MaterialComponents.Button.UnelevatedButton"
-=======
-                style="?android:attr/buttonStyle"
->>>>>>> 2e2b6179
+                style="@style/Widget.MaterialComponents.Button.UnelevatedButton"
                 android:layout_width="0dp"
                 android:layout_height="wrap_content"
                 android:drawableTop="@drawable/ic_temptarget_high"
@@ -63,10 +51,7 @@
                 android:layout_marginStart="4dp"
                 android:layout_marginEnd="2dp"
                 android:text="@string/careportal_temporarytarget"
-<<<<<<< HEAD
-=======
-                android:textSize="11sp"
->>>>>>> 2e2b6179
+                android:textSize="11sp"
                 app:layout_column="1"
                 app:layout_columnWeight="1"
                 app:layout_gravity="fill"
@@ -74,11 +59,7 @@
 
             <info.nightscout.androidaps.utils.ui.SingleClickButton
                 android:id="@+id/actions_settempbasal"
-<<<<<<< HEAD
-                style="@style/Widget.MaterialComponents.Button.UnelevatedButton"
-=======
-                style="?android:attr/buttonStyle"
->>>>>>> 2e2b6179
+                style="@style/Widget.MaterialComponents.Button.UnelevatedButton"
                 android:layout_width="0dp"
                 android:layout_height="wrap_content"
                 android:drawableTop="@drawable/ic_actions_starttempbasal"
@@ -86,10 +67,7 @@
                 android:layout_marginStart="2dp"
                 android:layout_marginEnd="4dp"
                 android:text="@string/overview_tempbasal_button"
-<<<<<<< HEAD
-=======
-                android:textSize="11sp"
->>>>>>> 2e2b6179
+                android:textSize="11sp"
                 app:layout_column="0"
                 app:layout_columnWeight="1"
                 app:layout_gravity="fill"
@@ -97,11 +75,7 @@
 
             <info.nightscout.androidaps.utils.ui.SingleClickButton
                 android:id="@+id/actions_canceltempbasal"
-<<<<<<< HEAD
-                style="@style/Widget.MaterialComponents.Button.UnelevatedButton"
-=======
-                style="?android:attr/buttonStyle"
->>>>>>> 2e2b6179
+                style="@style/Widget.MaterialComponents.Button.UnelevatedButton"
                 android:layout_width="0dp"
                 android:layout_height="wrap_content"
                 android:drawableTop="@drawable/ic_cancelbasal"
@@ -118,11 +92,7 @@
 
             <info.nightscout.androidaps.utils.ui.SingleClickButton
                 android:id="@+id/actions_extendedbolus"
-<<<<<<< HEAD
-                style="@style/Widget.MaterialComponents.Button.UnelevatedButton"
-=======
-                style="?android:attr/buttonStyle"
->>>>>>> 2e2b6179
+                style="@style/Widget.MaterialComponents.Button.UnelevatedButton"
                 android:layout_width="0dp"
                 android:layout_height="wrap_content"
                 android:drawableTop="@drawable/ic_actions_startextbolus"
@@ -130,10 +100,7 @@
                 android:layout_marginStart="4dp"
                 android:layout_marginEnd="2dp"
                 android:text="@string/overview_extendedbolus_button"
-<<<<<<< HEAD
-=======
-                android:textSize="11sp"
->>>>>>> 2e2b6179
+                android:textSize="11sp"
                 app:layout_column="1"
                 app:layout_columnWeight="1"
                 app:layout_gravity="fill"
@@ -141,11 +108,7 @@
 
             <info.nightscout.androidaps.utils.ui.SingleClickButton
                 android:id="@+id/actions_extendedbolus_cancel"
-<<<<<<< HEAD
-                style="@style/Widget.MaterialComponents.Button.UnelevatedButton"
-=======
-                style="?android:attr/buttonStyle"
->>>>>>> 2e2b6179
+                style="@style/Widget.MaterialComponents.Button.UnelevatedButton"
                 android:layout_width="0dp"
                 android:layout_height="wrap_content"
                 android:drawableTop="@drawable/ic_actions_cancelextbolus"
@@ -184,11 +147,7 @@
 
             <info.nightscout.androidaps.utils.ui.SingleClickButton
                 android:id="@+id/actions_bgcheck"
-<<<<<<< HEAD
-                style="@style/Widget.MaterialComponents.Button.UnelevatedButton"
-=======
-                style="?android:attr/buttonStyle"
->>>>>>> 2e2b6179
+                style="@style/Widget.MaterialComponents.Button.UnelevatedButton"
                 android:layout_width="0dp"
                 android:layout_height="fill_parent"
                 android:drawableTop="@drawable/ic_cp_bgcheck"
@@ -204,11 +163,7 @@
 
             <info.nightscout.androidaps.utils.ui.SingleClickButton
                 android:id="@+id/actions_fill"
-<<<<<<< HEAD
-                style="@style/Widget.MaterialComponents.Button.UnelevatedButton"
-=======
-                style="?android:attr/buttonStyle"
->>>>>>> 2e2b6179
+                style="@style/Widget.MaterialComponents.Button.UnelevatedButton"
                 android:layout_width="0dp"
                 android:layout_height="wrap_content"
                 android:drawableTop="@drawable/ic_cp_pump_canula"
@@ -224,11 +179,7 @@
 
             <info.nightscout.androidaps.utils.ui.SingleClickButton
                 android:id="@+id/actions_cgmsensorinsert"
-<<<<<<< HEAD
-                style="@style/Widget.MaterialComponents.Button.UnelevatedButton"
-=======
-                style="?android:attr/buttonStyle"
->>>>>>> 2e2b6179
+                style="@style/Widget.MaterialComponents.Button.UnelevatedButton"
                 android:layout_width="0dp"
                 android:layout_height="fill_parent"
                 android:drawableTop="@drawable/ic_cp_cgm_insert"
@@ -244,11 +195,7 @@
 
             <info.nightscout.androidaps.utils.ui.SingleClickButton
                 android:id="@+id/actions_pumpbatterychange"
-<<<<<<< HEAD
-                style="@style/Widget.MaterialComponents.Button.UnelevatedButton"
-=======
-                style="?android:attr/buttonStyle"
->>>>>>> 2e2b6179
+                style="@style/Widget.MaterialComponents.Button.UnelevatedButton"
                 android:layout_width="0dp"
                 android:layout_height="fill_parent"
                 android:drawableTop="@drawable/ic_cp_pump_battery"
@@ -264,11 +211,7 @@
 
             <info.nightscout.androidaps.utils.ui.SingleClickButton
                 android:id="@+id/actions_note"
-<<<<<<< HEAD
-                style="@style/Widget.MaterialComponents.Button.UnelevatedButton"
-=======
-                style="?android:attr/buttonStyle"
->>>>>>> 2e2b6179
+                style="@style/Widget.MaterialComponents.Button.UnelevatedButton"
                 android:layout_width="0dp"
                 android:layout_height="fill_parent"
                 android:drawableTop="@drawable/ic_cp_note"
@@ -284,11 +227,7 @@
 
             <info.nightscout.androidaps.utils.ui.SingleClickButton
                 android:id="@+id/actions_exercise"
-<<<<<<< HEAD
-                style="@style/Widget.MaterialComponents.Button.UnelevatedButton"
-=======
-                style="?android:attr/buttonStyle"
->>>>>>> 2e2b6179
+                style="@style/Widget.MaterialComponents.Button.UnelevatedButton"
                 android:layout_width="0dp"
                 android:layout_height="fill_parent"
                 android:drawableTop="@drawable/ic_cp_exercise"
@@ -304,11 +243,7 @@
 
             <info.nightscout.androidaps.utils.ui.SingleClickButton
                 android:id="@+id/actions_announcement"
-<<<<<<< HEAD
-                style="@style/Widget.MaterialComponents.Button.UnelevatedButton"
-=======
-                style="?android:attr/buttonStyle"
->>>>>>> 2e2b6179
+                style="@style/Widget.MaterialComponents.Button.UnelevatedButton"
                 android:layout_width="0dp"
                 android:layout_height="fill_parent"
                 android:drawableTop="@drawable/ic_cp_announcement"
@@ -324,11 +259,7 @@
 
             <info.nightscout.androidaps.utils.ui.SingleClickButton
                 android:id="@+id/actions_question"
-<<<<<<< HEAD
-                style="@style/Widget.MaterialComponents.Button.UnelevatedButton"
-=======
-                style="?android:attr/buttonStyle"
->>>>>>> 2e2b6179
+                style="@style/Widget.MaterialComponents.Button.UnelevatedButton"
                 android:layout_width="0dp"
                 android:layout_height="fill_parent"
                 android:drawableTop="@drawable/ic_cp_question"
@@ -359,11 +290,7 @@
 
             <info.nightscout.androidaps.utils.ui.SingleClickButton
                 android:id="@+id/actions_historybrowser"
-<<<<<<< HEAD
-                style="@style/Widget.MaterialComponents.Button.UnelevatedButton"
-=======
-                style="?android:attr/buttonStyle"
->>>>>>> 2e2b6179
+                style="@style/Widget.MaterialComponents.Button.UnelevatedButton"
                 android:layout_width="0dp"
                 android:layout_height="wrap_content"
                 android:drawableTop="@drawable/ic_pump_history"
@@ -378,11 +305,7 @@
 
             <info.nightscout.androidaps.utils.ui.SingleClickButton
                 android:id="@+id/actions_tddstats"
-<<<<<<< HEAD
-                style="@style/Widget.MaterialComponents.Button.UnelevatedButton"
-=======
-                style="?android:attr/buttonStyle"
->>>>>>> 2e2b6179
+                style="@style/Widget.MaterialComponents.Button.UnelevatedButton"
                 android:layout_width="0dp"
                 android:layout_height="wrap_content"
                 android:drawableTop="@drawable/ic_cp_stats"
@@ -390,10 +313,7 @@
                 android:layout_marginStart="4dp"
                 android:layout_marginEnd="2dp"
                 android:text="@string/tdd"
-<<<<<<< HEAD
-=======
-                android:textSize="11sp"
->>>>>>> 2e2b6179
+                android:textSize="11sp"
                 app:layout_column="1"
                 app:layout_columnWeight="1"
                 app:layout_gravity="fill"
