--- conflicted
+++ resolved
@@ -283,16 +283,9 @@
                 style="@style/Widget.MaterialComponents.Button.UnelevatedButton"
                 android:layout_width="0dp"
                 android:layout_height="wrap_content"
-<<<<<<< HEAD
-                android:drawableTop="@drawable/ic_danarhistory"
-                android:textSize="10sp"
-                android:layout_marginStart="2dp"
-                android:layout_marginEnd="4dp"
-=======
                 android:drawableTop="@drawable/ic_pump_history"
                 android:paddingLeft="0dp"
                 android:paddingRight="0dp"
->>>>>>> 0b481536
                 android:text="@string/nav_historybrowser"
                 app:layout_column="0"
                 app:layout_columnWeight="1"
