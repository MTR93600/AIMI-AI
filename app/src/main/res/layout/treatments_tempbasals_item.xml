<?xml version="1.0" encoding="utf-8"?>
<<<<<<< HEAD
<com.google.android.material.card.MaterialCardView xmlns:android="http://schemas.android.com/apk/res/android"
    xmlns:app="http://schemas.android.com/apk/res-auto"
    android:id="@+id/tempbasals_cardview"
    style="@style/Widget.MaterialComponents.CardView"
=======
<androidx.cardview.widget.CardView xmlns:android="http://schemas.android.com/apk/res/android"
    xmlns:card_view="http://schemas.android.com/apk/res-auto"
    xmlns:tools="http://schemas.android.com/tools"
>>>>>>> 86ca5f30
    android:layout_width="match_parent"
    android:layout_height="wrap_content"
    android:layout_marginStart="4dp"
    android:layout_marginEnd="4dp"
    android:layout_marginTop="4dp"
    app:strokeColor="@color/plastic_grey"
    app:strokeWidth="2dp"
    app:cardCornerRadius="3dp"
    app:contentPadding="2dp"
    app:cardElevation="2dp"
    app:cardUseCompatPadding="false"
    android:layout_gravity="center">

    <LinearLayout
        android:layout_width="match_parent"
        android:layout_height="wrap_content"
        android:orientation="vertical">

        <LinearLayout
            android:layout_width="match_parent"
            android:layout_height="match_parent"
            android:baselineAligned="true"
            android:orientation="horizontal">


            <com.joanzapata.iconify.widget.IconTextView
                android:layout_width="wrap_content"
                android:layout_height="wrap_content"
                android:layout_gravity="center_vertical"
<<<<<<< HEAD
                android:gravity="center_vertical|right"
                android:paddingStart="10dp"
                android:paddingEnd="5dp"
                android:text="{fa-clock-o}" />
=======
                android:gravity="center"
                android:paddingStart="10dp"
                android:paddingEnd="5dp"
                android:text="{fa-clock-o}"
                tools:ignore="HardcodedText" />
>>>>>>> 86ca5f30

            <TextView
                android:id="@+id/date"
                android:layout_width="wrap_content"
                android:layout_height="wrap_content"
                android:text="1.1.2000 18:00"
                android:textAppearance="?android:attr/textAppearanceSmall"
                tools:ignore="HardcodedText" />

            <TextView
                android:id="@+id/absolute"
                android:layout_width="wrap_content"
                android:layout_height="wrap_content"
                android:paddingStart="10dp"
                android:text="0.25 U"
                android:textAppearance="?android:attr/textAppearanceSmall"
                tools:ignore="HardcodedText,RtlSymmetry" />

            <TextView
                android:id="@+id/percent"
                android:layout_width="wrap_content"
                android:layout_height="wrap_content"
                android:paddingStart="10dp"
                android:text="150%"
                android:textAppearance="?android:attr/textAppearanceSmall"
                tools:ignore="HardcodedText,RtlSymmetry" />

            <TextView
                android:id="@+id/duration"
                android:layout_width="wrap_content"
                android:layout_height="wrap_content"
                android:paddingStart="10dp"
                android:text="30 min"
                android:textAppearance="?android:attr/textAppearanceSmall"
                tools:ignore="HardcodedText,RtlSymmetry" />

            <TextView
                android:id="@+id/extended_flag"
                android:layout_width="0dp"
                android:layout_height="wrap_content"
                android:layout_weight="1"
<<<<<<< HEAD
                android:gravity="right"
=======
                android:gravity="end"
>>>>>>> 86ca5f30
                android:paddingEnd="5dp"
                android:text="E"
                android:textColor="@color/colorSetExtendedButton"
                tools:ignore="HardcodedText,RtlSymmetry" />


        </LinearLayout>

        <LinearLayout
            android:layout_width="match_parent"
            android:layout_height="match_parent"
            android:orientation="horizontal">

            <TextView
                android:layout_width="wrap_content"
                android:layout_height="wrap_content"
                android:layout_gravity="top"
                android:paddingStart="10dp"
                android:paddingEnd="5dp"
                android:text="@string/tempbasals_realduration_label_string"
                android:textAppearance="?android:attr/textAppearanceSmall" />

            <TextView
                android:id="@+id/real_duration"
                android:layout_width="wrap_content"
                android:layout_height="wrap_content"
                android:layout_gravity="center_vertical"
                android:paddingEnd="10dp"
                android:text="10 min"
                android:textStyle="bold"
                tools:ignore="HardcodedText,RtlSymmetry" />

            <TextView
                android:layout_width="wrap_content"
                android:layout_height="wrap_content"
                android:layout_gravity="top"
                android:paddingEnd="5dp"
                android:text="@string/tempbasals_netratio_label_string"
                android:textAppearance="?android:attr/textAppearanceSmall"
                tools:ignore="RtlSymmetry" />

            <TextView
                android:id="@+id/net_ratio"
                android:layout_width="wrap_content"
                android:layout_height="wrap_content"
                android:layout_gravity="center_vertical"
                android:paddingEnd="10dp"
                android:text="0.05 U/h"
                android:textStyle="bold"
                tools:ignore="HardcodedText,RtlSymmetry" />

            <TextView
                android:layout_width="wrap_content"
                android:layout_height="wrap_content"
                android:layout_gravity="top"
                android:paddingEnd="5dp"
                android:text="@string/tempbasals_netinsulin_label_string"
                android:textAppearance="?android:attr/textAppearanceSmall"
                tools:ignore="RtlSymmetry" />

            <TextView
                android:id="@+id/net_insulin"
                android:layout_width="wrap_content"
                android:layout_height="wrap_content"
                android:layout_gravity="center_vertical"
                android:paddingEnd="10dp"
                android:text="0.05 U"
                android:textStyle="bold"
                tools:ignore="HardcodedText,RtlSymmetry" />

            <TextView
                android:layout_width="0dp"
                android:layout_height="wrap_content"
                android:layout_marginEnd="10dp"
                android:layout_weight="1"
                android:text="" />

            <TextView
                android:id="@+id/ph"
                android:layout_width="wrap_content"
                android:layout_height="wrap_content"
                android:layout_marginEnd="10dp"
                android:text="PH"
                android:textColor="@color/colorSetTempButton"
                tools:ignore="HardcodedText" />

            <TextView
                android:id="@+id/ns"
                android:layout_width="wrap_content"
                android:layout_height="wrap_content"
                android:layout_marginEnd="10dp"
                android:text="NS"
                android:textColor="@color/colorSetTempButton"
                tools:ignore="HardcodedText" />

        </LinearLayout>

        <LinearLayout
            android:layout_width="match_parent"
            android:layout_height="match_parent"
            android:orientation="horizontal">

            <TextView
                android:layout_width="wrap_content"
                android:layout_height="wrap_content"
                android:layout_gravity="top"
                android:paddingStart="10dp"
                android:paddingEnd="10dp"
                android:text="@string/tempbasals_iob_label_string"
                android:textAppearance="?android:attr/textAppearanceSmall" />

            <TextView
                android:id="@+id/iob"
                android:layout_width="wrap_content"
                android:layout_height="wrap_content"
                android:layout_gravity="center_vertical"
                android:layout_marginEnd="30dp"
                android:text="0.12 U"
                android:textStyle="bold"
                tools:ignore="HardcodedText" />

            <TextView
                android:id="@+id/remove"
                android:layout_width="0dp"
                android:layout_height="wrap_content"
                android:layout_marginEnd="10dp"
                android:layout_weight="1"
                android:text="@string/overview_quickwizard_item_remove_button"
                android:textAlignment="viewEnd"
                android:textColor="@android:color/holo_orange_light" />

        </LinearLayout>

<<<<<<< HEAD
=======
        <View
            android:layout_width="fill_parent"
            android:layout_height="2dip"
            android:layout_marginBottom="5dp"
            android:layout_marginLeft="5dp"
            android:layout_marginRight="5dp"
            android:layout_marginTop="5dp"
            android:background="@color/list_delimiter" />

>>>>>>> 86ca5f30
    </LinearLayout>

</com.google.android.material.card.MaterialCardView><|MERGE_RESOLUTION|>--- conflicted
+++ resolved
@@ -1,14 +1,8 @@
 <?xml version="1.0" encoding="utf-8"?>
-<<<<<<< HEAD
 <com.google.android.material.card.MaterialCardView xmlns:android="http://schemas.android.com/apk/res/android"
     xmlns:app="http://schemas.android.com/apk/res-auto"
     android:id="@+id/tempbasals_cardview"
     style="@style/Widget.MaterialComponents.CardView"
-=======
-<androidx.cardview.widget.CardView xmlns:android="http://schemas.android.com/apk/res/android"
-    xmlns:card_view="http://schemas.android.com/apk/res-auto"
-    xmlns:tools="http://schemas.android.com/tools"
->>>>>>> 86ca5f30
     android:layout_width="match_parent"
     android:layout_height="wrap_content"
     android:layout_marginStart="4dp"
@@ -38,18 +32,11 @@
                 android:layout_width="wrap_content"
                 android:layout_height="wrap_content"
                 android:layout_gravity="center_vertical"
-<<<<<<< HEAD
-                android:gravity="center_vertical|right"
-                android:paddingStart="10dp"
-                android:paddingEnd="5dp"
-                android:text="{fa-clock-o}" />
-=======
                 android:gravity="center"
                 android:paddingStart="10dp"
                 android:paddingEnd="5dp"
                 android:text="{fa-clock-o}"
                 tools:ignore="HardcodedText" />
->>>>>>> 86ca5f30
 
             <TextView
                 android:id="@+id/date"
@@ -91,11 +78,7 @@
                 android:layout_width="0dp"
                 android:layout_height="wrap_content"
                 android:layout_weight="1"
-<<<<<<< HEAD
-                android:gravity="right"
-=======
                 android:gravity="end"
->>>>>>> 86ca5f30
                 android:paddingEnd="5dp"
                 android:text="E"
                 android:textColor="@color/colorSetExtendedButton"
@@ -229,18 +212,6 @@
 
         </LinearLayout>
 
-<<<<<<< HEAD
-=======
-        <View
-            android:layout_width="fill_parent"
-            android:layout_height="2dip"
-            android:layout_marginBottom="5dp"
-            android:layout_marginLeft="5dp"
-            android:layout_marginRight="5dp"
-            android:layout_marginTop="5dp"
-            android:background="@color/list_delimiter" />
-
->>>>>>> 86ca5f30
     </LinearLayout>
 
 </com.google.android.material.card.MaterialCardView>