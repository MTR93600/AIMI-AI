--- conflicted
+++ resolved
@@ -254,16 +254,11 @@
         tools:ignore="UseCompoundDrawables">
 
         <ImageView
-            android:id="@+id/overview_insulin_icon"
-            android:layout_width="wrap_content"
-            android:layout_height="wrap_content"
-            android:layout_gravity="center_horizontal"
-<<<<<<< HEAD
-            android:background="@drawable/anim_insulin"/>
-=======
+            android:layout_width="wrap_content"
+            android:layout_height="wrap_content"
+            android:layout_gravity="center_horizontal"
             app:srcCompat="@drawable/ic_bolus"
             android:contentDescription="@string/iob" />
->>>>>>> 1f9af25a
 
         <TextView
             android:id="@+id/iob"
