<?xml version="1.0" encoding="utf-8"?>
<androidx.constraintlayout.widget.ConstraintLayout xmlns:android="http://schemas.android.com/apk/res/android"
    xmlns:app="http://schemas.android.com/apk/res-auto"
    android:id="@+id/info_layout"
    android:layout_width="match_parent"
    android:layout_height="wrap_content"
    android:orientation="horizontal" >

    <TextView
        android:id="@+id/overview_bg"
        android:layout_width="wrap_content"
        android:layout_height="wrap_content"
        android:text="00.0"
        android:textSize="60dp"
        android:textStyle="bold"
        app:layout_constraintEnd_toStartOf="@+id/overview_arrows_llayout"
        app:layout_constraintStart_toStartOf="parent"
        app:layout_constraintTop_toTopOf="parent" />

    <LinearLayout
        android:id="@+id/overview_arrows_llayout"
        android:layout_width="wrap_content"
        android:layout_height="wrap_content"
        android:orientation="vertical"
<<<<<<< HEAD
        app:layout_constraintEnd_toStartOf="@+id/overview_deltas_llayout"
        app:layout_constraintStart_toEndOf="@+id/overview_bg"
=======
        app:layout_constraintBottom_toBottomOf="@+id/overview_bg"
        app:layout_constraintEnd_toStartOf="@+id/overview_apsmode_llayout"
        app:layout_constraintStart_toEndOf="@+id/overview_arrow"
>>>>>>> 9c766ff5
        app:layout_constraintTop_toTopOf="parent">

        <ImageView
            android:id="@+id/overview_arrow"
            android:layout_width="wrap_content"
            android:layout_height="wrap_content"
            android:layout_gravity="center_vertical"
            app:layout_constraintHorizontal_bias="0.0"
            app:srcCompat="@drawable/ic_flat" />

        <TextView
            android:id="@+id/overview_timeago"
            android:layout_width="wrap_content"
            android:layout_height="wrap_content"
            android:layout_gravity="center_horizontal"
            app:layout_constraintTop_toTopOf="@+id/overview_long_avgdelta"
            android:textSize="14dp"
            android:text="n/a"
            android:textAppearance="@style/TextAppearance.AppCompat.Small" />


    </LinearLayout>

    <TableLayout
        android:id="@+id/overview_deltas_llayout"
        android:layout_width="wrap_content"
        android:layout_height="wrap_content"
        android:orientation="vertical"
        app:layout_constraintEnd_toStartOf="@+id/overview_apsmode_llayout"
        app:layout_constraintStart_toEndOf="@+id/overview_arrows_llayout"
        app:layout_constraintBottom_toBottomOf="@+id/overview_arrows_llayout">

        <TableRow
            android:layout_width="wrap_content"
            android:layout_height="wrap_content"
            android:orientation="horizontal">

            <TextView
                android:layout_width="wrap_content"
                android:layout_height="wrap_content"
                android:layout_gravity="end"
                android:textAlignment="textEnd"
                android:textSize="14dp"
                android:text="Δ: "
                android:textAppearance="@style/TextAppearance.AppCompat.Small" />

            <TextView
                android:id="@+id/overview_delta"
                android:layout_width="wrap_content"
                android:layout_height="wrap_content"
                android:layout_gravity="end"
                android:textAlignment="textEnd"
                android:textSize="14dp"
                android:text="n/a"
                android:textAppearance="@style/TextAppearance.AppCompat.Small" />

        </TableRow>

        <TableRow
            android:layout_width="wrap_content"
            android:layout_height="wrap_content"
            android:orientation="horizontal">

            <TextView
                android:layout_width="wrap_content"
                android:layout_height="wrap_content"
                android:layout_gravity="end"
                android:textAlignment="textEnd"
                android:textSize="14dp"
                android:text="15m Δ: "
                android:textAppearance="@style/TextAppearance.AppCompat.Small" />

            <TextView
                android:id="@+id/overview_avgdelta"
                android:layout_width="wrap_content"
                android:layout_height="wrap_content"
                android:layout_gravity="end"
                android:textAlignment="textEnd"
                android:textSize="14dp"
                android:text="n/a"
                android:textAppearance="@style/TextAppearance.AppCompat.Small" />

        </TableRow>

        <TableRow
            android:layout_width="wrap_content"
            android:layout_height="wrap_content"
            android:orientation="horizontal">

            <TextView
                android:layout_width="wrap_content"
                android:layout_height="wrap_content"
                android:layout_gravity="end"
                android:textAlignment="textEnd"
                android:textSize="14dp"
                android:text="40m Δ: "
                android:textAppearance="@style/TextAppearance.AppCompat.Small" />

            <TextView
                android:id="@+id/overview_long_avgdelta"
                android:layout_width="wrap_content"
                android:layout_height="wrap_content"
                android:layout_gravity="end"
                android:textAlignment="textEnd"
                android:textSize="14dp"
                android:text="n/a"
                android:textAppearance="@style/TextAppearance.AppCompat.Small" />

        </TableRow>

    </TableLayout>

    <LinearLayout
        android:id="@+id/overview_apsmode_llayout"
        android:layout_width="wrap_content"
        android:layout_height="wrap_content"
        android:gravity="center_horizontal"
        android:orientation="vertical"
        app:layout_constraintBottom_toBottomOf="@+id/overview_bg"
        app:layout_constraintEnd_toStartOf="@id/overview_time_llayout"
        app:layout_constraintStart_toEndOf="@id/overview_deltas_llayout"
        app:layout_constraintTop_toTopOf="parent">

        <ImageView
            android:id="@+id/overview_apsmode"
            android:layout_width="wrap_content"
            android:layout_height="wrap_content"
            android:layout_gravity="center_horizontal"
            android:layout_marginTop="4dp"
            android:layout_marginBottom="-6dp"
            app:srcCompat="@drawable/ic_loop_closed" />

        <TextView
            android:id="@+id/overview_apsmode_text"
            android:layout_width="wrap_content"
            android:layout_height="wrap_content"
            android:gravity="center_horizontal"
            android:paddingTop="3dp"
            android:paddingBottom="3dp"
            android:textSize="18dp"
            android:text="Open Loop"
            android:textAppearance="@style/TextAppearance.AppCompat.Medium"
            android:textStyle="bold" />
    </LinearLayout>

    <LinearLayout
        android:id="@+id/overview_time_llayout"
        android:layout_width="wrap_content"
        android:layout_height="wrap_content"
        android:layout_marginTop="5dp"
        android:gravity="center_horizontal"
        android:orientation="vertical"
        app:layout_constraintBottom_toBottomOf="@+id/overview_bg"
        app:layout_constraintEnd_toEndOf="parent"
        app:layout_constraintStart_toEndOf="@id/overview_apsmode_llayout"
        app:layout_constraintTop_toTopOf="parent">

        <TextView
            android:id="@+id/overview_time"
            android:layout_width="wrap_content"
            android:layout_height="wrap_content"
            android:layout_gravity="center_horizontal"
            android:layout_marginTop="-10dp"
            android:layout_marginBottom="-10dp"
            android:text="8:00 PM"
            android:textSize="40dp"
            android:textStyle="bold" />

        <TextView
            android:id="@+id/overview_timeagoshort"
            android:layout_width="wrap_content"
            android:layout_height="wrap_content"
            android:layout_gravity="center_horizontal"
            android:layout_marginTop="-5dp"
            android:layout_marginBottom="-5dp"
            android:gravity="center_vertical"
            android:text="(-5)"
            android:textSize="30sp"
            android:textStyle="bold" />

    </LinearLayout>

    <LinearLayout
        android:id="@+id/overview_iob_llayout"
        android:layout_width="wrap_content"
        android:layout_height="wrap_content"
        android:layout_marginStart="5dp"
        android:gravity="center_horizontal"
        android:orientation="vertical"
<<<<<<< HEAD
        android:layout_marginTop="68dp"
=======
        app:layout_constraintBottom_toBottomOf="parent"
>>>>>>> 9c766ff5
        app:layout_constraintEnd_toStartOf="@+id/overview_cob_llayout"
        app:layout_constraintStart_toStartOf="parent"
        app:layout_constraintTop_toTopOf="@+id/overview_bg">

        <ImageView
            android:layout_width="wrap_content"
            android:layout_height="wrap_content"
            android:layout_gravity="center_horizontal"
            app:srcCompat="@drawable/ic_bolus" />

        <TextView
            android:id="@+id/overview_iob"
            android:layout_width="wrap_content"
            android:layout_height="wrap_content"
            android:gravity="center_horizontal"
            android:paddingTop="3dp"
            android:paddingBottom="3dp"
            android:textSize="18dp"
            android:text="n/a"
            android:textAppearance="@style/TextAppearance.AppCompat.Medium"
            android:textStyle="bold" />
    </LinearLayout>

    <LinearLayout
        android:id="@+id/overview_cob_llayout"
        android:layout_width="wrap_content"
        android:layout_height="wrap_content"
        android:gravity="center_horizontal"
        android:orientation="vertical"
        app:layout_constraintBottom_toBottomOf="parent"
        app:layout_constraintEnd_toStartOf="@+id/overview_basal_llayout"
        app:layout_constraintStart_toEndOf="@+id/overview_iob_llayout"
        app:layout_constraintTop_toTopOf="@+id/overview_iob_llayout">

        <ImageView
            android:id="@+id/overview_carbs_icon"
            android:layout_width="wrap_content"
            android:layout_height="wrap_content"
            android:layout_gravity="center_horizontal"
            android:background="@drawable/anim_carbs" />

        <TextView
            android:id="@+id/overview_cob"
            android:layout_width="wrap_content"
            android:layout_height="wrap_content"
            android:gravity="center_horizontal"
            android:paddingTop="3dp"
            android:paddingBottom="3dp"
            android:textSize="18dp"
            android:text="n/a"
            android:textAppearance="@style/TextAppearance.AppCompat.Medium"
            android:textStyle="bold" />
    </LinearLayout>

    <LinearLayout
        android:id="@+id/overview_basal_llayout"
        android:layout_width="wrap_content"
        android:layout_height="wrap_content"
        android:gravity="center_horizontal"
        android:orientation="vertical"
        app:layout_constraintBottom_toBottomOf="parent"
        app:layout_constraintEnd_toStartOf="@+id/overview_extended_llayout"
        app:layout_constraintStart_toEndOf="@+id/overview_cob_llayout"
        app:layout_constraintTop_toTopOf="@+id/overview_iob_llayout">

        <ImageView
            android:id="@+id/overview_basebasal_icon"
            android:layout_width="wrap_content"
            android:layout_height="wrap_content"
            android:layout_gravity="center_horizontal"
            app:srcCompat="@drawable/ic_cp_basal_no_tbr" />

        <TextView
            android:id="@+id/overview_basebasal"
            android:layout_width="wrap_content"
            android:layout_height="wrap_content"
            android:gravity="center_horizontal"
            android:paddingTop="3dp"
            android:paddingBottom="3dp"
            android:textSize="18dp"
            android:text="n/a"
            android:textAppearance="@style/TextAppearance.AppCompat.Medium"
            android:textStyle="bold" />
    </LinearLayout>

    <LinearLayout
        android:id="@+id/overview_extended_llayout"
        android:layout_width="wrap_content"
        android:layout_height="wrap_content"
        android:gravity="center_horizontal"
        android:orientation="vertical"
        app:layout_constraintBottom_toBottomOf="parent"
        app:layout_constraintEnd_toStartOf="@+id/overview_as_llayout"
        app:layout_constraintStart_toEndOf="@+id/overview_basal_llayout"
        app:layout_constraintTop_toTopOf="@+id/overview_iob_llayout">

        <ImageView
            android:layout_width="wrap_content"
            android:layout_height="wrap_content"
            android:layout_gravity="center_horizontal"
            app:srcCompat="@drawable/ic_actions_startextbolus" />

        <TextView
            android:id="@+id/overview_extendedbolus"
            android:layout_width="wrap_content"
            android:layout_height="wrap_content"
            android:gravity="center_horizontal"
            android:paddingTop="3dp"
            android:paddingBottom="3dp"
            android:textSize="18dp"
            android:text="n/a"
            android:textAppearance="@style/TextAppearance.AppCompat.Medium"
            android:textStyle="bold" />
    </LinearLayout>

    <LinearLayout
        android:id="@+id/overview_as_llayout"
        android:layout_width="wrap_content"
        android:layout_height="wrap_content"
        android:gravity="center_horizontal"
        android:orientation="vertical"
        app:layout_constraintBottom_toBottomOf="parent"
        app:layout_constraintEnd_toEndOf="parent"
        app:layout_constraintStart_toEndOf="@+id/overview_extended_llayout"
        app:layout_constraintTop_toTopOf="@+id/overview_iob_llayout">

        <ImageView
            android:id="@+id/overview_sensitivity_icon"
            android:layout_width="wrap_content"
            android:layout_height="wrap_content"
            android:layout_gravity="center_horizontal"
            app:srcCompat="@drawable/ic_swap_vert_black_48dp_green" />

        <TextView
            android:id="@+id/overview_sensitivity"
            android:layout_width="wrap_content"
            android:layout_height="wrap_content"
            android:gravity="center_horizontal"
            android:paddingTop="3dp"
            android:paddingBottom="3dp"
            android:textSize="18dp"
            android:text="n/a"
            android:textAppearance="@style/TextAppearance.AppCompat.Medium"
            android:textStyle="bold" />
    </LinearLayout>

</androidx.constraintlayout.widget.ConstraintLayout><|MERGE_RESOLUTION|>--- conflicted
+++ resolved
@@ -22,14 +22,9 @@
         android:layout_width="wrap_content"
         android:layout_height="wrap_content"
         android:orientation="vertical"
-<<<<<<< HEAD
+        app:layout_constraintBottom_toBottomOf="@+id/overview_bg"
         app:layout_constraintEnd_toStartOf="@+id/overview_deltas_llayout"
         app:layout_constraintStart_toEndOf="@+id/overview_bg"
-=======
-        app:layout_constraintBottom_toBottomOf="@+id/overview_bg"
-        app:layout_constraintEnd_toStartOf="@+id/overview_apsmode_llayout"
-        app:layout_constraintStart_toEndOf="@+id/overview_arrow"
->>>>>>> 9c766ff5
         app:layout_constraintTop_toTopOf="parent">
 
         <ImageView
@@ -219,11 +214,8 @@
         android:layout_marginStart="5dp"
         android:gravity="center_horizontal"
         android:orientation="vertical"
-<<<<<<< HEAD
         android:layout_marginTop="68dp"
-=======
-        app:layout_constraintBottom_toBottomOf="parent"
->>>>>>> 9c766ff5
+        app:layout_constraintBottom_toBottomOf="parent"
         app:layout_constraintEnd_toStartOf="@+id/overview_cob_llayout"
         app:layout_constraintStart_toStartOf="parent"
         app:layout_constraintTop_toTopOf="@+id/overview_bg">
