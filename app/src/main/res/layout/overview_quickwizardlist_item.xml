<?xml version="1.0" encoding="utf-8"?>
<com.google.android.material.card.MaterialCardView xmlns:android="http://schemas.android.com/apk/res/android"
        xmlns:app="http://schemas.android.com/apk/res-auto"
        android:id="@+id/overview_quickwizard_cardview"
        style="@style/Widget.MaterialComponents.CardView"
        android:layout_width="match_parent"
        android:layout_height="wrap_content"
        android:layout_gravity="center"
        android:layout_marginLeft="16dp"
        android:layout_marginTop="16dp"
        android:layout_marginRight="16dp"
        app:strokeWidth="2dp"
        app:cardCornerRadius="2dp"
        app:cardUseCompatPadding="true"
        app:contentPadding="16dp"
        app:cardElevation="2dp">

    <LinearLayout
        android:layout_width="match_parent"
        android:layout_height="wrap_content"
        android:orientation="vertical">

        <LinearLayout
            android:layout_width="match_parent"
            android:layout_height="match_parent"
            android:orientation="horizontal">

            <ImageView
                android:layout_width="wrap_content"
                android:layout_height="wrap_content"
                android:adjustViewBounds="false"
                android:cropToPadding="false"
                android:scaleType="fitStart"
                app:srcCompat="@drawable/ic_quick_wizard" />

            <LinearLayout
                android:layout_width="match_parent"
                android:layout_height="wrap_content"
                android:orientation="vertical">

                <LinearLayout
                    android:layout_width="match_parent"
                    android:layout_height="match_parent"
                    android:baselineAligned="true"
                    android:orientation="horizontal">

                    <LinearLayout
                        android:layout_width="0dp"
                        android:layout_height="wrap_content"
                        android:layout_weight="1"
                        android:orientation="horizontal">

                        <TextView
                            android:id="@+id/overview_quickwizard_item_buttonText"
                            android:layout_width="wrap_content"
                            android:layout_height="wrap_content"
                            android:paddingLeft="10dp"
                            android:text="Sample button text"
                            android:textAppearance="@style/TextAppearance.AppCompat.Medium"
                            android:textColor="@color/cardObjectiveText"
                            android:textStyle="normal|bold" />

                        <TextView
                            android:id="@+id/overview_quickwizard_item_carbs"
                            android:layout_width="wrap_content"
                            android:layout_height="wrap_content"
                            android:paddingLeft="10dp"
                            android:text="36g"
                            android:textAppearance="@style/TextAppearance.AppCompat.Medium"
                            android:textColor="@color/cardObjectiveText"
                            android:textStyle="normal|bold" />

                    </LinearLayout>

                    <ImageView
                        android:id="@+id/overview_quickwizard_item_device"
                        android:layout_width="wrap_content"
                        android:layout_height="wrap_content"
<<<<<<< HEAD
                        android:paddingStart="10dp"
                        android:text="Sample button text"
                        android:textAppearance="@style/TextAppearance.AppCompat.Medium"
                        android:textStyle="normal|bold"
                        android:textColor="@color/cardObjectiveText" />
=======
                        android:adjustViewBounds="false"
                        android:cropToPadding="false"
                        android:paddingRight="10dp"
                        android:scaleType="fitStart"
                        card_view:srcCompat="@drawable/ic_smartphone" />
>>>>>>> 8467044a

                    <ImageView
                        android:id="@+id/handleView"
                        android:layout_width="wrap_content"
                        android:layout_height="wrap_content"
<<<<<<< HEAD
                        android:paddingStart="10dp"
                        android:text="36g"
                        android:textAppearance="@style/TextAppearance.AppCompat.Medium"
                        android:textColor="@color/cardObjectiveText"
                        android:textStyle="normal|bold" />

=======
                        android:layout_alignParentEnd="true"
                        android:layout_centerVertical="true"
                        android:adjustViewBounds="false"
                        android:cropToPadding="false"
                        android:scaleType="fitStart"
                        card_view:srcCompat="@drawable/ic_reorder_gray_24dp" />
>>>>>>> 8467044a

                </LinearLayout>

                <LinearLayout
                    android:layout_width="match_parent"
                    android:layout_height="wrap_content"
                    android:orientation="horizontal">

                    <TextView
                        android:layout_width="wrap_content"
                        android:layout_height="wrap_content"
                        android:layout_gravity="top"
                        android:paddingStart="10dp"
                        android:paddingEnd="5dp"
                        android:text="@string/overview_editquickwizard_valid"
                        android:textAppearance="@style/TextAppearance.AppCompat.Medium" />

                    <TextView
                        android:id="@+id/overview_quickwizard_item_from"
                        android:layout_width="wrap_content"
                        android:layout_height="wrap_content"
                        android:layout_gravity="center_vertical"
                        android:paddingEnd="10dp"
                        android:text="07:45"
                        android:textAppearance="@style/TextAppearance.AppCompat.Medium"
                        android:textStyle="normal|bold" />

                    <TextView
                        android:layout_width="wrap_content"
                        android:layout_height="wrap_content"
                        android:text="-" />

                    <TextView
                        android:id="@+id/overview_quickwizard_item_to"
                        android:layout_width="wrap_content"
                        android:layout_height="wrap_content"
                        android:layout_gravity="center_vertical"
                        android:paddingStart="10dp"
                        android:text="11:45"
                        android:textAppearance="@style/TextAppearance.AppCompat.Medium"
                        android:textStyle="normal|bold" />

                </LinearLayout>

            </LinearLayout>

        </LinearLayout>

        <LinearLayout
            android:layout_width="match_parent"
            android:layout_height="match_parent"
            android:orientation="horizontal">

            <com.google.android.material.button.MaterialButton
                android:id="@+id/overview_quickwizard_item_edit_button"
                style="@style/Widget.MaterialComponents.Button.UnelevatedButton"
                android:layout_width="wrap_content"
                android:layout_height="wrap_content"
                android:layout_marginStart="2dp"
                android:layout_marginEnd="2dp"
                android:layout_weight="1"
                android:text="@string/overview_quickwizard_item_edit_button" />

            <com.google.android.material.button.MaterialButton
                android:id="@+id/overview_quickwizard_item_remove_button"
                style="@style/Widget.MaterialComponents.Button.UnelevatedButton"
                android:layout_width="wrap_content"
                android:layout_height="wrap_content"
                android:layout_marginStart="2dp"
                android:layout_marginEnd="2dp"
                android:layout_weight="1"
                android:text="@string/remove_button" />
        </LinearLayout>

    </LinearLayout>

</com.google.android.material.card.MaterialCardView><|MERGE_RESOLUTION|>--- conflicted
+++ resolved
@@ -76,39 +76,33 @@
                         android:id="@+id/overview_quickwizard_item_device"
                         android:layout_width="wrap_content"
                         android:layout_height="wrap_content"
-<<<<<<< HEAD
                         android:paddingStart="10dp"
                         android:text="Sample button text"
                         android:textAppearance="@style/TextAppearance.AppCompat.Medium"
                         android:textStyle="normal|bold"
-                        android:textColor="@color/cardObjectiveText" />
-=======
+                        android:textColor="@color/cardObjectiveText"
                         android:adjustViewBounds="false"
                         android:cropToPadding="false"
-                        android:paddingRight="10dp"
+                        android:paddingEnd="10dp"
                         android:scaleType="fitStart"
-                        card_view:srcCompat="@drawable/ic_smartphone" />
->>>>>>> 8467044a
+                        app:srcCompat="@drawable/ic_smartphone" />
 
                     <ImageView
                         android:id="@+id/handleView"
                         android:layout_width="wrap_content"
                         android:layout_height="wrap_content"
-<<<<<<< HEAD
                         android:paddingStart="10dp"
                         android:text="36g"
                         android:textAppearance="@style/TextAppearance.AppCompat.Medium"
                         android:textColor="@color/cardObjectiveText"
-                        android:textStyle="normal|bold" />
+                        android:textStyle="normal|bold"
 
-=======
                         android:layout_alignParentEnd="true"
                         android:layout_centerVertical="true"
                         android:adjustViewBounds="false"
                         android:cropToPadding="false"
                         android:scaleType="fitStart"
-                        card_view:srcCompat="@drawable/ic_reorder_gray_24dp" />
->>>>>>> 8467044a
+                        app:srcCompat="@drawable/ic_reorder_gray_24dp" />
 
                 </LinearLayout>
 
