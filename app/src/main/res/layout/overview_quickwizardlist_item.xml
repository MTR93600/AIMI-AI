--- conflicted
+++ resolved
@@ -1,5 +1,4 @@
 <?xml version="1.0" encoding="utf-8"?>
-<<<<<<< HEAD
 <com.google.android.material.card.MaterialCardView xmlns:android="http://schemas.android.com/apk/res/android"
         xmlns:app="http://schemas.android.com/apk/res-auto"
         android:id="@+id/overview_quickwizard_cardview"
@@ -15,19 +14,6 @@
         app:cardUseCompatPadding="true"
         app:contentPadding="16dp"
         app:cardElevation="2dp">
-=======
-<androidx.cardview.widget.CardView xmlns:android="http://schemas.android.com/apk/res/android"
-    xmlns:card_view="http://schemas.android.com/apk/res-auto"
-    xmlns:tools="http://schemas.android.com/tools"
-    android:id="@+id/overview_quickwizard_cardview"
-    android:layout_width="match_parent"
-    android:layout_height="wrap_content"
-    android:layout_gravity="center"
-    card_view:cardBackgroundColor="@color/cardColorBackground"
-    card_view:cardCornerRadius="6dp"
-    card_view:cardUseCompatPadding="true"
-    card_view:contentPadding="6dp">
->>>>>>> 2e2b6179
 
     <LinearLayout
         android:layout_width="match_parent"
@@ -101,18 +87,12 @@
                         android:cropToPadding="false"
                         android:paddingEnd="10dp"
                         android:scaleType="fitStart"
-<<<<<<< HEAD
                         app:srcCompat="@drawable/ic_smartphone" />
-=======
-                        card_view:srcCompat="@drawable/ic_smartphone"
-                        tools:ignore="RtlSymmetry" />
->>>>>>> 2e2b6179
 
                     <ImageView
                         android:id="@+id/handleView"
                         android:layout_width="wrap_content"
                         android:layout_height="wrap_content"
-<<<<<<< HEAD
                         android:paddingStart="10dp"
                         android:text="36g"
                         android:textAppearance="@style/TextAppearance.AppCompat.Medium"
@@ -121,8 +101,6 @@
 
                         android:layout_alignParentEnd="true"
                         android:layout_centerVertical="true"
-=======
->>>>>>> 2e2b6179
                         android:adjustViewBounds="false"
                         android:cropToPadding="false"
                         android:scaleType="fitStart"
@@ -184,10 +162,6 @@
             android:orientation="horizontal">
 
             <com.google.android.material.button.MaterialButton
-<<<<<<< HEAD
-=======
-                style="@style/GrayButton"
->>>>>>> 2e2b6179
                 android:id="@+id/overview_quickwizard_item_edit_button"
                 style="@style/Widget.MaterialComponents.Button.UnelevatedButton"
                 android:layout_width="wrap_content"
@@ -198,10 +172,6 @@
                 android:text="@string/overview_quickwizard_item_edit_button" />
 
             <com.google.android.material.button.MaterialButton
-<<<<<<< HEAD
-=======
-                style="@style/GrayButton"
->>>>>>> 2e2b6179
                 android:id="@+id/overview_quickwizard_item_remove_button"
                 style="@style/Widget.MaterialComponents.Button.UnelevatedButton"
                 android:layout_width="wrap_content"
