--- conflicted
+++ resolved
@@ -1,5 +1,4 @@
 <?xml version="1.0" encoding="utf-8"?>
-<<<<<<< HEAD
 <com.google.android.material.card.MaterialCardView
         xmlns:android="http://schemas.android.com/apk/res/android"
         xmlns:app="http://schemas.android.com/apk/res-auto"
@@ -17,19 +16,6 @@
         app:cardUseCompatPadding="true"
         app:contentPadding="16dp"
         app:cardElevation="2dp">
-=======
-<androidx.cardview.widget.CardView xmlns:android="http://schemas.android.com/apk/res/android"
-    xmlns:card_view="http://schemas.android.com/apk/res-auto"
-    xmlns:tools="http://schemas.android.com/tools"
-    android:id="@+id/cardview"
-    android:layout_width="match_parent"
-    android:layout_height="wrap_content"
-    android:layout_gravity="center"
-    card_view:cardBackgroundColor="?attr/cardItemBackgroundColor"
-    card_view:cardCornerRadius="6dp"
-    card_view:cardUseCompatPadding="true"
-    card_view:contentPadding="6dp">
->>>>>>> 5621d5e1
 
     <LinearLayout
         android:layout_width="match_parent"
