--- conflicted
+++ resolved
@@ -1,10 +1,9 @@
 <?xml version="1.0" encoding="utf-8"?>
-<<<<<<< HEAD
 <com.google.android.material.card.MaterialCardView
         xmlns:android="http://schemas.android.com/apk/res/android"
         xmlns:app="http://schemas.android.com/apk/res-auto"
         xmlns:tools="http://schemas.android.com/tools"
-        android:id="@+id/overview_quickwizard_cardview"
+        android:id="@+id/cardview"
         style="@style/Widget.MaterialComponents.CardView"
         android:layout_width="match_parent"
         android:layout_height="wrap_content"
@@ -17,19 +16,6 @@
         app:cardUseCompatPadding="true"
         app:contentPadding="16dp"
         app:cardElevation="2dp">
-=======
-<androidx.cardview.widget.CardView xmlns:android="http://schemas.android.com/apk/res/android"
-    xmlns:card_view="http://schemas.android.com/apk/res-auto"
-    xmlns:tools="http://schemas.android.com/tools"
-    android:id="@+id/cardview"
-    android:layout_width="match_parent"
-    android:layout_height="wrap_content"
-    android:layout_gravity="center"
-    card_view:cardBackgroundColor="@color/cardColorBackground"
-    card_view:cardCornerRadius="6dp"
-    card_view:cardUseCompatPadding="true"
-    card_view:contentPadding="6dp">
->>>>>>> 32060a82
 
     <LinearLayout
         android:layout_width="match_parent"
@@ -113,7 +99,6 @@
                         android:textAppearance="@style/TextAppearance.AppCompat.Medium"
                         android:textColor="@color/cardObjectiveText"
                         android:textStyle="normal|bold"
-
                         android:layout_alignParentEnd="true"
                         android:layout_centerVertical="true"
                         android:adjustViewBounds="false"
@@ -175,7 +160,6 @@
                 </LinearLayout>
 
 
-<<<<<<< HEAD
         </LinearLayout>
 
         <LinearLayout
@@ -202,12 +186,11 @@
                 android:layout_marginEnd="2dp"
                 android:layout_weight="1"
                 android:text="@string/remove_button" />
-=======
-            </LinearLayout>
->>>>>>> 32060a82
 
         </LinearLayout>
 
     </LinearLayout>
 
+    </LinearLayout>
+
 </com.google.android.material.card.MaterialCardView>