--- conflicted
+++ resolved
@@ -31,11 +31,7 @@
                 android:adjustViewBounds="false"
                 android:cropToPadding="false"
                 android:scaleType="fitStart"
-<<<<<<< HEAD
-                app:srcCompat="@drawable/ic_quickwizard" />
-=======
-                card_view:srcCompat="@drawable/ic_quick_wizard" />
->>>>>>> 86ca5f30
+                app:srcCompat="@drawable/ic_quick_wizard" />
 
             <LinearLayout
                 android:orientation="vertical"
