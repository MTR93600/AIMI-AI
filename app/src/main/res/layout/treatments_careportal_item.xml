<?xml version="1.0" encoding="utf-8"?>
<com.google.android.material.card.MaterialCardView xmlns:android="http://schemas.android.com/apk/res/android"
    xmlns:app="http://schemas.android.com/apk/res-auto"
    xmlns:tools="http://schemas.android.com/tools"
    android:id="@+id/careportal_cardview"
    style="@style/Widget.MaterialComponents.CardView"
    android:layout_width="match_parent"
    android:layout_height="wrap_content"
    android:layout_marginStart="4dp"
    android:layout_marginEnd="4dp"
    android:layout_marginTop="4dp"
    app:strokeColor="@color/plastic_grey"
    app:strokeWidth="2dp"
    app:cardCornerRadius="3dp"
    app:contentPadding="2dp"
    app:cardElevation="2dp"
    app:cardUseCompatPadding="false"
    android:layout_gravity="center">

    <LinearLayout
        android:layout_width="match_parent"
        android:layout_height="wrap_content"
        android:orientation="vertical">

        <LinearLayout
            android:layout_width="match_parent"
            android:layout_height="match_parent"
            android:baselineAligned="true"
            android:orientation="horizontal">


            <com.joanzapata.iconify.widget.IconTextView
                android:layout_width="wrap_content"
                android:layout_height="wrap_content"
                android:layout_gravity="center_vertical"
                android:gravity="center_vertical|end"
                android:paddingStart="10dp"
                android:paddingEnd="5dp"
                android:text="{fa-clock-o}"
                tools:ignore="HardcodedText" />

            <TextView
                android:id="@+id/date"
                android:layout_width="wrap_content"
                android:layout_height="wrap_content"
                android:paddingEnd="10dp"
                android:text="1.1.2000 18:00"
                android:textAppearance="?android:attr/textAppearanceSmall"
                tools:ignore="HardcodedText,RtlSymmetry" />

            <TextView
                android:id="@+id/type"
                android:layout_width="wrap_content"
                android:layout_height="wrap_content"
                android:layout_gravity="center_vertical"
                android:paddingEnd="10dp"
                android:text=""
                android:textStyle="bold"
                tools:ignore="RtlSymmetry" />

            <TextView
                android:layout_width="0dp"
                android:layout_height="wrap_content"
                android:layout_marginEnd="10dp"
                android:layout_weight="1"
                android:text="" />

            <TextView
                android:id="@+id/ns"
                android:layout_width="wrap_content"
                android:layout_height="wrap_content"
                android:layout_marginEnd="10dp"
                android:text="NS"
                android:textColor="@color/colorSetTempButton"
                tools:ignore="HardcodedText" />

            <TextView
                android:id="@+id/invalid"
                android:layout_width="wrap_content"
                android:layout_height="wrap_content"
                android:paddingStart="10dp"
                android:paddingEnd="10dp"
                android:text="@string/invalid"
                android:textColor="@android:color/holo_red_light" />

        </LinearLayout>

        <LinearLayout
            android:layout_width="match_parent"
            android:layout_height="match_parent"
            android:orientation="horizontal">

            <TextView
                android:id="@+id/duration"
                android:layout_width="wrap_content"
                android:layout_height="wrap_content"
                android:layout_gravity="center_vertical"
                android:paddingStart="10dp"
                android:paddingEnd="10dp"
                tools:ignore="RtlSymmetry" />

            <TextView
                android:id="@+id/note"
                android:layout_width="0dp"
                android:layout_height="wrap_content"
                android:layout_gravity="center_vertical"
                android:layout_weight="1"
                android:paddingEnd="10dp"
                android:text="Activity"
                tools:ignore="HardcodedText,RtlSymmetry" />

            <TextView
                android:id="@+id/remove"
                android:layout_width="wrap_content"
                android:layout_height="wrap_content"
                android:layout_marginEnd="10dp"
                android:text="@string/remove_button"
                android:textAlignment="viewEnd"
                android:textColor="@android:color/holo_orange_light" />

        </LinearLayout>

<<<<<<< HEAD
=======
        <View
            android:layout_width="fill_parent"
            android:layout_height="2dip"
            android:layout_marginStart="5dp"
            android:layout_marginTop="5dp"
            android:layout_marginEnd="5dp"
            android:layout_marginBottom="5dp"
            android:background="@color/list_delimiter" />
>>>>>>> e047a0a3

    </LinearLayout>

</com.google.android.material.card.MaterialCardView><|MERGE_RESOLUTION|>--- conflicted
+++ resolved
@@ -120,17 +120,6 @@
 
         </LinearLayout>
 
-<<<<<<< HEAD
-=======
-        <View
-            android:layout_width="fill_parent"
-            android:layout_height="2dip"
-            android:layout_marginStart="5dp"
-            android:layout_marginTop="5dp"
-            android:layout_marginEnd="5dp"
-            android:layout_marginBottom="5dp"
-            android:background="@color/list_delimiter" />
->>>>>>> e047a0a3
 
     </LinearLayout>
 
