--- conflicted
+++ resolved
@@ -31,12 +31,6 @@
             android:id="@+id/plugin_icon"
             android:layout_width="36dp"
             android:layout_height="36dp"
-<<<<<<< HEAD
-            android:layout_marginEnd="8dp"
-            android:layout_gravity="center_vertical"
-            android:tintMode="multiply"
-            app:tint="?attr/iconColor"/>
-=======
             android:layout_gravity="center_vertical"
             android:layout_marginEnd="8dp" />
 
@@ -46,7 +40,6 @@
             android:layout_height="36dp"
             android:layout_gravity="center_vertical"
             android:layout_marginEnd="8dp" />
->>>>>>> c53448dc
 
         <LinearLayout
             android:layout_width="match_parent"
