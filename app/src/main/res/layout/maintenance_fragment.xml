<FrameLayout xmlns:android="http://schemas.android.com/apk/res/android"
    xmlns:tools="http://schemas.android.com/tools"
    android:layout_width="match_parent"
    android:layout_height="match_parent"
    android:paddingTop="2dp"
    tools:context=".plugins.general.maintenance.MaintenanceFragment">

    <LinearLayout
        android:layout_width="match_parent"
        android:layout_height="wrap_content"
        android:orientation="vertical">

<<<<<<< HEAD
        <info.nightscout.androidaps.utils.ui.SingleClickButton
=======
        <com.google.android.material.button.MaterialButton
>>>>>>> 2e2b6179
            android:id="@+id/nav_logsettings"
            style="@style/GrayButton"
            android:layout_width="fill_parent"
            android:layout_height="wrap_content"
            android:layout_marginLeft="10dp"
            android:layout_marginTop="3dp"
            android:layout_marginRight="10dp"
            android:layout_marginBottom="3dp"
            android:layout_weight="0.5"
            android:text="@string/nav_logsettings" />

<<<<<<< HEAD
        <info.nightscout.androidaps.utils.ui.SingleClickButton
=======
        <com.google.android.material.button.MaterialButton
>>>>>>> 2e2b6179
            android:id="@+id/log_send"
            style="@style/GrayButton"
            android:layout_width="fill_parent"
            android:layout_height="wrap_content"
            android:layout_marginLeft="10dp"
            android:layout_marginTop="3dp"
            android:layout_marginRight="10dp"
            android:layout_marginBottom="3dp"
            android:layout_weight="0.5"
            android:text="@string/send_all_logs" />

<<<<<<< HEAD
        <info.nightscout.androidaps.utils.ui.SingleClickButton
=======
        <com.google.android.material.button.MaterialButton
>>>>>>> 2e2b6179
            android:id="@+id/log_delete"
            style="@style/GrayButton"
            android:layout_width="fill_parent"
            android:layout_height="wrap_content"
            android:layout_marginLeft="10dp"
            android:layout_marginTop="3dp"
            android:layout_marginRight="10dp"
            android:layout_marginBottom="3dp"
            android:layout_weight="0.5"
            android:text="@string/delete_logs" />

<<<<<<< HEAD
        <info.nightscout.androidaps.utils.ui.SingleClickButton
=======
        <com.google.android.material.button.MaterialButton
>>>>>>> 2e2b6179
            android:id="@+id/nav_export"
            style="@style/GrayButton"
            android:layout_width="fill_parent"
            android:layout_height="wrap_content"
            android:layout_marginLeft="10dp"
            android:layout_marginTop="3dp"
            android:layout_marginRight="10dp"
            android:layout_marginBottom="3dp"
            android:layout_weight="0.5"
            android:text="@string/nav_export" />

<<<<<<< HEAD
        <info.nightscout.androidaps.utils.ui.SingleClickButton
=======
        <com.google.android.material.button.MaterialButton
>>>>>>> 2e2b6179
            android:id="@+id/nav_import"
            style="@style/GrayButton"
            android:layout_width="fill_parent"
            android:layout_height="wrap_content"
            android:layout_marginLeft="10dp"
            android:layout_marginTop="3dp"
            android:layout_marginRight="10dp"
            android:layout_marginBottom="3dp"
            android:layout_weight="0.5"
            android:text="@string/nav_import" />


<<<<<<< HEAD
        <info.nightscout.androidaps.utils.ui.SingleClickButton
=======
        <com.google.android.material.button.MaterialButton
>>>>>>> 2e2b6179
            android:id="@+id/export_csv"
            style="@style/GrayButton"
            android:layout_width="fill_parent"
            android:layout_height="wrap_content"
            android:layout_marginLeft="10dp"
            android:layout_marginTop="3dp"
            android:layout_marginRight="10dp"
            android:layout_marginBottom="3dp"
            android:layout_weight="0.5"
            android:text="@string/ue_export_to_csv"/>

        <com.google.android.material.button.MaterialButton
            android:id="@+id/nav_resetdb"
            style="@style/GrayButton"
            android:layout_width="fill_parent"
            android:layout_height="wrap_content"
            android:layout_marginLeft="10dp"
            android:layout_marginTop="3dp"
            android:layout_marginRight="10dp"
            android:layout_marginBottom="3dp"
            android:layout_weight="0.5"
            android:text="@string/nav_resetdb" />

    </LinearLayout>

</FrameLayout><|MERGE_RESOLUTION|>--- conflicted
+++ resolved
@@ -10,11 +10,7 @@
         android:layout_height="wrap_content"
         android:orientation="vertical">
 
-<<<<<<< HEAD
-        <info.nightscout.androidaps.utils.ui.SingleClickButton
-=======
         <com.google.android.material.button.MaterialButton
->>>>>>> 2e2b6179
             android:id="@+id/nav_logsettings"
             style="@style/GrayButton"
             android:layout_width="fill_parent"
@@ -26,11 +22,7 @@
             android:layout_weight="0.5"
             android:text="@string/nav_logsettings" />
 
-<<<<<<< HEAD
-        <info.nightscout.androidaps.utils.ui.SingleClickButton
-=======
         <com.google.android.material.button.MaterialButton
->>>>>>> 2e2b6179
             android:id="@+id/log_send"
             style="@style/GrayButton"
             android:layout_width="fill_parent"
@@ -42,11 +34,7 @@
             android:layout_weight="0.5"
             android:text="@string/send_all_logs" />
 
-<<<<<<< HEAD
-        <info.nightscout.androidaps.utils.ui.SingleClickButton
-=======
         <com.google.android.material.button.MaterialButton
->>>>>>> 2e2b6179
             android:id="@+id/log_delete"
             style="@style/GrayButton"
             android:layout_width="fill_parent"
@@ -58,11 +46,7 @@
             android:layout_weight="0.5"
             android:text="@string/delete_logs" />
 
-<<<<<<< HEAD
-        <info.nightscout.androidaps.utils.ui.SingleClickButton
-=======
         <com.google.android.material.button.MaterialButton
->>>>>>> 2e2b6179
             android:id="@+id/nav_export"
             style="@style/GrayButton"
             android:layout_width="fill_parent"
@@ -74,11 +58,7 @@
             android:layout_weight="0.5"
             android:text="@string/nav_export" />
 
-<<<<<<< HEAD
-        <info.nightscout.androidaps.utils.ui.SingleClickButton
-=======
         <com.google.android.material.button.MaterialButton
->>>>>>> 2e2b6179
             android:id="@+id/nav_import"
             style="@style/GrayButton"
             android:layout_width="fill_parent"
@@ -91,11 +71,7 @@
             android:text="@string/nav_import" />
 
 
-<<<<<<< HEAD
-        <info.nightscout.androidaps.utils.ui.SingleClickButton
-=======
         <com.google.android.material.button.MaterialButton
->>>>>>> 2e2b6179
             android:id="@+id/export_csv"
             style="@style/GrayButton"
             android:layout_width="fill_parent"
