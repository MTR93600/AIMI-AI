--- conflicted
+++ resolved
@@ -70,11 +70,8 @@
             android:layout_weight="0.5"
             android:text="@string/nav_import" />
 
-<<<<<<< HEAD
+
         <info.nightscout.androidaps.utils.ui.SingleClickButton
-=======
-
-        <Button
             android:id="@+id/export_csv"
             style="?android:attr/buttonStyle"
             android:layout_width="fill_parent"
@@ -84,11 +81,9 @@
             android:layout_marginRight="10dp"
             android:layout_marginTop="3dp"
             android:layout_weight="0.5"
-            android:text="@string/ue_export_to_csv"
-            android:textColor="@color/colorTreatmentButton" />
+            android:text="@string/ue_export_to_csv"/>
 
         <Button
->>>>>>> 900bcf01
             android:id="@+id/nav_resetdb"
             style="?android:attr/buttonStyle"
             android:layout_width="fill_parent"
