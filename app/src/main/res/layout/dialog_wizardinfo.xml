<?xml version="1.0" encoding="utf-8"?>
<ScrollView xmlns:android="http://schemas.android.com/apk/res/android"
    xmlns:app="http://schemas.android.com/apk/res-auto"
    xmlns:tools="http://schemas.android.com/tools"
    android:layout_width="match_parent"
    android:layout_height="match_parent"
    android:focusableInTouchMode="true"
    android:minWidth="300dp"
    android:orientation="vertical"
    tools:context=".dialogs.WizardInfoDialog">

    <LinearLayout
        android:layout_width="match_parent"
        android:layout_height="wrap_content"
        android:orientation="vertical">

        <RelativeLayout
            android:layout_width="match_parent"
            android:layout_height="wrap_content"
            android:layout_gravity="center"
            android:background="?attr/dialogTitleBackground"
            android:orientation="horizontal"
            android:padding="5dp">

            <ImageView
                android:layout_width="wrap_content"
                android:layout_height="wrap_content"
                android:importantForAccessibility="no"
                app:srcCompat="@drawable/ic_calculator" />

            <TextView
                android:layout_width="match_parent"
                android:layout_height="wrap_content"
                android:layout_centerInParent="true"
                android:layout_gravity="center"
                android:layout_marginLeft="10dp"
                android:layout_marginRight="10dp"
                android:text="@string/wear_wizard_settings"
                android:textAlignment="center"
                android:textAppearance="?android:attr/textAppearanceLarge" />

        </RelativeLayout>

        <LinearLayout
            android:id="@+id/spacer"
            android:layout_width="match_parent"
            android:layout_height="wrap_content"
            android:orientation="horizontal"
            android:padding="5dp" />

        <LinearLayout
            android:layout_width="wrap_content"
            android:layout_height="wrap_content"
            android:layout_gravity="center"
            android:orientation="horizontal">

            <CheckBox
                android:id="@+id/bg_checkbox"
                android:layout_width="wrap_content"
                android:layout_height="wrap_content"
                android:width="32dp"
                android:enabled="false" />

            <TextView
                android:layout_width="wrap_content"
                android:layout_height="wrap_content"
                android:width="24dp"
                android:text="@string/treatments_wizard_bg_label"
                android:textAppearance="?android:attr/textAppearanceSmall" />

            <CheckBox
                android:id="@+id/tt_checkbox"
                android:layout_width="wrap_content"
                android:layout_height="wrap_content"
                android:width="32dp"
                android:enabled="false" />

            <TextView
                android:layout_width="wrap_content"
                android:layout_height="wrap_content"
                android:width="30dp"
                android:text="@string/treatments_wizard_tt_label"
                android:textAppearance="?android:attr/textAppearanceSmall" />

            <TextView
                android:id="@+id/bg"
                android:layout_width="wrap_content"
                android:layout_height="wrap_content"
                android:width="94dp"
                android:textAppearance="?android:attr/textAppearanceSmall" />

            <TextView
                android:id="@+id/bg_insulin"
                android:layout_width="wrap_content"
                android:layout_height="wrap_content"
                android:width="50dp"
                android:gravity="end"
                android:textAppearance="?android:attr/textAppearanceSmall" />
        </LinearLayout>

        <LinearLayout
            android:layout_width="wrap_content"
            android:layout_height="wrap_content"
            android:layout_gravity="center"
            android:orientation="horizontal">

            <CheckBox
                android:id="@+id/bg_trend_checkbox"
                android:layout_width="wrap_content"
                android:layout_height="wrap_content"
                android:width="32dp"
                android:enabled="false" />

            <TextView
                android:layout_width="wrap_content"
                android:layout_height="wrap_content"
                android:width="86dp"
                android:text="@string/bg_trend_label"
                android:textAppearance="?android:attr/textAppearanceSmall" />

            <TextView
                android:id="@+id/bg_trend"
                android:layout_width="wrap_content"
                android:layout_height="wrap_content"
                android:width="94dp"
                android:textAppearance="?android:attr/textAppearanceSmall" />

            <TextView
                android:id="@+id/bg_trend_insulin"
                android:layout_width="wrap_content"
                android:layout_height="wrap_content"
                android:width="50dp"
                android:gravity="end"
                android:textAppearance="?android:attr/textAppearanceSmall" />
        </LinearLayout>

        <LinearLayout
            android:layout_width="wrap_content"
            android:layout_height="wrap_content"
            android:layout_gravity="center"
            android:orientation="horizontal">

            <CheckBox
                android:id="@+id/cob_checkbox"
                android:layout_width="wrap_content"
                android:layout_height="wrap_content"
                android:width="32dp"
                android:enabled="false" />

            <TextView
                android:layout_width="wrap_content"
                android:layout_height="wrap_content"
                android:width="86dp"
                android:text="@string/treatments_wizard_cob_label"
                android:textAppearance="?android:attr/textAppearanceSmall" />

            <TextView
                android:id="@+id/cob"
                android:layout_width="wrap_content"
                android:layout_height="wrap_content"
                android:width="94dp"
                android:textAppearance="?android:attr/textAppearanceSmall" />

            <TextView
                android:id="@+id/cob_insulin"
                android:layout_width="wrap_content"
                android:layout_height="wrap_content"
                android:width="50dp"
                android:gravity="end"
                android:textAppearance="?android:attr/textAppearanceSmall" />
        </LinearLayout>

        <LinearLayout
            android:layout_width="wrap_content"
            android:layout_height="wrap_content"
            android:layout_gravity="center"
            android:orientation="horizontal">

            <CheckBox
                android:id="@+id/bolus_iob_checkbox"
                android:layout_width="wrap_content"
                android:layout_height="wrap_content"
                android:width="32dp"
                android:enabled="false" />

            <TextView
                android:layout_width="wrap_content"
                android:layout_height="wrap_content"
                android:width="130dp"
                android:text="@string/bolus_iob_label"
                android:textAppearance="?android:attr/textAppearanceSmall" />

            <TextView
                android:layout_width="wrap_content"
                android:layout_height="wrap_content"
                android:width="50dp"
                android:textAppearance="?android:attr/textAppearanceSmall" />

            <TextView
                android:id="@+id/bolus_iob_insulin"
                android:layout_width="wrap_content"
                android:layout_height="wrap_content"
                android:width="50dp"
                android:gravity="end"
                android:textAppearance="?android:attr/textAppearanceSmall" />
        </LinearLayout>

        <LinearLayout
            android:layout_width="wrap_content"
            android:layout_height="wrap_content"
            android:layout_gravity="center"
            android:orientation="horizontal">

            <CheckBox
                android:id="@+id/basal_iob_checkbox"
                android:layout_width="wrap_content"
                android:layout_height="wrap_content"
                android:width="32dp"
                android:enabled="false" />

            <TextView
                android:layout_width="wrap_content"
                android:layout_height="wrap_content"
                android:width="130dp"
                android:text="@string/treatments_wizard_basaliob_label"
                android:textAppearance="?android:attr/textAppearanceSmall" />

            <TextView
                android:layout_width="wrap_content"
                android:layout_height="wrap_content"
                android:width="50dp"
                android:textAppearance="?android:attr/textAppearanceSmall" />

            <TextView
                android:id="@+id/basal_iob_insulin"
                android:layout_width="wrap_content"
                android:layout_height="wrap_content"
                android:width="50dp"
                android:gravity="end"
                android:textAppearance="?android:attr/textAppearanceSmall" />
        </LinearLayout>

        <LinearLayout
            android:layout_width="wrap_content"
            android:layout_height="wrap_content"
            android:layout_gravity="center"
            android:orientation="horizontal">

            <CheckBox
                android:id="@+id/sb_checkbox"
                android:layout_width="wrap_content"
                android:layout_height="wrap_content"
                android:width="32dp"
                android:enabled="false" />

            <TextView
                android:layout_width="wrap_content"
                android:layout_height="wrap_content"
                android:width="86dp"
                android:text="@string/superbolus"
                android:textAppearance="?android:attr/textAppearanceSmall" />

            <TextView
                android:id="@+id/sb"
                android:layout_width="wrap_content"
                android:layout_height="wrap_content"
                android:width="94dp"
                android:textAppearance="?android:attr/textAppearanceSmall" />

            <TextView
                android:id="@+id/sbinsulin"
                android:layout_width="wrap_content"
                android:layout_height="wrap_content"
                android:width="50dp"
                android:gravity="end"
                android:textAppearance="?android:attr/textAppearanceSmall" />
        </LinearLayout>

        <LinearLayout
            android:layout_width="wrap_content"
            android:layout_height="wrap_content"
            android:layout_gravity="center"
            android:orientation="horizontal">

            <TextView
                android:layout_width="wrap_content"
                android:layout_height="wrap_content"
                android:width="32dp" />

            <TextView
                android:layout_width="wrap_content"
                android:layout_height="wrap_content"
                android:width="86dp"
                android:text="@string/treatments_wizard_carbs_label"
                android:textAppearance="?android:attr/textAppearanceSmall" />

            <TextView
                android:id="@+id/carbs"
                android:layout_width="wrap_content"
                android:layout_height="wrap_content"
                android:width="94dp"
                android:textAppearance="?android:attr/textAppearanceSmall" />

            <TextView
                android:id="@+id/carbsinsulin"
                android:layout_width="wrap_content"
                android:layout_height="wrap_content"
                android:width="50dp"
                android:gravity="end"
                android:textAppearance="?android:attr/textAppearanceSmall" />
        </LinearLayout>

        <LinearLayout
            android:layout_width="wrap_content"
            android:layout_height="wrap_content"
            android:layout_gravity="center"
            android:orientation="horizontal">

            <TextView
                android:layout_width="wrap_content"
                android:layout_height="wrap_content"
                android:width="32dp" />

            <TextView
                android:layout_width="wrap_content"
                android:layout_height="wrap_content"
                android:width="86dp"
                android:text="@string/treatments_wizard_correction_label"
                android:textAppearance="?android:attr/textAppearanceSmall" />

            <TextView
                android:layout_width="wrap_content"
                android:layout_height="wrap_content"
                android:width="94dp"
                android:textAppearance="?android:attr/textAppearanceSmall" />

            <TextView
                android:id="@+id/correctioninsulin"
                android:layout_width="wrap_content"
                android:layout_height="wrap_content"
                android:width="50dp"
                android:gravity="end"
                android:textAppearance="?android:attr/textAppearanceSmall" />
        </LinearLayout>

        <LinearLayout
            android:layout_width="wrap_content"
            android:layout_height="wrap_content"
            android:layout_gravity="center"
            android:orientation="horizontal">

            <TextView
                android:layout_width="wrap_content"
                android:layout_height="wrap_content"
                android:width="32dp" />

            <TextView
                android:layout_width="wrap_content"
                android:layout_height="wrap_content"
                android:width="86dp"
                android:text="@string/profile"
                android:textAppearance="?android:attr/textAppearanceSmall" />

            <TextView
                android:id="@+id/profile"
                android:layout_width="wrap_content"
                android:layout_height="wrap_content"
                android:width="94dp"
                android:textAppearance="?android:attr/textAppearanceSmall" />

            <TextView
                android:layout_width="wrap_content"
                android:layout_height="wrap_content"
                android:width="50dp"
                android:gravity="end"
                android:textAppearance="?android:attr/textAppearanceSmall" />
        </LinearLayout>

        <LinearLayout
            android:layout_width="wrap_content"
            android:layout_height="wrap_content"
            android:layout_gravity="center"
            android:orientation="horizontal">

            <TextView
                android:layout_width="wrap_content"
                android:layout_height="wrap_content"
                android:width="32dp" />

            <TextView
                android:layout_width="wrap_content"
                android:layout_height="wrap_content"
                android:width="86dp"
                android:text="@string/notes_label"
                android:textAppearance="?android:attr/textAppearanceSmall" />

            <TextView
                android:id="@+id/notes"
                android:layout_width="wrap_content"
                android:layout_height="wrap_content"
                android:width="94dp"
                android:textAppearance="?android:attr/textAppearanceSmall" />

            <TextView
                android:layout_width="wrap_content"
                android:layout_height="wrap_content"
                android:width="50dp"
                android:gravity="end"
                android:textAppearance="?android:attr/textAppearanceSmall" />
        </LinearLayout>

        <LinearLayout
            android:layout_width="wrap_content"
            android:layout_height="wrap_content"
            android:layout_gravity="center"
            android:orientation="horizontal">

            <TextView
                android:layout_width="wrap_content"
                android:layout_height="wrap_content"
                android:width="32dp" />

            <TextView
                android:layout_width="wrap_content"
                android:layout_height="wrap_content"
                android:width="86dp"
                android:text="@string/percent"
                android:textAppearance="?android:attr/textAppearanceSmall"
                android:textStyle="bold" />

            <TextView
                android:layout_width="wrap_content"
                android:layout_height="wrap_content"
                android:width="94dp"
                android:textAppearance="?android:attr/textAppearanceSmall" />

            <TextView
                android:id="@+id/percent_used"
                android:layout_width="wrap_content"
                android:layout_height="wrap_content"
                android:width="50dp"
                android:gravity="end"
                android:textAppearance="?android:attr/textAppearanceSmall"
                android:textStyle="bold" />
        </LinearLayout>

        <LinearLayout
            android:layout_width="wrap_content"
            android:layout_height="wrap_content"
            android:layout_gravity="center"
            android:orientation="horizontal">

            <TextView
                android:layout_width="wrap_content"
                android:layout_height="wrap_content"
                android:width="32dp" />

            <TextView
                android:layout_width="wrap_content"
                android:layout_height="wrap_content"
                android:width="86dp"
                android:text="@string/treatments_wizard_total_label"
                android:textAppearance="?android:attr/textAppearanceSmall"
                android:textStyle="bold" />

            <TextView
                android:layout_width="wrap_content"
                android:layout_height="wrap_content"
                android:width="94dp"
                android:textAppearance="?android:attr/textAppearanceSmall" />

            <TextView
                android:id="@+id/totalinsulin"
                android:layout_width="wrap_content"
                android:layout_height="wrap_content"
                android:width="50dp"
                android:gravity="end"
                android:textAppearance="?android:attr/textAppearanceSmall"
                android:textStyle="bold" />
        </LinearLayout>

        <LinearLayout
            android:layout_width="match_parent"
            android:layout_height="56dp"
            android:orientation="horizontal"
            android:background="@android:color/transparent"
            android:gravity="end"
            android:layout_gravity="center_vertical"
            android:paddingBottom="8dp">

<<<<<<< HEAD
            <Button
                android:id="@+id/closeWizardinfo"
=======
            <com.google.android.material.button.MaterialButton
                android:id="@+id/close"
>>>>>>> 2e2b6179
                android:layout_width="wrap_content"
                android:layout_height="wrap_content"
                android:layout_marginEnd="16dp"
                style="@style/OkCancelButton.Text"
                android:text="@string/ok" />
        </LinearLayout>

    </LinearLayout>

</ScrollView><|MERGE_RESOLUTION|>--- conflicted
+++ resolved
@@ -488,13 +488,8 @@
             android:layout_gravity="center_vertical"
             android:paddingBottom="8dp">
 
-<<<<<<< HEAD
-            <Button
-                android:id="@+id/closeWizardinfo"
-=======
             <com.google.android.material.button.MaterialButton
                 android:id="@+id/close"
->>>>>>> 2e2b6179
                 android:layout_width="wrap_content"
                 android:layout_height="wrap_content"
                 android:layout_marginEnd="16dp"
