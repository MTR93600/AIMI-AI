--- conflicted
+++ resolved
@@ -12,12 +12,9 @@
         android:orientation="horizontal"
         android:paddingStart="16dp"
         android:paddingTop="16dp"
-<<<<<<< HEAD
+        android:paddingEnd="16dp"
         android:visibility="visible">
-=======
-        android:paddingEnd="16dp"
-        android:visibility="gone">
->>>>>>> 4debc1b1
+
 
         <CheckBox
             android:id="@+id/fake"
@@ -25,17 +22,14 @@
             android:layout_height="wrap_content"
             android:layout_marginEnd="16dp"
             android:layout_weight="1"
-            android:text="Enable fake time and progress"
-            tools:ignore="HardcodedText" />
+            android:text="Enable fake time and progress" />
 
         <com.google.android.material.button.MaterialButton
             android:id="@+id/reset"
             style="@style/OkCancelButton.Text"
             android:layout_width="wrap_content"
             android:layout_height="wrap_content"
-            android:text="Reset"
-            tools:ignore="HardcodedText" />
-
+            android:text="Reset" />
     </LinearLayout>
 
     <androidx.recyclerview.widget.RecyclerView
@@ -45,5 +39,4 @@
         android:layout_weight="1"
         android:clipToPadding="false"
         android:paddingBottom="16dp" />
-
 </LinearLayout>