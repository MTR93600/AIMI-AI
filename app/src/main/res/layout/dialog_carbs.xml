<?xml version="1.0" encoding="utf-8"?>
<ScrollView xmlns:android="http://schemas.android.com/apk/res/android"
    xmlns:app="http://schemas.android.com/apk/res-auto"
    xmlns:tools="http://schemas.android.com/tools"
    android:layout_width="match_parent"
    android:layout_height="match_parent"
    android:focusableInTouchMode="true"
    android:minWidth="300dp"
    android:orientation="vertical"
    tools:context=".dialogs.CarbsDialog">

    <LinearLayout
        android:layout_width="match_parent"
        android:layout_height="wrap_content"
        android:orientation="vertical">

        <RelativeLayout
            android:layout_width="match_parent"
            android:layout_height="wrap_content"
            android:layout_gravity="center"
              android:background="?attr/colorPrimary"
            android:orientation="horizontal"
            android:padding="5dp">

            <ImageView
                android:layout_width="wrap_content"
                android:layout_height="wrap_content"
                android:contentDescription="@string/carbs"
                app:srcCompat="@drawable/ic_cp_bolus_carbs"
                app:tint="?attr/colorOnPrimary"/>

            <TextView
                android:layout_width="match_parent"
                android:layout_height="wrap_content"
                android:layout_centerInParent="true"
                android:layout_gravity="center"
                android:layout_marginLeft="10dp"
                android:layout_marginRight="10dp"
                android:text="@string/carbs"
                android:textAlignment="center"
                android:textAppearance="?android:attr/textAppearanceLarge" />

        </RelativeLayout>

        <LinearLayout
            android:id="@+id/spacer"
            android:layout_width="match_parent"
            android:layout_height="wrap_content"
            android:orientation="horizontal"
            android:padding="5dp" />

        <LinearLayout
            android:layout_width="wrap_content"
            android:layout_height="wrap_content"
            android:orientation="vertical"
            android:padding="5dp">

            <CheckBox
                android:id="@+id/activity_tt"
                android:layout_width="wrap_content"
                android:layout_height="match_parent"
                android:layout_marginTop="5dp"
                android:text="@string/start_activity_tt" />

            <CheckBox
                android:id="@+id/eating_soon_tt"
                android:layout_width="wrap_content"
                android:layout_height="match_parent"
                android:text="@string/start_eating_soon_tt" />

            <CheckBox
                android:id="@+id/hypo_tt"
                android:layout_width="wrap_content"
                android:layout_height="match_parent"
                android:text="@string/start_hypo_tt" />

        </LinearLayout>

<<<<<<< HEAD
        <LinearLayout
            android:layout_width="match_parent"
            android:layout_height="wrap_content"
            android:orientation="horizontal">

            <TextView
                android:layout_width="wrap_content"
                android:layout_height="wrap_content"
                android:layout_gravity="center"
                android:width="120dp"
                android:paddingStart="10dp"
                android:paddingEnd="10dp"
                android:text="@string/time_offset"
                android:textAppearance="@style/TextAppearance.AppCompat.Small"
                android:textStyle="bold" />

            <info.nightscout.androidaps.utils.ui.MinutesNumberPicker
                android:id="@+id/time"
                android:layout_width="130dp"
                android:layout_height="40dp" />

            <TextView
                android:layout_width="wrap_content"
                android:layout_height="wrap_content"
                android:layout_gravity="center_vertical"
                android:gravity="start"
                android:minWidth="45dp"
                android:paddingStart="5dp"
                android:paddingEnd="5dp"
                android:text="@string/unit_minute_short"
                android:textAppearance="?android:attr/textAppearanceSmall" />

        </LinearLayout>

        <LinearLayout
            android:layout_width="match_parent"
            android:layout_height="wrap_content"
            android:orientation="horizontal">

            <TextView
                android:layout_width="wrap_content"
                android:layout_height="wrap_content"
                android:layout_gravity="center"
                android:width="120dp"
                android:paddingStart="10dp"
                android:paddingEnd="10dp"
                android:text="@string/careportal_newnstreatment_duration_label"
                android:textAppearance="@style/TextAppearance.AppCompat.Small"
                android:textStyle="bold" />

            <info.nightscout.androidaps.utils.ui.NumberPicker
                android:id="@+id/duration"
                android:layout_width="130dp"
                android:layout_height="40dp" />

            <TextView
                android:layout_width="wrap_content"
                android:layout_height="wrap_content"
                android:layout_gravity="center_vertical"
                android:gravity="start"
                android:minWidth="45dp"
                android:paddingStart="5dp"
                android:paddingEnd="5dp"
                android:text="@string/shorthour"
                android:textAppearance="?android:attr/textAppearanceSmall" />

        </LinearLayout>

        <LinearLayout
            android:layout_width="match_parent"
            android:layout_height="wrap_content"
            android:orientation="horizontal">

            <TextView
                android:layout_width="wrap_content"
                android:layout_height="wrap_content"
                android:layout_gravity="center"
                android:width="120dp"
                android:paddingStart="10dp"
                android:paddingEnd="10dp"
                android:text="@string/treatments_wizard_carbs_label"
                android:textAppearance="@style/TextAppearance.AppCompat.Small"
                android:textStyle="bold" />

            <info.nightscout.androidaps.utils.ui.NumberPicker
                android:id="@+id/carbs"
                android:layout_width="130dp"
                android:layout_height="40dp" />
=======
        <TableLayout
            android:layout_width="match_parent"
            android:layout_height="wrap_content"
            android:paddingEnd="5dp">
>>>>>>> dff4e792

            <TableRow
                android:layout_width="match_parent"
                android:layout_height="wrap_content">

                <LinearLayout
                    android:layout_width="wrap_content"
                    android:layout_height="wrap_content"
                    android:orientation="horizontal">

                    <TextView
                        android:layout_width="wrap_content"
                        android:layout_height="wrap_content"
                        android:layout_gravity="center"
                        android:width="120dp"
                        android:paddingLeft="10dp"
                        android:paddingRight="10dp"
                        android:text="@string/time_offset"
                        android:textAppearance="@style/TextAppearance.AppCompat.Small"
                        android:textStyle="bold" />

                    <ImageView
                        android:layout_width="wrap_content"
                        android:layout_height="wrap_content"
                        android:layout_gravity="center"
                        android:src="@drawable/ic_access_alarm_24dp" />

                    <CheckBox
                        android:id="@+id/alarmCheckBox"
                        android:layout_width="wrap_content"
                        android:layout_height="wrap_content"
                        android:layout_gravity="center_vertical"
                        android:checked="false"
                        android:padding="2dp" />
                </LinearLayout>

                <LinearLayout
                    android:layout_width="wrap_content"
                    android:layout_height="wrap_content"
                    android:orientation="horizontal">

                    <info.nightscout.androidaps.utils.ui.MinutesNumberPicker
                        android:id="@+id/time"
                        android:layout_width="130dp"
                        android:layout_height="40dp" />

                    <TextView
                        android:layout_width="wrap_content"
                        android:layout_height="wrap_content"
                        android:layout_gravity="center_vertical"
                        android:gravity="start"
                        android:paddingStart="5dp"
                        android:paddingEnd="5dp"
                        android:text="@string/unit_minute_short"
                        android:textAppearance="?android:attr/textAppearanceSmall" />

                </LinearLayout>
            </TableRow>

            <TableRow
                android:layout_width="match_parent"
                android:layout_height="match_parent">

                <LinearLayout
                    android:layout_width="wrap_content"
                    android:layout_height="wrap_content"
                    android:orientation="horizontal">

                    <TextView
                        android:layout_width="wrap_content"
                        android:layout_height="wrap_content"
                        android:layout_gravity="center"
                        android:width="120dp"
                        android:paddingLeft="10dp"
                        android:paddingRight="10dp"
                        android:text="@string/careportal_newnstreatment_duration_label"
                        android:textAppearance="@style/TextAppearance.AppCompat.Small"
                        android:textStyle="bold" />

                </LinearLayout>

                <LinearLayout
                    android:layout_width="wrap_content"
                    android:layout_height="wrap_content"
                    android:orientation="horizontal">

                    <info.nightscout.androidaps.utils.ui.NumberPicker
                        android:id="@+id/duration"
                        android:layout_width="130dp"
                        android:layout_height="40dp" />

                    <TextView
                        android:layout_width="wrap_content"
                        android:layout_height="wrap_content"
                        android:layout_gravity="center_vertical"
                        android:gravity="start"
                        android:minWidth="45dp"
                        android:paddingStart="5dp"
                        android:paddingEnd="5dp"
                        android:text="@string/shorthour"
                        android:textAppearance="?android:attr/textAppearanceSmall" />

                </LinearLayout>
            </TableRow>

            <TableRow
                android:layout_width="match_parent"
                android:layout_height="match_parent">

                <LinearLayout
                    android:layout_width="wrap_content"
                    android:layout_height="wrap_content"
                    android:orientation="horizontal">

                    <TextView
                        android:layout_width="wrap_content"
                        android:layout_height="wrap_content"
                        android:layout_gravity="center"
                        android:width="120dp"
                        android:paddingLeft="10dp"
                        android:paddingRight="10dp"
                        android:text="@string/treatments_wizard_carbs_label"
                        android:textAppearance="@style/TextAppearance.AppCompat.Small"
                        android:textStyle="bold" />
                </LinearLayout>

                <LinearLayout
                    android:layout_width="wrap_content"
                    android:layout_height="wrap_content"
                    android:orientation="horizontal">

                    <info.nightscout.androidaps.utils.ui.NumberPicker
                        android:id="@+id/carbs"
                        android:layout_width="130dp"
                        android:layout_height="40dp" />

                    <TextView
                        android:layout_width="wrap_content"
                        android:layout_height="wrap_content"
                        android:layout_gravity="center_vertical"
                        android:gravity="start"
                        android:minWidth="45dp"
                        android:paddingStart="5dp"
                        android:paddingEnd="5dp"
                        android:text="@string/shortgramm"
                        android:textAppearance="?android:attr/textAppearanceSmall" />

                </LinearLayout>
            </TableRow>
        </TableLayout>

        <LinearLayout
            android:layout_width="match_parent"
            android:layout_height="match_parent"
            android:orientation="horizontal"
            android:padding="5dp">

            <Button
                android:id="@+id/plus1"
                android:layout_width="match_parent"
                android:layout_height="match_parent"
                android:layout_marginEnd="2dp"
                android:layout_weight="1"
                android:text="+5" />

            <Button
                android:id="@+id/plus2"
                android:layout_width="match_parent"
                android:layout_height="match_parent"
                android:layout_marginStart="2dp"
                android:layout_marginEnd="2dp"
                android:layout_weight="1"
                android:text="+10" />

            <Button
                android:id="@+id/plus3"
                android:layout_width="match_parent"
                android:layout_height="match_parent"
                android:layout_marginStart="2dp"
                android:layout_weight="1"
                android:text="+20" />

        </LinearLayout>

        <include
            android:id="@+id/notes_layout"
            layout="@layout/notes" />

        <include
            android:id="@+id/datetime"
            layout="@layout/datetime" />

        <include
            android:id="@+id/okcancel"
            layout="@layout/okcancel" />

    </LinearLayout>

</ScrollView><|MERGE_RESOLUTION|>--- conflicted
+++ resolved
@@ -18,7 +18,7 @@
             android:layout_width="match_parent"
             android:layout_height="wrap_content"
             android:layout_gravity="center"
-              android:background="?attr/colorPrimary"
+            android:background="@color/dialog_title_background"
             android:orientation="horizontal"
             android:padding="5dp">
 
@@ -26,8 +26,7 @@
                 android:layout_width="wrap_content"
                 android:layout_height="wrap_content"
                 android:contentDescription="@string/carbs"
-                app:srcCompat="@drawable/ic_cp_bolus_carbs"
-                app:tint="?attr/colorOnPrimary"/>
+                app:srcCompat="@drawable/ic_cp_bolus_carbs" />
 
             <TextView
                 android:layout_width="match_parent"
@@ -76,101 +75,10 @@
 
         </LinearLayout>
 
-<<<<<<< HEAD
-        <LinearLayout
-            android:layout_width="match_parent"
-            android:layout_height="wrap_content"
-            android:orientation="horizontal">
-
-            <TextView
-                android:layout_width="wrap_content"
-                android:layout_height="wrap_content"
-                android:layout_gravity="center"
-                android:width="120dp"
-                android:paddingStart="10dp"
-                android:paddingEnd="10dp"
-                android:text="@string/time_offset"
-                android:textAppearance="@style/TextAppearance.AppCompat.Small"
-                android:textStyle="bold" />
-
-            <info.nightscout.androidaps.utils.ui.MinutesNumberPicker
-                android:id="@+id/time"
-                android:layout_width="130dp"
-                android:layout_height="40dp" />
-
-            <TextView
-                android:layout_width="wrap_content"
-                android:layout_height="wrap_content"
-                android:layout_gravity="center_vertical"
-                android:gravity="start"
-                android:minWidth="45dp"
-                android:paddingStart="5dp"
-                android:paddingEnd="5dp"
-                android:text="@string/unit_minute_short"
-                android:textAppearance="?android:attr/textAppearanceSmall" />
-
-        </LinearLayout>
-
-        <LinearLayout
-            android:layout_width="match_parent"
-            android:layout_height="wrap_content"
-            android:orientation="horizontal">
-
-            <TextView
-                android:layout_width="wrap_content"
-                android:layout_height="wrap_content"
-                android:layout_gravity="center"
-                android:width="120dp"
-                android:paddingStart="10dp"
-                android:paddingEnd="10dp"
-                android:text="@string/careportal_newnstreatment_duration_label"
-                android:textAppearance="@style/TextAppearance.AppCompat.Small"
-                android:textStyle="bold" />
-
-            <info.nightscout.androidaps.utils.ui.NumberPicker
-                android:id="@+id/duration"
-                android:layout_width="130dp"
-                android:layout_height="40dp" />
-
-            <TextView
-                android:layout_width="wrap_content"
-                android:layout_height="wrap_content"
-                android:layout_gravity="center_vertical"
-                android:gravity="start"
-                android:minWidth="45dp"
-                android:paddingStart="5dp"
-                android:paddingEnd="5dp"
-                android:text="@string/shorthour"
-                android:textAppearance="?android:attr/textAppearanceSmall" />
-
-        </LinearLayout>
-
-        <LinearLayout
-            android:layout_width="match_parent"
-            android:layout_height="wrap_content"
-            android:orientation="horizontal">
-
-            <TextView
-                android:layout_width="wrap_content"
-                android:layout_height="wrap_content"
-                android:layout_gravity="center"
-                android:width="120dp"
-                android:paddingStart="10dp"
-                android:paddingEnd="10dp"
-                android:text="@string/treatments_wizard_carbs_label"
-                android:textAppearance="@style/TextAppearance.AppCompat.Small"
-                android:textStyle="bold" />
-
-            <info.nightscout.androidaps.utils.ui.NumberPicker
-                android:id="@+id/carbs"
-                android:layout_width="130dp"
-                android:layout_height="40dp" />
-=======
         <TableLayout
             android:layout_width="match_parent"
             android:layout_height="wrap_content"
             android:paddingEnd="5dp">
->>>>>>> dff4e792
 
             <TableRow
                 android:layout_width="match_parent"
@@ -332,7 +240,6 @@
                 android:id="@+id/plus1"
                 android:layout_width="match_parent"
                 android:layout_height="match_parent"
-                android:layout_marginEnd="2dp"
                 android:layout_weight="1"
                 android:text="+5" />
 
@@ -340,8 +247,6 @@
                 android:id="@+id/plus2"
                 android:layout_width="match_parent"
                 android:layout_height="match_parent"
-                android:layout_marginStart="2dp"
-                android:layout_marginEnd="2dp"
                 android:layout_weight="1"
                 android:text="+10" />
 
@@ -349,7 +254,6 @@
                 android:id="@+id/plus3"
                 android:layout_width="match_parent"
                 android:layout_height="match_parent"
-                android:layout_marginStart="2dp"
                 android:layout_weight="1"
                 android:text="+20" />
 
