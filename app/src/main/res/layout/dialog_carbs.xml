--- conflicted
+++ resolved
@@ -26,7 +26,6 @@
                 android:layout_width="wrap_content"
                 android:layout_height="wrap_content"
                 android:contentDescription="@string/carbs"
-                android:background="@color/darkgray"
                 app:srcCompat="@drawable/ic_cp_bolus_carbs" />
 
             <TextView
@@ -83,13 +82,9 @@
 
             <TableRow
                 android:layout_width="match_parent"
-<<<<<<< HEAD
-                android:layout_height="wrap_content"
-                android:layout_marginBottom="1dp">
-=======
-                android:layout_height="match_parent"
+                android:layout_height="match_parent"
+                android:layout_marginBottom="1dp"
                 android:layout_gravity="center_vertical">
->>>>>>> e047a0a3
 
                 <LinearLayout
                     android:layout_width="wrap_content"
@@ -146,11 +141,8 @@
             <TableRow
                 android:layout_width="match_parent"
                 android:layout_height="match_parent"
-<<<<<<< HEAD
-                android:layout_marginBottom="1dp">
-=======
+                android:layout_marginBottom="1dp"
                 android:layout_gravity="center_vertical">
->>>>>>> e047a0a3
 
                 <TextView
                     android:layout_width="wrap_content"
