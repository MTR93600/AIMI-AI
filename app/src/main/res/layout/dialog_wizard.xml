--- conflicted
+++ resolved
@@ -73,12 +73,8 @@
                     android:id="@+id/bg_input"
                     android:layout_width="130dp"
                     android:layout_height="40dp"
-<<<<<<< HEAD
                     android:layout_marginBottom="2dp"
-                    />
-=======
                     app:customContentDescription="@string/a11y_current_bg" />
->>>>>>> 8467044a
 
                 <TextView
                     android:id="@+id/bg_units"
@@ -112,14 +108,9 @@
                     android:id="@+id/carbs_input"
                     android:layout_width="130dp"
                     android:layout_height="40dp"
-<<<<<<< HEAD
                     android:layout_marginBottom="2dp"
-                    android:layout_gravity="center_horizontal" />
-
-=======
                     android:layout_gravity="center_horizontal"
                     app:customContentDescription="@string/treatments_wizard_carbs_label" />
->>>>>>> 8467044a
 
                 <TextView
                     android:layout_width="wrap_content"
