<?xml version="1.0" encoding="utf-8"?>
<ScrollView xmlns:android="http://schemas.android.com/apk/res/android"
    xmlns:app="http://schemas.android.com/apk/res-auto"
    xmlns:tools="http://schemas.android.com/tools"
    android:layout_width="match_parent"
    android:layout_height="match_parent"
    android:focusableInTouchMode="true"
    android:minWidth="300dp"
    android:orientation="vertical"
    tools:context=".dialogs.InsulinDialog">

    <LinearLayout
        android:layout_width="match_parent"
        android:layout_height="wrap_content"
        android:orientation="vertical">

        <RelativeLayout
            android:layout_width="match_parent"
            android:layout_height="wrap_content"
            android:layout_gravity="center"
            android:background="?attr/dialogTitleBackground"
            android:orientation="horizontal"
            android:padding="5dp">

            <ImageView
                android:layout_width="wrap_content"
                android:layout_height="wrap_content"
                android:layout_marginTop="2dp"
                android:importantForAccessibility="no"
                android:paddingTop="2dp"
                app:srcCompat="@drawable/ic_calculator" />

            <TextView
                android:layout_width="match_parent"
                android:layout_height="wrap_content"
                android:layout_centerInParent="true"
                android:layout_gravity="center"
                android:layout_marginLeft="10dp"
                android:layout_marginRight="10dp"
                android:text="@string/carbs"
                android:textAlignment="center"
                android:textAppearance="?android:attr/textAppearanceLarge" />

        </RelativeLayout>

        <LinearLayout
            android:id="@+id/spacer"
            android:layout_width="match_parent"
            android:layout_height="wrap_content"
            android:orientation="horizontal"
            android:padding="5dp" />

        <TableLayout
            android:layout_width="match_parent"
            android:layout_height="match_parent"
            android:paddingEnd="5dp"
            tools:ignore="RtlSymmetry">

            <TableRow
                android:layout_width="match_parent"
                android:layout_height="match_parent">

                <TextView
                    android:id="@+id/bg_input_label"
                    android:layout_width="wrap_content"
                    android:layout_height="wrap_content"
                    android:layout_weight="1"
                    android:padding="10dp"
                    android:text="@string/treatments_wizard_bg_label"
                    android:textAppearance="@style/TextAppearance.AppCompat.Small"
                    android:textStyle="bold" />

                <info.nightscout.androidaps.utils.ui.NumberPicker
                    android:id="@+id/bg_input"
                    android:layout_width="130dp"
                    android:layout_height="40dp"
                    android:layout_marginBottom="2dp"
                    app:customContentDescription="@string/a11y_current_bg" />

                <TextView
                    android:id="@+id/bg_units"
                    android:layout_width="wrap_content"
                    android:layout_height="wrap_content"
                    android:layout_gravity="center_vertical"
                    android:gravity="start"
                    android:paddingStart="5dp"
                    android:paddingEnd="5dp"
                    android:text="@string/mgdl"
                    android:textAppearance="?android:attr/textAppearanceSmall" />

            </TableRow>

            <TableRow
                android:layout_width="match_parent"
                android:layout_height="match_parent">

                <TextView
                    android:id="@+id/carbs_input_label"
                    android:layout_width="wrap_content"
                    android:layout_height="wrap_content"
                    android:layout_weight="1"
                    android:labelFor="@id/carbs_input"
                    android:padding="10dp"
                    android:text="@string/treatments_wizard_carbs_label"
                    android:textAppearance="@style/TextAppearance.AppCompat.Small"
                    android:textStyle="bold" />

                <info.nightscout.androidaps.utils.ui.NumberPicker
                    android:id="@+id/carbs_input"
                    android:layout_width="130dp"
                    android:layout_height="40dp"
                    android:layout_gravity="center_horizontal"
                    android:layout_marginBottom="2dp"
                    app:customContentDescription="@string/treatments_wizard_carbs_label" />

                <TextView
                    android:layout_width="wrap_content"
                    android:layout_height="wrap_content"
                    android:layout_gravity="center_vertical"
                    android:gravity="start"
                    android:paddingStart="5dp"
                    android:paddingEnd="5dp"
                    android:text="@string/shortgramm"
                    android:textAppearance="?android:attr/textAppearanceSmall" />

            </TableRow>

            <TableRow
                android:layout_width="match_parent"
                android:layout_height="match_parent">

                <LinearLayout
                    android:layout_width="wrap_content"
                    android:layout_height="wrap_content"
                    android:layout_weight="1"
                    android:gravity="center_vertical"
                    android:orientation="horizontal">

                    <TextView
                        android:id="@+id/correction_input_label"
                        android:layout_width="0dp"
                        android:layout_height="wrap_content"
                        android:layout_weight="1"
                        android:padding="10dp"
                        android:text="@string/treatments_wizard_correction_label"
                        android:textAppearance="@style/TextAppearance.AppCompat.Small"
                        android:textStyle="bold" />

                    <CheckBox
                        android:id="@+id/correction_percent"
                        android:layout_width="wrap_content"
                        android:layout_height="wrap_content"
                        android:layout_gravity="center_vertical"
                        android:checked="false"
                        android:layoutDirection="rtl"
                        android:padding="2dp"
                        android:text="%"
                        android:textAppearance="@style/TextAppearance.AppCompat.Medium"
                        android:textStyle="bold" />

                </LinearLayout>

                <info.nightscout.androidaps.utils.ui.NumberPicker
                    android:id="@+id/correction_input"
                    android:layout_width="130dp"
                    android:layout_height="40dp"
                    android:layout_gravity="center_horizontal"
                    app:customContentDescription="@string/a11_correction_units" />

                <TextView
                    android:id="@+id/correction_unit"
                    android:layout_width="wrap_content"
                    android:layout_height="wrap_content"
                    android:layout_gravity="center_vertical"
                    android:gravity="start"
                    android:paddingStart="5dp"
                    android:paddingEnd="5dp"
                    android:text="@string/insulin_unit_shortname"
                    android:textAppearance="?android:attr/textAppearanceSmall" />

            </TableRow>

        </TableLayout>

        <LinearLayout
            android:layout_width="match_parent"
            android:layout_height="wrap_content"
            android:layout_gravity="center_horizontal"
            android:layout_marginStart="10dp"
            android:layout_marginTop="5dp"
            android:layout_marginEnd="10dp"
<<<<<<< HEAD
            android:background="@drawable/background_total"
=======
            android:background="?attr/dialogTitleBackground"
>>>>>>> 5621d5e1
            android:gravity="center_horizontal"
            android:orientation="horizontal"
            android:paddingTop="5dp"
            android:paddingBottom="5dp">

            <TextView
                android:id="@+id/total"
                android:layout_width="wrap_content"
                android:layout_height="wrap_content"
                android:paddingLeft="10dp"
                android:paddingRight="10dp"
                android:text="2.35U 28g"
                android:textAppearance="?android:attr/textAppearanceLarge"
                tools:ignore="HardcodedText" />

            <TextView
                android:id="@+id/percent_used"
                android:layout_width="wrap_content"
                android:layout_height="wrap_content"
                android:layout_marginStart="10dp"
                android:paddingLeft="10dp"
                android:paddingRight="10dp"
                android:text="50%"
                android:textAppearance="?android:attr/textAppearanceLarge"
                android:textColor="?attr/bolusColor"
                tools:ignore="HardcodedText" />

        </LinearLayout>

        <LinearLayout
            android:id="@+id/notes_layout"
            android:layout_width="match_parent"
            android:layout_height="wrap_content"
            android:orientation="horizontal">

            <TextView
                android:layout_width="wrap_content"
                android:layout_height="wrap_content"
                android:layout_gravity="center_horizontal"
                android:labelFor="@+id/notes"
                android:padding="10dp"
                android:text="@string/notes_label"
                android:textAppearance="@style/TextAppearance.AppCompat.Small"
                android:textStyle="bold" />

            <EditText
                android:id="@+id/notes"
                android:layout_width="0dp"
                android:layout_height="wrap_content"
                android:layout_gravity="center_vertical"
                android:layout_weight="1"
                android:autofillHints="@string/notes_label"
                android:gravity="start"
                android:inputType="text|textCapSentences"
                android:textAppearance="?android:attr/textAppearanceSmall" />

        </LinearLayout>

        <LinearLayout
            android:layout_width="match_parent"
            android:layout_height="45dp"
            android:paddingHorizontal="10dp">

            <ToggleButton
                android:id="@+id/bg_checkbox_icon"
                style="?android:attr/borderlessButtonStyle"
                android:layout_width="0dp"
                android:layout_height="match_parent"
                android:layout_weight="1"
                android:checked="true"
                android:contentDescription="@string/treatments_wizard_bg_label"
                android:drawableTop="@drawable/checkbox_bg_icon"
                android:scaleX="1.4"
                android:scaleY="1.4" />

            <ToggleButton
                android:id="@+id/tt_checkbox_icon"
                style="?android:attr/borderlessButtonStyle"
                android:layout_width="0dp"
                android:layout_height="match_parent"
                android:layout_weight="1"
                android:checked="true"
                android:contentDescription="@string/treatments_wizard_tt_label"
                android:drawableTop="@drawable/checkbox_tt_icon"
                android:scaleX="1.6"
                android:scaleY="1.6" />

            <ToggleButton
                android:id="@+id/trend_checkbox_icon"
                style="?android:attr/borderlessButtonStyle"
                android:layout_width="0dp"
                android:layout_height="match_parent"
                android:layout_weight="1"
                android:checked="true"
                android:contentDescription="@string/bg_trend_label"
                android:drawableTop="@drawable/checkbox_trend_icon"
                android:scaleX="1.4"
                android:scaleY="1.4" />

            <ToggleButton
                android:id="@+id/iob_checkbox_icon"
                style="?android:attr/borderlessButtonStyle"
                android:layout_width="0dp"
                android:layout_height="match_parent"
                android:layout_weight="1"
                android:checked="true"
                android:contentDescription="@string/iob"
                android:drawableTop="@drawable/checkbox_iob_icon"
                android:scaleX="1.4"
                android:scaleY="1.4" />

            <ToggleButton
                android:id="@+id/cob_checkbox_icon"
                style="?android:attr/borderlessButtonStyle"
                android:layout_width="0dp"
                android:layout_height="match_parent"
                android:layout_weight="1"
                android:checked="true"
                android:contentDescription="@string/treatments_wizard_cob_label"
                android:drawableTop="@drawable/checkbox_cob_icon"
                android:scaleX="1.6"
                android:scaleY="1.6" />

        </LinearLayout>

        <LinearLayout
            android:id="@+id/done_background"
            android:layout_width="match_parent"
            android:layout_height="50dp"
            android:layout_gravity="center_vertical"
            android:background="@android:color/transparent"
            android:orientation="horizontal"
            android:paddingStart="5dp"
            android:paddingEnd="5dp">

            <CheckBox
                android:id="@+id/calculation_checkbox"
                android:layout_width="wrap_content"
                android:layout_height="fill_parent"
                android:layout_gravity="center_vertical"
                android:checked="false"
                android:contentDescription="@string/show_calculation"
                android:drawableEnd="@drawable/ic_visibility" />

            <include
                android:id="@+id/okcancel"
                layout="@layout/okcancel" />

        </LinearLayout>

        <View
            android:id="@+id/delimiter"
            android:layout_width="fill_parent"
            android:layout_height="2dip"
            android:layout_marginStart="20dp"
            android:layout_marginTop="0dp"
            android:layout_marginBottom="5dp"
            android:background="?android:attr/dividerHorizontal" />

        <LinearLayout
            android:id="@+id/result"
            android:layout_width="match_parent"
            android:layout_height="wrap_content"
            android:orientation="vertical">

            <LinearLayout
                android:layout_width="match_parent"
                android:layout_height="wrap_content"
                android:gravity="center_vertical"
                android:orientation="horizontal">

                <TextView
                    android:id="@+id/carb_time_input_label"
                    android:layout_width="0dp"
                    android:layout_height="wrap_content"
                    android:layout_weight="1"
                    android:gravity="center_vertical"
                    android:paddingStart="10dp"
                    android:paddingEnd="2dp"
                    android:text="@string/carb_time_label"
                    android:textAppearance="@style/TextAppearance.AppCompat.Small"
                    android:textStyle="bold" />

                <CheckBox
                    android:id="@+id/alarm"
                    android:layout_width="wrap_content"
                    android:layout_height="wrap_content"
                    android:layout_gravity="center_vertical"
                    android:checked="false"
                    android:contentDescription="set carb timer alarm"
                    android:drawableEnd="@drawable/ic_access_alarm_24dp"
                    android:layoutDirection="rtl"
                    android:padding="2dp" />

                <info.nightscout.androidaps.utils.ui.NumberPicker
                    android:id="@+id/carb_time_input"
                    android:layout_width="130dp"
                    android:layout_height="40dp"
                    android:layout_gravity="center"
                    app:contentDescription="carb time" />

                <TextView
                    android:layout_width="wrap_content"
                    android:layout_height="wrap_content"
                    android:layout_gravity="center_vertical"
                    android:gravity="start"
                    android:paddingStart="5dp"
                    android:paddingEnd="5dp"
                    android:text="@string/unit_minute_short"
                    android:textAppearance="?android:attr/textAppearanceSmall" />

            </LinearLayout>

            <LinearLayout
                android:layout_width="match_parent"
                android:layout_height="wrap_content"
                android:layout_gravity="center_horizontal"
                android:orientation="horizontal">

                <TextView
                    android:layout_width="wrap_content"
                    android:layout_height="wrap_content"
                    android:labelFor="@id/profile"
                    android:padding="10dp"
                    android:text="@string/profile_label"
                    android:textAppearance="@style/TextAppearance.AppCompat.Small"
                    android:textStyle="bold" />

                <Spinner
                    android:id="@+id/profile"
                    android:layout_width="0dp"
                    android:layout_height="wrap_content"
                    android:layout_gravity="center_vertical|center_horizontal"
                    android:layout_weight="0.5" />

                <CheckBox
                    android:id="@+id/sb_checkbox"
                    android:layout_width="wrap_content"
                    android:layout_height="wrap_content"
                    android:layout_gravity="center_vertical"
                    android:layout_marginStart="10dp"
                    android:checked="false"
                    android:padding="5dp"
                    android:text="@string/superbolus" />

            </LinearLayout>

            <TableLayout
                android:id="@+id/result_table"
                android:layout_width="match_parent"
                android:layout_height="wrap_content"
                android:padding="5dp">

                <View
                    android:layout_width="fill_parent"
                    android:layout_height="2dip"
                    android:layout_marginStart="20dp"
                    android:layout_marginTop="0dp"
                    android:layout_marginBottom="5dp"
                    android:background="?android:attr/dividerHorizontal" />

                <TableRow
                    android:layout_width="match_parent"
                    android:layout_height="match_parent">

                    <LinearLayout
                        android:layout_width="wrap_content"
                        android:layout_height="match_parent"
                        android:orientation="horizontal">

                        <CheckBox
                            android:id="@+id/bg_checkbox"
                            android:layout_width="wrap_content"
                            android:layout_height="wrap_content"
                            android:checked="true"
                            android:text="@string/treatments_wizard_bg_label" />

                        <CheckBox
                            android:id="@+id/tt_checkbox"
                            android:layout_width="wrap_content"
                            android:layout_height="wrap_content"
                            android:checked="false"
                            android:text="@string/treatments_wizard_tt_label" />

                    </LinearLayout>

                    <TextView
                        android:id="@+id/bg"
                        android:layout_width="wrap_content"
                        android:layout_height="wrap_content"
                        android:layout_weight="1"
                        android:width="94dp"
                        android:textAppearance="?android:attr/textAppearanceSmall" />

                    <TextView
                        android:id="@+id/bg_insulin"
                        android:layout_width="wrap_content"
                        android:layout_height="wrap_content"
                        android:width="50dp"
                        android:gravity="end"
                        android:textAppearance="?android:attr/textAppearanceSmall" />

                </TableRow>

                <TableRow
                    android:layout_width="match_parent"
                    android:layout_height="match_parent">

                    <CheckBox
                        android:id="@+id/bg_trend_checkbox"
                        android:layout_width="wrap_content"
                        android:layout_height="wrap_content"
                        android:checked="false"
                        android:text="@string/bg_trend_label" />


                    <TextView
                        android:id="@+id/bg_trend"
                        android:layout_width="wrap_content"
                        android:layout_height="wrap_content"
                        android:layout_weight="1"
                        android:width="94dp"
                        android:textAppearance="?android:attr/textAppearanceSmall" />

                    <TextView
                        android:id="@+id/bg_trend_insulin"
                        android:layout_width="wrap_content"
                        android:layout_height="wrap_content"
                        android:width="50dp"
                        android:gravity="end"
                        android:textAppearance="?android:attr/textAppearanceSmall" />

                </TableRow>

                <TableRow
                    android:layout_width="match_parent"
                    android:layout_height="match_parent">

                    <CheckBox
                        android:id="@+id/iob_checkbox"
                        android:layout_width="wrap_content"
                        android:layout_height="wrap_content"
                        android:checked="true"
                        android:text="@string/iob" />

                    <TextView
                        android:layout_width="wrap_content"
                        android:layout_height="wrap_content"
                        android:layout_weight="1"
                        android:width="50dp"
                        android:textAppearance="?android:attr/textAppearanceSmall" />

                    <TextView
                        android:id="@+id/iob_insulin"
                        android:layout_width="wrap_content"
                        android:layout_height="wrap_content"
                        android:width="50dp"
                        android:gravity="end"
                        android:textAppearance="?android:attr/textAppearanceSmall" />

                </TableRow>

                <TableRow
                    android:layout_width="match_parent"
                    android:layout_height="match_parent">

                    <CheckBox
                        android:id="@+id/cob_checkbox"
                        android:layout_width="wrap_content"
                        android:layout_height="wrap_content"
                        android:width="32dp"
                        android:checked="false"
                        android:text="@string/treatments_wizard_cob_label" />

                    <TextView
                        android:id="@+id/cob"
                        android:layout_width="wrap_content"
                        android:layout_height="wrap_content"
                        android:layout_weight="1"
                        android:width="94dp"
                        android:textAppearance="?android:attr/textAppearanceSmall" />

                    <TextView
                        android:id="@+id/cob_insulin"
                        android:layout_width="wrap_content"
                        android:layout_height="wrap_content"
                        android:width="50dp"
                        android:gravity="end"
                        android:textAppearance="?android:attr/textAppearanceSmall" />

                </TableRow>

                <TableRow
                    android:layout_width="match_parent"
                    android:layout_height="match_parent"
                    android:focusable="true">

                    <LinearLayout
                        android:layout_width="wrap_content"
                        android:layout_height="match_parent"
                        android:orientation="horizontal">

                        <TextView
                            android:layout_width="wrap_content"
                            android:layout_height="wrap_content"
                            android:width="32dp" />

                        <TextView
                            android:layout_width="wrap_content"
                            android:layout_height="wrap_content"
                            android:width="86dp"
                            android:text="@string/treatments_wizard_carbs_label"
                            android:textAppearance="?android:attr/textAppearanceSmall" />

                    </LinearLayout>

                    <TextView
                        android:id="@+id/carbs"
                        android:layout_width="wrap_content"
                        android:layout_height="wrap_content"
                        android:layout_weight="1"
                        android:width="94dp"
                        android:textAppearance="?android:attr/textAppearanceSmall" />

                    <TextView
                        android:id="@+id/carbs_insulin"
                        android:layout_width="wrap_content"
                        android:layout_height="wrap_content"
                        android:width="50dp"
                        android:gravity="end"
                        android:textAppearance="?android:attr/textAppearanceSmall"
                        tools:ignore="TooManyViews" />

                </TableRow>

                <TableRow
                    android:id="@+id/super_bolus_row"
                    android:layout_width="match_parent"
                    android:layout_height="match_parent"
                    android:focusable="true">

                    <LinearLayout
                        android:layout_width="wrap_content"
                        android:layout_height="match_parent"
                        android:orientation="horizontal">

                        <TextView
                            android:layout_width="wrap_content"
                            android:layout_height="wrap_content"
                            android:width="32dp" />

                        <TextView
                            android:layout_width="wrap_content"
                            android:layout_height="wrap_content"
                            android:width="86dp"
                            android:text="@string/superbolus"
                            android:textAppearance="?android:attr/textAppearanceSmall" />

                    </LinearLayout>

                    <TextView
                        android:id="@+id/sb"
                        android:layout_width="wrap_content"
                        android:layout_height="wrap_content"
                        android:layout_weight="1"
                        android:width="94dp"
                        android:textAppearance="?android:attr/textAppearanceSmall" />

                    <TextView
                        android:id="@+id/sb_insulin"
                        android:layout_width="wrap_content"
                        android:layout_height="wrap_content"
                        android:width="50dp"
                        android:gravity="end"
                        android:textAppearance="?android:attr/textAppearanceSmall" />

                </TableRow>

                <TableRow
                    android:layout_width="match_parent"
                    android:layout_height="match_parent"
                    android:focusable="true">

                    <LinearLayout
                        android:layout_width="wrap_content"
                        android:layout_height="match_parent"
                        android:orientation="horizontal">

                        <TextView
                            android:layout_width="wrap_content"
                            android:layout_height="wrap_content"
                            android:width="32dp" />

                        <TextView
                            android:layout_width="wrap_content"
                            android:layout_height="wrap_content"
                            android:width="86dp"
                            android:text="@string/treatments_wizard_correction_label"
                            android:textAppearance="?android:attr/textAppearanceSmall" />

                    </LinearLayout>

                    <TextView
                        android:layout_width="wrap_content"
                        android:layout_height="wrap_content"
                        android:layout_weight="1"
                        android:width="94dp"
                        android:textAppearance="?android:attr/textAppearanceSmall" />

                    <TextView
                        android:id="@+id/correction_insulin"
                        android:layout_width="wrap_content"
                        android:layout_height="wrap_content"
                        android:width="50dp"
                        android:gravity="end"
                        android:textAppearance="?android:attr/textAppearanceSmall" />

                </TableRow>

            </TableLayout>

        </LinearLayout>

    </LinearLayout>

</ScrollView><|MERGE_RESOLUTION|>--- conflicted
+++ resolved
@@ -189,11 +189,7 @@
             android:layout_marginStart="10dp"
             android:layout_marginTop="5dp"
             android:layout_marginEnd="10dp"
-<<<<<<< HEAD
             android:background="@drawable/background_total"
-=======
-            android:background="?attr/dialogTitleBackground"
->>>>>>> 5621d5e1
             android:gravity="center_horizontal"
             android:orientation="horizontal"
             android:paddingTop="5dp"
