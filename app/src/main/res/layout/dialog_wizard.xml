<?xml version="1.0" encoding="utf-8"?>
<ScrollView xmlns:android="http://schemas.android.com/apk/res/android"
    xmlns:app="http://schemas.android.com/apk/res-auto"
    xmlns:tools="http://schemas.android.com/tools"
    android:layout_width="match_parent"
    android:layout_height="match_parent"
<<<<<<< HEAD
    android:layout_marginVertical="7dp"
=======
>>>>>>> 4033ee6b
    android:focusableInTouchMode="true"
    android:minWidth="300dp"
    android:orientation="vertical"
    tools:context=".dialogs.InsulinDialog">

    <LinearLayout
        android:layout_width="match_parent"
        android:layout_height="wrap_content"
        android:orientation="vertical">

        <RelativeLayout
            android:layout_width="match_parent"
            android:layout_height="wrap_content"
            android:layout_gravity="center"
            android:background="?attr/dialogTitleBackground"
            android:orientation="horizontal"
            android:padding="5dp">

            <ImageView
                android:layout_width="wrap_content"
                android:layout_height="wrap_content"
                android:layout_marginTop="2dp"
                android:importantForAccessibility="no"
                android:paddingTop="2dp"
                app:srcCompat="@drawable/ic_calculator" />

            <TextView
                android:layout_width="match_parent"
                android:layout_height="wrap_content"
                android:layout_centerInParent="true"
                android:layout_gravity="center"
                android:layout_marginLeft="10dp"
                android:layout_marginRight="10dp"
                android:text="@string/carbs"
                android:textAlignment="center"
                android:textAppearance="?android:attr/textAppearanceLarge" />

        </RelativeLayout>

        <LinearLayout
            android:id="@+id/spacer"
            android:layout_width="match_parent"
            android:layout_height="wrap_content"
            android:orientation="horizontal"
            android:padding="5dp" />

        <TableLayout
            android:layout_width="match_parent"
            android:layout_height="match_parent"
            android:paddingEnd="5dp"
            tools:ignore="RtlSymmetry">

            <TableRow
                android:layout_width="match_parent"
                android:layout_height="match_parent">

                <TextView
                    android:id="@+id/bg_input_label"
                    android:layout_width="wrap_content"
                    android:layout_height="wrap_content"
                    android:layout_weight="1"
                    android:padding="10dp"
                    android:text="@string/treatments_wizard_bg_label"
                    android:textAppearance="@style/TextAppearance.AppCompat.Small"
                    android:textStyle="bold" />

                <info.nightscout.androidaps.utils.ui.NumberPicker
                    android:id="@+id/bg_input"
                    android:layout_width="130dp"
                    android:layout_height="40dp"
                    android:layout_marginBottom="2dp"
                    app:customContentDescription="@string/a11y_current_bg" />

                <TextView
                    android:id="@+id/bg_units"
                    android:layout_width="wrap_content"
                    android:layout_height="wrap_content"
                    android:layout_gravity="center_vertical"
                    android:gravity="start"
                    android:paddingStart="5dp"
                    android:paddingEnd="5dp"
                    android:text="@string/mgdl"
                    android:textAppearance="?android:attr/textAppearanceSmall" />

            </TableRow>

            <TableRow
                android:layout_width="match_parent"
                android:layout_height="match_parent">

                <TextView
                    android:id="@+id/carbs_input_label"
                    android:layout_width="wrap_content"
                    android:layout_height="wrap_content"
                    android:layout_weight="1"
                    android:labelFor="@id/carbs_input"
                    android:padding="10dp"
                    android:text="@string/treatments_wizard_carbs_label"
                    android:textAppearance="@style/TextAppearance.AppCompat.Small"
                    android:textStyle="bold" />

                <info.nightscout.androidaps.utils.ui.NumberPicker
                    android:id="@+id/carbs_input"
                    android:layout_width="130dp"
                    android:layout_height="40dp"
                    android:layout_gravity="center_horizontal"
                    android:layout_marginBottom="2dp"
                    app:customContentDescription="@string/treatments_wizard_carbs_label" />

                <TextView
                    android:layout_width="wrap_content"
                    android:layout_height="wrap_content"
                    android:layout_gravity="center_vertical"
                    android:gravity="start"
                    android:paddingStart="5dp"
                    android:paddingEnd="5dp"
                    android:text="@string/shortgramm"
                    android:textAppearance="?android:attr/textAppearanceSmall" />

            </TableRow>

            <TableRow
                android:layout_width="match_parent"
                android:layout_height="match_parent">

                <LinearLayout
                    android:layout_width="wrap_content"
                    android:layout_height="wrap_content"
                    android:layout_weight="1"
                    android:gravity="center_vertical"
                    android:orientation="horizontal">

                    <TextView
                        android:id="@+id/correction_input_label"
                        android:layout_width="0dp"
                        android:layout_height="wrap_content"
                        android:layout_weight="1"
                        android:padding="10dp"
                        android:text="@string/treatments_wizard_correction_label"
                        android:textAppearance="@style/TextAppearance.AppCompat.Small"
                        android:textStyle="bold" />

                    <CheckBox
                        android:id="@+id/correction_percent"
                        android:layout_width="wrap_content"
                        android:layout_height="wrap_content"
                        android:layout_gravity="center_vertical"
                        android:checked="false"
                        android:layoutDirection="rtl"
                        android:padding="2dp"
                        android:text="%"
                        android:textAppearance="@style/TextAppearance.AppCompat.Medium"
                        android:textStyle="bold" />

                </LinearLayout>

                <info.nightscout.androidaps.utils.ui.NumberPicker
                    android:id="@+id/correction_input"
                    android:layout_width="130dp"
                    android:layout_height="40dp"
                    android:layout_gravity="center_horizontal"
                    app:customContentDescription="@string/a11_correction_units" />

                <TextView
                    android:id="@+id/correction_unit"
                    android:layout_width="wrap_content"
                    android:layout_height="wrap_content"
                    android:layout_gravity="center_vertical"
                    android:gravity="start"
                    android:paddingStart="5dp"
                    android:paddingEnd="5dp"
                    android:text="@string/insulin_unit_shortname"
                    android:textAppearance="?android:attr/textAppearanceSmall" />

            </TableRow>

        </TableLayout>

        <LinearLayout
            android:layout_width="match_parent"
            android:layout_height="wrap_content"
            android:layout_gravity="center_horizontal"
            android:layout_marginStart="10dp"
            android:layout_marginTop="5dp"
            android:layout_marginEnd="10dp"
            android:background="@drawable/background_total"
            android:gravity="center_horizontal"
            android:orientation="horizontal"
            android:paddingTop="5dp"
            android:paddingBottom="5dp">

            <TextView
                android:id="@+id/total"
                android:layout_width="wrap_content"
                android:layout_height="wrap_content"
                android:paddingLeft="10dp"
                android:paddingRight="10dp"
                android:text="2.35U 28g"
                android:textAppearance="?android:attr/textAppearanceLarge"
                tools:ignore="HardcodedText" />

            <TextView
                android:id="@+id/percent_used"
                android:layout_width="wrap_content"
                android:layout_height="wrap_content"
                android:layout_marginStart="10dp"
                android:paddingLeft="10dp"
                android:paddingRight="10dp"
                android:text="50%"
                android:textAppearance="?android:attr/textAppearanceLarge"
                android:textColor="@color/bolus"
                tools:ignore="HardcodedText" />

        </LinearLayout>

        <LinearLayout
            android:id="@+id/notes_layout"
            android:layout_width="match_parent"
            android:layout_height="wrap_content"
            android:orientation="horizontal">

            <TextView
                android:layout_width="wrap_content"
                android:layout_height="wrap_content"
                android:layout_gravity="center_horizontal"
                android:labelFor="@+id/notes"
                android:padding="10dp"
                android:text="@string/notes_label"
                android:textAppearance="@style/TextAppearance.AppCompat.Small"
                android:textStyle="bold" />

            <EditText
                android:id="@+id/notes"
                android:layout_width="0dp"
                android:layout_height="wrap_content"
                android:layout_gravity="center_vertical"
                android:layout_weight="1"
                android:autofillHints="@string/notes_label"
                android:gravity="start"
                android:inputType="text|textCapSentences"
                android:textAppearance="?android:attr/textAppearanceSmall" />

        </LinearLayout>

        <LinearLayout
            android:layout_width="wrap_content"
            android:layout_height="wrap_content"
            android:layout_gravity="center|center_vertical"
            android:layout_marginTop="10dp"
            android:background="@android:color/transparent"
            android:orientation="horizontal"
            android:padding="0dp">

            <CheckBox
                android:id="@+id/bg_checkbox_icon"
                android:layout_width="wrap_content"
                android:layout_height="wrap_content"
                android:layout_marginLeft="15dp"
                android:layout_marginRight="15dp"
                android:button="@android:color/transparent"
                android:checked="true"
                android:contentDescription="@string/treatments_wizard_bg_label"
                android:drawableStart="@drawable/checkbox_bg_icon"
                android:scaleX="1.4"
                android:scaleY="1.4" />

            <CheckBox
                android:id="@+id/tt_checkbox_icon"
                android:layout_width="wrap_content"
                android:layout_height="wrap_content"
                android:layout_marginLeft="15dp"
                android:layout_marginRight="15dp"
                android:button="@android:color/transparent"
                android:checked="true"
                android:contentDescription="@string/treatments_wizard_tt_label"
                android:drawableStart="@drawable/checkbox_tt_icon"
                android:scaleX="1.6"
                android:scaleY="1.6"
                android:visibility="gone" />

            <CheckBox
                android:id="@+id/trend_checkbox_icon"
                android:layout_width="wrap_content"
                android:layout_height="wrap_content"
                android:layout_marginLeft="15dp"
                android:layout_marginRight="15dp"
                android:button="@android:color/transparent"
                android:checked="true"
                android:contentDescription="@string/bg_trend_label"
                android:drawableStart="@drawable/checkbox_trend_icon"
                android:scaleX="1.4"
                android:scaleY="1.4" />

            <CheckBox
                android:id="@+id/iob_checkbox_icon"
                android:layout_width="wrap_content"
                android:layout_height="wrap_content"
                android:layout_marginLeft="15dp"
                android:layout_marginRight="15dp"
                android:button="@android:color/transparent"
                android:checked="true"
                android:contentDescription="@string/iob"
                android:drawableStart="@drawable/checkbox_iob_icon"
                android:scaleX="1.4"
                android:scaleY="1.4" />

            <CheckBox
                android:id="@+id/cob_checkbox_icon"
                android:layout_width="wrap_content"
                android:layout_height="wrap_content"
                android:layout_marginLeft="15dp"
                android:layout_marginRight="15dp"
                android:button="@android:color/transparent"
                android:checked="true"
                android:contentDescription="@string/treatments_wizard_cob_label"
                android:drawableStart="@drawable/checkbox_cob_icon"
                android:scaleX="1.6"
                android:scaleY="1.6" />

        </LinearLayout>

        <LinearLayout
            android:id="@+id/done_background"
            android:layout_width="match_parent"
            android:layout_height="50dp"
            android:layout_gravity="center_vertical"
            android:background="@android:color/transparent"
            android:orientation="horizontal"
            android:paddingStart="5dp"
            android:paddingEnd="5dp">

            <CheckBox
                android:id="@+id/calculation_checkbox"
                android:layout_width="wrap_content"
                android:layout_height="fill_parent"
                android:layout_gravity="center_vertical"
                android:checked="false"
                android:contentDescription="@string/show_calculation"
                android:drawableEnd="@drawable/ic_visibility" />

            <include
                android:id="@+id/okcancel"
                layout="@layout/okcancel" />

        </LinearLayout>

        <View
            android:id="@+id/delimiter"
            android:layout_width="fill_parent"
            android:layout_height="2dip"
            android:layout_marginStart="20dp"
            android:layout_marginTop="0dp"
            android:layout_marginBottom="5dp"
            android:background="?android:attr/dividerHorizontal" />

        <LinearLayout
            android:id="@+id/result"
            android:layout_width="match_parent"
            android:layout_height="wrap_content"
            android:orientation="vertical">

            <LinearLayout
                android:layout_width="match_parent"
                android:layout_height="wrap_content"
                android:gravity="center_vertical"
                android:orientation="horizontal">

                <TextView
                    android:id="@+id/carb_time_input_label"
                    android:layout_width="0dp"
                    android:layout_height="wrap_content"
                    android:layout_weight="1"
                    android:gravity="center_vertical"
                    android:paddingStart="10dp"
                    android:paddingEnd="2dp"
                    android:text="@string/carb_time_label"
                    android:textAppearance="@style/TextAppearance.AppCompat.Small"
                    android:textStyle="bold" />

                <CheckBox
                    android:id="@+id/alarm"
                    android:layout_width="wrap_content"
                    android:layout_height="wrap_content"
                    android:layout_gravity="center_vertical"
                    android:checked="false"
                    android:contentDescription="set carb timer alarm"
                    android:drawableEnd="@drawable/ic_access_alarm_24dp"
                    android:layoutDirection="rtl"
                    android:padding="2dp" />

                <info.nightscout.androidaps.utils.ui.NumberPicker
                    android:id="@+id/carb_time_input"
                    android:layout_width="130dp"
                    android:layout_height="40dp"
                    android:layout_gravity="center"
                    app:contentDescription="carb time" />

                <TextView
                    android:layout_width="wrap_content"
                    android:layout_height="wrap_content"
                    android:layout_gravity="center_vertical"
                    android:gravity="start"
                    android:paddingStart="5dp"
                    android:paddingEnd="5dp"
                    android:text="@string/unit_minute_short"
                    android:textAppearance="?android:attr/textAppearanceSmall" />

            </LinearLayout>

            <LinearLayout
                android:layout_width="match_parent"
                android:layout_height="wrap_content"
                android:layout_gravity="center_horizontal"
                android:orientation="horizontal">

                <TextView
                    android:layout_width="wrap_content"
                    android:layout_height="wrap_content"
                    android:labelFor="@id/profile"
                    android:padding="10dp"
                    android:text="@string/profile_label"
                    android:textAppearance="@style/TextAppearance.AppCompat.Small"
                    android:textStyle="bold" />

                <Spinner
                    android:id="@+id/profile"
                    android:layout_width="0dp"
                    android:layout_height="wrap_content"
                    android:layout_gravity="center_vertical|center_horizontal"
                    android:layout_weight="0.5" />

                <CheckBox
                    android:id="@+id/sb_checkbox"
                    android:layout_width="wrap_content"
                    android:layout_height="wrap_content"
                    android:layout_gravity="center_vertical"
                    android:layout_marginStart="10dp"
                    android:checked="false"
                    android:padding="5dp"
                    android:text="@string/superbolus" />

            </LinearLayout>

            <TableLayout
                android:id="@+id/result_table"
                android:layout_width="match_parent"
                android:layout_height="wrap_content"
                android:padding="5dp">

                <View
                    android:layout_width="fill_parent"
                    android:layout_height="2dip"
                    android:layout_marginStart="20dp"
                    android:layout_marginTop="0dp"
                    android:layout_marginBottom="5dp"
                    android:background="?android:attr/dividerHorizontal" />

                <TableRow
                    android:layout_width="match_parent"
                    android:layout_height="match_parent">

                    <LinearLayout
                        android:layout_width="wrap_content"
                        android:layout_height="match_parent"
                        android:orientation="horizontal">

                        <CheckBox
                            android:id="@+id/bg_checkbox"
                            android:layout_width="wrap_content"
                            android:layout_height="wrap_content"
                            android:checked="true"
                            android:text="@string/treatments_wizard_bg_label" />

                        <CheckBox
                            android:id="@+id/tt_checkbox"
                            android:layout_width="wrap_content"
                            android:layout_height="wrap_content"
                            android:checked="false"
                            android:text="@string/treatments_wizard_tt_label" />

                    </LinearLayout>

                    <TextView
                        android:id="@+id/bg"
                        android:layout_width="wrap_content"
                        android:layout_height="wrap_content"
                        android:layout_weight="1"
                        android:width="94dp"
                        android:textAppearance="?android:attr/textAppearanceSmall" />

                    <TextView
                        android:id="@+id/bg_insulin"
                        android:layout_width="wrap_content"
                        android:layout_height="wrap_content"
                        android:width="50dp"
                        android:gravity="end"
                        android:textAppearance="?android:attr/textAppearanceSmall" />

                </TableRow>

                <TableRow
                    android:layout_width="match_parent"
                    android:layout_height="match_parent">

                    <CheckBox
                        android:id="@+id/bg_trend_checkbox"
                        android:layout_width="wrap_content"
                        android:layout_height="wrap_content"
                        android:checked="false"
                        android:text="@string/bg_trend_label" />


                    <TextView
                        android:id="@+id/bg_trend"
                        android:layout_width="wrap_content"
                        android:layout_height="wrap_content"
                        android:layout_weight="1"
                        android:width="94dp"
                        android:textAppearance="?android:attr/textAppearanceSmall" />

                    <TextView
                        android:id="@+id/bg_trend_insulin"
                        android:layout_width="wrap_content"
                        android:layout_height="wrap_content"
                        android:width="50dp"
                        android:gravity="end"
                        android:textAppearance="?android:attr/textAppearanceSmall" />

                </TableRow>

                <TableRow
                    android:layout_width="match_parent"
                    android:layout_height="match_parent">

                    <CheckBox
                        android:id="@+id/iob_checkbox"
                        android:layout_width="wrap_content"
                        android:layout_height="wrap_content"
                        android:checked="true"
                        android:text="@string/iob" />

                    <TextView
                        android:layout_width="wrap_content"
                        android:layout_height="wrap_content"
                        android:layout_weight="1"
                        android:width="50dp"
                        android:textAppearance="?android:attr/textAppearanceSmall" />

                    <TextView
                        android:id="@+id/iob_insulin"
                        android:layout_width="wrap_content"
                        android:layout_height="wrap_content"
                        android:width="50dp"
                        android:gravity="end"
                        android:textAppearance="?android:attr/textAppearanceSmall" />

                </TableRow>

                <TableRow
                    android:layout_width="match_parent"
                    android:layout_height="match_parent">

                    <CheckBox
                        android:id="@+id/cob_checkbox"
                        android:layout_width="wrap_content"
                        android:layout_height="wrap_content"
                        android:width="32dp"
                        android:checked="false"
                        android:text="@string/treatments_wizard_cob_label" />

                    <TextView
                        android:id="@+id/cob"
                        android:layout_width="wrap_content"
                        android:layout_height="wrap_content"
                        android:layout_weight="1"
                        android:width="94dp"
                        android:textAppearance="?android:attr/textAppearanceSmall" />

                    <TextView
                        android:id="@+id/cob_insulin"
                        android:layout_width="wrap_content"
                        android:layout_height="wrap_content"
                        android:width="50dp"
                        android:gravity="end"
                        android:textAppearance="?android:attr/textAppearanceSmall" />

                </TableRow>

                <TableRow
                    android:layout_width="match_parent"
                    android:layout_height="match_parent"
                    android:focusable="true">

                    <LinearLayout
                        android:layout_width="wrap_content"
                        android:layout_height="match_parent"
                        android:orientation="horizontal">

                        <TextView
                            android:layout_width="wrap_content"
                            android:layout_height="wrap_content"
                            android:width="32dp" />

                        <TextView
                            android:layout_width="wrap_content"
                            android:layout_height="wrap_content"
                            android:width="86dp"
                            android:text="@string/treatments_wizard_carbs_label"
                            android:textAppearance="?android:attr/textAppearanceSmall" />

                    </LinearLayout>

                    <TextView
                        android:id="@+id/carbs"
                        android:layout_width="wrap_content"
                        android:layout_height="wrap_content"
                        android:layout_weight="1"
                        android:width="94dp"
                        android:textAppearance="?android:attr/textAppearanceSmall" />

                    <TextView
                        android:id="@+id/carbs_insulin"
                        android:layout_width="wrap_content"
                        android:layout_height="wrap_content"
                        android:width="50dp"
                        android:gravity="end"
                        android:textAppearance="?android:attr/textAppearanceSmall"
                        tools:ignore="TooManyViews" />

                </TableRow>

                <TableRow
                    android:id="@+id/super_bolus_row"
                    android:layout_width="match_parent"
                    android:layout_height="match_parent"
                    android:focusable="true">

                    <LinearLayout
                        android:layout_width="wrap_content"
                        android:layout_height="match_parent"
                        android:orientation="horizontal">

                        <TextView
                            android:layout_width="wrap_content"
                            android:layout_height="wrap_content"
                            android:width="32dp" />

                        <TextView
                            android:layout_width="wrap_content"
                            android:layout_height="wrap_content"
                            android:width="86dp"
                            android:text="@string/superbolus"
                            android:textAppearance="?android:attr/textAppearanceSmall" />

                    </LinearLayout>

                    <TextView
                        android:id="@+id/sb"
                        android:layout_width="wrap_content"
                        android:layout_height="wrap_content"
                        android:layout_weight="1"
                        android:width="94dp"
                        android:textAppearance="?android:attr/textAppearanceSmall" />

                    <TextView
                        android:id="@+id/sb_insulin"
                        android:layout_width="wrap_content"
                        android:layout_height="wrap_content"
                        android:width="50dp"
                        android:gravity="end"
                        android:textAppearance="?android:attr/textAppearanceSmall" />

                </TableRow>

                <TableRow
                    android:layout_width="match_parent"
                    android:layout_height="match_parent"
                    android:focusable="true">

                    <LinearLayout
                        android:layout_width="wrap_content"
                        android:layout_height="match_parent"
                        android:orientation="horizontal">

                        <TextView
                            android:layout_width="wrap_content"
                            android:layout_height="wrap_content"
                            android:width="32dp" />

                        <TextView
                            android:layout_width="wrap_content"
                            android:layout_height="wrap_content"
                            android:width="86dp"
                            android:text="@string/treatments_wizard_correction_label"
                            android:textAppearance="?android:attr/textAppearanceSmall" />

                    </LinearLayout>

                    <TextView
                        android:layout_width="wrap_content"
                        android:layout_height="wrap_content"
                        android:layout_weight="1"
                        android:width="94dp"
                        android:textAppearance="?android:attr/textAppearanceSmall" />

                    <TextView
                        android:id="@+id/correction_insulin"
                        android:layout_width="wrap_content"
                        android:layout_height="wrap_content"
                        android:width="50dp"
                        android:gravity="end"
                        android:textAppearance="?android:attr/textAppearanceSmall" />

                </TableRow>

            </TableLayout>

        </LinearLayout>

    </LinearLayout>

</ScrollView><|MERGE_RESOLUTION|>--- conflicted
+++ resolved
@@ -4,10 +4,6 @@
     xmlns:tools="http://schemas.android.com/tools"
     android:layout_width="match_parent"
     android:layout_height="match_parent"
-<<<<<<< HEAD
-    android:layout_marginVertical="7dp"
-=======
->>>>>>> 4033ee6b
     android:focusableInTouchMode="true"
     android:minWidth="300dp"
     android:orientation="vertical"
