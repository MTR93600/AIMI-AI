--- conflicted
+++ resolved
@@ -16,33 +16,6 @@
         <TextView
             android:layout_width="wrap_content"
             android:layout_height="wrap_content"
-<<<<<<< HEAD
-            android:orientation="horizontal"
-            android:paddingBottom="10dp"
-            android:paddingTop="10dp">
-
-            <TextView
-                android:layout_width="wrap_content"
-                android:layout_height="wrap_content"
-                android:paddingStart="10dp"
-                android:text="@string/tempbasals_iobtotal_label_string"
-                android:textAppearance="?android:attr/textAppearanceSmall" />
-
-            <TextView
-                android:id="@+id/tempbasals_totaltempiob"
-                android:layout_width="wrap_content"
-                android:layout_height="wrap_content"
-                android:paddingStart="10dp"
-                android:textStyle="bold"
-                android:textAppearance="?android:attr/textAppearanceSmall" />
-
-        </LinearLayout>
-
-        <androidx.recyclerview.widget.RecyclerView
-            android:id="@+id/tempbasals_recyclerview"
-            android:layout_width="match_parent"
-            android:layout_height="match_parent">
-=======
             android:paddingStart="10dp"
             android:text="@string/tempbasals_iobtotal_label_string"
             android:textAppearance="?android:attr/textAppearanceSmall"
@@ -56,7 +29,6 @@
             android:textAppearance="?android:attr/textAppearanceSmall"
             android:textStyle="bold"
             tools:ignore="RtlSymmetry" />
->>>>>>> 86ca5f30
 
     </LinearLayout>
 
