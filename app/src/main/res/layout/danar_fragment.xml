<FrameLayout xmlns:android="http://schemas.android.com/apk/res/android"
    xmlns:tools="http://schemas.android.com/tools"
    android:layout_width="match_parent"
    android:layout_height="match_parent"
    tools:context="info.nightscout.androidaps.plugins.DanaR.DanaRFragment">


    <LinearLayout
        android:layout_width="match_parent"
        android:layout_height="match_parent"
        android:orientation="vertical">

        <LinearLayout
            android:layout_width="match_parent"
            android:layout_height="wrap_content"
            android:orientation="horizontal">

            <TextView
                android:layout_width="wrap_content"
                android:layout_height="wrap_content"
                android:layout_gravity="bottom"
                android:layout_marginRight="15dp"
                android:singleLine="true"
                android:text="@string/virtualpump_lastconnection_label"
                android:textAppearance="?android:attr/textAppearanceSmall"
                android:textColor="@color/colorPumpLabel"
                android:textStyle="bold" />

            <TextView
                android:id="@+id/danar_lastconnection"
                android:layout_width="wrap_content"
                android:layout_height="wrap_content"
                android:textAppearance="?android:attr/textAppearanceMedium" />

            <com.joanzapata.iconify.widget.IconTextView
                android:id="@+id/danar_battery"
                android:layout_width="wrap_content"
                android:layout_height="wrap_content"
                android:layout_gravity="center_vertical"
                android:layout_weight="1.02"
                android:gravity="center_vertical|right"
                android:paddingLeft="5dp"
                android:paddingRight="5dp"
                android:textSize="20dp" />

            <com.joanzapata.iconify.widget.IconTextView
                android:id="@+id/danar_btconnection"
                android:layout_width="wrap_content"
                android:layout_height="wrap_content"
                android:layout_gravity="center_vertical"
                android:layout_weight="1.02"
                android:gravity="center_vertical|right"
                android:paddingLeft="5dp"
                android:paddingRight="5dp"
                android:text="{fa-bluetooth-b}"
                android:textSize="20dp" />
        </LinearLayout>

        <LinearLayout
            android:layout_width="match_parent"
            android:layout_height="wrap_content"
            android:layout_marginTop="20dp"
            android:orientation="horizontal">

            <TextView
                android:layout_width="wrap_content"
                android:layout_height="wrap_content"
                android:layout_gravity="bottom"
                android:layout_marginRight="15dp"
                android:singleLine="true"
                android:text="@string/danar_lastbolus"
                android:textAppearance="?android:attr/textAppearanceSmall"
                android:textColor="@color/colorPumpLabel"
                android:textStyle="bold" />

            <TextView
                android:id="@+id/danar_lastbolus"
                android:layout_width="wrap_content"
                android:layout_height="wrap_content"
                android:layout_gravity="right"
                android:layout_weight="1"
                android:gravity="right"
                android:paddingRight="5dp"
                android:text="0 U"
                android:textAppearance="?android:attr/textAppearanceMedium" />

        </LinearLayout>

        <LinearLayout
            android:layout_width="match_parent"
            android:layout_height="wrap_content"
            android:layout_marginTop="20dp"
            android:orientation="horizontal">

            <TextView
                android:layout_width="wrap_content"
                android:layout_height="wrap_content"
                android:layout_gravity="bottom"
                android:layout_marginRight="15dp"
                android:singleLine="true"
                android:text="@string/danar_dailyunits"
                android:textAppearance="?android:attr/textAppearanceSmall"
                android:textColor="@color/colorPumpLabel"
                android:textStyle="bold" />

            <TextView
                android:id="@+id/danar_dailyunits"
                android:layout_width="wrap_content"
                android:layout_height="wrap_content"
                android:layout_gravity="right"
                android:layout_weight="1"
                android:gravity="right"
                android:paddingRight="5dp"
                android:text="0 / 0 U"
                android:textAppearance="?android:attr/textAppearanceMedium" />

        </LinearLayout>

        <LinearLayout
            android:layout_width="match_parent"
            android:layout_height="wrap_content"
            android:layout_marginTop="20dp"
            android:orientation="horizontal">

            <TextView
                android:layout_width="wrap_content"
                android:layout_height="wrap_content"
                android:layout_marginRight="15dp"
                android:singleLine="true"
                android:text="@string/virtualpump_basebasalrate_label"
                android:textAppearance="?android:attr/textAppearanceSmall"
                android:textColor="@color/colorPumpLabel"
                android:textStyle="bold" />

            <TextView
                android:id="@+id/danar_basabasalrate"
                android:layout_width="wrap_content"
                android:layout_height="wrap_content"
                android:layout_weight="1"
                android:gravity="right"
                android:paddingRight="5dp"
                android:textAppearance="?android:attr/textAppearanceMedium" />

        </LinearLayout>

        <LinearLayout
            android:layout_width="match_parent"
            android:layout_height="wrap_content"
            android:layout_marginTop="10dp"
            android:orientation="horizontal">

            <TextView
                android:layout_width="wrap_content"
                android:layout_height="wrap_content"
                android:layout_marginRight="15dp"
                android:singleLine="true"
                android:text="@string/virtualpump_tempbasal_label"
                android:textAppearance="?android:attr/textAppearanceSmall"
                android:textColor="@color/colorPumpLabel"
                android:textStyle="bold" />

            <TextView
                android:id="@+id/danar_tempbasal"
                android:layout_width="wrap_content"
                android:layout_height="wrap_content"
                android:layout_weight="1"
                android:gravity="right"
                android:paddingRight="5dp"
                android:textAppearance="?android:attr/textAppearanceMedium" />

        </LinearLayout>

        <LinearLayout
            android:layout_width="match_parent"
            android:layout_height="wrap_content"
            android:layout_marginTop="10dp"
            android:orientation="horizontal">

            <TextView
                android:layout_width="wrap_content"
                android:layout_height="wrap_content"
                android:layout_marginRight="15dp"
                android:singleLine="true"
                android:text="@string/virtualpump_extendedbolus_label"
                android:textAppearance="?android:attr/textAppearanceSmall"
                android:textColor="@color/colorPumpLabel"
                android:textStyle="bold" />

            <TextView
                android:id="@+id/danar_extendedbolus"
                android:layout_width="wrap_content"
                android:layout_height="wrap_content"
                android:layout_weight="1"
                android:gravity="right"
                android:paddingRight="5dp"
                android:textAppearance="?android:attr/textAppearanceMedium" />

        </LinearLayout>

        <LinearLayout
            android:layout_width="match_parent"
            android:layout_height="wrap_content"
            android:layout_marginTop="10dp"
            android:orientation="horizontal">

            <TextView
                android:layout_width="wrap_content"
                android:layout_height="wrap_content"
                android:layout_marginRight="15dp"
                android:singleLine="true"
                android:text="@string/virtualpump_reservoir_label"
                android:textAppearance="?android:attr/textAppearanceSmall"
                android:textColor="@color/colorPumpLabel"
                android:textStyle="bold" />

            <TextView
                android:id="@+id/danar_reservoir"
                android:layout_width="wrap_content"
                android:layout_height="wrap_content"
                android:layout_weight="1"
                android:gravity="right"
                android:paddingRight="5dp"
                android:textAppearance="?android:attr/textAppearanceMedium" />

        </LinearLayout>

        <LinearLayout
            android:layout_width="match_parent"
            android:layout_height="wrap_content"
            android:layout_marginTop="10dp"
            android:orientation="horizontal">

            <TextView
                android:layout_width="wrap_content"
                android:layout_height="wrap_content"
                android:layout_marginRight="15dp"
                android:singleLine="true"
                android:text="@string/danar_iob_label"
                android:textAppearance="?android:attr/textAppearanceSmall"
                android:textColor="@color/colorPumpLabel"
                android:textStyle="bold" />

            <TextView
                android:id="@+id/danar_iob"
                android:layout_width="wrap_content"
                android:layout_height="wrap_content"
                android:layout_weight="1"
                android:gravity="right"
                android:paddingRight="5dp"
                android:textAppearance="?android:attr/textAppearanceMedium" />

        </LinearLayout>

        <LinearLayout
            android:layout_width="match_parent"
            android:layout_height="wrap_content"
            android:layout_marginTop="10dp"
            android:orientation="horizontal">

            <TextView
                android:layout_width="wrap_content"
                android:layout_height="wrap_content"
                android:layout_marginRight="15dp"
                android:singleLine="true"
                android:text="@string/virtualpump_firmware_label"
                android:textAppearance="?android:attr/textAppearanceSmall"
                android:textColor="@color/colorPumpLabel"
                android:textStyle="bold" />

            <TextView
                android:id="@+id/danar_firmware"
                android:layout_width="wrap_content"
                android:layout_height="wrap_content"
                android:layout_weight="1"
                android:gravity="right"
                android:paddingRight="5dp"
                android:textAppearance="?android:attr/textAppearanceSmall" />

        </LinearLayout>

        <LinearLayout
            android:layout_width="match_parent"
            android:layout_height="wrap_content"
            android:orientation="vertical">

            <Button
                android:id="@+id/danar_viewprofile"
                android:layout_width="match_parent"
                android:layout_height="wrap_content"
                android:layout_weight="1"
                android:text="@string/danar_viewprofile" />

            <Button
                android:id="@+id/danar_history"
                android:layout_width="match_parent"
                android:layout_height="wrap_content"
<<<<<<< HEAD
                android:text="@string/danar_history"
                android:id="@+id/danar_history"
                android:layout_weight="1" />
            <Button
                android:layout_width="match_parent"
                android:layout_height="wrap_content"
                android:text="@string/danar_stats"
                android:id="@+id/danar_stats"
                android:layout_weight="1" />
=======
                android:layout_weight="1"
                android:text="@string/danar_history" />
>>>>>>> 926a26a7
        </LinearLayout>
    </LinearLayout>

</FrameLayout><|MERGE_RESOLUTION|>--- conflicted
+++ resolved
@@ -294,9 +294,7 @@
                 android:id="@+id/danar_history"
                 android:layout_width="match_parent"
                 android:layout_height="wrap_content"
-<<<<<<< HEAD
                 android:text="@string/danar_history"
-                android:id="@+id/danar_history"
                 android:layout_weight="1" />
             <Button
                 android:layout_width="match_parent"
@@ -304,10 +302,6 @@
                 android:text="@string/danar_stats"
                 android:id="@+id/danar_stats"
                 android:layout_weight="1" />
-=======
-                android:layout_weight="1"
-                android:text="@string/danar_history" />
->>>>>>> 926a26a7
         </LinearLayout>
     </LinearLayout>
 
