--- conflicted
+++ resolved
@@ -194,11 +194,7 @@
                 android:paddingEnd="5dp"
                 android:text="@string/activity"
                 android:textAppearance="@style/TextAppearance.AppCompat.Medium"
-<<<<<<< HEAD
-                android:textColor="@color/cyan_blue"
-=======
                 android:textColor="?attr/exerciseColor"
->>>>>>> 5621d5e1
                 android:textSize="11sp" />
 
             <info.nightscout.androidaps.utils.ui.SingleClickButton
@@ -212,11 +208,7 @@
                 android:paddingEnd="5dp"
                 android:text="@string/hypo"
                 android:textAppearance="@style/TextAppearance.AppCompat.Medium"
-<<<<<<< HEAD
-                android:textColor="@color/red"
-=======
                 android:textColor="?attr/lowColor"
->>>>>>> 5621d5e1
                 android:textSize="11sp" />
 
         </LinearLayout>
@@ -231,4 +223,4 @@
 
     </LinearLayout>
 
-</ScrollView>
+</ScrollView>