<?xml version="1.0" encoding="utf-8"?>
<<<<<<< HEAD
<com.google.android.material.card.MaterialCardView xmlns:android="http://schemas.android.com/apk/res/android"
        xmlns:app="http://schemas.android.com/apk/res-auto"
        xmlns:tools="http://schemas.android.com/tools"
        android:id="@+id/careportal_cardview"
        style="@style/Widget.MaterialComponents.CardView"
        android:layout_width="match_parent"
        android:layout_height="wrap_content"
        android:layout_marginStart="4dp"
        android:layout_marginEnd="4dp"
        android:layout_marginTop="4dp"
        app:strokeColor="@color/plastic_grey"
        app:strokeWidth="2dp"
        app:cardCornerRadius="3dp"
        app:contentPadding="2dp"
        app:cardElevation="2dp"
        app:cardUseCompatPadding="false"
        android:layout_gravity="center">
=======
<androidx.constraintlayout.widget.ConstraintLayout xmlns:android="http://schemas.android.com/apk/res/android"
    xmlns:app="http://schemas.android.com/apk/res-auto"
    xmlns:tools="http://schemas.android.com/tools"
    android:id="@+id/info_layout"
    android:layout_width="match_parent"
    android:layout_height="wrap_content"
    android:orientation="horizontal" >
>>>>>>> 3f557ec7


            <TextView
                android:id="@+id/date"
                android:layout_width="wrap_content"
                android:layout_height="wrap_content"
                android:paddingStart="10dp"
                android:paddingTop="3dp"
                android:text="1.1.2021 09:00"
                app:layout_constraintStart_toStartOf="parent"
                app:layout_constraintTop_toTopOf="@+id/iconSource"
                app:layout_constraintBottom_toBottomOf="@+id/iconSource"
                android:textAppearance="?android:attr/textAppearanceSmall"
                tools:ignore="HardcodedText,RtlSymmetry" />

            <TextView
                android:id="@+id/action"
                android:layout_width="0dp"
                android:layout_height="wrap_content"
                android:paddingStart="10dp"
                android:paddingTop="3dp"
                android:text="USER ENTRY"
                app:layout_constraintStart_toEndOf="@id/date"
                app:layout_constraintEnd_toStartOf="@+id/iconSource"
                app:layout_constraintTop_toTopOf="parent"
                android:textAppearance="?android:attr/textAppearanceSmall" />

            <ImageView
                android:id="@+id/iconSource"
                android:layout_width="24dp"
                android:layout_height="24dp"
                android:layout_marginEnd="8dp"
                android:orientation="horizontal"
                app:layout_constraintEnd_toEndOf="parent"
                app:layout_constraintTop_toTopOf="@+id/action"
                app:layout_constraintBottom_toBottomOf="@+id/action"
                app:srcCompat="@drawable/ic_cp_bolus_carbs" />


        <TextView
            android:id="@+id/values"
            android:layout_width="wrap_content"
            android:layout_height="wrap_content"
            android:layout_gravity="center_vertical"
            android:paddingStart="20dp"
            android:paddingEnd="10dp"
            android:textStyle="bold"
            app:layout_constraintStart_toStartOf="parent"
            app:layout_constraintTop_toBottomOf="@id/action"
            android:visibility="gone"
            android:text="Values with units" />

        <TextView
            android:id="@+id/s"
            android:layout_width="wrap_content"
            android:layout_height="wrap_content"
            android:paddingStart="20dp"
            android:paddingEnd="10dp"
            app:layout_constraintStart_toStartOf="parent"
            app:layout_constraintTop_toBottomOf="@id/values"
            android:textAppearance="?android:attr/textAppearanceSmall"
            android:visibility="gone"
            android:text="Notes"
            tools:ignore="HardcodedText,RtlSymmetry" />

<<<<<<< HEAD
    </LinearLayout>

</com.google.android.material.card.MaterialCardView>
=======
        <View
            android:layout_width="fill_parent"
            android:layout_height="2dip"
            android:layout_marginBottom="5dp"
            android:layout_marginStart="5dp"
            android:layout_marginEnd="5dp"
            android:layout_marginTop="5dp"
            app:layout_constraintStart_toStartOf="parent"
            app:layout_constraintTop_toBottomOf="@id/s"
            android:background="@color/list_delimiter" />


</androidx.constraintlayout.widget.ConstraintLayout>
>>>>>>> 3f557ec7
<|MERGE_RESOLUTION|>--- conflicted
+++ resolved
@@ -1,23 +1,4 @@
 <?xml version="1.0" encoding="utf-8"?>
-<<<<<<< HEAD
-<com.google.android.material.card.MaterialCardView xmlns:android="http://schemas.android.com/apk/res/android"
-        xmlns:app="http://schemas.android.com/apk/res-auto"
-        xmlns:tools="http://schemas.android.com/tools"
-        android:id="@+id/careportal_cardview"
-        style="@style/Widget.MaterialComponents.CardView"
-        android:layout_width="match_parent"
-        android:layout_height="wrap_content"
-        android:layout_marginStart="4dp"
-        android:layout_marginEnd="4dp"
-        android:layout_marginTop="4dp"
-        app:strokeColor="@color/plastic_grey"
-        app:strokeWidth="2dp"
-        app:cardCornerRadius="3dp"
-        app:contentPadding="2dp"
-        app:cardElevation="2dp"
-        app:cardUseCompatPadding="false"
-        android:layout_gravity="center">
-=======
 <androidx.constraintlayout.widget.ConstraintLayout xmlns:android="http://schemas.android.com/apk/res/android"
     xmlns:app="http://schemas.android.com/apk/res-auto"
     xmlns:tools="http://schemas.android.com/tools"
@@ -25,7 +6,6 @@
     android:layout_width="match_parent"
     android:layout_height="wrap_content"
     android:orientation="horizontal" >
->>>>>>> 3f557ec7
 
 
             <TextView
@@ -91,11 +71,6 @@
             android:text="Notes"
             tools:ignore="HardcodedText,RtlSymmetry" />
 
-<<<<<<< HEAD
-    </LinearLayout>
-
-</com.google.android.material.card.MaterialCardView>
-=======
         <View
             android:layout_width="fill_parent"
             android:layout_height="2dip"
@@ -108,5 +83,4 @@
             android:background="@color/list_delimiter" />
 
 
-</androidx.constraintlayout.widget.ConstraintLayout>
->>>>>>> 3f557ec7
+</androidx.constraintlayout.widget.ConstraintLayout>