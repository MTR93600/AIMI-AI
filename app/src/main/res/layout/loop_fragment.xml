--- conflicted
+++ resolved
@@ -11,15 +11,9 @@
         android:layout_height="wrap_content"
         android:orientation="vertical">
 
-<<<<<<< HEAD
-        <info.nightscout.androidaps.utils.ui.SingleClickButton
-            android:id="@+id/runLoop"
-            style="?android:attr/buttonStyle"
-=======
         <com.google.android.material.button.MaterialButton
             style="@style/GrayButton"
             android:id="@+id/run"
->>>>>>> 2e2b6179
             android:layout_width="match_parent"
             android:layout_height="wrap_content"
             android:layout_marginStart="2dp"
