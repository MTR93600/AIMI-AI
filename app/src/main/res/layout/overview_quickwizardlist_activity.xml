--- conflicted
+++ resolved
@@ -10,23 +10,9 @@
     android:paddingBottom="@dimen/activity_vertical_margin"
     tools:context=".plugins.general.overview.activities.QuickWizardListActivity">
 
-<<<<<<< HEAD
-    <TextView
-        android:layout_width="match_parent"
-        android:layout_height="wrap_content"
-        android:paddingBottom="15dp"
-        android:text="@string/quickwizard"
-        android:textAlignment="center"
-        android:textAppearance="@android:style/TextAppearance.DeviceDefault.Large" />
-
-    <com.google.android.material.button.MaterialButton
-        android:id="@+id/add_button"
-        style="@style/Widget.MaterialComponents.Button.UnelevatedButton"
-=======
     <com.google.android.material.button.MaterialButton
         android:id="@+id/add_button"
         style="@style/GrayButton"
->>>>>>> 2e2b6179
         android:layout_width="match_parent"
         android:layout_height="wrap_content"
         android:layout_marginStart="2dp"
