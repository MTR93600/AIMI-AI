<?xml version="1.0" encoding="utf-8"?>
<LinearLayout xmlns:android="http://schemas.android.com/apk/res/android"
    xmlns:app="http://schemas.android.com/apk/res-auto"
    android:id="@+id/status_lights"
    android:layout_width="match_parent"
    android:layout_height="wrap_content"
    android:layout_marginTop="3dp"
    android:layout_marginBottom="3dp"
    android:background="?attr/colorControlHighlight"
    android:orientation="horizontal"
    android:paddingTop="4dp"
    android:paddingBottom="4dp">

    <ImageView
        android:layout_width="40dp"
        android:layout_height="match_parent"
        android:layout_weight="1"
        android:gravity="center_vertical"
        android:scaleType="centerInside"
        android:scaleX="2"
        android:scaleY="2"
<<<<<<< HEAD
        app:tint="?attr/iconColorToolbar"
        app:srcCompat="@drawable/ic_cp_age_canula" />
=======
        app:srcCompat="@drawable/ic_cp_age_cannula"
        android:contentDescription="@string/cannula" />
>>>>>>> 86ca5f30

    <TextView
        android:id="@+id/cannula_age"
        android:layout_width="wrap_content"
        android:layout_height="wrap_content"
        android:gravity="center_vertical"
        android:paddingStart="1dp"
        android:paddingEnd="2dp"
        android:textSize="14sp" />

    <ImageView
        android:layout_width="40dp"
        android:layout_height="match_parent"
        android:layout_weight="1"
        android:gravity="center_vertical"
        android:scaleType="centerInside"
        android:scaleX="1.8"
        android:scaleY="1.8"
<<<<<<< HEAD
        app:tint="?attr/iconColorToolbar"
        app:srcCompat="@drawable/ic_cp_age_insulin" />
=======
        app:srcCompat="@drawable/ic_cp_age_insulin"
        android:contentDescription="@string/insulin_label" />
>>>>>>> 86ca5f30

    <TextView
        android:id="@+id/insulin_age"
        android:layout_width="wrap_content"
        android:layout_height="wrap_content"
        android:gravity="center_vertical"
        android:paddingStart="1dp"
        android:paddingEnd="2dp"
        android:textSize="14sp" />

    <TextView
        android:id="@+id/reservoir_level"
        android:layout_width="wrap_content"
        android:layout_height="wrap_content"
        android:gravity="center_vertical"
        android:textSize="14sp" />

    <ImageView
        android:layout_width="40dp"
        android:layout_height="match_parent"
        android:layout_weight="1"
        android:gravity="center_vertical"
        android:scaleType="centerInside"
        android:scaleX="2"
        android:scaleY="2"
<<<<<<< HEAD
        app:tint="?attr/iconColorToolbar"
        app:srcCompat="@drawable/ic_cp_age_sensor" />
=======
        app:srcCompat="@drawable/ic_cp_age_sensor"
        android:contentDescription="@string/careportal_sensor_label" />
>>>>>>> 86ca5f30

    <TextView
        android:id="@+id/sensor_age"
        android:layout_width="wrap_content"
        android:layout_height="wrap_content"
        android:gravity="center_vertical"
        android:paddingStart="1dp"
        android:paddingEnd="2dp"
        android:textSize="14sp" />

    <ImageView
        android:layout_width="40dp"
        android:layout_height="match_parent"
        android:layout_weight="1"
        android:gravity="center_vertical"
        android:scaleType="centerInside"
        android:scaleX="2"
        android:scaleY="2"
<<<<<<< HEAD
        app:tint="?attr/iconColorToolbar"
        app:srcCompat="@drawable/ic_cp_age_battery" />
=======
        app:srcCompat="@drawable/ic_cp_age_battery"
        android:contentDescription="@string/battery_label" />
>>>>>>> 86ca5f30

    <TextView
        android:id="@+id/pb_age"
        android:layout_width="wrap_content"
        android:layout_height="wrap_content"
        android:gravity="center_vertical"
        android:paddingStart="1dp"
        android:paddingEnd="1dp"
        android:textSize="14sp" />

    <TextView
        android:id="@+id/battery_level"
        android:layout_width="wrap_content"
        android:layout_height="wrap_content"
        android:gravity="center_vertical"
        android:paddingStart="1dp"
        android:paddingEnd="2dp"
        android:textSize="14sp" />

</LinearLayout><|MERGE_RESOLUTION|>--- conflicted
+++ resolved
@@ -19,13 +19,9 @@
         android:scaleType="centerInside"
         android:scaleX="2"
         android:scaleY="2"
-<<<<<<< HEAD
-        app:tint="?attr/iconColorToolbar"
-        app:srcCompat="@drawable/ic_cp_age_canula" />
-=======
         app:srcCompat="@drawable/ic_cp_age_cannula"
-        android:contentDescription="@string/cannula" />
->>>>>>> 86ca5f30
+        android:contentDescription="@string/cannula"
+        app:tint="?attr/iconColorToolbar" />
 
     <TextView
         android:id="@+id/cannula_age"
@@ -44,13 +40,9 @@
         android:scaleType="centerInside"
         android:scaleX="1.8"
         android:scaleY="1.8"
-<<<<<<< HEAD
         app:tint="?attr/iconColorToolbar"
-        app:srcCompat="@drawable/ic_cp_age_insulin" />
-=======
         app:srcCompat="@drawable/ic_cp_age_insulin"
         android:contentDescription="@string/insulin_label" />
->>>>>>> 86ca5f30
 
     <TextView
         android:id="@+id/insulin_age"
@@ -76,13 +68,9 @@
         android:scaleType="centerInside"
         android:scaleX="2"
         android:scaleY="2"
-<<<<<<< HEAD
         app:tint="?attr/iconColorToolbar"
-        app:srcCompat="@drawable/ic_cp_age_sensor" />
-=======
         app:srcCompat="@drawable/ic_cp_age_sensor"
         android:contentDescription="@string/careportal_sensor_label" />
->>>>>>> 86ca5f30
 
     <TextView
         android:id="@+id/sensor_age"
@@ -101,13 +89,9 @@
         android:scaleType="centerInside"
         android:scaleX="2"
         android:scaleY="2"
-<<<<<<< HEAD
         app:tint="?attr/iconColorToolbar"
-        app:srcCompat="@drawable/ic_cp_age_battery" />
-=======
         app:srcCompat="@drawable/ic_cp_age_battery"
         android:contentDescription="@string/battery_label" />
->>>>>>> 86ca5f30
 
     <TextView
         android:id="@+id/pb_age"
