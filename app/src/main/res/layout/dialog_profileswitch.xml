--- conflicted
+++ resolved
@@ -79,7 +79,6 @@
             android:orientation="horizontal"
             android:visibility="gone">
 
-<<<<<<< HEAD
             <TextView
                 android:layout_width="wrap_content"
                 android:layout_height="wrap_content"
@@ -90,11 +89,8 @@
                 android:text=""
                 android:textAppearance="@style/TextAppearance.AppCompat.Small"
                 android:textStyle="bold" />
-
-            <Button
-=======
+                
             <info.nightscout.androidaps.utils.ui.SingleClickButton
->>>>>>> 0b481536
                 android:id="@+id/reusebutton"
                 style="?android:attr/buttonStyle"
                 android:drawablePadding="10dp"
@@ -249,4 +245,4 @@
 
     </LinearLayout>
 
-</ScrollView>
+</ScrollView>