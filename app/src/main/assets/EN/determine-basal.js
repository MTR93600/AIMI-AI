--- conflicted
+++ resolved
@@ -395,9 +395,6 @@
     enlog += "sens_TDD:" + convert_bg(sens_TDD, profile) +"\n";
     sens_TDD = sens_TDD / (profile.sens_TDD_scale/100);
     sens_TDD = (sens_TDD > sens*3 ? sens : sens_TDD); // fresh install of v3
-<<<<<<< HEAD
-    enlog += "sens_TDD:" + sens_TDD +"\n";
-=======
     enlog += "sens_TDD scaled by "+profile.sens_TDD_scale+"%:" + convert_bg(sens_TDD, profile) +"\n";
     // If Use TDD ISF is enabled in profile
     sens_normalTarget = (profile.use_sens_TDD ? sens_TDD : sens_normalTarget);
@@ -417,7 +414,6 @@
     // Apply circadian variance to ISF
     sens_normalTarget *= sens_circadian_now;
     enlog += "sens_normalTarget with circadian variance:" + convert_bg(sens_normalTarget, profile)+"\n";
->>>>>>> b20dc2ec
 
     // Limit ISF for sens_currentBG with this scale like AS
     var ISFbgMax = (profile.ISFbgOffset > 0 ? target_bg+profile.ISFbgOffset : target_bg);
@@ -425,11 +421,7 @@
 
     // set sens_currentBG using profile sens for the current target_bg allowing a low TT to scale more and apply limit
     var sens_currentBG = sens_normalTarget/(Math.min(bg,ISFbgMax)/target_bg);
-<<<<<<< HEAD
-    enlog += "sens_currentBG:" + sens_currentBG +"\n";
-=======
     enlog += "sens_currentBG:" + convert_bg(sens_currentBG, profile) +"\n";
->>>>>>> b20dc2ec
 
     // Allow user preferences to scale the strength of the ISF as BG increases
     // Scaling is converted to a percentage, 0 is normal scaling (1), 5 is 5% stronger (0.95) and -5 is 5% weaker (1.05)
@@ -454,12 +446,6 @@
     sens = (!eatingnow && !eatingnowtimeOK ? sens_currentBG : sens); // at night use sens_currentBG without SR
     enlog += "sens final result:"+sens+"="+convert_bg(sens, profile)+"\n";
 
-<<<<<<< HEAD
-    // **********************************************************************************************
-    // *****                           End of automated TDD code                                *****
-    // **********************************************************************************************
-=======
->>>>>>> b20dc2ec
 
     // compare currenttemp to iob_data.lastTemp and cancel temp if they don't match
     var lastTempAge;
@@ -891,12 +877,8 @@
         // favour eventualBG less as ISF grows stronger based on the sens_predType using sens_eBGweight
         //sens_eBGweight = (sens_predType=="UAM" ? profile.UAMeBGweight/100 : sens_eBGweight); // eBGw start at 60% and decreases with ISF scaling
         //sens_eBGweight = (sens_predType=="COB" ? profile.COBeBGweight/100 : sens_eBGweight); // eBGw start at 75% and decreases with ISF scaling
-<<<<<<< HEAD
-        sens_eBGweight = (sens_predType=="UAM" ? 0.60 : sens_eBGweight); // eBGw start at 60% and decreases with ISF scaling
-=======
         //sens_eBGweight = (sens_predType=="UAM" ? 0.60 : sens_eBGweight); // eBGw start at 60% and decreases with ISF scaling
         sens_eBGweight = (sens_predType=="UAM" && UAMBoost >= 1.2 ? 0.60 : sens_eBGweight); // eBGw start at 60% and decreases with ISF scaling
->>>>>>> b20dc2ec
         sens_eBGweight = (sens_predType=="COB" ? 0.75 : sens_eBGweight); // eBGw start at 75% and decreases with ISF scaling
         sens_eBGweight = (sens_eBGweight > 0 ? Math.min(Math.max((sens_currentBG/sens_normalTarget)-(1-sens_eBGweight),0),sens_eBGweight) : sens_eBGweight); // start at eBGw, max eBGw, min 0
         sens_eBGweight = (sens_predType=="BGL" ? 0 : sens_eBGweight); // small delta uses current bg
@@ -1066,16 +1048,10 @@
     rT.reason += (!eatingnowMaxIOBOK ? " IOB" : "");
     rT.reason += (meal_data.mealCOB > 0  ? " COB" : "");
     rT.reason += (profile.temptargetSet ? " TT="+convert_bg(target_bg, profile) : "");
-<<<<<<< HEAD
-    rT.reason += (!eatingnow && !eatingnowtimeOK && bg < EatingNowBGThreshold && meal_data.mealCOB==0 ? " No SMB < " + convert_bg(EatingNowBGThreshold,profile) : "");
-    rT.reason += ", SR: " + (typeof autosens_data !== 'undefined' && autosens_data ? round(autosens_data.ratio,2) + "=": "") + sensitivityRatio;
-    //rT.reason += ", TDD" + TDDReason + ": " + round(TDD, 2) + " ("+convert_bg(sens_TDD, profile)+")";
-=======
     rT.reason += (!eatingnow && !eatingnowtimeOK && bg < SMBbgOffset && meal_data.mealCOB==0 ? " No SMB < " + convert_bg(SMBbgOffset,profile) : "");
     rT.reason += ", UAM: " + UAMBoost;
     rT.reason += ", SR: " + (typeof autosens_data !== 'undefined' && autosens_data ? round(autosens_data.ratio,2) + "=": "") + sensitivityRatio;
     rT.reason += ", TDD:" + round(TDD, 2) + " " + (profile.sens_TDD_scale !=100 ? profile.sens_TDD_scale + "% " : "") + "("+convert_bg(sens_TDD, profile)+")";
->>>>>>> b20dc2ec
     rT.reason += ", TIR:L" + TIR3Below + "/" + TIR1Below + ",H" + TIR3Above+ "/" + TIR1Above;
     rT.reason += "; ";
     // use naive_eventualBG if above 40, but switch to minGuardBG if both eventualBGs hit floor of 39
