/*
  Determine Basal

  Released under MIT license. See the accompanying LICENSE.txt file for
  full terms and conditions

  THE SOFTWARE IS PROVIDED "AS IS", WITHOUT WARRANTY OF ANY KIND, EXPRESS OR
  IMPLIED, INCLUDING BUT NOT LIMITED TO THE WARRANTIES OF MERCHANTABILITY,
  FITNESS FOR A PARTICULAR PURPOSE AND NONINFRINGEMENT. IN NO EVENT SHALL THE
  AUTHORS OR COPYRIGHT HOLDERS BE LIABLE FOR ANY CLAIM, DAMAGES OR OTHER
  LIABILITY, WHETHER IN AN ACTION OF CONTRACT, TORT OR OTHERWISE, ARISING FROM,
  OUT OF OR IN CONNECTION WITH THE SOFTWARE OR THE USE OR OTHER DEALINGS IN
  THE SOFTWARE.
*/


var round_basal = require('../round-basal')

// Rounds value to 'digits' decimal places
function round(value, digits)
{
    if (! digits) { digits = 0; }
    var scale = Math.pow(10, digits);
    return Math.round(value * scale) / scale;
}

// we expect BG to rise or fall at the rate of BGI,
// adjusted by the rate at which BG would need to rise /
// fall to get eventualBG to target over 2 hours
function calculate_expected_delta(target_bg, eventual_bg, bgi) {
    // (hours * mins_per_hour) / 5 = how many 5 minute periods in 2h = 24
    var five_min_blocks = (2 * 60) / 5;
    var target_delta = target_bg - eventual_bg;
    return /* expectedDelta */ round(bgi + (target_delta / five_min_blocks), 1);
}

function convert_bg(value, profile)
{
    if (profile.out_units === "mmol/L")
    {
        return round(value / 18, 1).toFixed(1);
    }
    else
    {
        return Math.round(value);
    }
}

function enable_smb(
    profile,
    microBolusAllowed,
    meal_data,
    target_bg
) {
    // disable SMB when a high temptarget is set
    if (! microBolusAllowed) {
        console.error("SMB disabled (!microBolusAllowed)");
        return false;
    } else if (! profile.allowSMB_with_high_temptarget && profile.temptargetSet && target_bg > 100) {
        console.error("SMB disabled due to high temptarget of",target_bg);
        return false;
    } else if (meal_data.bwFound === true && profile.A52_risk_enable === false) {
        console.error("SMB disabled due to Bolus Wizard activity in the last 6 hours.");
        return false;
    }

    // enable SMB/UAM if always-on (unless previously disabled for high temptarget)
    if (profile.enableSMB_always === true) {
        if (meal_data.bwFound) {
            console.error("Warning: SMB enabled within 6h of using Bolus Wizard: be sure to easy bolus 30s before using Bolus Wizard");
        } else {
            console.error("SMB enabled due to enableSMB_always");
        }
        return true;
    }

    // enable SMB/UAM (if enabled in preferences) while we have COB
    if (profile.enableSMB_with_COB === true && meal_data.mealCOB) {
        if (meal_data.bwCarbs) {
            console.error("Warning: SMB enabled with Bolus Wizard carbs: be sure to easy bolus 30s before using Bolus Wizard");
        } else {
            console.error("SMB enabled for COB of",meal_data.mealCOB);
        }
        return true;
    }

    // enable SMB/UAM (if enabled in preferences) for a full 6 hours after any carb entry
    // (6 hours is defined in carbWindow in lib/meal/total.js)
    if (profile.enableSMB_after_carbs === true && meal_data.carbs ) {
        if (meal_data.bwCarbs) {
            console.error("Warning: SMB enabled with Bolus Wizard carbs: be sure to easy bolus 30s before using Bolus Wizard");
        } else {
            console.error("SMB enabled for 6h after carb entry");
        }
        return true;
    }

    // enable SMB/UAM (if enabled in preferences) if a low temptarget is set
    if (profile.enableSMB_with_temptarget === true && (profile.temptargetSet && target_bg < 100)) {
        if (meal_data.bwFound) {
            console.error("Warning: SMB enabled within 6h of using Bolus Wizard: be sure to easy bolus 30s before using Bolus Wizard");
        } else {
            console.error("SMB enabled for temptarget of",convert_bg(target_bg, profile));
        }
        return true;
    }

    console.error("SMB disabled (no enableSMB preferences active or no condition satisfied)");
    return false;
}



var determine_basal = function determine_basal(glucose_status, currenttemp, iob_data, profile, autosens_data, meal_data, tempBasalFunctions, microBolusAllowed, reservoir_data, currentTime, isSaveCgmSource) {
    var rT = {}; //short for requestedTemp

    var deliverAt = new Date();
    if (currentTime) {
        deliverAt = new Date(currentTime);
    }

    if (typeof profile === 'undefined' || typeof profile.current_basal === 'undefined') {
        rT.error ='Error: could not get current basal rate';
        return rT;
    }
    var profile_current_basal = round_basal(profile.current_basal, profile);
    var basal = profile_current_basal;

    var systemTime = new Date();
    if (currentTime) {
        systemTime = currentTime;
    }
    var bgTime = new Date(glucose_status.date);
    var minAgo = round( (systemTime - bgTime) / 60 / 1000 ,1);

    var bg = glucose_status.glucose;
    var noise = glucose_status.noise;
    // 38 is an xDrip error state that usually indicates sensor failure
    // all other BG values between 11 and 37 mg/dL reflect non-error-code BG values, so we should zero temp for those
    if (bg <= 10 || bg === 38 || noise >= 3) {  //Dexcom is in ??? mode or calibrating, or xDrip reports high noise
        rT.reason = "CGM is calibrating, in ??? state, or noise is high";
    }
    if (minAgo > 12 || minAgo < -5) { // Dexcom data is too old, or way in the future
        rT.reason = "If current system time "+systemTime+" is correct, then BG data is too old. The last BG data was read "+minAgo+"m ago at "+bgTime;
    // if BG is too old/noisy, or is changing less than 1 mg/dL/5m for 45m, cancel any high temps and shorten any long zero temps
    //cherry pick from oref upstream dev cb8e94990301277fb1016c778b4e9efa55a6edbc
    } else if ( bg > 60 && glucose_status.delta == 0 && glucose_status.short_avgdelta > -1 && glucose_status.short_avgdelta < 1 && glucose_status.long_avgdelta > -1 && glucose_status.long_avgdelta < 1 && !isSaveCgmSource) {
        if ( glucose_status.last_cal && glucose_status.last_cal < 3 ) {
            rT.reason = "CGM was just calibrated";
        } /*else {
            rT.reason = "Error: CGM data is unchanged for the past ~45m";
        }*/
    }
    //cherry pick from oref upstream dev cb8e94990301277fb1016c778b4e9efa55a6edbc
    if (bg <= 10 || bg === 38 || noise >= 3 || minAgo > 12 || minAgo < -5  ) {//|| ( bg > 60 && glucose_status.delta == 0 && glucose_status.short_avgdelta > -1 && glucose_status.short_avgdelta < 1 && glucose_status.long_avgdelta > -1 && glucose_status.long_avgdelta < 1 ) && !isSaveCgmSource
        if (currenttemp.rate > basal) { // high temp is running
            rT.reason += ". Replacing high temp basal of "+currenttemp.rate+" with neutral temp of "+basal;
            rT.deliverAt = deliverAt;
            rT.temp = 'absolute';
            rT.duration = 30;
            rT.rate = basal;
            return rT;
            //return tempBasalFunctions.setTempBasal(basal, 30, profile, rT, currenttemp);
        } else if ( currenttemp.rate === 0 && currenttemp.duration > 30 ) { //shorten long zero temps to 30m
            rT.reason += ". Shortening " + currenttemp.duration + "m long zero temp to 30m. ";
            rT.deliverAt = deliverAt;
            rT.temp = 'absolute';
            rT.duration = 30;
            rT.rate = 0;
            return rT;
            //return tempBasalFunctions.setTempBasal(0, 30, profile, rT, currenttemp);
        } else { //do nothing.
            rT.reason += ". Temp " + currenttemp.rate + " <= current basal " + basal + "U/hr; doing nothing. ";
            return rT;
        }
    }

    var max_iob = profile.max_iob; // maximum amount of non-bolus IOB OpenAPS will ever deliver

    // if min and max are set, then set target to their average
    var target_bg;
    var min_bg;
    var max_bg;
    if (typeof profile.min_bg !== 'undefined') {
        min_bg = profile.min_bg;
    }
    if (typeof profile.max_bg !== 'undefined') {
        max_bg = profile.max_bg;
    }
    if (typeof profile.min_bg !== 'undefined' && typeof profile.max_bg !== 'undefined') {
        target_bg = (profile.min_bg + profile.max_bg) / 2;
    } else {
        rT.error ='Error: could not determine target_bg. ';
        return rT;
    }

    var sensitivityRatio;
    var high_temptarget_raises_sensitivity = profile.exercise_mode || profile.high_temptarget_raises_sensitivity;
    var normalTarget = 100; // evaluate high/low temptarget against 100, not scheduled target (which might change)
    if ( profile.half_basal_exercise_target ) {
        var halfBasalTarget = profile.half_basal_exercise_target;
    } else {
        halfBasalTarget = 160; // when temptarget is 160 mg/dL, run 50% basal (120 = 75%; 140 = 60%)
        // 80 mg/dL with low_temptarget_lowers_sensitivity would give 1.5x basal, but is limited to autosens_max (1.2x by default)
    }
    if ( high_temptarget_raises_sensitivity && profile.temptargetSet && target_bg > normalTarget
        || profile.low_temptarget_lowers_sensitivity && profile.temptargetSet && target_bg < normalTarget ) {
        // w/ target 100, temp target 110 = .89, 120 = 0.8, 140 = 0.67, 160 = .57, and 200 = .44
        // e.g.: Sensitivity ratio set to 0.8 based on temp target of 120; Adjusting basal from 1.65 to 1.35; ISF from 58.9 to 73.6
        //sensitivityRatio = 2/(2+(target_bg-normalTarget)/40);
        var c = halfBasalTarget - normalTarget;
        sensitivityRatio = c/(c+target_bg-normalTarget);
        // limit sensitivityRatio to profile.autosens_max (1.2x by default)
        sensitivityRatio = Math.min(sensitivityRatio, profile.autosens_max);
        sensitivityRatio = round(sensitivityRatio,2);
        //console.log("Sensitivity ratio set to "+sensitivityRatio+" based on temp target of "+target_bg+"; ");
    } else if (typeof autosens_data !== 'undefined' && autosens_data) {
        sensitivityRatio = autosens_data.ratio;
        console.log("Autosens ratio: "+sensitivityRatio+"; ");
    }
    if (sensitivityRatio) {
        basal = profile.current_basal * sensitivityRatio;
        basal = round_basal(basal, profile);
        if (basal !== profile_current_basal) {
            //console.log("Adjusting basal from "+profile_current_basal+" to "+basal+"; ");
        } else {
            console.log("Basal unchanged: "+basal+"; ");
        }
    }



    if (typeof iob_data === 'undefined' ) {
        rT.error ='Error: iob_data undefined. ';
        return rT;
    }

    var iobArray = iob_data;
    if (typeof(iob_data.length) && iob_data.length > 1) {
        iob_data = iobArray[0];
        //console.error(JSON.stringify(iob_data[0]));
    }

    if (typeof iob_data.activity === 'undefined' || typeof iob_data.iob === 'undefined' ) {
        rT.error ='Error: iob_data missing some property. ';
        return rT;
    }

    var tick;

    if (glucose_status.delta > -0.5) {
        tick = "+" + round(glucose_status.delta,0);
    } else {
        tick = round(glucose_status.delta,0);
    }
    //var minDelta = Math.min(glucose_status.delta, glucose_status.short_avgdelta, glucose_status.long_avgdelta);
    var minDelta = Math.min(glucose_status.delta, glucose_status.short_avgdelta);
    var minAvgDelta = Math.min(glucose_status.short_avgdelta, glucose_status.long_avgdelta);
    var maxDelta = Math.max(glucose_status.delta, glucose_status.short_avgdelta, glucose_status.long_avgdelta);

    var profile_sens = round(profile.sens,1)
    var sens = profile.sens;
    if (typeof autosens_data !== 'undefined' && autosens_data) {
        sens = profile.sens / sensitivityRatio;
        sens = round(sens, 1);
        if (sens !== profile_sens) {
            console.log("ISF from "+profile_sens+" to "+sens);
        } else {
            console.log("ISF unchanged: "+sens);
        }
        //console.log(" (autosens ratio "+sensitivityRatio+")");
    }

    /* ************************
       ** TS AutoTDD code    **
       ************************ */
    var now = new Date().getHours();
        if (now < 1){
            now = 1;}
        else {
            console.error("Time now is "+now+"; ");
        }
        var tdd7 = meal_data.TDDAIMI7;
        var tdd_pump_now = meal_data.TDDPUMP;
        var tdd_pump = ( tdd_pump_now / (now / 24));
        var TDD = (tdd7 * 0.4) + (tdd_pump * 0.6);
        console.error("Pump extrapolated TDD = "+tdd_pump+"; ");
        if (tdd_pump < (0.5 * tdd7)){
            TDD = (tdd7 * 0.2) + (tdd_pump * 0.8);
            console.error("TDD weighted to pump due to low insulin usage. TDD = "+TDD+"; ");
        }else{

            console.log("TDD 7 ="+tdd7+", TDD Pump ="+tdd_pump+" and TDD = "+TDD+";");
        }

    var variable_sens = (277700 / (TDD * bg));
    variable_sens = round(variable_sens,1);
    //var TDDnow = meal_data.TDDAIMI1;
    console.log("Current sensitivity is " +variable_sens+" based on current bg");
    //console.log("####### tdd7 : "+tdd7+"##### tdd1 : "+tdd1+" ### variable_sens :
    //"+variable_sens+" ; ");
    //console.log("TDDnow : "+TDDnow+";");
    sens = variable_sens;
    //var eRatio = round((bg/0.16)/sens,2);
    var eRatio = round(sens / 13.2);
    //console.error("eRatio:",eRatio);
    //var iob_scale = (profile.W2_IOB_threshold/100) * max_iob;
    var HypoPredBG = round( bg - (iob_data.iob * sens) ) + round( 60 / 5 * ( minDelta - round(( -iob_data.activity * sens * 5 ), 2)));
    var HyperPredBG = round( bg - (iob_data.iob * sens) ) + round( 60 / 5 * ( minDelta - round(( -iob_data.activity * sens * 5 ), 2)));
    var TriggerPredSMB = round( bg - (iob_data.iob * sens) ) + round( 240 / 5 * ( minDelta - round(( -iob_data.activity * sens * 5 ), 2)));

    //var iTime = round(( new Date(systemTime).getTime() - meal_data.lastBolusNormalTime ) / 60000,1);
    var iTime = round(( new Date(systemTime).getTime() - meal_data.lastBolusCorr ) / 60000,1);
    //var iTime = round(( meal_data.lastBolusCorr ) ,1);

    var csf = profile.sens / profile.carb_ratio ;

    var EBG =Math.max(0, round((0.02 * glucose_status.delta * glucose_status.delta) + (0.58 * glucose_status.long_avgdelta) + bg,2));
    //var EBG180 = Math.max(0,round((0.02 * glucose_status.delta * glucose_status.delta) + (0.58 * glucose_status.long_avgdelta) + HyperPredBGTest2,2));
    //var EBG120 = Math.max(0,round((0.02 * glucose_status.delta * glucose_status.delta) + (0.58 * glucose_status.long_avgdelta) + HyperPredBGTest3,2));
    var EBG60 = Math.max(0,round((0.02 * glucose_status.delta * glucose_status.delta) + (0.58 * glucose_status.long_avgdelta) + HyperPredBG,2));
    var REBG = round(EBG / min_bg,2);
    var REBG60 = round(EBG60 / min_bg,2);
    var EBX = Math.max(0,round(Math.min(EBG,EBG60),2));
    var REBX = Math.max(0.5,round(Math.min(REBG60,REBG),2));
    //var iTime = round(( new Date(systemTime).getTime() - meal_data.lastboluscorr ) / 60000,1);


    if (iTime < 180 && glucose_status.delta > 2) {
            var hyper_target = 80;
            //console.log("target_bg from "+target_bg+" to "+hyper_target+" because TriggerPredSMB > 450 : "+TriggerPredSMB+" ; ");
            target_bg = hyper_target;
            halfBasalTarget = 160;
            var c = halfBasalTarget - normalTarget;
            //sensitivityRatio = c/(c+target_bg-normalTarget);
            sensitivityRatio = REBX;
            // limit sensitivityRatio to profile.autosens_max (1.2x by default)
            //sensitivityRatio = Math.min(sensitivityRatio, profile.autosens_max);
            sensitivityRatio = round(sensitivityRatio,2);
            //console.log("Sensitivity ratio set to "+sensitivityRatio+" based on temp target of "+target_bg+"; ");
            basal = profile.current_basal * sensitivityRatio;
            basal = round_basal(basal, profile);
            if (basal !== profile_current_basal) {
                //console.log("Adjusting basal from "+profile_current_basal+" to "+basal+"; ");
            } else {
                console.log("Basal unchanged: "+basal+"; ");
            }
  }else if (!profile.temptargetSet && HypoPredBG <= 125 && profile.sensitivity_raises_target ) {//&& glucose_status.delta <= 0

        var hypo_target = round(Math.min(200, min_bg + (EBG - min_bg)/3 ),0);
        if (HypoPredBG <= 90 && HypoPredBG >= 80 && hypo_target <= 100 && EBG < 110) {
            hypo_target += 20;
            //console.log("target_bg from "+target_bg+" to "+hypo_target+" because HypoPredBG is lesser than 90 : "+HypoPredBG+"; ");
        }else if (EBG <= 100 && HypoPredBG < 80) {
            hypo_target = 130;
            //console.log("target_bg from "+target_bg+" to "+hypo_target+" because EBG is lesser than 100 and HypoPredBG < 80 : "+EBG+"; ");
        }else if (EBG <= 85) {
            hypo_target = 130;
            //console.log("target_bg from "+target_bg+" to "+hypo_target+" because EBG is lesser than 85 : "+EBG+"; ");
        }else if (EBG60 <= 90 && EBG60 >0) {
            hypo_target = 100;
            //console.log("target_bg from "+target_bg+" to "+hypo_target+" because EBG60 is lesser than 90 : "+EBG60+"; ");
        }else if (EBG60 <= 0) {
            hypo_target = 130;
            //console.log("target_bg from "+target_bg+" to "+hypo_target+" because EBG60 is lesser than 0 : "+EBG60+"; ");
        }else if (target_bg === hypo_target) {
            console.log("target_bg unchanged: "+hypo_target+"; ");
        }else {
            console.log("target_bg from "+target_bg+" to "+hypo_target+" because HypoPredBG is lesser than 125 : "+HypoPredBG+"; ");
        }
        target_bg = hypo_target;
        halfBasalTarget = 160;
        var c = halfBasalTarget - normalTarget;
        //sensitivityRatio = c/(c+target_bg-normalTarget);
        sensitivityRatio = REBX;
        // limit sensitivityRatio to profile.autosens_max (1.2x by default)
        //sensitivityRatio = Math.min(sensitivityRatio, profile.autosens_max);
        sensitivityRatio = round(sensitivityRatio,2);
        //console.log("Sensitivity ratio set to "+sensitivityRatio+" based on temp target of "+target_bg+"; ");
        basal = profile.current_basal * sensitivityRatio;
        basal = round_basal(basal, profile);
        if (basal !== profile_current_basal) {
            //console.log("Adjusting basal from "+profile_current_basal+" to "+basal+"; ");
        } else {
            console.log("Basal unchanged: "+basal+"; ");
        }
    } else if (!profile.temptargetSet && HyperPredBG >= 180 && profile.resistance_lowers_target) {

        var hyper_target = round(Math.max(80, min_bg - (bg - min_bg)/3 ),0);
        if (target_bg === hyper_target) {
            console.log("target_bg unchanged: "+hyper_target+"; ");
        } else {
            console.log("target_bg from "+target_bg+" to "+hyper_target+" because HyperPredBG > 180 : "+HyperPredBG+" ; ");
        }
        target_bg = hyper_target;
        halfBasalTarget = 160;
        var c = halfBasalTarget - normalTarget;
        //sensitivityRatio = c/(c+target_bg-normalTarget);
        sensitivityRatio = REBX;
        // limit sensitivityRatio to profile.autosens_max (1.2x by default)
        //sensitivityRatio = Math.min(sensitivityRatio, profile.autosens_max);
        sensitivityRatio = round(sensitivityRatio,2);
        //console.log("Sensitivity ratio set to "+sensitivityRatio+" based on temp target of "+target_bg+"; ");
        basal = profile.current_basal * sensitivityRatio;
        basal = round_basal(basal, profile);
        if (basal !== profile_current_basal) {
            //console.log("Adjusting basal from "+profile_current_basal+" to "+basal+"; ");
        } else {
            console.log("Basal unchanged: "+basal+"; ");
        }
    }
//================= MT =====================================
    console.log("***hypo_target : "+hypo_target+" & hyper_target : "+hyper_target);

    // compare currenttemp to iob_data.lastTemp and cancel temp if they don't match
    var lastTempAge;
    if (typeof iob_data.lastTemp !== 'undefined' ) {
        lastTempAge = round(( new Date(systemTime).getTime() - iob_data.lastTemp.date ) / 60000); // in minutes
    } else {
        lastTempAge = 0;
    }
    //console.error("currenttemp:",currenttemp,"lastTemp:",JSON.stringify(iob_data.lastTemp),"lastTempAge:",lastTempAge,"m");
    var tempModulus = (lastTempAge + currenttemp.duration) % 30;
    console.error("currenttemp:",currenttemp,"lastTempAge:",lastTempAge,"m","tempModulus:",tempModulus,"m");
    rT.temp = 'absolute';
    rT.deliverAt = deliverAt;
    if ( microBolusAllowed && currenttemp && iob_data.lastTemp && currenttemp.rate !== iob_data.lastTemp.rate && lastTempAge > 10 && currenttemp.duration ) {
        rT.reason = "Warning: currenttemp rate "+currenttemp.rate+" != lastTemp rate "+iob_data.lastTemp.rate+" from pumphistory; canceling temp";
        return tempBasalFunctions.setTempBasal(0, 0, profile, rT, currenttemp);
    }
    if ( currenttemp && iob_data.lastTemp && currenttemp.duration > 0 ) {
        // TODO: fix this (lastTemp.duration is how long it has run; currenttemp.duration is time left
        //if ( currenttemp.duration < iob_data.lastTemp.duration - 2) {
            //rT.reason = "Warning: currenttemp duration "+currenttemp.duration+" << lastTemp duration "+round(iob_data.lastTemp.duration,1)+" from pumphistory; setting neutral temp of "+basal+".";
            //return tempBasalFunctions.setTempBasal(basal, 30, profile, rT, currenttemp);
        //}
        //console.error(lastTempAge, round(iob_data.lastTemp.duration,1), round(lastTempAge - iob_data.lastTemp.duration,1));
        var lastTempEnded = lastTempAge - iob_data.lastTemp.duration
        if ( lastTempEnded > 5 && lastTempAge > 10 ) {
            rT.reason = "Warning: currenttemp running but lastTemp from pumphistory ended "+lastTempEnded+"m ago; canceling temp";
            //console.error(currenttemp, round(iob_data.lastTemp,1), round(lastTempAge,1));
            return tempBasalFunctions.setTempBasal(0, 0, profile, rT, currenttemp);
        }
        // TODO: figure out a way to do this check that doesn't fail across basal schedule boundaries
        //if ( tempModulus < 25 && tempModulus > 5 ) {
            //rT.reason = "Warning: currenttemp duration "+currenttemp.duration+" + lastTempAge "+lastTempAge+" isn't a multiple of 30m; setting neutral temp of "+basal+".";
            //console.error(rT.reason);
            //return tempBasalFunctions.setTempBasal(basal, 30, profile, rT, currenttemp);
        //}
    }

    //calculate BG impact: the amount BG "should" be rising or falling based on insulin activity alone
    var bgi = round(( -iob_data.activity * sens * 5 ), 2);
    // project deviations for 30 minutes
    var deviation = round( 30 / 5 * ( minDelta - bgi ) );
    // don't overreact to a big negative delta: use minAvgDelta if deviation is negative
    if (deviation < 0) {
        deviation = round( (30 / 5) * ( minAvgDelta - bgi ) );
        // and if deviation is still negative, use long_avgdelta
        if (deviation < 0) {
            deviation = round( (30 / 5) * ( glucose_status.long_avgdelta - bgi ) );
        }
    }

    // calculate the naive (bolus calculator math) eventual BG based on net IOB and sensitivity
    if (iob_data.iob > 0) {
        var naive_eventualBG = round( bg - (iob_data.iob * sens) );
    } else { // if IOB is negative, be more conservative and use the lower of sens, profile.sens
        naive_eventualBG = round( bg - (iob_data.iob * Math.min(sens, profile.sens) ) );
    }
    // and adjust it for the deviation above
    var eventualBG = naive_eventualBG + deviation;

    // raise target for noisy / raw CGM data
    if (glucose_status.noise >= 2) {
        // increase target at least 10% (default 30%) for raw / noisy data
        var noisyCGMTargetMultiplier = Math.max( 1.1, profile.noisyCGMTargetMultiplier );
        // don't allow maxRaw above 250
        var maxRaw = Math.min( 250, profile.maxRaw );
        var adjustedMinBG = round(Math.min(200, min_bg * noisyCGMTargetMultiplier ));
        var adjustedTargetBG = round(Math.min(200, target_bg * noisyCGMTargetMultiplier ));
        var adjustedMaxBG = round(Math.min(200, max_bg * noisyCGMTargetMultiplier ));
        console.log("Raising target_bg for noisy / raw CGM data, from "+target_bg+" to "+adjustedTargetBG+"; ");
        min_bg = adjustedMinBG;
        target_bg = adjustedTargetBG;
        max_bg = adjustedMaxBG;
    // adjust target BG range if configured to bring down high BG faster
    } else if ( bg > max_bg && profile.adv_target_adjustments && ! profile.temptargetSet ) {
        // with target=100, as BG rises from 100 to 160, adjustedTarget drops from 100 to 80
        adjustedMinBG = round(Math.max(80, min_bg - (bg - min_bg)/3 ),0);
        adjustedTargetBG =round( Math.max(80, target_bg - (bg - target_bg)/3 ),0);
        adjustedMaxBG = round(Math.max(80, max_bg - (bg - max_bg)/3 ),0);
        // if eventualBG, naive_eventualBG, and target_bg aren't all above adjustedMinBG, don’t use it
        //console.error("naive_eventualBG:",naive_eventualBG+", eventualBG:",eventualBG);
        if (eventualBG > adjustedMinBG && naive_eventualBG > adjustedMinBG && min_bg > adjustedMinBG) {
            console.log("Adjusting targets for high BG: min_bg from "+min_bg+" to "+adjustedMinBG+"; ");
            min_bg = adjustedMinBG;
        } else {
            console.log("min_bg unchanged: "+min_bg+"; ");
        }
        // if eventualBG, naive_eventualBG, and target_bg aren't all above adjustedTargetBG, don’t use it
        if (eventualBG > adjustedTargetBG && naive_eventualBG > adjustedTargetBG && target_bg > adjustedTargetBG) {
            console.log("target_bg from "+target_bg+" to "+adjustedTargetBG+"; ");
            target_bg = adjustedTargetBG;
        } else {
            console.log("target_bg unchanged: "+target_bg+"; ");
        }
        // if eventualBG, naive_eventualBG, and max_bg aren't all above adjustedMaxBG, don’t use it
        if (eventualBG > adjustedMaxBG && naive_eventualBG > adjustedMaxBG && max_bg > adjustedMaxBG) {
            console.error("max_bg from "+max_bg+" to "+adjustedMaxBG);
            max_bg = adjustedMaxBG;
        } else {
            console.error("max_bg unchanged: "+max_bg);
        }
    }

    var expectedDelta = calculate_expected_delta(target_bg, eventualBG, bgi);
    if (typeof eventualBG === 'undefined' || isNaN(eventualBG)) {
        rT.error ='Error: could not calculate eventualBG. ';
        return rT;
    }

    // min_bg of 90 -> threshold of 65, 100 -> 70 110 -> 75, and 130 -> 85
    var threshold = min_bg - 0.5*(min_bg-40);

    //console.error(reservoir_data);

    rT = {
        'temp': 'absolute'
        , 'bg': bg
        , 'tick': tick
        , 'eventualBG': eventualBG
        , 'targetBG': target_bg
        , 'insulinReq': 0
        , 'reservoir' : reservoir_data // The expected reservoir volume at which to deliver the microbolus (the reservoir volume from right before the last pumphistory run)
        , 'deliverAt' : deliverAt // The time at which the microbolus should be delivered
        , 'sensitivityRatio' : sensitivityRatio // autosens ratio (fraction of normal basal)
    };

    // generate predicted future BGs based on IOB, COB, and current absorption rate

    var COBpredBGs = [];
    var aCOBpredBGs = [];
    var IOBpredBGs = [];
    var UAMpredBGs = [];
    var ZTpredBGs = [];
    COBpredBGs.push(bg);
    aCOBpredBGs.push(bg);
    IOBpredBGs.push(bg);
    ZTpredBGs.push(bg);
    UAMpredBGs.push(bg);

    var enableSMB = enable_smb(
        profile,
        microBolusAllowed,
        meal_data,
        target_bg
    );

    // enable UAM (if enabled in preferences)
    var enableUAM=(profile.enableUAM);


    //console.error(meal_data);
    // carb impact and duration are 0 unless changed below
    var ci = 0;
    var cid = 0;
    // calculate current carb absorption rate, and how long to absorb all carbs
    // CI = current carb impact on BG in mg/dL/5m
    ci = round((minDelta - bgi),1);
    var uci = round((minDelta - bgi),1);
    // ISF (mg/dL/U) / CR (g/U) = CSF (mg/dL/g)

    // TODO: remove commented-out code for old behavior
    //if (profile.temptargetSet) {
        // if temptargetSet, use unadjusted profile.sens to allow activity mode sensitivityRatio to adjust CR
        //var csf = profile.sens / profile.carb_ratio;
    //} else {
        // otherwise, use autosens-adjusted sens to counteract autosens meal insulin dosing adjustments
        // so that autotuned CR is still in effect even when basals and ISF are being adjusted by autosens
        //var csf = sens / profile.carb_ratio;
    //}
    // use autosens-adjusted sens to counteract autosens meal insulin dosing adjustments so that
    // autotuned CR is still in effect even when basals and ISF are being adjusted by TT or autosens
    // this avoids overdosing insulin for large meals when low temp targets are active
    //var eRatio = profile.carb_ratio;

    csf = sens / eRatio;
    console.error("profile.sens:",profile.sens,"sens:",sens,"CSF:",round (csf, 2),"eRatio",eRatio);
    console.error("CR:",eRatio);
    var maxCarbAbsorptionRate = 30; // g/h; maximum rate to assume carbs will absorb if no CI observed
    // limit Carb Impact to maxCarbAbsorptionRate * csf in mg/dL per 5m
    var maxCI = round(maxCarbAbsorptionRate*csf*5/60,1)
    if (ci > maxCI) {
        console.error("Limiting carb impact from",ci,"to",maxCI,"mg/dL/5m (",maxCarbAbsorptionRate,"g/h )");
        ci = maxCI;
    }
    var remainingCATimeMin = 3; // h; duration of expected not-yet-observed carb absorption
    // adjust remainingCATime (instead of CR) for autosens if sensitivityRatio defined
    if (sensitivityRatio){
        remainingCATimeMin = remainingCATimeMin / sensitivityRatio;
    }
    // 20 g/h means that anything <= 60g will get a remainingCATimeMin, 80g will get 4h, and 120g 6h
    // when actual absorption ramps up it will take over from remainingCATime
    var assumedCarbAbsorptionRate = 20; // g/h; maximum rate to assume carbs will absorb if no CI observed
    var remainingCATime = remainingCATimeMin;
    if (meal_data.carbs) {
        // if carbs * assumedCarbAbsorptionRate > remainingCATimeMin, raise it
        // so <= 90g is assumed to take 3h, and 120g=4h
        remainingCATimeMin = Math.max(remainingCATimeMin, meal_data.mealCOB/assumedCarbAbsorptionRate);
        var lastCarbAge = round(( new Date(systemTime).getTime() - meal_data.lastCarbTime ) / 60000);
        //console.error(meal_data.lastCarbTime, lastCarbAge);

        var fractionCOBAbsorbed = ( meal_data.carbs - meal_data.mealCOB ) / meal_data.carbs;
        remainingCATime = remainingCATimeMin + 1.5 * lastCarbAge/60;
        remainingCATime = round(remainingCATime,1);
        //console.error(fractionCOBAbsorbed, remainingCATimeAdjustment, remainingCATime)
        console.error("Last carbs",lastCarbAge,"minutes ago; remainingCATime:",remainingCATime,"hours;",round(fractionCOBAbsorbed*100)+"% carbs absorbed");
    }

    // calculate the number of carbs absorbed over remainingCATime hours at current CI
    // CI (mg/dL/5m) * (5m)/5 (m) * 60 (min/hr) * 4 (h) / 2 (linear decay factor) = total carb impact (mg/dL)
    var totalCI = Math.max(0, ci / 5 * 60 * remainingCATime / 2);
    // totalCI (mg/dL) / CSF (mg/dL/g) = total carbs absorbed (g)
    var totalCA = totalCI / csf;
    var remainingCarbsCap = 90; // default to 90
    var remainingCarbsFraction = 1;
    if (profile.remainingCarbsCap) { remainingCarbsCap = Math.min(90,profile.remainingCarbsCap); }
    if (profile.remainingCarbsFraction) { remainingCarbsFraction = Math.min(1,profile.remainingCarbsFraction); }
    var remainingCarbsIgnore = 1 - remainingCarbsFraction;
    var remainingCarbs = Math.max(0, meal_data.mealCOB - totalCA - meal_data.carbs*remainingCarbsIgnore);
    remainingCarbs = Math.min(remainingCarbsCap,remainingCarbs);
    // assume remainingCarbs will absorb in a /\ shaped bilinear curve
    // peaking at remainingCATime / 2 and ending at remainingCATime hours
    // area of the /\ triangle is the same as a remainingCIpeak-height rectangle out to remainingCATime/2
    // remainingCIpeak (mg/dL/5m) = remainingCarbs (g) * CSF (mg/dL/g) * 5 (m/5m) * 1h/60m / (remainingCATime/2) (h)
    var remainingCIpeak = remainingCarbs * csf * 5 / 60 / (remainingCATime/2);
    //console.error(profile.min_5m_carbimpact,ci,totalCI,totalCA,remainingCarbs,remainingCI,remainingCATime);

    // calculate peak deviation in last hour, and slope from that to current deviation
    var slopeFromMaxDeviation = round(meal_data.slopeFromMaxDeviation,2);
    // calculate lowest deviation in last hour, and slope from that to current deviation
    var slopeFromMinDeviation = round(meal_data.slopeFromMinDeviation,2);
    // assume deviations will drop back down at least at 1/3 the rate they ramped up
    var slopeFromDeviations = Math.min(slopeFromMaxDeviation,-slopeFromMinDeviation/3);
    //console.error(slopeFromMaxDeviation);

    var aci = 10;
    //5m data points = g * (1U/10g) * (40mg/dL/1U) / (mg/dL/5m)
    // duration (in 5m data points) = COB (g) * CSF (mg/dL/g) / ci (mg/dL/5m)
    // limit cid to remainingCATime hours: the reset goes to remainingCI
    if (ci === 0) {
        // avoid divide by zero
        cid = 0;
    } else {
        cid = Math.min(remainingCATime*60/5/2,Math.max(0, meal_data.mealCOB * csf / ci ));
    }
    var acid = Math.max(0, meal_data.mealCOB * csf / aci );
    // duration (hours) = duration (5m) * 5 / 60 * 2 (to account for linear decay)
    console.error("Carb Impact:",ci,"mg/dL per 5m; CI Duration:",round(cid*5/60*2,1),"hours; remaining CI (~2h peak):",round(remainingCIpeak,1),"mg/dL per 5m");
    //console.error("Accel. Carb Impact:",aci,"mg/dL per 5m; ACI Duration:",round(acid*5/60*2,1),"hours");
    var minIOBPredBG = 999;
    var minCOBPredBG = 999;
    var minUAMPredBG = 999;
    var minGuardBG = bg;
    var minCOBGuardBG = 999;
    var minUAMGuardBG = 999;
    var minIOBGuardBG = 999;
    var minZTGuardBG = 999;
    var minPredBG;
    var avgPredBG;
    var IOBpredBG = eventualBG;
    var maxIOBPredBG = bg;
    var maxCOBPredBG = bg;
    var maxUAMPredBG = bg;
    //var maxPredBG = bg;
    var eventualPredBG = bg;
    var lastIOBpredBG;
    var lastCOBpredBG;
    var lastUAMpredBG;
    var lastZTpredBG;
    var UAMduration = 0;
    var remainingCItotal = 0;
    var remainingCIs = [];
    var predCIs = [];
    try {
        iobArray.forEach(function(iobTick) {
            //console.error(iobTick);
            var predBGI = round(( -iobTick.activity * sens * 5 ), 2);
            var predZTBGI = round(( -iobTick.iobWithZeroTemp.activity * sens * 5 ), 2);
            // for IOBpredBGs, predicted deviation impact drops linearly from current deviation down to zero
            // over 60 minutes (data points every 5m)
            var predDev = ci * ( 1 - Math.min(1,IOBpredBGs.length/(60/5)) );
            IOBpredBG = IOBpredBGs[IOBpredBGs.length-1] + predBGI + predDev;
            // calculate predBGs with long zero temp without deviations
            var ZTpredBG = ZTpredBGs[ZTpredBGs.length-1] + predZTBGI;
            // for COBpredBGs, predicted carb impact drops linearly from current carb impact down to zero
            // eventually accounting for all carbs (if they can be absorbed over DIA)
            var predCI = Math.max(0, Math.max(0,ci) * ( 1 - COBpredBGs.length/Math.max(cid*2,1) ) );
            var predACI = Math.max(0, Math.max(0,aci) * ( 1 - COBpredBGs.length/Math.max(acid*2,1) ) );
            // if any carbs aren't absorbed after remainingCATime hours, assume they'll absorb in a /\ shaped
            // bilinear curve peaking at remainingCIpeak at remainingCATime/2 hours (remainingCATime/2*12 * 5m)
            // and ending at remainingCATime h (remainingCATime*12 * 5m intervals)
            var intervals = Math.min( COBpredBGs.length, (remainingCATime*12)-COBpredBGs.length );
            var remainingCI = Math.max(0, intervals / (remainingCATime/2*12) * remainingCIpeak );
            remainingCItotal += predCI+remainingCI;
            remainingCIs.push(round(remainingCI,0));
            predCIs.push(round(predCI,0));
            //console.log(round(predCI,1)+"+"+round(remainingCI,1)+" ");
            COBpredBG = COBpredBGs[COBpredBGs.length-1] + predBGI + Math.min(0,predDev) + predCI + remainingCI;
            var aCOBpredBG = aCOBpredBGs[aCOBpredBGs.length-1] + predBGI + Math.min(0,predDev) + predACI;
            // for UAMpredBGs, predicted carb impact drops at slopeFromDeviations
            // calculate predicted CI from UAM based on slopeFromDeviations
            var predUCIslope = Math.max(0, uci + ( UAMpredBGs.length*slopeFromDeviations ) );
            // if slopeFromDeviations is too flat, predicted deviation impact drops linearly from
            // current deviation down to zero over 3h (data points every 5m)
            var predUCImax = Math.max(0, uci * ( 1 - UAMpredBGs.length/Math.max(3*60/5,1) ) );
            //console.error(predUCIslope, predUCImax);
            // predicted CI from UAM is the lesser of CI based on deviationSlope or DIA
            var predUCI = Math.min(predUCIslope, predUCImax);
            if(predUCI>0) {
                //console.error(UAMpredBGs.length,slopeFromDeviations, predUCI);
                UAMduration=round((UAMpredBGs.length+1)*5/60,1);
            }
            UAMpredBG = UAMpredBGs[UAMpredBGs.length-1] + predBGI + Math.min(0, predDev) + predUCI;
            //console.error(predBGI, predCI, predUCI);
            // truncate all BG predictions at 4 hours

            if ( IOBpredBGs.length < 48) { IOBpredBGs.push(IOBpredBG); }
            if ( COBpredBGs.length < 48) { COBpredBGs.push(COBpredBG); }
            if ( aCOBpredBGs.length < 48) { aCOBpredBGs.push(aCOBpredBG); }
            if ( UAMpredBGs.length < 48) { UAMpredBGs.push(UAMpredBG); }
            if ( ZTpredBGs.length < 48) { ZTpredBGs.push(ZTpredBG); }
            // calculate minGuardBGs without a wait from COB, UAM, IOB predBGs
            if ( COBpredBG < minCOBGuardBG ) { minCOBGuardBG = round(COBpredBG); }
            if ( UAMpredBG < minUAMGuardBG ) { minUAMGuardBG = round(UAMpredBG); }
            if ( IOBpredBG < minIOBGuardBG ) { minIOBGuardBG = round(IOBpredBG); }
            if ( ZTpredBG < minZTGuardBG ) { minZTGuardBG = round(ZTpredBG); }

            // set minPredBGs starting when currently-dosed insulin activity will peak
            // look ahead 60m (regardless of insulin type) so as to be less aggressive on slower insulins
            var insulinPeakTime = 35;

            // add 30m to allow for insulin delivery (SMBs or temps)
            //insulinPeakTime = 90;
            var insulinPeak5m = (insulinPeakTime/60)*12;
            //console.error(insulinPeakTime, insulinPeak5m);//, profile.insulinPeakTime, profile.curve
            //console.log("insulinPeakTime : "+insulinPeakTime+" and insulinPeak5m : "+insulinPeak5m);
            // wait 90m before setting minIOBPredBG
            if ( IOBpredBGs.length > insulinPeak5m && (IOBpredBG < minIOBPredBG) ) { minIOBPredBG = round(IOBpredBG); }
            if ( IOBpredBG > maxIOBPredBG ) { maxIOBPredBG = IOBpredBG; }
            // wait 85-105m before setting COB and 60m for UAM minPredBGs
            if ( (cid || remainingCIpeak > 0) && COBpredBGs.length > insulinPeak5m && (COBpredBG < minCOBPredBG) ) { minCOBPredBG = round(COBpredBG); }
            if ( (cid || remainingCIpeak > 0) && COBpredBG > maxIOBPredBG ) { maxCOBPredBG = COBpredBG; }
            if ( enableUAM && UAMpredBGs.length > 6 && (UAMpredBG < minUAMPredBG) ) { minUAMPredBG = round(UAMpredBG); }
            if ( enableUAM && UAMpredBG > maxIOBPredBG ) { maxUAMPredBG = UAMpredBG; }
            //console.log("insulinPeakTime : "+insulinPeakTime+" and insulinPeak5m : "+insulinPeak5m+" prediction : "+curvepred * 5+" minutes");
        });
        //console.log("insulinPeakTime : "+insulinPeakTime+" and insulinPeak5m : "+insulinPeak5m+" prediction : "+curvepred * 5+" minutes");

        // set eventualBG to include effect of carbs
        //console.error("PredBGs:",JSON.stringify(predBGs));
    } catch (e) {
        console.error("Problem with iobArray.  Optional feature Advanced Meal Assist disabled");
    }
    if (meal_data.mealCOB) {
        console.error("predCIs (mg/dL/5m):",predCIs.join(" "));
        console.error("remainingCIs:      ",remainingCIs.join(" "));
    }
    rT.predBGs = {};
    IOBpredBGs.forEach(function(p, i, theArray) {
        theArray[i] = round(Math.min(401,Math.max(39,p)));
    });
    for (var i=IOBpredBGs.length-1; i > 12; i--) {
        if (IOBpredBGs[i-1] !== IOBpredBGs[i]) { break; }
        else { IOBpredBGs.pop(); }
    }
    rT.predBGs.IOB = IOBpredBGs;
    lastIOBpredBG=round(IOBpredBGs[IOBpredBGs.length-1]);
    ZTpredBGs.forEach(function(p, i, theArray) {
        theArray[i] = round(Math.min(401,Math.max(39,p)));
    });
    for (i=ZTpredBGs.length-1; i > 6; i--) {
        // stop displaying ZTpredBGs once they're rising and above target
        if (ZTpredBGs[i-1] >= ZTpredBGs[i] || ZTpredBGs[i] <= target_bg) { break; }
        else { ZTpredBGs.pop(); }
    }
    rT.predBGs.ZT = ZTpredBGs;
    lastZTpredBG=round(ZTpredBGs[ZTpredBGs.length-1]);
    if (meal_data.mealCOB > 0) {
        aCOBpredBGs.forEach(function(p, i, theArray) {
            theArray[i] = round(Math.min(401,Math.max(39,p)));
        });
        for (i=aCOBpredBGs.length-1; i > 12; i--) {
            if (aCOBpredBGs[i-1] !== aCOBpredBGs[i]) { break; }
            else { aCOBpredBGs.pop(); }
        }
    }
    if (meal_data.mealCOB > 0 && ( ci > 0 || remainingCIpeak > 0 )) {
        COBpredBGs.forEach(function(p, i, theArray) {
            theArray[i] = round(Math.min(401,Math.max(39,p)));
        });
        for (i=COBpredBGs.length-1; i > 12; i--) {
            if (COBpredBGs[i-1] !== COBpredBGs[i]) { break; }
            else { COBpredBGs.pop(); }
        }
        rT.predBGs.COB = COBpredBGs;
        lastCOBpredBG=round(COBpredBGs[COBpredBGs.length-1]);
        eventualBG = Math.max(eventualBG, round(COBpredBGs[COBpredBGs.length-1]) );
    }
    if (ci > 0 || remainingCIpeak > 0) {
        if (enableUAM) {
            UAMpredBGs.forEach(function(p, i, theArray) {
                theArray[i] = round(Math.min(401,Math.max(39,p)));
            });
            for (i=UAMpredBGs.length-1; i > 12; i--) {
                if (UAMpredBGs[i-1] !== UAMpredBGs[i]) { break; }
                else { UAMpredBGs.pop(); }
            }
            rT.predBGs.UAM = UAMpredBGs;
            lastUAMpredBG=round(UAMpredBGs[UAMpredBGs.length-1]);
            if (UAMpredBGs[UAMpredBGs.length-1]) {
                eventualBG = Math.max(eventualBG, round(UAMpredBGs[UAMpredBGs.length-1]) );
            }
        }

        // set eventualBG based on COB or UAM predBGs
        rT.eventualBG = eventualBG;
    }

    console.error("UAM Impact:",uci,"mg/dL per 5m; UAM Duration:",UAMduration,"hours");
    console.log("EventualBG is" +eventualBG+" ;");

<<<<<<< HEAD
        //var future_sens = ( 277700 / (TDD * eventualBG));
        //var future_sens = round(future_sens,1);
        if( glucose_status.delta >= 0 ) {
                        var future_sens = ( 277700 / (TDD * ( (eventualBG * 0.6) + (bg * 0.4) )));
                        console.log("Future state sensitivity is " +future_sens+" based on a weighted average of bg & eventual bg");
                        }
                   else {
                        var future_sens = ( 277700 / (TDD * eventualBG));
                        console.log("Future state sensitivity is " +future_sens+" based on eventual bg due to -ve delta");
                        }
                var future_sens = round(future_sens,1);
=======
        if( glucose_status.delta >= 0 ) {
                var future_sens = ( 277700 / (TDD * ( (eventualBG * 0.6) + (bg * 0.4) )));
                console.log("Future state sensitivity is " +future_sens+" based on a weighted average of bg & eventual bg");
                }
           else {
                var future_sens = ( 277700 / (TDD * eventualBG));
                console.log("Future state sensitivity is " +future_sens+" based on eventual bg due to -ve delta");
                }
        var future_sens = round(future_sens,1);
>>>>>>> f8bf2c1b

        console.log("------------------------------");
                console.log("AIMI");
                console.log("------------------------------");
                console.log("Pump extrapolated TDD = "+tdd_pump);
                console.log("tdd7 using 7-day average "+tdd7);
                console.log("TDD 7 ="+tdd7+", TDD Pump ="+tdd_pump+" and TDD = "+TDD);
                console.log("Current sensitivity is " +variable_sens+" based on current bg");
                console.log("eRatio: "+eRatio);
                console.log("-------------");
                console.log("TriggerPredSMB : "+TriggerPredSMB);
                console.log("EBG : "+EBG+" ; REBG : "+REBG);
                console.log("EBG60 : "+EBG60+" ; REBG60 : "+REBG60);
                console.log("HypoPredBG : "+HypoPredBG+" ; HyperPredBG : "+HyperPredBG);
                console.log("-------------");
                console.log("target_bg : "+target_bg);
                console.log("Sensitivity ratio set to "+sensitivityRatio+" based on temp target of "+target_bg);
                console.log("Adjusting basal from "+profile_current_basal+" to "+basal);
                console.log("Future state sensitivity is " +future_sens+" based on eventual bg");
                console.log("-------------");


    //console.error(insulinPeakTime, insulinPeak5m, profile.insulinPeakTime, profile.curve);
    //console.log("curve prediction : "+curvepred);

    minIOBPredBG = Math.max(39,minIOBPredBG);
    minCOBPredBG = Math.max(39,minCOBPredBG);
    minUAMPredBG = Math.max(39,minUAMPredBG);
    minPredBG = round(minIOBPredBG);

    var fractionCarbsLeft = meal_data.mealCOB/meal_data.carbs;
    // if we have COB and UAM is enabled, average both
    if ( minUAMPredBG < 999 && minCOBPredBG < 999 ) {
        // weight COBpredBG vs. UAMpredBG based on how many carbs remain as COB
        avgPredBG = round( (1-fractionCarbsLeft)*UAMpredBG + fractionCarbsLeft*COBpredBG );
    // if UAM is disabled, average IOB and COB
    } else if ( minCOBPredBG < 999 ) {
        avgPredBG = round( (IOBpredBG + COBpredBG)/2 );
    // if we have UAM but no COB, average IOB and UAM
    } else if ( minUAMPredBG < 999 ) {
        avgPredBG = round( (IOBpredBG + UAMpredBG)/2 );
    } else {
        avgPredBG = round( IOBpredBG );
    }
    // if avgPredBG is below minZTGuardBG, bring it up to that level
    if ( minZTGuardBG > avgPredBG ) {
        avgPredBG = minZTGuardBG;
    }

    // if we have both minCOBGuardBG and minUAMGuardBG, blend according to fractionCarbsLeft
    if ( (cid || remainingCIpeak > 0) ) {
        if ( enableUAM ) {
            minGuardBG = fractionCarbsLeft*minCOBGuardBG + (1-fractionCarbsLeft)*minUAMGuardBG;
        } else {
            minGuardBG = minCOBGuardBG;
        }
    } else if ( enableUAM ) {
        minGuardBG = minUAMGuardBG;
    } else {
        minGuardBG = minIOBGuardBG;
    }
    minGuardBG = round(minGuardBG);
    //console.error(minCOBGuardBG, minUAMGuardBG, minIOBGuardBG, minGuardBG);

    var minZTUAMPredBG = minUAMPredBG;
    // if minZTGuardBG is below threshold, bring down any super-high minUAMPredBG by averaging
    // this helps prevent UAM from giving too much insulin in case absorption falls off suddenly
    if ( minZTGuardBG < threshold ) {
        minZTUAMPredBG = (minUAMPredBG + minZTGuardBG) / 2;
    // if minZTGuardBG is between threshold and target, blend in the averaging
    } else if ( minZTGuardBG < target_bg ) {
        // target 100, threshold 70, minZTGuardBG 85 gives 50%: (85-70) / (100-70)
        var blendPct = (minZTGuardBG-threshold) / (target_bg-threshold);
        var blendedMinZTGuardBG = minUAMPredBG*blendPct + minZTGuardBG*(1-blendPct);
        minZTUAMPredBG = (minUAMPredBG + blendedMinZTGuardBG) / 2;
        //minZTUAMPredBG = minUAMPredBG - target_bg + minZTGuardBG;
    // if minUAMPredBG is below minZTGuardBG, bring minUAMPredBG up by averaging
    // this allows more insulin if lastUAMPredBG is below target, but minZTGuardBG is still high
    } else if ( minZTGuardBG > minUAMPredBG ) {
        minZTUAMPredBG = (minUAMPredBG + minZTGuardBG) / 2;
    }
    minZTUAMPredBG = round(minZTUAMPredBG);
    //console.error("minUAMPredBG:",minUAMPredBG,"minZTGuardBG:",minZTGuardBG,"minZTUAMPredBG:",minZTUAMPredBG);
    // if any carbs have been entered recently
    if (meal_data.carbs) {
        // if UAM is disabled, use max of minIOBPredBG, minCOBPredBG
        if ( ! enableUAM && minCOBPredBG < 999 ) {
            minPredBG = round(Math.max(minIOBPredBG, minCOBPredBG));
        // if we have COB, use minCOBPredBG, or blendedMinPredBG if it's higher
        } else if ( minCOBPredBG < 999 ) {
            // calculate blendedMinPredBG based on how many carbs remain as COB
            var blendedMinPredBG = fractionCarbsLeft*minCOBPredBG + (1-fractionCarbsLeft)*minZTUAMPredBG;
            // if blendedMinPredBG > minCOBPredBG, use that instead
            minPredBG = round(Math.max(minIOBPredBG, minCOBPredBG, blendedMinPredBG));
        // if carbs have been entered, but have expired, use minUAMPredBG
        } else if ( enableUAM ) {
            minPredBG = minZTUAMPredBG;
        } else {
            minPredBG = minGuardBG;
        }
    // in pure UAM mode, use the higher of minIOBPredBG,minUAMPredBG
    } else if ( enableUAM ) {
        minPredBG = round(Math.max(minIOBPredBG,minZTUAMPredBG));
    }

    // make sure minPredBG isn't higher than avgPredBG
    minPredBG = Math.min( minPredBG, avgPredBG );

    console.log("minPredBG: "+minPredBG+" minIOBPredBG: "+minIOBPredBG+" minZTGuardBG: "+minZTGuardBG);
    if (minCOBPredBG < 999) {
        console.log(" minCOBPredBG: "+minCOBPredBG);
    }
    if (minUAMPredBG < 999) {
        console.log(" minUAMPredBG: "+minUAMPredBG);
    }
    console.error(" avgPredBG:",avgPredBG,"COB:",meal_data.mealCOB,"/",meal_data.carbs);
    // But if the COB line falls off a cliff, don't trust UAM too much:
    // use maxCOBPredBG if it's been set and lower than minPredBG
    if ( maxCOBPredBG > bg ) {
        minPredBG = Math.min(minPredBG, maxCOBPredBG);
    }

    rT.COB=meal_data.mealCOB;
    rT.IOB=iob_data.iob;
    rT.reason="COB: " + round(meal_data.mealCOB, 1) + ", Dev: " + convert_bg(deviation, profile) + ", BGI: " + convert_bg(bgi, profile) + ", ISF: " + convert_bg(sens, profile) + ", CR: " + round(profile.carb_ratio, 2) + ", eRatio" + eRatio + ", Target: " + convert_bg(target_bg, profile) + ",minPredBG " + convert_bg(minPredBG, profile) + ", minGuardBG " + convert_bg(minGuardBG, profile) + ", IOBpredBG " + convert_bg(lastIOBpredBG, profile);
    if (lastCOBpredBG > 0) {
        rT.reason += ", COBpredBG " + convert_bg(lastCOBpredBG, profile);
    }
    if (lastUAMpredBG > 0) {
        rT.reason += ", UAMpredBG " + convert_bg(lastUAMpredBG, profile)
    }
    rT.reason += "; ";
    // use naive_eventualBG if above 40, but switch to minGuardBG if both eventualBGs hit floor of 39
    //var carbsReqBG = naive_eventualBG;
    var carbsReqBG = naive_eventualBG;
    if ( carbsReqBG < 40 ) {
        carbsReqBG = Math.min( minGuardBG, carbsReqBG );
    }
    var bgUndershoot = threshold - carbsReqBG;
    // calculate how long until COB (or IOB) predBGs drop below min_bg
    var minutesAboveMinBG = 240;
    var minutesAboveThreshold = 240;
    if (meal_data.mealCOB > 0 && ( ci > 0 || remainingCIpeak > 0 )) {
        for (i=0; i<COBpredBGs.length; i++) {
            //console.error(COBpredBGs[i], min_bg);
            if ( COBpredBGs[i] < min_bg ) {
                minutesAboveMinBG = 5*i;
                break;
            }
        }
        for (i=0; i<COBpredBGs.length; i++) {
            //console.error(COBpredBGs[i], threshold);
            if ( COBpredBGs[i] < threshold ) {
                minutesAboveThreshold = 5*i;
                break;
            }
        }
    } else {
        for (i=0; i<IOBpredBGs.length; i++) {
            //console.error(IOBpredBGs[i], min_bg);
            if ( IOBpredBGs[i] < min_bg ) {
                minutesAboveMinBG = 5*i;
                break;
            }
        }
        for (i=0; i<IOBpredBGs.length; i++) {
            //console.error(IOBpredBGs[i], threshold);
            if ( IOBpredBGs[i] < threshold ) {
                minutesAboveThreshold = 5*i;
                break;
            }
        }
    }

    if (enableSMB && minGuardBG < threshold) {
        console.error("minGuardBG",convert_bg(minGuardBG, profile),"projected below", convert_bg(threshold, profile) ,"- disabling SMB");
        //rT.reason += "minGuardBG "+minGuardBG+"<"+threshold+": SMB disabled; ";
        enableSMB = false;
    }
    if ( maxDelta > 0.20 * bg ) {
        console.error("maxDelta",convert_bg(maxDelta, profile),"> 20% of BG",convert_bg(bg, profile),"- disabling SMB");
        rT.reason += "maxDelta "+convert_bg(maxDelta, profile)+" > 20% of BG "+convert_bg(bg, profile)+": SMB disabled; ";
        enableSMB = false;
    }
    /*if (variable_sens >= 139) {
        console.error("The risk to make an hypoglycemia was detected, HypoPredBG :",HypoPredBG," < 100 then SMB disabled; ");
        rT.reason += "The risk to make an hypoglycemia was detected, HypoPredBG :"+HypoPredBG+" < 100 then SMB disabled; ";
        enableSMB = false;
    }*/

    console.error("BG projected to remain above",convert_bg(min_bg, profile),"for",minutesAboveMinBG,"minutes");
    if ( minutesAboveThreshold < 240 || minutesAboveMinBG < 60 ) {
        console.error("BG projected to remain above",convert_bg(threshold,profile),"for",minutesAboveThreshold,"minutes");
    }
    // include at least minutesAboveThreshold worth of zero temps in calculating carbsReq
    // always include at least 30m worth of zero temp (carbs to 80, low temp up to target)
    var zeroTempDuration = minutesAboveThreshold;
    // BG undershoot, minus effect of zero temps until hitting min_bg, converted to grams, minus COB
    var zeroTempEffect = profile.current_basal*sens*zeroTempDuration/60;
    // don't count the last 25% of COB against carbsReq
    var COBforCarbsReq = Math.max(0, meal_data.mealCOB - 0.25*meal_data.carbs);
    var carbsReq = (bgUndershoot - zeroTempEffect) / csf - COBforCarbsReq;
    zeroTempEffect = round(zeroTempEffect);
    carbsReq = round(carbsReq);
    console.error("naive_eventualBG:",naive_eventualBG,"bgUndershoot:",bgUndershoot,"zeroTempDuration:",zeroTempDuration,"zeroTempEffect:",zeroTempEffect,"carbsReq:",carbsReq);
    if ( carbsReq >= profile.carbsReqThreshold && minutesAboveThreshold <= 45 ) {
        rT.carbsReq = carbsReq;
        rT.carbsReqWithin = minutesAboveThreshold;
        rT.reason += carbsReq + " add'l carbs req w/in " + minutesAboveThreshold + "m; ";
    }

    // don't low glucose suspend if IOB is already super negative and BG is rising faster than predicted
    if (bg < threshold && iob_data.iob < -profile.current_basal*20/60 && minDelta > 0 && minDelta > expectedDelta) {
        rT.reason += "IOB "+iob_data.iob+" < " + round(-profile.current_basal*20/60,2);
        rT.reason += " and minDelta " + convert_bg(minDelta, profile) + " > " + "expectedDelta " + convert_bg(expectedDelta, profile) + "; ";
    // predictive low glucose suspend mode: BG is / is projected to be < threshold
    } else if ( bg < threshold || minGuardBG < threshold ) {
        rT.reason += "minGuardBG " + convert_bg(minGuardBG, profile) + "<" + convert_bg(threshold, profile);
        bgUndershoot = target_bg - minGuardBG;
        var worstCaseInsulinReq = bgUndershoot / sens;
        var durationReq = round(60*worstCaseInsulinReq / basal);
        durationReq = round(durationReq/30)*30;
        // always set a 30-120m zero temp (oref0-pump-loop will let any longer SMB zero temp run)
        durationReq = Math.min(120,Math.max(30,durationReq));
        return tempBasalFunctions.setTempBasal(0, durationReq, profile, rT, currenttemp);
    }

    // if not in LGS mode, cancel temps before the top of the hour to reduce beeping/vibration
    // console.error(profile.skip_neutral_temps, rT.deliverAt.getMinutes());
    if ( profile.skip_neutral_temps && rT.deliverAt.getMinutes() >= 55 ) {
        rT.reason += "; Canceling temp at " + rT.deliverAt.getMinutes() + "m past the hour. ";
        return tempBasalFunctions.setTempBasal(0, 0, profile, rT, currenttemp);
    }

    if (eventualBG < min_bg) { // if eventual BG is below target:
        rT.reason += "Eventual BG " + convert_bg(eventualBG, profile) + " < " + convert_bg(min_bg, profile);
        // if 5m or 30m avg BG is rising faster than expected delta
        if ( minDelta > expectedDelta && minDelta > 0 && !carbsReq ) {
            // if naive_eventualBG < 40, set a 30m zero temp (oref0-pump-loop will let any longer SMB zero temp run)
            if (naive_eventualBG < 40) {
                rT.reason += ", naive_eventualBG < 40. ";
                return tempBasalFunctions.setTempBasal(0, 30, profile, rT, currenttemp);
            }
            if (glucose_status.delta > minDelta) {
                rT.reason += ", but Delta " + convert_bg(tick, profile) + " > expectedDelta " + convert_bg(expectedDelta, profile);
            } else {
                rT.reason += ", but Min. Delta " + minDelta.toFixed(2) + " > Exp. Delta " + convert_bg(expectedDelta, profile);
            }
            if (currenttemp.duration > 15 && (round_basal(basal, profile) === round_basal(currenttemp.rate, profile))) {
                rT.reason += ", temp " + currenttemp.rate + " ~ req " + basal + "U/hr. ";
                return rT;
            } else {
                rT.reason += "; setting current basal of " + basal + " as temp. ";
                return tempBasalFunctions.setTempBasal(basal, 30, profile, rT, currenttemp);
            }
        }

        // calculate 30m low-temp required to get projected BG up to target
        // multiply by 2 to low-temp faster for increased hypo safety
        var insulinReq = 2 * Math.min(0, (eventualBG - target_bg) / future_sens);
        insulinReq = round( insulinReq , 2);
        // calculate naiveInsulinReq based on naive_eventualBG
        var naiveInsulinReq = Math.min(0, (naive_eventualBG - target_bg) / sens);
        naiveInsulinReq = round( naiveInsulinReq , 2);
        if (minDelta < 0 && minDelta > expectedDelta) {
            // if we're barely falling, newinsulinReq should be barely negative
            var newinsulinReq = round(( insulinReq * (minDelta / expectedDelta) ), 2);
            //console.error("Increasing insulinReq from " + insulinReq + " to " + newinsulinReq);
            insulinReq = newinsulinReq;
        }
        // rate required to deliver insulinReq less insulin over 30m:
        var rate = basal + (2 * insulinReq);
        rate = round_basal(rate, profile);

        // if required temp < existing temp basal
        var insulinScheduled = currenttemp.duration * (currenttemp.rate - basal) / 60;
        // if current temp would deliver a lot (30% of basal) less than the required insulin,
        // by both normal and naive calculations, then raise the rate
        var minInsulinReq = Math.min(insulinReq,naiveInsulinReq);
        if (insulinScheduled < minInsulinReq - basal*0.3) {
            rT.reason += ", "+currenttemp.duration + "m@" + (currenttemp.rate).toFixed(2) + " is a lot less than needed. ";
            return tempBasalFunctions.setTempBasal(rate, 30, profile, rT, currenttemp);
        }
        if (typeof currenttemp.rate !== 'undefined' && (currenttemp.duration > 5 && rate >= currenttemp.rate * 0.8)) {
            rT.reason += ", temp " + currenttemp.rate + " ~< req " + rate + "U/hr. ";
            return rT;
        } else {
            // calculate a long enough zero temp to eventually correct back up to target
            if ( rate <=0 ) {
                bgUndershoot = target_bg - naive_eventualBG;
                worstCaseInsulinReq = bgUndershoot / sens;
                durationReq = round(60*worstCaseInsulinReq / profile.current_basal);
                if (durationReq < 0) {
                    durationReq = 0;
                // don't set a temp longer than 120 minutes
                } else {
                    durationReq = round(durationReq/30)*30;
                    durationReq = Math.min(120,Math.max(0,durationReq));
                }
                //console.error(durationReq);
                if (durationReq > 0) {
                    rT.reason += ", setting " + durationReq + "m zero temp. ";
                    return tempBasalFunctions.setTempBasal(rate, durationReq, profile, rT, currenttemp);
                }
            } else {
                rT.reason += ", setting " + rate + "U/hr. ";
            }
            return tempBasalFunctions.setTempBasal(rate, 30, profile, rT, currenttemp);
        }
    }

    // if eventual BG is above min but BG is falling faster than expected Delta
    if (minDelta < expectedDelta) {
        // if in SMB mode, don't cancel SMB zero temp
        if (! (microBolusAllowed && enableSMB)) {
            if (glucose_status.delta < minDelta) {
                rT.reason += "Eventual BG " + convert_bg(eventualBG, profile) + " > " + convert_bg(min_bg, profile) + " but Delta " + convert_bg(tick, profile) + " < Exp. Delta " + convert_bg(expectedDelta, profile);
            } else {
                rT.reason += "Eventual BG " + convert_bg(eventualBG, profile) + " > " + convert_bg(min_bg, profile) + " but Min. Delta " + minDelta.toFixed(2) + " < Exp. Delta " + convert_bg(expectedDelta, profile);
            }
            if (currenttemp.duration > 15 && (round_basal(basal, profile) === round_basal(currenttemp.rate, profile))) {
                rT.reason += ", temp " + currenttemp.rate + " ~ req " + basal + "U/hr. ";
                return rT;
            } else {
                rT.reason += "; setting current basal of " + basal + " as temp. ";
                return tempBasalFunctions.setTempBasal(basal, 30, profile, rT, currenttemp);
            }
        }
    }
    // eventualBG or minPredBG is below max_bg
    if (Math.min(eventualBG,minPredBG) < max_bg) {
        // if in SMB mode, don't cancel SMB zero temp
        if (! (microBolusAllowed && enableSMB )) {
            rT.reason += convert_bg(eventualBG, profile)+"-"+convert_bg(minPredBG, profile)+" in range: no temp required";
            if (currenttemp.duration > 15 && (round_basal(basal, profile) === round_basal(currenttemp.rate, profile))) {
                rT.reason += ", temp " + currenttemp.rate + " ~ req " + basal + "U/hr. ";
                return rT;
            } else {
                rT.reason += "; setting current basal of " + basal + " as temp. ";
                return tempBasalFunctions.setTempBasal(basal, 30, profile, rT, currenttemp);
            }
        }
    }

    // eventual BG is at/above target
    // if iob is over max, just cancel any temps
    if ( eventualBG >= max_bg ) {
        rT.reason += "Eventual BG " + convert_bg(eventualBG, profile) + " >= " +  convert_bg(max_bg, profile) + ", ";
    }
    if (iob_data.iob > max_iob) {
        rT.reason += "IOB " + round(iob_data.iob,2) + " > max_iob " + max_iob;
        if (currenttemp.duration > 15 && (round_basal(basal, profile) === round_basal(currenttemp.rate, profile))) {
            rT.reason += ", temp " + currenttemp.rate + " ~ req " + basal + "U/hr. ";
            return rT;
        } else {
            rT.reason += "; setting current basal of " + basal + " as temp. ";
            return tempBasalFunctions.setTempBasal(basal, 30, profile, rT, currenttemp);
        }
    } else { // otherwise, calculate 30m high-temp required to get projected BG down to target

        // insulinReq is the additional insulin required to get minPredBG down to target_bg
        //console.error(minPredBG,eventualBG);
        insulinReq = round( (Math.min(minPredBG,eventualBG) - target_bg) / future_sens, 2);
        // if that would put us over max_iob, then reduce accordingly
        if (insulinReq > max_iob-iob_data.iob) {
            rT.reason += "max_iob " + max_iob + ", ";
            insulinReq = max_iob-iob_data.iob;
        }

        // rate required to deliver insulinReq more insulin over 30m:
        rate = basal + (2 * insulinReq);
        rate = round_basal(rate, profile);
        insulinReq = round(insulinReq,3);
        rT.insulinReq = insulinReq;
        //console.error(iob_data.lastBolusTime);
        // minutes since last bolus
        var lastBolusAge = round(( new Date(systemTime).getTime() - iob_data.lastBolusTime ) / 60000,1);
        //console.error(lastBolusAge);
        //console.error(profile.temptargetSet, target_bg, rT.COB);
        // only allow microboluses with COB or low temp targets, or within DIA hours of a bolus
        if (microBolusAllowed && enableSMB && bg > threshold) {
            // never bolus more than maxSMBBasalMinutes worth of basal
            var mealInsulinReq = round( meal_data.mealCOB / eRatio ,3);
            if (typeof profile.maxSMBBasalMinutes === 'undefined' ) {
                var maxBolus = round( profile.current_basal * 30 / 60 ,1);
                console.error("profile.maxSMBBasalMinutes undefined: defaulting to 30m");
            // if IOB covers more than COB, limit maxBolus to 30m of basal
            } else if ( iob_data.iob > mealInsulinReq && iob_data.iob > 0 ) {
                console.error("IOB",iob_data.iob,"> COB",meal_data.mealCOB+"; mealInsulinReq =",mealInsulinReq);
                if (profile.maxUAMSMBBasalMinutes) {
                    console.error("profile.maxUAMSMBBasalMinutes:",profile.maxUAMSMBBasalMinutes,"basal:",basal);
                    if (iTime < 120 && !profile.temptargetSet && target_bg > normalTarget ){
                    maxBolus = round(basal * 250 / 60 ,1);
                    }else if (TriggerPredSMB >= 950 || iTime < 240){
                    maxBolus = round(basal * 200 / 60 ,1);
                    }else{
                    maxBolus = round( basal * profile.maxUAMSMBBasalMinutes / 60 ,1);
                    }
                } else {
                    console.error("profile.maxUAMSMBBasalMinutes undefined: defaulting to 30m");
                    maxBolus = round( basal * 30 / 60 ,1);
                }
            } else {
                console.error("profile.maxSMBBasalMinutes:",profile.maxSMBBasalMinutes,"basal:",basal);
                maxBolus = round( basal * profile.maxSMBBasalMinutes / 60 ,1);
            }

            var insulinReqPCT = profile.UAM_InsulinReq/100;
            var InsulinTDD = (TDD * 0.4) / 24;
            var maxBolusTT = maxBolus;
            var roundSMBTo = 1 / profile.bolus_increment;
            if (iTime < 120 && !profile.temptargetSet){
            insulinReq = insulinReq + InsulinTDD;
            insulinReqPCT = 1;
            }else if ( iTime < 240 && !profile.temptargetSet){
            insulinReqPCT = 1;
            }else if(TriggerPredSMB > 950 || profile.temptargetSet && target_bg > normalTarget && iTime < 240 ){
            insulinReqPCT = 0.8;
            }

            var microBolus = Math.floor(Math.min(insulinReq * insulinReqPCT,maxBolusTT)*roundSMBTo)/roundSMBTo;
            // calculate a long enough zero temp to eventually correct back up to target
            if (TriggerPredSMB >= 950 || iTime < 180 ){
            console.log("--- if TriggerPredSMB >= 950 ou iTime < 180 -----");
                            console.log("TriggerPredSMB : "+TriggerPredSMB);
                            console.log("iTime : "+iTime);
                            console.log("target_bg from "+target_bg+" to "+hyper_target);
                            console.log("Sensitivity ratio set to "+sensitivityRatio+" based on temp target of "+target_bg);
                            console.log("Adjusting basal from "+profile_current_basal+" to "+basal);
                            console.log("maxBolusTT : "+maxBolusTT);
                            console.log("InsulinReqPCT : "+(insulinReqPCT * 100)+"%");
                            console.log("insulinReq : "+insulinReq);
                            console.log("InsulinTDD : "+InsulinTDD);
                            console.log("microBolus : "+microBolus);
        console.log("------------------------------");
        }


            var smbTarget = target_bg;
            worstCaseInsulinReq = (smbTarget - (naive_eventualBG + minIOBPredBG)/2 ) / sens;
            durationReq = round(30*worstCaseInsulinReq / basal);

            // if insulinReq > 0 but not enough for a microBolus, don't set an SMB zero temp
            if (insulinReq > 0 && microBolus < profile.bolus_increment) {
                durationReq = 0;
            }

            var smbLowTempReq = 0;
            if (durationReq <= 0) {
                durationReq = 0;
            // don't set an SMB zero temp longer than 60 minutes
            } else if (durationReq >= 30) {
                durationReq = round(durationReq/30)*30;
                durationReq = Math.min(60,Math.max(0,durationReq));
            } else {
                // if SMB durationReq is less than 30m, set a nonzero low temp
                smbLowTempReq = round( basal * durationReq/30 ,2);
                durationReq = 30;
            }
            rT.reason += " insulinReq " + insulinReq + ", InsulinReqPCT " + insulinReqPCT*100+"%";
            if (microBolus >= maxBolus) {
                rT.reason +=  "; maxBolusTT " + maxBolusTT;
            }
            if (durationReq > 0) {
                rT.reason += "; setting " + durationReq + "m low temp of " + smbLowTempReq + "U/h";
            }
            rT.reason += ". ";

            //allow SMBs every 3 minutes by default
            var SMBInterval = 3;
            if (profile.SMBInterval) {
                // allow SMBIntervals between 1 and 10 minutes
                SMBInterval = Math.min(10,Math.max(1,profile.SMBInterval));
            }
            var nextBolusMins = round(SMBInterval-lastBolusAge,0);
            var nextBolusSeconds = round((SMBInterval - lastBolusAge) * 60, 0) % 60;
            //console.error(naive_eventualBG, insulinReq, worstCaseInsulinReq, durationReq);
            console.error("naive_eventualBG",naive_eventualBG+",",durationReq+"m "+smbLowTempReq+"U/h temp needed; last bolus",lastBolusAge+"m ago; maxBolus: "+maxBolus);
            if (lastBolusAge > SMBInterval) {
                if (microBolus > 0) {
                    rT.units = microBolus;
                    rT.reason += "Microbolusing " + microBolus + "U. ";
                }
            } else {
                rT.reason += "Waiting " + nextBolusMins + "m " + nextBolusSeconds + "s to microbolus again. ";
            }
            //rT.reason += ". ";

            // if no zero temp is required, don't return yet; allow later code to set a high temp
            if (durationReq > 0) {
                rT.rate = smbLowTempReq;
                rT.duration = durationReq;
                return rT;
            }

        }

        var maxSafeBasal = tempBasalFunctions.getMaxSafeBasal(profile);

        if (rate > maxSafeBasal) {
            rT.reason += "adj. req. rate: "+round(rate, 2)+" to maxSafeBasal: "+maxSafeBasal+", ";
            rate = round_basal(maxSafeBasal, profile);
        }

        insulinScheduled = currenttemp.duration * (currenttemp.rate - basal) / 60;
        if (insulinScheduled >= insulinReq * 2) { // if current temp would deliver >2x more than the required insulin, lower the rate
            rT.reason += currenttemp.duration + "m@" + (currenttemp.rate).toFixed(2) + " > 2 * insulinReq. Setting temp basal of " + rate + "U/hr. ";
            return tempBasalFunctions.setTempBasal(rate, 30, profile, rT, currenttemp);
        }

        if (typeof currenttemp.duration === 'undefined' || currenttemp.duration === 0) { // no temp is set
            rT.reason += "no temp, setting " + rate + "U/hr. ";
            return tempBasalFunctions.setTempBasal(rate, 30, profile, rT, currenttemp);
        }

        if (currenttemp.duration > 5 && (round_basal(rate, profile) <= round_basal(currenttemp.rate, profile))) { // if required temp <~ existing temp basal
            rT.reason += "temp " + currenttemp.rate + " >~ req " + rate + "U/hr. ";
            return rT;
        }

        // required temp > existing temp basal
        rT.reason += "temp " + currenttemp.rate + "<" + rate + "U/hr. ";
        return tempBasalFunctions.setTempBasal(rate, 30, profile, rT, currenttemp);
    }

};

module.exports = determine_basal;<|MERGE_RESOLUTION|>--- conflicted
+++ resolved
@@ -752,7 +752,7 @@
             // wait 85-105m before setting COB and 60m for UAM minPredBGs
             if ( (cid || remainingCIpeak > 0) && COBpredBGs.length > insulinPeak5m && (COBpredBG < minCOBPredBG) ) { minCOBPredBG = round(COBpredBG); }
             if ( (cid || remainingCIpeak > 0) && COBpredBG > maxIOBPredBG ) { maxCOBPredBG = COBpredBG; }
-            if ( enableUAM && UAMpredBGs.length > 6 && (UAMpredBG < minUAMPredBG) ) { minUAMPredBG = round(UAMpredBG); }
+            if ( enableUAM && UAMpredBGs.length > 12 && (UAMpredBG < minUAMPredBG) ) { minUAMPredBG = round(UAMpredBG); }
             if ( enableUAM && UAMpredBG > maxIOBPredBG ) { maxUAMPredBG = UAMpredBG; }
             //console.log("insulinPeakTime : "+insulinPeakTime+" and insulinPeak5m : "+insulinPeak5m+" prediction : "+curvepred * 5+" minutes");
         });
@@ -831,7 +831,6 @@
     console.error("UAM Impact:",uci,"mg/dL per 5m; UAM Duration:",UAMduration,"hours");
     console.log("EventualBG is" +eventualBG+" ;");
 
-<<<<<<< HEAD
         //var future_sens = ( 277700 / (TDD * eventualBG));
         //var future_sens = round(future_sens,1);
         if( glucose_status.delta >= 0 ) {
@@ -843,17 +842,6 @@
                         console.log("Future state sensitivity is " +future_sens+" based on eventual bg due to -ve delta");
                         }
                 var future_sens = round(future_sens,1);
-=======
-        if( glucose_status.delta >= 0 ) {
-                var future_sens = ( 277700 / (TDD * ( (eventualBG * 0.6) + (bg * 0.4) )));
-                console.log("Future state sensitivity is " +future_sens+" based on a weighted average of bg & eventual bg");
-                }
-           else {
-                var future_sens = ( 277700 / (TDD * eventualBG));
-                console.log("Future state sensitivity is " +future_sens+" based on eventual bg due to -ve delta");
-                }
-        var future_sens = round(future_sens,1);
->>>>>>> f8bf2c1b
 
         console.log("------------------------------");
                 console.log("AIMI");
