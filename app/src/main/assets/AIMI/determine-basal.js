--- conflicted
+++ resolved
@@ -1273,13 +1273,8 @@
 
             var microBolus = Math.floor(Math.min(insulinReq * insulinReqPCT,maxBolusTT)*roundSMBTo)/roundSMBTo;
             // calculate a long enough zero temp to eventually correct back up to target
-<<<<<<< HEAD
-            if (TriggerPredSMB >= 950 || iTime < 180 ){
-            console.log("--- if TriggerPredSMB >= 950 ou iTime < 240 -----");
-=======
             if (iTime < profile.iTime ){
             console.log("--- if iTime < 240 -----");
->>>>>>> b98edaa4
                             console.log("TriggerPredSMB : "+TriggerPredSMB);
                             console.log("iTime : "+iTime);
                             console.log("target_bg from "+target_bg+" to "+hyper_target);
