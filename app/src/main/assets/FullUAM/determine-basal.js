--- conflicted
+++ resolved
@@ -365,12 +365,11 @@
     //var HypoPredBG = round( bg - (iob_data.iob * sens) ) + round( 60 / 5 * ( minDelta - round(( -iob_data.activity * sens * 5 ), 2)));
     //var HyperPredBG = round( bg - (iob_data.iob * sens) ) + round( 60 / 5 * ( minDelta - round(( -iob_data.activity * sens * 5 ), 2)));
     console.log ("HypoPredBG = "+HypoPredBG+"; HyperPredBG ="+HyperPredBG+"; ");
-    if (!profile.temptargetSet && HypoPredBG <= 125 && profile.sensitivity_raises_target ) {//&& glucose_status.delta <= 0
+    if (!profile.temptargetSet && HypoPredBG <= 125 && profile.sensitivity_raises_target && iTime >= 100 ) {//&& glucose_status.delta <= 0
         /*var hypo_target = round ((target_bg - 60) * profile.autosens_max) + 60;
         if (glucose_status.delta < 0){
             hypo_target = hypo_target + 10;
         }
-<<<<<<< HEAD
         hypo_target = Math.min ( 130, hypo_target);
         if (now <= MealTimeStart && now >= MealTimeEnd){
             hypo_target = Math.min(100,hypo_target);
@@ -413,75 +412,6 @@
             console.log("Basal unchanged: "+basal+"; ");
         }
     } else if (iTime > 0 && iTime <= 100) {
-=======
-//############################# MP
-//### ISF SCALING CODE END ### MP
-//############################# MP
-//sens = autoISF(sens, target_bg, profile, glucose_status, meal_data, autosens_data, sensitivityRatio); //autoISF
-//================= MT =====================================
-//experimental code for test
-var EBG = (0.02 * glucose_status.delta * glucose_status.delta) + (0.58 * glucose_status.long_avgdelta) + bg;
-var EBG180 = (0.02 * glucose_status.delta * glucose_status.delta) + (0.58 * glucose_status.long_avgdelta) + HyperPredBGTest2;
-var EBG120 = (0.02 * glucose_status.delta * glucose_status.delta) + (0.58 * glucose_status.long_avgdelta) + HyperPredBGTest3;
-var EBG60 = (0.02 * glucose_status.delta * glucose_status.delta) + (0.58 * glucose_status.long_avgdelta) + HyperPredBG;
-var REBG = EBG / min_bg;
-var REBG60 = EBG60 / min_bg;
-//var iTime = round(( new Date(systemTime).getTime() - meal_data.lastBolusNormalTime ) / 60000,1);
-console.log("Experimental test, EBG : "+EBG+" REBG : "+REBG+" iTime : "+iTime+" ; ");
-console.log("*** EBG180 : "+EBG180+" *** EBG120 : "+EBG120+" *** EBG60 : "+EBG60+" *** REBG60 : "+REBG60+" ; ");
-
-//Target management
-//var HypoPredBG = round( bg - (iob_data.iob * sens) ) + round( 60 / 5 * ( minDelta - round(( -iob_data.activity * sens * 5 ), 2)));
-//var HyperPredBG = round( bg - (iob_data.iob * sens) ) + round( 60 / 5 * ( minDelta - round(( -iob_data.activity * sens * 5 ), 2)));
-        console.log ("HypoPredBG = "+HypoPredBG+"; HyperPredBG ="+HyperPredBG+"; ");
-       if (!profile.temptargetSet && HypoPredBG <= 125 && profile.sensitivity_raises_target && iTime >= 100 ){//&& glucose_status.delta <= 0
-       /*var hypo_target = round ((target_bg - 60) * profile.autosens_max) + 60;
-       if (glucose_status.delta < 0){
-       hypo_target = hypo_target + 10;
-       }
-       hypo_target = Math.min ( 130, hypo_target);
-       if (now <= MealTimeStart && now >= MealTimeEnd){
-       hypo_target = Math.min(100,hypo_target);
-       }*/
-       var hypo_target = round(Math.min(200, min_bg + (EBG - min_bg)/3 ),0);
-            if (HypoPredBG <= 90 && HypoPredBG >= 80 && hypo_target <= 100 && EBG < 110) {
-           hypo_target += 20;
-           console.log("target_bg from "+target_bg+" to "+hypo_target+" because HypoPredBG is lesser than 90 : "+HypoPredBG+"; ");
-           }else if (EBG <= 100 && HypoPredBG < 80) {
-           hypo_target = 130;
-           console.log("target_bg from "+target_bg+" to "+hypo_target+" because EBG is lesser than 100 and HypoPredBG < 80 : "+EBG+"; ");
-           }else if (EBG <= 85){
-           hypo_target = 130;
-           console.log("target_bg from "+target_bg+" to "+hypo_target+" because EBG is lesser than 85 : "+EBG+"; ");
-           }else if (EBG60 <= 90 && EBG60 >0){
-           hypo_target = 100;
-           console.log("target_bg from "+target_bg+" to "+hypo_target+" because EBG60 is lesser than 90 : "+EBG60+"; ");
-           }else if (EBG60 <= 0){
-           hypo_target = 130;
-           console.log("target_bg from "+target_bg+" to "+hypo_target+" because EBG60 is lesser than 0 : "+EBG60+"; ");
-           }else if (target_bg === hypo_target){
-          console.log("target_bg unchanged: "+hypo_target+"; ");
-          }else{
-          console.log("target_bg from "+target_bg+" to "+hypo_target+" because HypoPredBG is lesser than 125 : "+HypoPredBG+"; ");
-          }
-           target_bg = hypo_target;
-           halfBasalTarget = 160;
-                          var c = halfBasalTarget - normalTarget;
-                          //sensitivityRatio = c/(c+target_bg-normalTarget);
-                          sensitivityRatio = REBG;
-                       // limit sensitivityRatio to profile.autosens_max (1.2x by default)
-                          sensitivityRatio = Math.min(sensitivityRatio, profile.autosens_max);
-                          sensitivityRatio = round(sensitivityRatio,2);
-                          console.log("Sensitivity ratio set to "+sensitivityRatio+" based on temp target of "+target_bg+"; ");
-                          basal = profile.current_basal * sensitivityRatio;
-                          basal = round_basal(basal, profile);
-                          if (basal !== profile_current_basal) {
-                               console.log("Adjusting basal from "+profile_current_basal+" to "+basal+"; ");
-                          } else {
-                               console.log("Basal unchanged: "+basal+"; ");
-                          }
-       }else if (iTime > 0 && iTime <= 100){
->>>>>>> 92a5c442
         var hyper_target = 80;
         console.log("target_bg from "+target_bg+" to "+hyper_target+" because iTime <= 100 : "+iTime+" ; ");
         target_bg = hyper_target;
