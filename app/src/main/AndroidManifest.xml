--- conflicted
+++ resolved
@@ -63,26 +63,17 @@
                 <category android:name="android.intent.category.LAUNCHER" />
             </intent-filter>
         </activity>
-<<<<<<< HEAD
 
         <activity android:name=".plugins.general.themeselector.ScrollingActivity" />
         <activity android:name=".activities.PreferencesActivity"
             android:theme="@style/AppTheme" />
         <activity android:name=".plugins.general.overview.activities.QuickWizardListActivity" android:exported="false">
-=======
-        <activity android:name=".activities.PreferencesActivity"
-            android:theme="@style/AppTheme" />
-        <activity android:name=".plugins.general.overview.activities.QuickWizardListActivity"
-            android:theme="@style/AppTheme"
-            android:exported="false">
->>>>>>> 5621d5e1
             <intent-filter>
                 <action android:name="info.nightscout.androidaps.plugins.general.overview.activities.QuickWizardListActivity" />
 
                 <category android:name="android.intent.category.DEFAULT" />
             </intent-filter>
         </activity>
-<<<<<<< HEAD
         <activity android:name=".plugins.general.maintenance.activities.PrefImportListActivity" />
         <activity android:name=".activities.HistoryBrowseActivity"
             android:theme="@style/AppTheme"  />
@@ -91,18 +82,6 @@
             <activity android:name=".activities.TreatmentsActivity" />
         <activity android:name=".activities.ProfileHelperActivity"
             android:theme="@style/ProfileHelperAppTheme" />
-=======
-        <activity android:name=".plugins.general.maintenance.activities.PrefImportListActivity"
-            android:theme="@style/AppTheme" />
-        <activity android:name=".activities.HistoryBrowseActivity"
-            android:theme="@style/AppTheme" />
-        <activity android:name=".activities.TreatmentsActivity"
-            android:theme="@style/AppTheme" />
-        <activity android:name=".activities.SurveyActivity"
-            android:theme="@style/AppTheme" />
-        <activity android:name=".activities.ProfileHelperActivity"
-            android:theme="@style/AppTheme" />
->>>>>>> 5621d5e1
         <activity android:name=".activities.StatsActivity"
             android:theme="@style/AppTheme" />
         <activity
