--- conflicted
+++ resolved
@@ -151,14 +151,10 @@
             android:name=".services.DataService"
             android:exported="false" />
         <service
-<<<<<<< HEAD
-            android:name=".plugins.pump.danaR.services.DanaRExecutionService"
-=======
             android:name=".services.LocationService"
             android:exported="false" />
         <service
             android:name=".plugins.PumpDanaR.services.DanaRExecutionService"
->>>>>>> fc7e65c4
             android:enabled="true"
             android:exported="false" />
         <service
