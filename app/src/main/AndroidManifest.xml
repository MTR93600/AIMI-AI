--- conflicted
+++ resolved
@@ -52,28 +52,19 @@
             android:name="com.google.android.gms.car.application"
             android:resource="@xml/automotive_app_desc" />
 
-<<<<<<< HEAD
-        <activity android:name=".MainActivity" android:theme="@style/AppTheme" >
-=======
         <activity android:name=".MainActivity"
+            android:theme="@style/AppTheme"
             android:exported="true">
->>>>>>> 8c9103bb
             <intent-filter>
                 <action android:name="android.intent.action.VIEW" />
                 <action android:name="android.intent.action.MAIN" />
                 <category android:name="android.intent.category.LAUNCHER" />
             </intent-filter>
         </activity>
-<<<<<<< HEAD
 
         <activity android:name=".activities.PreferencesActivity"
             android:theme="@style/AppTheme" />
-        <activity android:name=".plugins.general.overview.activities.QuickWizardListActivity">
-=======
-        <activity android:name=".activities.PreferencesActivity" />
-        <activity android:name=".plugins.general.overview.activities.QuickWizardListActivity"
-            android:exported="false">
->>>>>>> 8c9103bb
+        <activity android:name=".plugins.general.overview.activities.QuickWizardListActivity" android:exported="false">
             <intent-filter>
                 <action android:name="info.nightscout.androidaps.plugins.general.overview.activities.QuickWizardListActivity" />
 
