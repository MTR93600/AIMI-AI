--- conflicted
+++ resolved
@@ -272,10 +272,9 @@
             android:name=".plugins.pump.insight.activities.InsightPairingInformationActivity"
             android:label="@string/pairing_information"
             android:theme="@style/AppTheme" />
-<<<<<<< HEAD
-
-
-    <!-- Medtronic service and activities -->
+
+
+        <!-- Medtronic service and activities -->
         <service
             android:name=".plugins.pump.medtronic.service.RileyLinkMedtronicService"
             android:enabled="true"
@@ -295,8 +294,6 @@
             android:theme="@style/Theme.AppCompat.NoTitle" />
         <activity android:name=".plugins.pump.medtronic.dialog.MedtronicHistoryActivity" />
 
-=======
->>>>>>> 3adbce1a
     </application>
 
 </manifest>