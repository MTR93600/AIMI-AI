package info.nightscout.androidaps.dependencyInjection

import dagger.Binds
import dagger.Lazy
import dagger.Module
import dagger.Provides
import dagger.multibindings.IntKey
import dagger.multibindings.IntoMap
import dagger.multibindings.IntoSet
import info.nightscout.androidaps.Config
import info.nightscout.androidaps.interfaces.PluginBase
import info.nightscout.androidaps.plugins.aps.loop.LoopPlugin
import info.nightscout.androidaps.plugins.aps.openAPSAMA.OpenAPSAMAPlugin
import info.nightscout.androidaps.plugins.aps.openAPSSMB.OpenAPSSMBPlugin
import info.nightscout.androidaps.plugins.configBuilder.ConfigBuilderPlugin
import info.nightscout.androidaps.plugins.constraints.dstHelper.DstHelperPlugin
import info.nightscout.androidaps.plugins.constraints.objectives.ObjectivesPlugin
import info.nightscout.androidaps.plugins.constraints.safety.SafetyPlugin
import info.nightscout.androidaps.plugins.constraints.signatureVerifier.SignatureVerifierPlugin
import info.nightscout.androidaps.plugins.constraints.storage.StorageConstraintPlugin
import info.nightscout.androidaps.plugins.constraints.versionChecker.VersionCheckerPlugin
import info.nightscout.androidaps.plugins.general.actions.ActionsPlugin
import info.nightscout.androidaps.plugins.general.automation.AutomationPlugin
import info.nightscout.androidaps.plugins.general.careportal.CareportalPlugin
import info.nightscout.androidaps.plugins.general.dataBroadcaster.DataBroadcastPlugin
import info.nightscout.androidaps.plugins.general.food.FoodPlugin
import info.nightscout.androidaps.plugins.general.maintenance.MaintenancePlugin
import info.nightscout.androidaps.plugins.general.nsclient.NSClientPlugin
import info.nightscout.androidaps.plugins.general.overview.OverviewPlugin
import info.nightscout.androidaps.plugins.general.persistentNotification.PersistentNotificationPlugin
import info.nightscout.androidaps.plugins.general.smsCommunicator.SmsCommunicatorPlugin
import info.nightscout.androidaps.plugins.general.wear.WearPlugin
import info.nightscout.androidaps.plugins.general.xdripStatusline.StatusLinePlugin
import info.nightscout.androidaps.plugins.insulin.InsulinOrefFreePeakPlugin
import info.nightscout.androidaps.plugins.insulin.InsulinOrefRapidActingPlugin
import info.nightscout.androidaps.plugins.insulin.InsulinOrefUltraRapidActingPlugin
import info.nightscout.androidaps.plugins.iob.iobCobCalculator.IobCobCalculatorPlugin
import info.nightscout.androidaps.plugins.profile.local.LocalProfilePlugin
import info.nightscout.androidaps.plugins.profile.ns.NSProfilePlugin
import info.nightscout.androidaps.plugins.pump.combo.ComboPlugin
import info.nightscout.androidaps.plugins.pump.danaR.DanaRPlugin
import info.nightscout.androidaps.plugins.pump.danaRKorean.DanaRKoreanPlugin
import info.nightscout.androidaps.plugins.pump.danaRS.DanaRSPlugin
import info.nightscout.androidaps.plugins.pump.danaRv2.DanaRv2Plugin
import info.nightscout.androidaps.plugins.pump.insight.LocalInsightPlugin
import info.nightscout.androidaps.plugins.pump.mdi.MDIPlugin
import info.nightscout.androidaps.plugins.pump.medtronic.MedtronicPumpPlugin
import info.nightscout.androidaps.plugins.pump.virtual.VirtualPumpPlugin
import info.nightscout.androidaps.plugins.sensitivity.SensitivityAAPSPlugin
import info.nightscout.androidaps.plugins.sensitivity.SensitivityOref1Plugin
import info.nightscout.androidaps.plugins.sensitivity.SensitivityWeightedAveragePlugin
import info.nightscout.androidaps.plugins.source.*
import info.nightscout.androidaps.plugins.treatments.TreatmentsPlugin
import javax.inject.Qualifier

@Module
abstract class PluginsModule {

    @Binds
    @AllConfigs
    @IntoMap
    @IntKey(0)
    abstract fun bindOverviewPlugin(plugin: OverviewPlugin): PluginBase

    @Binds
    @AllConfigs
    @IntoMap
    @IntKey(10)
    abstract fun bindIobCobCalculatorPlugin(plugin: IobCobCalculatorPlugin): PluginBase

    @Binds
    @NotNSClient
    @IntoMap
    @IntKey(20)
    abstract fun bindActionsPlugin(plugin: ActionsPlugin): PluginBase

    @Binds
    @AllConfigs
    @IntoMap
    @IntKey(30)
    abstract fun bindInsulinOrefRapidActingPlugin(plugin: InsulinOrefRapidActingPlugin): PluginBase

    @Binds
    @AllConfigs
    @IntoMap
    @IntKey(40)
    abstract fun bindInsulinOrefUltraRapidActingPlugin(plugin: InsulinOrefUltraRapidActingPlugin): PluginBase

    @Binds
    @AllConfigs
    @IntoMap
    @IntKey(50)
    abstract fun bindInsulinOrefFreePeakPlugin(plugin: InsulinOrefFreePeakPlugin): PluginBase

    @Binds
    @AllConfigs
    @IntoMap
    @IntKey(60)
    abstract fun bindSensitivityAAPSPlugin(plugin: SensitivityAAPSPlugin): PluginBase

    @Binds
    @AllConfigs
    @IntoMap
    @IntKey(70)
    abstract fun bindSensitivityWeightedAveragePlugin(plugin: SensitivityWeightedAveragePlugin): PluginBase

    @Binds
    @AllConfigs
    @IntoMap
    @IntKey(80)
    abstract fun bindSensitivityOref1Plugin(plugin: SensitivityOref1Plugin): PluginBase

    @Binds
    @PumpDriver
    @IntoMap
    @IntKey(90)
    abstract fun bindDanaRPlugin(plugin: DanaRPlugin): PluginBase

    @Binds
    @PumpDriver
    @IntoMap
    @IntKey(100)
    abstract fun bindDanaRKoreanPlugin(plugin: DanaRKoreanPlugin): PluginBase

    @Binds
    @PumpDriver
    @IntoMap
    @IntKey(110)
    abstract fun bindDanaRv2Plugin(plugin: DanaRv2Plugin): PluginBase

    @Binds
    @PumpDriver
    @IntoMap
    @IntKey(120)
    abstract fun bindDanaRSPlugin(plugin: DanaRSPlugin): PluginBase

    @Binds
    @PumpDriver
    @IntoMap
    @IntKey(130)
    abstract fun bindLocalInsightPlugin(plugin: LocalInsightPlugin): PluginBase

    @Binds
    @PumpDriver
    @IntoMap
    @IntKey(140)
    abstract fun bindComboPlugin(plugin: ComboPlugin): PluginBase

    @Binds
    @PumpDriver
    @IntoMap
    @IntKey(150)
    abstract fun bindMedtronicPumpPlugin(plugin: MedtronicPumpPlugin): PluginBase

    @Binds
    @NotNSClient
    @IntoMap
    @IntKey(160)
    abstract fun bindMDIPlugin(plugin: MDIPlugin): PluginBase

    @Binds
    @AllConfigs
    @IntoMap
    @IntKey(170)
    abstract fun bindVirtualPumpPlugin(plugin: VirtualPumpPlugin): PluginBase

    @Binds
    @NotNSClient
    @IntoMap
    @IntKey(180)
    abstract fun bindCareportalPlugin(plugin: CareportalPlugin): PluginBase

    @Binds
    @APS
    @IntoMap
    @IntKey(190)
    abstract fun bindLoopPlugin(plugin: LoopPlugin): PluginBase

    @Binds
    @APS
    @IntoMap
<<<<<<< HEAD
    @IntKey(200)
    abstract fun bindOpenAPSMAPlugin(plugin: OpenAPSMAPlugin): PluginBase

    @Binds
    @APS
    @IntoMap
=======
>>>>>>> 61acfb8c
    @IntKey(210)
    abstract fun bindOpenAPSAMAPlugin(plugin: OpenAPSAMAPlugin): PluginBase

    @Binds
    @APS
    @IntoMap
    @IntKey(220)
    abstract fun bindOpenAPSSMBPlugin(plugin: OpenAPSSMBPlugin): PluginBase

    @Binds
    @AllConfigs
    @IntoMap
    @IntKey(230)
    abstract fun bindNSProfilePlugin(plugin: NSProfilePlugin): PluginBase

    @Binds
    @NotNSClient
    @IntoMap
    @IntKey(240)
    abstract fun bindLocalProfilePlugin(plugin: LocalProfilePlugin): PluginBase

    @Binds
    @AllConfigs
    @IntoMap
    @IntKey(250)
    abstract fun bindAutomationPlugin(plugin: AutomationPlugin): PluginBase

    @Binds
    @AllConfigs
    @IntoMap
    @IntKey(260)
    abstract fun bindTreatmentsPlugin(plugin: TreatmentsPlugin): PluginBase

    @Binds
    @NotNSClient
    @IntoSet
    abstract fun bindSafetyPlugin(plugin: SafetyPlugin): PluginBase

    @Binds
    @NotNSClient
    @IntoMap
    @IntKey(270)
    abstract fun bindVersionCheckerPlugin(plugin: VersionCheckerPlugin): PluginBase

    @Binds
    @NotNSClient
    @IntoMap
    @IntKey(280)
    abstract fun bindSmsCommunicatorPlugin(plugin: SmsCommunicatorPlugin): PluginBase


    @Binds
    @APS
    @IntoMap
    @IntKey(290)
    abstract fun bindStorageConstraintPlugin(plugin: StorageConstraintPlugin): PluginBase

    @Binds
    @APS
    @IntoMap
    @IntKey(300)
    abstract fun bindSignatureVerifierPlugin(plugin: SignatureVerifierPlugin): PluginBase

    @Binds
    @APS
    @IntoMap
    @IntKey(310)
    abstract fun bindObjectivesPlugin(plugin: ObjectivesPlugin): PluginBase

    @Binds
    @AllConfigs
    @IntoMap
    @IntKey(320)
    abstract fun bindFoodPlugin(plugin: FoodPlugin): PluginBase

    @Binds
    @AllConfigs
    @IntoMap
    @IntKey(330)
    abstract fun bindWearPlugin(plugin: WearPlugin): PluginBase

    @Binds
    @AllConfigs
    @IntoMap
    @IntKey(340)
    abstract fun bindStatusLinePlugin(plugin: StatusLinePlugin): PluginBase

    @Binds
    @AllConfigs
    @IntoMap
    @IntKey(350)
    abstract fun bindPersistentNotificationPlugin(plugin: PersistentNotificationPlugin): PluginBase

    @Binds
    @AllConfigs
    @IntoMap
    @IntKey(360)
    abstract fun bindNSClientPlugin(plugin: NSClientPlugin): PluginBase

    @Binds
    @AllConfigs
    @IntoMap
    @IntKey(370)
    abstract fun bindMaintenancePlugin(plugin: MaintenancePlugin): PluginBase

    @Binds
    @AllConfigs
    @IntoMap
    @IntKey(380)
    abstract fun bindDstHelperPlugin(plugin: DstHelperPlugin): PluginBase

    @Binds
    @AllConfigs
    @IntoMap
    @IntKey(390)
    abstract fun bindDataBroadcastPlugin(plugin: DataBroadcastPlugin): PluginBase

    @Binds
    @AllConfigs
    @IntoMap
    @IntKey(400)
    abstract fun bindXdripPlugin(plugin: XdripPlugin): PluginBase

    @Binds
    @AllConfigs
    @IntoMap
    @IntKey(410)
    abstract fun bindNSClientSourcePlugin(plugin: NSClientSourcePlugin): PluginBase

    @Binds
    @AllConfigs
    @IntoMap
    @IntKey(420)
    abstract fun bindMM640gPlugin(plugin: MM640gPlugin): PluginBase

    @Binds
    @AllConfigs
    @IntoMap
    @IntKey(430)
    abstract fun bindGlimpPlugin(plugin: GlimpPlugin): PluginBase

    @Binds
    @AllConfigs
    @IntoMap
    @IntKey(440)
    abstract fun bindDexcomPlugin(plugin: DexcomPlugin): PluginBase

    @Binds
    @AllConfigs
    @IntoMap
    @IntKey(450)
    abstract fun bindPoctechPlugin(plugin: PoctechPlugin): PluginBase

    @Binds
    @AllConfigs
    @IntoMap
    @IntKey(460)
    abstract fun bindTomatoPlugin(plugin: TomatoPlugin): PluginBase

    @Binds
    @AllConfigs
    @IntoMap
    @IntKey(470)
    abstract fun bindRandomBgPlugin(plugin: RandomBgPlugin): PluginBase

    @Binds
    @AllConfigs
    @IntoMap
    @IntKey(480)
    abstract fun bindConfigBuilderPlugin(plugin: ConfigBuilderPlugin): PluginBase

    @Qualifier
    annotation class AllConfigs

    @Qualifier
    annotation class PumpDriver

    @Qualifier
    annotation class NotNSClient

    @Qualifier
    annotation class APS

}<|MERGE_RESOLUTION|>--- conflicted
+++ resolved
@@ -179,15 +179,6 @@
     @Binds
     @APS
     @IntoMap
-<<<<<<< HEAD
-    @IntKey(200)
-    abstract fun bindOpenAPSMAPlugin(plugin: OpenAPSMAPlugin): PluginBase
-
-    @Binds
-    @APS
-    @IntoMap
-=======
->>>>>>> 61acfb8c
     @IntKey(210)
     abstract fun bindOpenAPSAMAPlugin(plugin: OpenAPSAMAPlugin): PluginBase
 
