package info.nightscout.androidaps.dependencyInjection

import dagger.Binds
import dagger.Module
import dagger.multibindings.IntKey
import dagger.multibindings.IntoMap
import info.nightscout.androidaps.danaRKorean.DanaRKoreanPlugin
import info.nightscout.androidaps.danaRv2.DanaRv2Plugin
import info.nightscout.androidaps.danar.DanaRPlugin
import info.nightscout.androidaps.danars.DanaRSPlugin
import info.nightscout.androidaps.interfaces.PluginBase
import info.nightscout.androidaps.plugins.aps.loop.LoopPlugin
import info.nightscout.androidaps.plugins.aps.openAPSAMA.OpenAPSAMAPlugin
import info.nightscout.androidaps.plugins.aps.openAPSSMB.OpenAPSSMBPlugin
<<<<<<< HEAD
import info.nightscout.androidaps.plugins.aps.EN.ENPlugin
=======
import info.nightscout.androidaps.plugins.aps.AIMI.AIMIPlugin
import info.nightscout.androidaps.plugins.aps.Boost.BoostPlugin
>>>>>>> 34bea5b8
import info.nightscout.androidaps.plugins.configBuilder.ConfigBuilderPlugin
import info.nightscout.androidaps.plugins.constraints.dstHelper.DstHelperPlugin
import info.nightscout.androidaps.plugins.constraints.objectives.ObjectivesPlugin
import info.nightscout.androidaps.plugins.constraints.safety.SafetyPlugin
import info.nightscout.androidaps.plugins.constraints.signatureVerifier.SignatureVerifierPlugin
import info.nightscout.androidaps.plugins.constraints.storage.StorageConstraintPlugin
import info.nightscout.androidaps.plugins.constraints.versionChecker.VersionCheckerPlugin
import info.nightscout.androidaps.plugins.general.actions.ActionsPlugin
import info.nightscout.androidaps.plugins.general.automation.AutomationPlugin
import info.nightscout.androidaps.plugins.general.dataBroadcaster.DataBroadcastPlugin
import info.nightscout.androidaps.plugins.general.food.FoodPlugin
import info.nightscout.androidaps.plugins.general.maintenance.MaintenancePlugin
import info.nightscout.androidaps.plugins.general.nsclient.NSClientPlugin
import info.nightscout.androidaps.plugins.general.openhumans.OpenHumansUploader
import info.nightscout.androidaps.plugins.general.overview.OverviewPlugin
import info.nightscout.androidaps.plugins.general.persistentNotification.PersistentNotificationPlugin
import info.nightscout.androidaps.plugins.general.smsCommunicator.SmsCommunicatorPlugin
import info.nightscout.androidaps.plugins.general.wear.WearPlugin
import info.nightscout.androidaps.plugins.general.xdripStatusline.StatusLinePlugin
import info.nightscout.androidaps.plugins.insulin.InsulinLyumjevPlugin
import info.nightscout.androidaps.plugins.insulin.InsulinOrefFreePeakPlugin
import info.nightscout.androidaps.plugins.insulin.InsulinOrefRapidActingPlugin
import info.nightscout.androidaps.plugins.insulin.InsulinOrefUltraRapidActingPlugin
import info.nightscout.androidaps.plugins.iob.iobCobCalculator.IobCobCalculatorPlugin
import info.nightscout.androidaps.plugins.profile.local.LocalProfilePlugin
import info.nightscout.androidaps.plugins.profile.ns.NSProfilePlugin
import info.nightscout.androidaps.plugins.pump.combo.ComboPlugin
import info.nightscout.androidaps.plugins.pump.insight.LocalInsightPlugin
import info.nightscout.androidaps.plugins.pump.mdi.MDIPlugin
import info.nightscout.androidaps.plugins.pump.medtronic.MedtronicPumpPlugin
import info.nightscout.androidaps.plugins.pump.omnipod.OmnipodPumpPlugin
import info.nightscout.androidaps.plugins.pump.virtual.VirtualPumpPlugin
import info.nightscout.androidaps.plugins.sensitivity.SensitivityAAPSPlugin
import info.nightscout.androidaps.plugins.sensitivity.SensitivityOref1Plugin
import info.nightscout.androidaps.plugins.sensitivity.SensitivityWeightedAveragePlugin
import info.nightscout.androidaps.plugins.source.*
import info.nightscout.androidaps.plugins.treatments.TreatmentsPlugin
import javax.inject.Qualifier

@Module
abstract class PluginsModule {

    @Binds
    @AllConfigs
    @IntoMap
    @IntKey(0)
    abstract fun bindOverviewPlugin(plugin: OverviewPlugin): PluginBase

    @Binds
    @AllConfigs
    @IntoMap
    @IntKey(10)
    abstract fun bindIobCobCalculatorPlugin(plugin: IobCobCalculatorPlugin): PluginBase

    @Binds
    @AllConfigs
    @IntoMap
    @IntKey(20)
    abstract fun bindActionsPlugin(plugin: ActionsPlugin): PluginBase

    @Binds
    @AllConfigs
    @IntoMap
    @IntKey(30)
    abstract fun bindInsulinOrefRapidActingPlugin(plugin: InsulinOrefRapidActingPlugin): PluginBase

    @Binds
    @AllConfigs
    @IntoMap
    @IntKey(40)
    abstract fun bindInsulinOrefUltraRapidActingPlugin(plugin: InsulinOrefUltraRapidActingPlugin): PluginBase

    @Binds
    @AllConfigs
    @IntoMap
    @IntKey(42)
    abstract fun bindInsulinLyumjevPlugin(plugin: InsulinLyumjevPlugin): PluginBase

    @Binds
    @AllConfigs
    @IntoMap
    @IntKey(50)
    abstract fun bindInsulinOrefFreePeakPlugin(plugin: InsulinOrefFreePeakPlugin): PluginBase

    @Binds
    @AllConfigs
    @IntoMap
    @IntKey(60)
    abstract fun bindSensitivityAAPSPlugin(plugin: SensitivityAAPSPlugin): PluginBase

    @Binds
    @AllConfigs
    @IntoMap
    @IntKey(70)
    abstract fun bindSensitivityWeightedAveragePlugin(plugin: SensitivityWeightedAveragePlugin): PluginBase

    @Binds
    @AllConfigs
    @IntoMap
    @IntKey(80)
    abstract fun bindSensitivityOref1Plugin(plugin: SensitivityOref1Plugin): PluginBase

    @Binds
    @PumpDriver
    @IntoMap
    @IntKey(90)
    abstract fun bindDanaRPlugin(plugin: DanaRPlugin): PluginBase

    @Binds
    @PumpDriver
    @IntoMap
    @IntKey(100)
    abstract fun bindDanaRKoreanPlugin(plugin: DanaRKoreanPlugin): PluginBase

    @Binds
    @PumpDriver
    @IntoMap
    @IntKey(110)
    abstract fun bindDanaRv2Plugin(plugin: DanaRv2Plugin): PluginBase

    @Binds
    @PumpDriver
    @IntoMap
    @IntKey(120)
    abstract fun bindDanaRSPlugin(plugin: DanaRSPlugin): PluginBase

    @Binds
    @PumpDriver
    @IntoMap
    @IntKey(130)
    abstract fun bindLocalInsightPlugin(plugin: LocalInsightPlugin): PluginBase

    @Binds
    @PumpDriver
    @IntoMap
    @IntKey(140)
    abstract fun bindComboPlugin(plugin: ComboPlugin): PluginBase

    @Binds
    @PumpDriver
    @IntoMap
    @IntKey(150)
    abstract fun bindMedtronicPumpPlugin(plugin: MedtronicPumpPlugin): PluginBase

    @Binds
    @PumpDriver
    @IntoMap
    @IntKey(155)
    abstract fun bindOmnipodPumpPlugin(plugin: OmnipodPumpPlugin): PluginBase

    @Binds
    @NotNSClient
    @IntoMap
    @IntKey(160)
    abstract fun bindMDIPlugin(plugin: MDIPlugin): PluginBase

    @Binds
    @AllConfigs
    @IntoMap
    @IntKey(170)
    abstract fun bindVirtualPumpPlugin(plugin: VirtualPumpPlugin): PluginBase

    @Binds
    @APS
    @IntoMap
    @IntKey(190)
    abstract fun bindLoopPlugin(plugin: LoopPlugin): PluginBase

    @Binds
    @APS
    @IntoMap
    @IntKey(210)
    abstract fun bindOpenAPSAMAPlugin(plugin: OpenAPSAMAPlugin): PluginBase

    @Binds
    @APS
    @IntoMap
    @IntKey(215)
    abstract fun bindAIMIPlugin(plugin: AIMIPlugin): PluginBase

    @Binds
    @APS
    @IntoMap
    @IntKey(220)
    abstract fun bindOpenAPSSMBPlugin(plugin: OpenAPSSMBPlugin): PluginBase

    @Binds
    @APS
    @IntoMap
<<<<<<< HEAD
    @IntKey(235)
    abstract fun bindENPlugin(plugin: ENPlugin): PluginBase
=======
    @IntKey(225)
    abstract fun bindBoostPlugin(plugin: BoostPlugin): PluginBase
>>>>>>> 34bea5b8

    @Binds
    @AllConfigs
    @IntoMap
    @IntKey(230)
    abstract fun bindNSProfilePlugin(plugin: NSProfilePlugin): PluginBase

    @Binds
    @NotNSClient
    @IntoMap
    @IntKey(240)
    abstract fun bindLocalProfilePlugin(plugin: LocalProfilePlugin): PluginBase

    @Binds
    @AllConfigs
    @IntoMap
    @IntKey(250)
    abstract fun bindAutomationPlugin(plugin: AutomationPlugin): PluginBase

    @Binds
    @AllConfigs
    @IntoMap
    @IntKey(260)
    abstract fun bindTreatmentsPlugin(plugin: TreatmentsPlugin): PluginBase

    @Binds
    @AllConfigs
    @IntoMap
    @IntKey(265)
    abstract fun bindSafetyPlugin(plugin: SafetyPlugin): PluginBase

    @Binds
    @NotNSClient
    @IntoMap
    @IntKey(270)
    abstract fun bindVersionCheckerPlugin(plugin: VersionCheckerPlugin): PluginBase

    @Binds
    @NotNSClient
    @IntoMap
    @IntKey(280)
    abstract fun bindSmsCommunicatorPlugin(plugin: SmsCommunicatorPlugin): PluginBase

    @Binds
    @APS
    @IntoMap
    @IntKey(290)
    abstract fun bindStorageConstraintPlugin(plugin: StorageConstraintPlugin): PluginBase

    @Binds
    @APS
    @IntoMap
    @IntKey(300)
    abstract fun bindSignatureVerifierPlugin(plugin: SignatureVerifierPlugin): PluginBase

    @Binds
    @APS
    @IntoMap
    @IntKey(310)
    abstract fun bindObjectivesPlugin(plugin: ObjectivesPlugin): PluginBase

    @Binds
    @AllConfigs
    @IntoMap
    @IntKey(320)
    abstract fun bindFoodPlugin(plugin: FoodPlugin): PluginBase

    @Binds
    @AllConfigs
    @IntoMap
    @IntKey(330)
    abstract fun bindWearPlugin(plugin: WearPlugin): PluginBase

    @Binds
    @AllConfigs
    @IntoMap
    @IntKey(340)
    abstract fun bindStatusLinePlugin(plugin: StatusLinePlugin): PluginBase

    @Binds
    @AllConfigs
    @IntoMap
    @IntKey(350)
    abstract fun bindPersistentNotificationPlugin(plugin: PersistentNotificationPlugin): PluginBase

    @Binds
    @AllConfigs
    @IntoMap
    @IntKey(360)
    abstract fun bindNSClientPlugin(plugin: NSClientPlugin): PluginBase

    @Binds
    @AllConfigs
    @IntoMap
    @IntKey(370)
    abstract fun bindMaintenancePlugin(plugin: MaintenancePlugin): PluginBase

    @Binds
    @AllConfigs
    @IntoMap
    @IntKey(380)
    abstract fun bindDstHelperPlugin(plugin: DstHelperPlugin): PluginBase

    @Binds
    @AllConfigs
    @IntoMap
    @IntKey(390)
    abstract fun bindDataBroadcastPlugin(plugin: DataBroadcastPlugin): PluginBase

    @Binds
    @AllConfigs
    @IntoMap
    @IntKey(400)
    abstract fun bindXdripPlugin(plugin: XdripPlugin): PluginBase

    @Binds
    @AllConfigs
    @IntoMap
    @IntKey(410)
    abstract fun bindNSClientSourcePlugin(plugin: NSClientSourcePlugin): PluginBase

    @Binds
    @AllConfigs
    @IntoMap
    @IntKey(420)
    abstract fun bindMM640gPlugin(plugin: MM640gPlugin): PluginBase

    @Binds
    @AllConfigs
    @IntoMap
    @IntKey(430)
    abstract fun bindGlimpPlugin(plugin: GlimpPlugin): PluginBase

    @Binds
    @AllConfigs
    @IntoMap
    @IntKey(440)
    abstract fun bindDexcomPlugin(plugin: DexcomPlugin): PluginBase

    @Binds
    @AllConfigs
    @IntoMap
    @IntKey(450)
    abstract fun bindPoctechPlugin(plugin: PoctechPlugin): PluginBase

    @Binds
    @AllConfigs
    @IntoMap
    @IntKey(460)
    abstract fun bindTomatoPlugin(plugin: TomatoPlugin): PluginBase

    @Binds
    @AllConfigs
    @IntoMap
    @IntKey(470)
    abstract fun bindRandomBgPlugin(plugin: RandomBgPlugin): PluginBase

    @Binds
    @NotNSClient
    @IntoMap
    @IntKey(480)
    abstract fun bindOpenHumansPlugin(plugin: OpenHumansUploader): PluginBase

    @Binds
    @AllConfigs
    @IntoMap
    @IntKey(490)
    abstract fun bindConfigBuilderPlugin(plugin: ConfigBuilderPlugin): PluginBase

    @Qualifier
    annotation class AllConfigs

    @Qualifier
    annotation class PumpDriver

    @Qualifier
    annotation class NotNSClient

    @Qualifier
    annotation class APS

}<|MERGE_RESOLUTION|>--- conflicted
+++ resolved
@@ -12,12 +12,9 @@
 import info.nightscout.androidaps.plugins.aps.loop.LoopPlugin
 import info.nightscout.androidaps.plugins.aps.openAPSAMA.OpenAPSAMAPlugin
 import info.nightscout.androidaps.plugins.aps.openAPSSMB.OpenAPSSMBPlugin
-<<<<<<< HEAD
 import info.nightscout.androidaps.plugins.aps.EN.ENPlugin
-=======
 import info.nightscout.androidaps.plugins.aps.AIMI.AIMIPlugin
 import info.nightscout.androidaps.plugins.aps.Boost.BoostPlugin
->>>>>>> 34bea5b8
 import info.nightscout.androidaps.plugins.configBuilder.ConfigBuilderPlugin
 import info.nightscout.androidaps.plugins.constraints.dstHelper.DstHelperPlugin
 import info.nightscout.androidaps.plugins.constraints.objectives.ObjectivesPlugin
@@ -195,27 +192,10 @@
     @Binds
     @APS
     @IntoMap
-    @IntKey(215)
-    abstract fun bindAIMIPlugin(plugin: AIMIPlugin): PluginBase
-
-    @Binds
-    @APS
-    @IntoMap
     @IntKey(220)
     abstract fun bindOpenAPSSMBPlugin(plugin: OpenAPSSMBPlugin): PluginBase
 
     @Binds
-    @APS
-    @IntoMap
-<<<<<<< HEAD
-    @IntKey(235)
-    abstract fun bindENPlugin(plugin: ENPlugin): PluginBase
-=======
-    @IntKey(225)
-    abstract fun bindBoostPlugin(plugin: BoostPlugin): PluginBase
->>>>>>> 34bea5b8
-
-    @Binds
     @AllConfigs
     @IntoMap
     @IntKey(230)
