package info.nightscout.androidaps.interfaces;

import java.util.List;

import org.json.JSONObject;

import info.nightscout.androidaps.data.DetailedBolusInfo;
import info.nightscout.androidaps.data.Profile;
import info.nightscout.androidaps.data.PumpEnactResult;
import info.nightscout.androidaps.plugins.Actions.defs.CustomAction;
import info.nightscout.androidaps.plugins.Actions.defs.CustomActionType;

/**
 * Created by mike on 04.06.2016.
 */
public interface PumpInterface {

    boolean isInitialized(); // true if pump status has been read and is ready to accept commands


    boolean isSuspended(); // true if suspended (not delivering insulin)


    boolean isBusy(); // if true pump is not ready to accept commands right now


    boolean isConnected(); // true if BT connection is established


    boolean isConnecting(); // true if BT connection is in progress


    boolean isHandshakeInProgress(); // true if BT is connected but initial handshake is still in progress


    void finishHandshaking(); // set initial handshake completed


    void connect(String reason);


    void disconnect(String reason);


    void stopConnecting();


    void getPumpStatus();


    // Upload to pump new basal profile
    PumpEnactResult setNewBasalProfile(Profile profile);


    boolean isThisProfileSet(Profile profile);


    long lastDataTime();


    double getBaseBasalRate(); // base basal rate, not temp basal

<<<<<<< HEAD
=======
    double getReservoirLevel();

    int getBatteryLevel();  // in percent as integer
>>>>>>> 65c5aebb

    PumpEnactResult deliverTreatment(DetailedBolusInfo detailedBolusInfo);


    void stopBolusDelivering();


    PumpEnactResult setTempBasalAbsolute(Double absoluteRate, Integer durationInMinutes, Profile profile,
            boolean enforceNew);


    PumpEnactResult setTempBasalPercent(Integer percent, Integer durationInMinutes, Profile profile, boolean enforceNew);


    PumpEnactResult setExtendedBolus(Double insulin, Integer durationInMinutes);


    // some pumps might set a very short temp close to 100% as cancelling a temp can be noisy
    // when the cancel request is requested by the user (forced), the pump should always do a real cancel
    PumpEnactResult cancelTempBasal(boolean enforceNew);


    PumpEnactResult cancelExtendedBolus();


    // Status to be passed to NS
    JSONObject getJSONStatus(Profile profile, String profileName);


    String deviceID();


    // Pump capabilities
    PumpDescription getPumpDescription();


    // Short info for SMS, Wear etc
    String shortStatus(boolean veryShort);


    boolean isFakingTempsByExtendedBoluses();


    PumpEnactResult loadTDDs();


    List<CustomAction> getCustomActions();


    PumpEnactResult executeCustomAction(CustomActionType customActionType);

}<|MERGE_RESOLUTION|>--- conflicted
+++ resolved
@@ -1,8 +1,8 @@
 package info.nightscout.androidaps.interfaces;
 
+import org.json.JSONObject;
+
 import java.util.List;
-
-import org.json.JSONObject;
 
 import info.nightscout.androidaps.data.DetailedBolusInfo;
 import info.nightscout.androidaps.data.Profile;
@@ -16,104 +16,56 @@
 public interface PumpInterface {
 
     boolean isInitialized(); // true if pump status has been read and is ready to accept commands
-
-
-    boolean isSuspended(); // true if suspended (not delivering insulin)
-
-
-    boolean isBusy(); // if true pump is not ready to accept commands right now
-
-
-    boolean isConnected(); // true if BT connection is established
-
-
-    boolean isConnecting(); // true if BT connection is in progress
-
-
+    boolean isSuspended();   // true if suspended (not delivering insulin)
+    boolean isBusy();        // if true pump is not ready to accept commands right now
+    boolean isConnected();   // true if BT connection is established
+    boolean isConnecting();  // true if BT connection is in progress
     boolean isHandshakeInProgress(); // true if BT is connected but initial handshake is still in progress
-
-
     void finishHandshaking(); // set initial handshake completed
 
-
     void connect(String reason);
-
-
     void disconnect(String reason);
-
-
     void stopConnecting();
-
 
     void getPumpStatus();
 
-
     // Upload to pump new basal profile
     PumpEnactResult setNewBasalProfile(Profile profile);
-
-
     boolean isThisProfileSet(Profile profile);
-
 
     long lastDataTime();
 
-
     double getBaseBasalRate(); // base basal rate, not temp basal
 
-<<<<<<< HEAD
-=======
     double getReservoirLevel();
 
     int getBatteryLevel();  // in percent as integer
->>>>>>> 65c5aebb
 
     PumpEnactResult deliverTreatment(DetailedBolusInfo detailedBolusInfo);
-
-
     void stopBolusDelivering();
-
-
-    PumpEnactResult setTempBasalAbsolute(Double absoluteRate, Integer durationInMinutes, Profile profile,
-            boolean enforceNew);
-
-
+    PumpEnactResult setTempBasalAbsolute(Double absoluteRate, Integer durationInMinutes, Profile profile, boolean enforceNew);
     PumpEnactResult setTempBasalPercent(Integer percent, Integer durationInMinutes, Profile profile, boolean enforceNew);
-
-
     PumpEnactResult setExtendedBolus(Double insulin, Integer durationInMinutes);
-
-
-    // some pumps might set a very short temp close to 100% as cancelling a temp can be noisy
-    // when the cancel request is requested by the user (forced), the pump should always do a real cancel
+    //some pumps might set a very short temp close to 100% as cancelling a temp can be noisy
+    //when the cancel request is requested by the user (forced), the pump should always do a real cancel
     PumpEnactResult cancelTempBasal(boolean enforceNew);
-
-
     PumpEnactResult cancelExtendedBolus();
-
 
     // Status to be passed to NS
     JSONObject getJSONStatus(Profile profile, String profileName);
-
-
     String deviceID();
-
 
     // Pump capabilities
     PumpDescription getPumpDescription();
 
-
     // Short info for SMS, Wear etc
     String shortStatus(boolean veryShort);
 
-
     boolean isFakingTempsByExtendedBoluses();
-
 
     PumpEnactResult loadTDDs();
 
-
     List<CustomAction> getCustomActions();
-
 
     PumpEnactResult executeCustomAction(CustomActionType customActionType);
 
