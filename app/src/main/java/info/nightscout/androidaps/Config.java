--- conflicted
+++ resolved
@@ -12,12 +12,8 @@
     public static final boolean NSCLIENT = BuildConfig.NSCLIENTOLNY;
     public static final boolean G5UPLOADER = BuildConfig.G5UPLOADER;
 
-<<<<<<< HEAD
     public static final boolean COMBO = true && BuildConfig.PUMPDRIVERS;
-    public static final boolean DANAR = true && BuildConfig.PUMPDRIVERS;
-=======
     public static final boolean DANAR = BuildConfig.PUMPDRIVERS;
->>>>>>> 17867478
 
     public static final boolean ACTION = !BuildConfig.NSCLIENTOLNY && !BuildConfig.G5UPLOADER;
     public static final boolean VIRTUALPUMP = !BuildConfig.NSCLIENTOLNY && !BuildConfig.G5UPLOADER;
