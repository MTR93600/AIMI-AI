--- conflicted
+++ resolved
@@ -167,7 +167,10 @@
                     }
                 }
 
-<<<<<<< HEAD
+                if (!Config.NSCLIENT && !Config.G5UPLOADER) {
+                    addPreferencesFromResourceIfEnabled(VirtualPumpPlugin.getPlugin(), PluginBase.PUMP);
+                }
+
                 /* No usable settings yet
                 if (Config.COMBO) {
                     addPreferencesFromResourceIfEnabled(ComboPlugin.getPlugin(), PluginBase.PUMP);
@@ -175,11 +178,6 @@
                 */
 
                 addPreferencesFromResourceIfEnabled(VirtualPumpPlugin.getPlugin(), PluginBase.PUMP);
-=======
-                if (!Config.NSCLIENT && !Config.G5UPLOADER) {
-                    addPreferencesFromResourceIfEnabled(VirtualPumpPlugin.getPlugin(), PluginBase.PUMP);
-                }
->>>>>>> 17867478
 
                 addPreferencesFromResourceIfEnabled(InsulinOrefFreePeakPlugin.getPlugin(), PluginBase.INSULIN);
 
