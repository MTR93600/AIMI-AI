--- conflicted
+++ resolved
@@ -158,12 +158,8 @@
         AndroidPermission.notifyForBatteryOptimizationPermission(this);
         if (Config.PUMPDRIVERS) {
             AndroidPermission.notifyForLocationPermissions(this);
-<<<<<<< HEAD
             AndroidPermission.notifyForSMSPermissions(this, smsCommunicatorPlugin);
-=======
-            AndroidPermission.notifyForSMSPermissions(this);
             AndroidPermission.notifyForSystemWindowPermissions(this);
->>>>>>> 850e79a0
         }
     }
 
