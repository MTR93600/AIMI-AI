package info.nightscout.androidaps;

import android.Manifest;
import android.app.Activity;
import android.content.ActivityNotFoundException;
import android.content.Context;
import android.content.DialogInterface;
import android.content.Intent;
import android.content.pm.PackageManager;
import android.graphics.Rect;
import android.net.Uri;
import android.os.Build;
import android.os.Bundle;
import android.os.PowerManager;
import android.provider.Settings;
import android.support.v4.app.ActivityCompat;
import android.support.v4.content.ContextCompat;
import android.support.v4.view.ViewPager;
import android.support.v7.app.AlertDialog;
import android.support.v7.app.AppCompatActivity;
import android.support.v7.widget.PopupMenu;
import android.text.SpannableString;
import android.text.method.LinkMovementMethod;
import android.text.util.Linkify;
import android.view.MenuInflater;
import android.view.MenuItem;
import android.view.MotionEvent;
import android.view.View;
import android.view.WindowManager;
import android.view.inputmethod.InputMethodManager;
import android.widget.EditText;
import android.widget.ImageButton;
import android.widget.TextView;

import com.joanzapata.iconify.Iconify;
import com.joanzapata.iconify.fonts.FontAwesomeModule;
import com.squareup.otto.Subscribe;

import org.slf4j.Logger;
import org.slf4j.LoggerFactory;

import info.nightscout.androidaps.data.Profile;
import info.nightscout.androidaps.events.EventAppExit;
import info.nightscout.androidaps.events.EventFeatureRunning;
import info.nightscout.androidaps.events.EventPreferenceChange;
import info.nightscout.androidaps.events.EventRefreshGui;
import info.nightscout.androidaps.interfaces.PluginBase;
import info.nightscout.androidaps.plugins.ConfigBuilder.ConfigBuilderPlugin;
import info.nightscout.androidaps.plugins.Food.FoodPlugin;
import info.nightscout.androidaps.plugins.Overview.events.EventSetWakeLock;
import info.nightscout.androidaps.tabs.SlidingTabLayout;
import info.nightscout.androidaps.tabs.TabPageAdapter;
import info.nightscout.utils.ImportExportPrefs;
import info.nightscout.utils.LocaleHelper;
import info.nightscout.utils.LogDialog;
import info.nightscout.utils.OKDialog;
import info.nightscout.utils.PasswordProtection;
import info.nightscout.utils.SP;
import info.nightscout.utils.ToastUtils;

public class MainActivity extends AppCompatActivity implements View.OnClickListener {
    private static Logger log = LoggerFactory.getLogger(MainActivity.class);

    static final int CASE_STORAGE = 0x1;
    static final int CASE_SMS = 0x2;
    static final int CASE_LOCATION = 0x3;

    private boolean askForSMS = false;
    private boolean askForLocation = true;

    ImageButton menuButton;

    protected PowerManager.WakeLock mWakeLock;

    @Override
    protected void onCreate(Bundle savedInstanceState) {
        super.onCreate(savedInstanceState);
        Iconify.with(new FontAwesomeModule());
        LocaleHelper.onCreate(this, "en");
        setContentView(R.layout.activity_main);
        menuButton = (ImageButton) findViewById(R.id.overview_menuButton);
        menuButton.setOnClickListener(this);

        checkEula();
        if (Build.VERSION.SDK_INT > Build.VERSION_CODES.LOLLIPOP_MR1) {
            askForPermission(new String[]{Manifest.permission.READ_EXTERNAL_STORAGE,
                    Manifest.permission.WRITE_EXTERNAL_STORAGE}, CASE_STORAGE);
        }
        askForBatteryOptimizationPermission();
        doMigrations();
        if (Config.logFunctionCalls)
            log.debug("onCreate");

        onStatusEvent(new EventSetWakeLock(SP.getBoolean("lockscreen", false)));

        registerBus();
        setUpTabs(false);
    }

    @Subscribe
    public void onStatusEvent(final EventSetWakeLock ev) {
        final PowerManager pm = (PowerManager) getSystemService(Context.POWER_SERVICE);
        if (ev.lock) {
            mWakeLock = pm.newWakeLock(PowerManager.SCREEN_BRIGHT_WAKE_LOCK, "AAPS");
            if (!mWakeLock.isHeld())
                mWakeLock.acquire();
        } else {
            if (mWakeLock != null && mWakeLock.isHeld())
                mWakeLock.release();
        }
    }

    @Subscribe
    public void onStatusEvent(final EventRefreshGui ev) {
        String lang = SP.getString("language", "en");
        LocaleHelper.setLocale(getApplicationContext(), lang);
        runOnUiThread(new Runnable() {
            @Override
            public void run() {
                if (ev.recreate) {
                    recreate();
                } else {
                    try { // activity may be destroyed
                        setUpTabs(true);
                    } catch (IllegalStateException e) {
                        log.error("Unhandled exception", e);
                    }
                }

                boolean lockScreen = BuildConfig.NSCLIENTOLNY && SP.getBoolean("lockscreen", false);
                if (lockScreen)
                    getWindow().addFlags(WindowManager.LayoutParams.FLAG_KEEP_SCREEN_ON);
                else
                    getWindow().clearFlags(WindowManager.LayoutParams.FLAG_KEEP_SCREEN_ON);
            }
        });
    }

    private void setUpTabs(boolean switchToLast) {
        TabPageAdapter pageAdapter = new TabPageAdapter(getSupportFragmentManager(), this);
        for (PluginBase p : MainApp.getPluginsList()) {
            pageAdapter.registerNewFragment(p);
        }
        ViewPager mPager = (ViewPager) findViewById(R.id.pager);
        mPager.setAdapter(pageAdapter);
        SlidingTabLayout mTabs = (SlidingTabLayout) findViewById(R.id.tabs);
        mTabs.setViewPager(mPager);
        if (switchToLast)
            mPager.setCurrentItem(pageAdapter.getCount() - 1, false);
    }

    private void registerBus() {
        try {
            MainApp.bus().unregister(this);
        } catch (RuntimeException x) {
            // Ignore
        }
        MainApp.bus().register(this);
    }

    private void checkEula() {
        //SP.removeBoolean(R.string.key_i_understand);
        boolean IUnderstand = SP.getBoolean(R.string.key_i_understand, false);
        if (!IUnderstand) {
            Intent intent = new Intent(getApplicationContext(), AgreementActivity.class);
            startActivity(intent);
            finish();
        }
    }

    private void doMigrations() {

        checkUpgradeToProfileTarget();

        // guarantee that the unreachable threshold is at least 30 and of type String
        // Added in 1.57 at 21.01.2018
        Integer unreachable_threshold = SP.getInt(R.string.key_pump_unreachable_threshold, 30);
        SP.remove(R.string.key_pump_unreachable_threshold);
        if (unreachable_threshold < 30) unreachable_threshold = 30;
        SP.putString(R.string.key_pump_unreachable_threshold, unreachable_threshold.toString());
    }


    private void checkUpgradeToProfileTarget() { // TODO: can be removed in the future
        boolean oldKeyExists = SP.contains("openapsma_min_bg");
        if (oldKeyExists) {
            Profile profile = MainApp.getConfigBuilder().getProfile();
            String oldRange = SP.getDouble("openapsma_min_bg", 0d) + " - " + SP.getDouble("openapsma_max_bg", 0d);
            String newRange = "";
            if (profile != null) {
                newRange = profile.getTargetLow() + " - " + profile.getTargetHigh();
            }
            String message = "Target range is changed in current version.\n\nIt's not taken from preferences but from profile.\n\n!!! REVIEW YOUR SETTINGS !!!";
            message += "\n\nOld settings: " + oldRange;
            message += "\nProfile settings: " + newRange;
            OKDialog.show(this, "Target range change", message, new Runnable() {
                @Override
                public void run() {
                    SP.remove("openapsma_min_bg");
                    SP.remove("openapsma_max_bg");
                    SP.remove("openapsma_target_bg");
                }
            });
        }
    }

    //check for sms permission if enable in prefernces
    @Subscribe
    public void onStatusEvent(final EventPreferenceChange ev) {
        if (ev.isChanged(R.string.key_smscommunicator_remotecommandsallowed)) {
            if (Build.VERSION.SDK_INT > Build.VERSION_CODES.LOLLIPOP_MR1) {
                synchronized (this) {
                    if (SP.getBoolean(R.string.key_smscommunicator_remotecommandsallowed, false)) {
                        setAskForSMS();
                    }
                }
            }
        }
    }

    private synchronized void setAskForSMS() {
        askForSMS = true;
    }

    @Override
    protected void onResume() {
        super.onResume();
        askForSMSPermissions();
        askForLocationPermissions();
        MainApp.bus().post(new EventFeatureRunning(EventFeatureRunning.Feature.MAIN));
    }

    @Override
    public void onDestroy() {
        if (mWakeLock != null)
            if (mWakeLock.isHeld())
                mWakeLock.release();
        super.onDestroy();
    }

    private void askForBatteryOptimizationPermission() {
        if (Build.VERSION.SDK_INT >= Build.VERSION_CODES.M) {
            final String packageName = getPackageName();

            final PowerManager pm = (PowerManager) getSystemService(Context.POWER_SERVICE);
            if (!pm.isIgnoringBatteryOptimizations(packageName)) {
                log.debug("Requesting ignore battery optimization");

                OKDialog.show(this, getString(R.string.pleaseallowpermission), String.format(getString(R.string.needwhitelisting), getString(R.string.app_name)), new Runnable() {

                    @Override
                    public void run() {
                        try {
                            final Intent intent = new Intent();

                            // ignoring battery optimizations required for constant connection
                            intent.setAction(Settings.ACTION_REQUEST_IGNORE_BATTERY_OPTIMIZATIONS);
                            intent.setData(Uri.parse("package:" + packageName));
                            startActivity(intent);

                        } catch (ActivityNotFoundException e) {
                            final String msg = getString(R.string.batteryoptimalizationerror);
                            ToastUtils.showToastInUiThread(getApplicationContext(), msg);
                            log.error(msg);
                        }
                    }
                });
            }
        }
    }

    private synchronized void askForSMSPermissions() {
        if (askForSMS) { //only when settings were changed an MainActivity resumes.
            askForSMS = false;
            if (SP.getBoolean(R.string.smscommunicator_remotecommandsallowed, false)) {
                if (Build.VERSION.SDK_INT > Build.VERSION_CODES.LOLLIPOP_MR1) {
                    askForPermission(new String[]{Manifest.permission.RECEIVE_SMS,
                            Manifest.permission.SEND_SMS,
                            Manifest.permission.RECEIVE_MMS}, CASE_SMS);
                }
            }
        }
    }

    private synchronized void askForLocationPermissions() {
        if (askForLocation) { //only when settings were changed an MainActivity resumes.
            askForLocation = false;
            if (Build.VERSION.SDK_INT >= Build.VERSION_CODES.M) {
                askForPermission(new String[]{Manifest.permission.ACCESS_FINE_LOCATION,
                        Manifest.permission.ACCESS_FINE_LOCATION,
                        Manifest.permission.ACCESS_FINE_LOCATION}, CASE_LOCATION);
            }
        }
    }

    private void askForPermission(String[] permission, Integer requestCode) {
        boolean test = false;
        for (int i = 0; i < permission.length; i++) {
            test = test || (ContextCompat.checkSelfPermission(this, permission[i]) != PackageManager.PERMISSION_GRANTED);
        }
        if (test) {
            ActivityCompat.requestPermissions(this, permission, requestCode);
        }
    }

    @Override
    public void onRequestPermissionsResult(int requestCode, String[] permissions, int[] grantResults) {
        super.onRequestPermissionsResult(requestCode, permissions, grantResults);
        if (permissions.length != 0) {
            if (ActivityCompat.checkSelfPermission(this, permissions[0]) == PackageManager.PERMISSION_GRANTED) {
                switch (requestCode) {
                    case CASE_STORAGE:
                        //show dialog after permission is granted
                        AlertDialog.Builder alert = new AlertDialog.Builder(this);
                        alert.setMessage(R.string.alert_dialog_storage_permission_text);
                        alert.setPositiveButton(R.string.ok, null);
                        alert.show();
                        break;
                    case CASE_LOCATION:
                    case CASE_SMS:
                        break;
                }
            }
        }
    }

    @Override
    public boolean dispatchTouchEvent(MotionEvent event) {
        if (event.getAction() == MotionEvent.ACTION_DOWN) {
            View v = getCurrentFocus();
            if (v instanceof EditText) {
                Rect outRect = new Rect();
                v.getGlobalVisibleRect(outRect);
                if (!outRect.contains((int) event.getRawX(), (int) event.getRawY())) {
                    v.clearFocus();
                    InputMethodManager imm = (InputMethodManager) getSystemService(Context.INPUT_METHOD_SERVICE);
                    imm.hideSoftInputFromWindow(v.getWindowToken(), 0);
                }
            }
        }
        return super.dispatchTouchEvent(event);
    }

    @Override
    public void onClick(final View v) {
        final Activity activity = this;
        switch (v.getId()) {
            case R.id.overview_menuButton:
                PopupMenu popup = new PopupMenu(v.getContext(), v);
                MenuInflater inflater = popup.getMenuInflater();
                inflater.inflate(R.menu.menu_main, popup.getMenu());
                popup.setOnMenuItemClickListener(new PopupMenu.OnMenuItemClickListener() {
                    @Override
                    public boolean onMenuItemClick(MenuItem item) {
                        int id = item.getItemId();
                        switch (id) {
                            case R.id.nav_preferences:
                                PasswordProtection.QueryPassword(v.getContext(), R.string.settings_password, "settings_password", new Runnable() {
                                    @Override
                                    public void run() {
                                        Intent i = new Intent(v.getContext(), PreferencesActivity.class);
                                        i.putExtra("id", -1);
                                        startActivity(i);
                                    }
                                }, null);
                                break;
                            case R.id.nav_historybrowser:
                                startActivity(new Intent(v.getContext(), HistoryBrowseActivity.class));
                                break;
                            case R.id.nav_resetdb:
                                new AlertDialog.Builder(v.getContext())
                                        .setTitle(R.string.nav_resetdb)
                                        .setMessage(R.string.reset_db_confirm)
                                        .setNegativeButton(android.R.string.cancel, null)
                                        .setPositiveButton(android.R.string.ok, new DialogInterface.OnClickListener() {
                                            @Override
                                            public void onClick(DialogInterface dialog, int which) {
                                                MainApp.getDbHelper().resetDatabases();
                                                // should be handled by Plugin-Interface and
                                                // additional service interface and plugin registry
                                                MainApp.getSpecificPlugin(FoodPlugin.class).getService().resetFood();
                                            }
                                        })
                                        .create()
                                        .show();
                                break;
                            case R.id.nav_export:
                                ImportExportPrefs.verifyStoragePermissions(activity);
                                ImportExportPrefs.exportSharedPreferences(activity);
                                break;
                            case R.id.nav_import:
                                ImportExportPrefs.verifyStoragePermissions(activity);
                                ImportExportPrefs.importSharedPreferences(activity);
                                break;
                            case R.id.nav_show_logcat:
                                LogDialog.showLogcat(v.getContext());
                                break;
                            case R.id.nav_about:
                                AlertDialog.Builder builder = new AlertDialog.Builder(v.getContext());
                                builder.setTitle(getString(R.string.app_name) + " " + BuildConfig.VERSION);
                                if (Config.NSCLIENT || Config.G5UPLOADER)
                                    builder.setIcon(R.mipmap.yellowowl);
                                else
                                    builder.setIcon(R.mipmap.blueowl);
                                String message = "Build: " + BuildConfig.BUILDVERSION + "\n";
                                message += MainApp.sResources.getString(R.string.configbuilder_nightscoutversion_label) + " " + ConfigBuilderPlugin.nightscoutVersionName;
<<<<<<< HEAD
                                message += getString(R.string.about_link_urls);
                                final SpannableString messageSpanned =  new SpannableString(message);
                                Linkify.addLinks(messageSpanned, Linkify.WEB_URLS);
                                builder.setMessage(messageSpanned);
=======
                                if (MainApp.engineeringMode)
                                    message += "\n" + MainApp.gs(R.string.engineering_mode_enabled);
                                builder.setMessage(message);
>>>>>>> 18018630
                                builder.setPositiveButton(MainApp.sResources.getString(R.string.ok), null);
                                AlertDialog alertDialog = builder.create();
                                alertDialog.show();
                                ((TextView)alertDialog.findViewById(android.R.id.message)).setMovementMethod(LinkMovementMethod.getInstance());
                                break;
                            case R.id.nav_exit:
                                log.debug("Exiting");
                                MainApp.instance().stopKeepAliveService();
                                MainApp.bus().post(new EventAppExit());
                                MainApp.closeDbHelper();
                                finish();
                                System.runFinalization();
                                System.exit(0);
                                break;
                        }
                        return false;
                    }
                });
                popup.show();
                break;
        }
    }
}<|MERGE_RESOLUTION|>--- conflicted
+++ resolved
@@ -404,16 +404,12 @@
                                     builder.setIcon(R.mipmap.blueowl);
                                 String message = "Build: " + BuildConfig.BUILDVERSION + "\n";
                                 message += MainApp.sResources.getString(R.string.configbuilder_nightscoutversion_label) + " " + ConfigBuilderPlugin.nightscoutVersionName;
-<<<<<<< HEAD
+                                if (MainApp.engineeringMode)
+                                    message += "\n" + MainApp.gs(R.string.engineering_mode_enabled);
                                 message += getString(R.string.about_link_urls);
                                 final SpannableString messageSpanned =  new SpannableString(message);
                                 Linkify.addLinks(messageSpanned, Linkify.WEB_URLS);
                                 builder.setMessage(messageSpanned);
-=======
-                                if (MainApp.engineeringMode)
-                                    message += "\n" + MainApp.gs(R.string.engineering_mode_enabled);
-                                builder.setMessage(message);
->>>>>>> 18018630
                                 builder.setPositiveButton(MainApp.sResources.getString(R.string.ok), null);
                                 AlertDialog alertDialog = builder.create();
                                 alertDialog.show();
