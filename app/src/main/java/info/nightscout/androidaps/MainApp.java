--- conflicted
+++ resolved
@@ -126,19 +126,9 @@
     @Inject
     AAPSLogger aapsLogger;
 
-<<<<<<< HEAD
     @Inject
     ConfigBuilderPlugin configBuilderPlugin;
 
-    @Inject
-    InsulinOrefFreePeakPlugin insulinOrefFreePeakPlugin;
-    @Inject
-    InsulinOrefRapidActingPlugin insulinOrefRapidActingPlugin;
-    @Inject
-    InsulinOrefUltraRapidActingPlugin insulinOrefUltraRapidActingPlugin;
-    @Inject
-    SmsCommunicatorPlugin smsCommunicatorPlugin;
-=======
     @Inject InsulinOrefFreePeakPlugin insulinOrefFreePeakPlugin;
     @Inject InsulinOrefRapidActingPlugin insulinOrefRapidActingPlugin;
     @Inject InsulinOrefUltraRapidActingPlugin insulinOrefUltraRapidActingPlugin;
@@ -147,7 +137,6 @@
     @Inject OpenAPSMAPlugin openAPSMAPlugin;
     @Inject OpenAPSAMAPlugin openAPSAMAPlugin;
     @Inject OpenAPSSMBPlugin openAPSSMBPlugin;
->>>>>>> 7805fbc5
 
     @Override
     public void onCreate() {
