package info.nightscout.androidaps;

import android.app.Application;
import android.content.BroadcastReceiver;
import android.content.IntentFilter;
import android.content.res.Resources;
import android.os.SystemClock;

import androidx.annotation.PluralsRes;
import androidx.localbroadcastmanager.content.LocalBroadcastManager;

import com.crashlytics.android.Crashlytics;
import com.google.firebase.analytics.FirebaseAnalytics;
import com.j256.ormlite.android.apptools.OpenHelperManager;

import net.danlew.android.joda.JodaTimeAndroid;

import org.slf4j.Logger;
import org.slf4j.LoggerFactory;

import java.io.File;
import java.util.ArrayList;

import info.nightscout.androidaps.data.ConstraintChecker;
import info.nightscout.androidaps.db.DatabaseHelper;
import info.nightscout.androidaps.interfaces.PluginBase;
import info.nightscout.androidaps.interfaces.PluginType;
import info.nightscout.androidaps.interfaces.PumpInterface;
import info.nightscout.androidaps.logging.L;
import info.nightscout.androidaps.plugins.aps.loop.LoopPlugin;
import info.nightscout.androidaps.plugins.aps.openAPSAMA.OpenAPSAMAPlugin;
import info.nightscout.androidaps.plugins.aps.openAPSMA.OpenAPSMAPlugin;
import info.nightscout.androidaps.plugins.aps.openAPSSMB.OpenAPSSMBPlugin;
import info.nightscout.androidaps.plugins.configBuilder.ConfigBuilderPlugin;
import info.nightscout.androidaps.plugins.constraints.dstHelper.DstHelperPlugin;
import info.nightscout.androidaps.plugins.constraints.objectives.ObjectivesPlugin;
import info.nightscout.androidaps.plugins.constraints.safety.SafetyPlugin;
import info.nightscout.androidaps.plugins.constraints.signatureVerifier.SignatureVerifierPlugin;
import info.nightscout.androidaps.plugins.constraints.storage.StorageConstraintPlugin;
import info.nightscout.androidaps.plugins.constraints.versionChecker.VersionCheckerPlugin;
import info.nightscout.androidaps.plugins.general.actions.ActionsPlugin;
import info.nightscout.androidaps.plugins.general.automation.AutomationPlugin;
import info.nightscout.androidaps.plugins.general.careportal.CareportalPlugin;
import info.nightscout.androidaps.plugins.general.food.FoodPlugin;
import info.nightscout.androidaps.plugins.general.maintenance.LoggerUtils;
import info.nightscout.androidaps.plugins.general.maintenance.MaintenancePlugin;
import info.nightscout.androidaps.plugins.general.nsclient.NSClientPlugin;
import info.nightscout.androidaps.plugins.general.nsclient.NSUpload;
import info.nightscout.androidaps.plugins.general.nsclient.receivers.AckAlarmReceiver;
import info.nightscout.androidaps.plugins.general.nsclient.receivers.DBAccessReceiver;
import info.nightscout.androidaps.plugins.general.overview.OverviewPlugin;
import info.nightscout.androidaps.plugins.general.persistentNotification.PersistentNotificationPlugin;
import info.nightscout.androidaps.plugins.general.smsCommunicator.SmsCommunicatorPlugin;
import info.nightscout.androidaps.plugins.general.wear.WearPlugin;
import info.nightscout.androidaps.plugins.general.xdripStatusline.StatuslinePlugin;
import info.nightscout.androidaps.plugins.insulin.InsulinOrefFreePeakPlugin;
import info.nightscout.androidaps.plugins.insulin.InsulinOrefRapidActingPlugin;
import info.nightscout.androidaps.plugins.insulin.InsulinOrefUltraRapidActingPlugin;
import info.nightscout.androidaps.plugins.iob.iobCobCalculator.IobCobCalculatorPlugin;
import info.nightscout.androidaps.plugins.profile.local.LocalProfilePlugin;
import info.nightscout.androidaps.plugins.profile.ns.NSProfilePlugin;
import info.nightscout.androidaps.plugins.profile.simple.SimpleProfilePlugin;
import info.nightscout.androidaps.plugins.pump.combo.ComboPlugin;
import info.nightscout.androidaps.plugins.pump.danaR.DanaRPlugin;
import info.nightscout.androidaps.plugins.pump.danaRKorean.DanaRKoreanPlugin;
import info.nightscout.androidaps.plugins.pump.danaRS.DanaRSPlugin;
import info.nightscout.androidaps.plugins.pump.danaRv2.DanaRv2Plugin;
import info.nightscout.androidaps.plugins.pump.insight.LocalInsightPlugin;
import info.nightscout.androidaps.plugins.pump.mdi.MDIPlugin;
import info.nightscout.androidaps.plugins.pump.medtronic.MedtronicPumpPlugin;
import info.nightscout.androidaps.plugins.pump.omnipod.OmnipodPumpPlugin;
import info.nightscout.androidaps.plugins.pump.virtual.VirtualPumpPlugin;
import info.nightscout.androidaps.plugins.sensitivity.SensitivityAAPSPlugin;
import info.nightscout.androidaps.plugins.sensitivity.SensitivityOref0Plugin;
import info.nightscout.androidaps.plugins.sensitivity.SensitivityOref1Plugin;
import info.nightscout.androidaps.plugins.sensitivity.SensitivityWeightedAveragePlugin;
import info.nightscout.androidaps.plugins.source.SourceDexcomPlugin;
import info.nightscout.androidaps.plugins.source.SourceEversensePlugin;
import info.nightscout.androidaps.plugins.source.SourceGlimpPlugin;
import info.nightscout.androidaps.plugins.source.SourceMM640gPlugin;
import info.nightscout.androidaps.plugins.source.SourceNSClientPlugin;
import info.nightscout.androidaps.plugins.source.SourcePoctechPlugin;
import info.nightscout.androidaps.plugins.source.SourceTomatoPlugin;
import info.nightscout.androidaps.plugins.source.SourceXdripPlugin;
import info.nightscout.androidaps.plugins.treatments.TreatmentsPlugin;
import info.nightscout.androidaps.receivers.DataReceiver;
import info.nightscout.androidaps.receivers.KeepAliveReceiver;
import info.nightscout.androidaps.receivers.NSAlarmReceiver;
import info.nightscout.androidaps.receivers.TimeDateOrTZChangeReceiver;
import info.nightscout.androidaps.services.Intents;
import info.nightscout.androidaps.utils.FabricPrivacy;
import info.nightscout.androidaps.utils.LocaleHelper;
import io.fabric.sdk.android.Fabric;

import static info.nightscout.androidaps.plugins.constraints.versionChecker.VersionCheckerUtilsKt.triggerCheckVersion;


public class MainApp extends Application {
    private static Logger log = LoggerFactory.getLogger(L.CORE);
    private static KeepAliveReceiver keepAliveReceiver;

    private static MainApp sInstance;
    public static Resources sResources;

    private static FirebaseAnalytics mFirebaseAnalytics;

    private static DatabaseHelper sDatabaseHelper = null;
    private static ConstraintChecker sConstraintsChecker = null;

    private static ArrayList<PluginBase> pluginsList = null;

    private static DataReceiver dataReceiver = new DataReceiver();
    private static NSAlarmReceiver alarmReciever = new NSAlarmReceiver();
    private static AckAlarmReceiver ackAlarmReciever = new AckAlarmReceiver();
    private static DBAccessReceiver dbAccessReciever = new DBAccessReceiver();
    private LocalBroadcastManager lbm;
    BroadcastReceiver btReceiver;
    TimeDateOrTZChangeReceiver timeDateOrTZChangeReceiver;

    public static boolean devBranch;
    public static boolean engineeringMode;

    @Override
    public void onCreate() {
        super.onCreate();
        log.debug("onCreate");
        sInstance = this;
        sResources = getResources();
        LocaleHelper.INSTANCE.update(this);
        sConstraintsChecker = new ConstraintChecker();
        sDatabaseHelper = OpenHelperManager.getHelper(sInstance, DatabaseHelper.class);

        Thread.setDefaultUncaughtExceptionHandler((thread, ex) -> log.error("Uncaught exception crashing app", ex));

        try {
            if (FabricPrivacy.fabricEnabled()) {
                Fabric.with(this, new Crashlytics());
            }
        } catch (Exception e) {
            log.error("Error with Fabric init! " + e);
        }

        mFirebaseAnalytics = FirebaseAnalytics.getInstance(this);
        mFirebaseAnalytics.setAnalyticsCollectionEnabled(!Boolean.getBoolean("disableFirebase"));

        JodaTimeAndroid.init(this);

        log.info("Version: " + BuildConfig.VERSION_NAME);
        log.info("BuildVersion: " + BuildConfig.BUILDVERSION);
        log.info("Remote: " + BuildConfig.REMOTE);

        String extFilesDir = LoggerUtils.getLogDirectory();
        File engineeringModeSemaphore = new File(extFilesDir, "engineering_mode");

        engineeringMode = engineeringModeSemaphore.exists() && engineeringModeSemaphore.isFile();
        devBranch = BuildConfig.VERSION.contains("-") || BuildConfig.VERSION.matches(".*[a-zA-Z]+.*");

        registerLocalBroadcastReceiver();

        //trigger here to see the new version on app start after an update
        triggerCheckVersion();
        //setBTReceiver();

        if (pluginsList == null) {
            pluginsList = new ArrayList<>();
            // Register all tabs in app here
            pluginsList.add(OverviewPlugin.INSTANCE);
            pluginsList.add(IobCobCalculatorPlugin.getPlugin());
            if (!Config.NSCLIENT) pluginsList.add(ActionsPlugin.INSTANCE);
            pluginsList.add(InsulinOrefRapidActingPlugin.getPlugin());
            pluginsList.add(InsulinOrefUltraRapidActingPlugin.getPlugin());
            pluginsList.add(InsulinOrefFreePeakPlugin.getPlugin());
            pluginsList.add(SensitivityOref0Plugin.getPlugin());
            pluginsList.add(SensitivityAAPSPlugin.getPlugin());
            pluginsList.add(SensitivityWeightedAveragePlugin.getPlugin());
            pluginsList.add(SensitivityOref1Plugin.getPlugin());
            if (Config.PUMPDRIVERS) pluginsList.add(DanaRPlugin.getPlugin());
            if (Config.PUMPDRIVERS) pluginsList.add(DanaRKoreanPlugin.getPlugin());
            if (Config.PUMPDRIVERS) pluginsList.add(DanaRv2Plugin.getPlugin());
            if (Config.PUMPDRIVERS) pluginsList.add(DanaRSPlugin.getPlugin());
            if (Config.PUMPDRIVERS) pluginsList.add(LocalInsightPlugin.getPlugin());
            if (Config.PUMPDRIVERS) pluginsList.add(ComboPlugin.getPlugin());
            if (Config.PUMPDRIVERS) pluginsList.add(MedtronicPumpPlugin.getPlugin());
            if (Config.PUMPDRIVERS && engineeringMode)
<<<<<<< HEAD
                pluginsList.add(MedtronicPumpPlugin.getPlugin());
            if (Config.PUMPDRIVERS && engineeringMode)
                pluginsList.add(OmnipodPumpPlugin.getPlugin());
            if (Config.MDI) pluginsList.add(MDIPlugin.getPlugin());
=======
                pluginsList.add(OmnipodPumpPlugin.getPlugin());
            if (!Config.NSCLIENT) pluginsList.add(MDIPlugin.getPlugin());
>>>>>>> 4351b65a
            pluginsList.add(VirtualPumpPlugin.getPlugin());
            pluginsList.add(CareportalPlugin.getPlugin());
            if (Config.APS) pluginsList.add(LoopPlugin.getPlugin());
            if (Config.APS) pluginsList.add(OpenAPSMAPlugin.getPlugin());
            if (Config.APS) pluginsList.add(OpenAPSAMAPlugin.getPlugin());
            if (Config.APS) pluginsList.add(OpenAPSSMBPlugin.getPlugin());
            pluginsList.add(NSProfilePlugin.getPlugin());
            if (!Config.NSCLIENT) pluginsList.add(SimpleProfilePlugin.getPlugin());
            if (!Config.NSCLIENT) pluginsList.add(LocalProfilePlugin.getPlugin());
            pluginsList.add(TreatmentsPlugin.getPlugin());
            if (!Config.NSCLIENT) pluginsList.add(SafetyPlugin.getPlugin());
            if (!Config.NSCLIENT) pluginsList.add(VersionCheckerPlugin.INSTANCE);
            if (Config.APS) pluginsList.add(StorageConstraintPlugin.getPlugin());
            if (Config.APS) pluginsList.add(SignatureVerifierPlugin.getPlugin());
            if (Config.APS) pluginsList.add(ObjectivesPlugin.INSTANCE);
            pluginsList.add(SourceXdripPlugin.getPlugin());
            pluginsList.add(SourceNSClientPlugin.getPlugin());
            pluginsList.add(SourceMM640gPlugin.getPlugin());
            pluginsList.add(SourceGlimpPlugin.getPlugin());
            pluginsList.add(SourceDexcomPlugin.INSTANCE);
            pluginsList.add(SourcePoctechPlugin.getPlugin());
            pluginsList.add(SourceTomatoPlugin.getPlugin());
            pluginsList.add(SourceEversensePlugin.getPlugin());
            if (!Config.NSCLIENT) pluginsList.add(SmsCommunicatorPlugin.getPlugin());
            pluginsList.add(FoodPlugin.getPlugin());

            pluginsList.add(WearPlugin.initPlugin(this));
            pluginsList.add(StatuslinePlugin.initPlugin(this));
            pluginsList.add(PersistentNotificationPlugin.getPlugin());
            pluginsList.add(NSClientPlugin.getPlugin());
//            if (engineeringMode) pluginsList.add(TidepoolPlugin.INSTANCE);
            pluginsList.add(MaintenancePlugin.initPlugin(this));
            pluginsList.add(AutomationPlugin.INSTANCE);

            pluginsList.add(ConfigBuilderPlugin.getPlugin());

            pluginsList.add(DstHelperPlugin.getPlugin());


            ConfigBuilderPlugin.getPlugin().initialize();
        }

        NSUpload.uploadAppStart();

        final PumpInterface pump = ConfigBuilderPlugin.getPlugin().getActivePump();
        if (pump != null) {
            new Thread(() -> {
                SystemClock.sleep(5000);
                ConfigBuilderPlugin.getPlugin().getCommandQueue().readStatus("Initialization", null);
                startKeepAliveService();
            }).start();
        }
    }

    private void registerLocalBroadcastReceiver() {
        lbm = LocalBroadcastManager.getInstance(this);
        lbm.registerReceiver(dataReceiver, new IntentFilter(Intents.ACTION_NEW_TREATMENT));
        lbm.registerReceiver(dataReceiver, new IntentFilter(Intents.ACTION_CHANGED_TREATMENT));
        lbm.registerReceiver(dataReceiver, new IntentFilter(Intents.ACTION_REMOVED_TREATMENT));
        lbm.registerReceiver(dataReceiver, new IntentFilter(Intents.ACTION_NEW_FOOD));
        lbm.registerReceiver(dataReceiver, new IntentFilter(Intents.ACTION_CHANGED_FOOD));
        lbm.registerReceiver(dataReceiver, new IntentFilter(Intents.ACTION_REMOVED_FOOD));
        lbm.registerReceiver(dataReceiver, new IntentFilter(Intents.ACTION_NEW_SGV));
        lbm.registerReceiver(dataReceiver, new IntentFilter(Intents.ACTION_NEW_PROFILE));
        lbm.registerReceiver(dataReceiver, new IntentFilter(Intents.ACTION_NEW_STATUS));
        lbm.registerReceiver(dataReceiver, new IntentFilter(Intents.ACTION_NEW_MBG));
        lbm.registerReceiver(dataReceiver, new IntentFilter(Intents.ACTION_NEW_DEVICESTATUS));
        lbm.registerReceiver(dataReceiver, new IntentFilter(Intents.ACTION_NEW_CAL));

        //register alarms
        lbm.registerReceiver(alarmReciever, new IntentFilter(Intents.ACTION_ALARM));
        lbm.registerReceiver(alarmReciever, new IntentFilter(Intents.ACTION_ANNOUNCEMENT));
        lbm.registerReceiver(alarmReciever, new IntentFilter(Intents.ACTION_CLEAR_ALARM));
        lbm.registerReceiver(alarmReciever, new IntentFilter(Intents.ACTION_URGENT_ALARM));

        //register ack alarm
        lbm.registerReceiver(ackAlarmReciever, new IntentFilter(Intents.ACTION_ACK_ALARM));

        //register dbaccess
        lbm.registerReceiver(dbAccessReciever, new IntentFilter(Intents.ACTION_DATABASE));

        this.timeDateOrTZChangeReceiver = new TimeDateOrTZChangeReceiver();
        this.timeDateOrTZChangeReceiver.registerBroadcasts(this);

    }

    private void startKeepAliveService() {
        if (keepAliveReceiver == null) {
            keepAliveReceiver = new KeepAliveReceiver();
            keepAliveReceiver.setAlarm(this);
        }
    }

    public void stopKeepAliveService() {
        if (keepAliveReceiver != null)
            KeepAliveReceiver.cancelAlarm(this);
    }

    public static String gs(int id) {
        return sResources.getString(id);
    }

    public static String gs(int id, Object... args) {
        return sResources.getString(id, args);
    }

    public static String gq(@PluralsRes int id, int quantity, Object... args) {
        return sResources.getQuantityString(id, quantity, args);
    }

    public static int gc(int id) {
        return sResources.getColor(id);
    }

    public static MainApp instance() {
        return sInstance;
    }

    public static DatabaseHelper getDbHelper() {
        return sDatabaseHelper;
    }

    public static void closeDbHelper() {
        if (sDatabaseHelper != null) {
            sDatabaseHelper.close();
            sDatabaseHelper = null;
        }
    }

    public static FirebaseAnalytics getFirebaseAnalytics() {
        return mFirebaseAnalytics;
    }

    public static ConstraintChecker getConstraintChecker() {
        return sConstraintsChecker;
    }

    public static ArrayList<PluginBase> getPluginsList() {
        return pluginsList;
    }

    public static ArrayList<PluginBase> getSpecificPluginsList(PluginType type) {
        ArrayList<PluginBase> newList = new ArrayList<>();

        if (pluginsList != null) {
            for (PluginBase p : pluginsList) {
                if (p.getType() == type)
                    newList.add(p);
            }
        } else {
            log.error("pluginsList=null");
        }
        return newList;
    }

    public static ArrayList<PluginBase> getSpecificPluginsVisibleInList(PluginType type) {
        ArrayList<PluginBase> newList = new ArrayList<>();

        if (pluginsList != null) {
            for (PluginBase p : pluginsList) {
                if (p.getType() == type)
                    if (p.showInList(type))
                        newList.add(p);
            }
        } else {
            log.error("pluginsList=null");
        }
        return newList;
    }

    public static ArrayList<PluginBase> getSpecificPluginsListByInterface(Class interfaceClass) {
        ArrayList<PluginBase> newList = new ArrayList<>();

        if (pluginsList != null) {
            for (PluginBase p : pluginsList) {
                if (p.getClass() != ConfigBuilderPlugin.class && interfaceClass.isAssignableFrom(p.getClass()))
                    newList.add(p);
            }
        } else {
            log.error("pluginsList=null");
        }
        return newList;
    }

    public static ArrayList<PluginBase> getSpecificPluginsVisibleInListByInterface(Class interfaceClass, PluginType type) {
        ArrayList<PluginBase> newList = new ArrayList<>();

        if (pluginsList != null) {
            for (PluginBase p : pluginsList) {
                if (p.getClass() != ConfigBuilderPlugin.class && interfaceClass.isAssignableFrom(p.getClass()))
                    if (p.showInList(type))
                        newList.add(p);
            }
        } else {
            log.error("pluginsList=null");
        }
        return newList;
    }

    public static boolean isEngineeringModeOrRelease() {
        if (!Config.APS)
            return true;
        return engineeringMode || !devBranch;
    }

    public static boolean isDev() {
        return devBranch;
    }

    public static int getIcon() {
        if (Config.NSCLIENT)
            return R.mipmap.ic_yellowowl;
        else if (Config.PUMPCONTROL)
            return R.mipmap.ic_pumpcontrol;
        else
            return R.mipmap.ic_launcher;
    }

    public static int getNotificationIcon() {
        if (Config.NSCLIENT)
            return R.drawable.ic_notif_nsclient;
        else if (Config.PUMPCONTROL)
            return R.drawable.ic_notif_pumpcontrol;
        else
            return R.drawable.ic_notif_aaps;
    }

    @Override
    public void onTerminate() {
        if (L.isEnabled(L.CORE))
            log.debug("onTerminate");
        super.onTerminate();
        if (sDatabaseHelper != null) {
            sDatabaseHelper.close();
            sDatabaseHelper = null;
        }

        if (btReceiver != null) {
            unregisterReceiver(btReceiver);
        }

        if (timeDateOrTZChangeReceiver != null) {
            unregisterReceiver(timeDateOrTZChangeReceiver);
        }

    }

    public static int dpToPx(int dp) {
        float scale = sResources.getDisplayMetrics().density;
        return (int) (dp * scale + 0.5f);
    }
}<|MERGE_RESOLUTION|>--- conflicted
+++ resolved
@@ -182,15 +182,8 @@
             if (Config.PUMPDRIVERS) pluginsList.add(ComboPlugin.getPlugin());
             if (Config.PUMPDRIVERS) pluginsList.add(MedtronicPumpPlugin.getPlugin());
             if (Config.PUMPDRIVERS && engineeringMode)
-<<<<<<< HEAD
-                pluginsList.add(MedtronicPumpPlugin.getPlugin());
-            if (Config.PUMPDRIVERS && engineeringMode)
-                pluginsList.add(OmnipodPumpPlugin.getPlugin());
-            if (Config.MDI) pluginsList.add(MDIPlugin.getPlugin());
-=======
                 pluginsList.add(OmnipodPumpPlugin.getPlugin());
             if (!Config.NSCLIENT) pluginsList.add(MDIPlugin.getPlugin());
->>>>>>> 4351b65a
             pluginsList.add(VirtualPumpPlugin.getPlugin());
             pluginsList.add(CareportalPlugin.getPlugin());
             if (Config.APS) pluginsList.add(LoopPlugin.getPlugin());
