package info.nightscout.androidaps;

import android.app.Application;
import android.content.IntentFilter;
import android.content.res.Resources;
import android.os.SystemClock;
import android.support.annotation.Nullable;
import android.support.annotation.PluralsRes;
import android.support.v4.content.LocalBroadcastManager;

import com.crashlytics.android.Crashlytics;
import com.crashlytics.android.answers.Answers;
import com.j256.ormlite.android.apptools.OpenHelperManager;
import com.squareup.otto.Bus;
import com.squareup.otto.LoggingBus;
import com.squareup.otto.ThreadEnforcer;

import net.danlew.android.joda.JodaTimeAndroid;

import org.slf4j.Logger;
import org.slf4j.LoggerFactory;

import java.io.File;
import java.util.ArrayList;

import info.nightscout.androidaps.data.ConstraintChecker;
import info.nightscout.androidaps.db.DatabaseHelper;
import info.nightscout.androidaps.interfaces.PluginBase;
import info.nightscout.androidaps.interfaces.PluginType;
import info.nightscout.androidaps.interfaces.PumpInterface;
import info.nightscout.androidaps.logging.L;
import info.nightscout.androidaps.plugins.aps.loop.LoopPlugin;
import info.nightscout.androidaps.plugins.aps.openAPSAMA.OpenAPSAMAPlugin;
import info.nightscout.androidaps.plugins.aps.openAPSMA.OpenAPSMAPlugin;
import info.nightscout.androidaps.plugins.aps.openAPSSMB.OpenAPSSMBPlugin;
import info.nightscout.androidaps.plugins.configBuilder.ConfigBuilderPlugin;
import info.nightscout.androidaps.plugins.constraints.dstHelper.DstHelperPlugin;
import info.nightscout.androidaps.plugins.constraints.objectives.ObjectivesPlugin;
import info.nightscout.androidaps.plugins.constraints.safety.SafetyPlugin;
import info.nightscout.androidaps.plugins.constraints.storage.StorageConstraintPlugin;
import info.nightscout.androidaps.plugins.general.actions.ActionsFragment;
import info.nightscout.androidaps.plugins.general.careportal.CareportalPlugin;
import info.nightscout.androidaps.plugins.general.food.FoodPlugin;
import info.nightscout.androidaps.plugins.general.maintenance.LoggerUtils;
import info.nightscout.androidaps.plugins.general.maintenance.MaintenancePlugin;
import info.nightscout.androidaps.plugins.general.nsclient.NSClientPlugin;
import info.nightscout.androidaps.plugins.general.nsclient.NSUpload;
import info.nightscout.androidaps.plugins.general.nsclient.receivers.AckAlarmReceiver;
import info.nightscout.androidaps.plugins.general.nsclient.receivers.DBAccessReceiver;
import info.nightscout.androidaps.plugins.general.overview.OverviewPlugin;
import info.nightscout.androidaps.plugins.general.persistentNotification.PersistentNotificationPlugin;
import info.nightscout.androidaps.plugins.general.smsCommunicator.SmsCommunicatorPlugin;
import info.nightscout.androidaps.plugins.general.wear.WearPlugin;
import info.nightscout.androidaps.plugins.general.xdripStatusline.StatuslinePlugin;
import info.nightscout.androidaps.plugins.insulin.InsulinOrefFreePeakPlugin;
import info.nightscout.androidaps.plugins.insulin.InsulinOrefRapidActingPlugin;
import info.nightscout.androidaps.plugins.insulin.InsulinOrefUltraRapidActingPlugin;
import info.nightscout.androidaps.plugins.iob.iobCobCalculator.IobCobCalculatorPlugin;
import info.nightscout.androidaps.plugins.profile.local.LocalProfilePlugin;
import info.nightscout.androidaps.plugins.profile.ns.NSProfilePlugin;
import info.nightscout.androidaps.plugins.profile.simple.SimpleProfilePlugin;
import info.nightscout.androidaps.plugins.pump.combo.ComboPlugin;
import info.nightscout.androidaps.plugins.pump.common.hw.rileylink.RileyLinkConst;
import info.nightscout.androidaps.plugins.pump.common.hw.rileylink.RileyLinkUtil;
import info.nightscout.androidaps.plugins.pump.danaR.DanaRPlugin;
import info.nightscout.androidaps.plugins.pump.danaRKorean.DanaRKoreanPlugin;
import info.nightscout.androidaps.plugins.pump.danaRS.DanaRSPlugin;
import info.nightscout.androidaps.plugins.pump.danaRv2.DanaRv2Plugin;
import info.nightscout.androidaps.plugins.pump.insight.LocalInsightPlugin;
import info.nightscout.androidaps.plugins.pump.mdi.MDIPlugin;
import info.nightscout.androidaps.plugins.pump.medtronic.MedtronicPumpPlugin;
import info.nightscout.androidaps.plugins.pump.medtronic.util.MedtronicConst;
import info.nightscout.androidaps.plugins.pump.virtual.VirtualPumpPlugin;
import info.nightscout.androidaps.plugins.sensitivity.SensitivityAAPSPlugin;
import info.nightscout.androidaps.plugins.sensitivity.SensitivityOref0Plugin;
import info.nightscout.androidaps.plugins.sensitivity.SensitivityOref1Plugin;
import info.nightscout.androidaps.plugins.sensitivity.SensitivityWeightedAveragePlugin;
import info.nightscout.androidaps.plugins.source.SourceDexcomG5Plugin;
import info.nightscout.androidaps.plugins.source.SourceDexcomG6Plugin;
import info.nightscout.androidaps.plugins.source.SourceEversensePlugin;
import info.nightscout.androidaps.plugins.source.SourceGlimpPlugin;
import info.nightscout.androidaps.plugins.source.SourceMM640gPlugin;
import info.nightscout.androidaps.plugins.source.SourceNSClientPlugin;
import info.nightscout.androidaps.plugins.source.SourcePoctechPlugin;
import info.nightscout.androidaps.plugins.source.SourceTomatoPlugin;
import info.nightscout.androidaps.plugins.source.SourceXdripPlugin;
import info.nightscout.androidaps.plugins.treatments.TreatmentsPlugin;
import info.nightscout.androidaps.receivers.DataReceiver;
import info.nightscout.androidaps.receivers.KeepAliveReceiver;
import info.nightscout.androidaps.receivers.NSAlarmReceiver;
import info.nightscout.androidaps.services.Intents;
import info.nightscout.androidaps.utils.FabricPrivacy;
import info.nightscout.androidaps.utils.SP;
import io.fabric.sdk.android.Fabric;


public class MainApp extends Application {
    private static Logger log = LoggerFactory.getLogger(L.CORE);
    private static KeepAliveReceiver keepAliveReceiver;

    private static Bus sBus;
    private static MainApp sInstance;
    public static Resources sResources;

    private static DatabaseHelper sDatabaseHelper = null;
    private static ConstraintChecker sConstraintsChecker = null;

    private static ArrayList<PluginBase> pluginsList = null;

    private static DataReceiver dataReceiver = new DataReceiver();
    private static NSAlarmReceiver alarmReciever = new NSAlarmReceiver();
    private static AckAlarmReceiver ackAlarmReciever = new AckAlarmReceiver();
    private static DBAccessReceiver dbAccessReciever = new DBAccessReceiver();
    private LocalBroadcastManager lbm;

    public static boolean devBranch;
    public static boolean engineeringMode;

    @Override
    public void onCreate() {
        super.onCreate();
        log.debug("onCreate");
        sInstance = this;
        sResources = getResources();
        sConstraintsChecker = new ConstraintChecker(this);
        sDatabaseHelper = OpenHelperManager.getHelper(sInstance, DatabaseHelper.class);

        try {
            if (FabricPrivacy.fabricEnabled()) {
                Fabric.with(this, new Crashlytics());
                Fabric.with(this, new Answers());
                Crashlytics.setString("BUILDVERSION", BuildConfig.BUILDVERSION);
            }
        } catch (Exception e) {
            log.error("Error with Fabric init! " + e);
        }

        JodaTimeAndroid.init(this);

        log.info("Version: " + BuildConfig.VERSION_NAME);
        log.info("BuildVersion: " + BuildConfig.BUILDVERSION);

        String extFilesDir = LoggerUtils.getLogDirectory();
        File engineeringModeSemaphore = new File(extFilesDir, "engineering_mode");

        engineeringMode = engineeringModeSemaphore.exists() && engineeringModeSemaphore.isFile();
        devBranch = BuildConfig.VERSION.contains("dev");

        sBus = L.isEnabled(L.EVENTS) && devBranch ? new LoggingBus(ThreadEnforcer.ANY) : new Bus(ThreadEnforcer.ANY);

        registerLocalBroadcastReceiver();

        if (pluginsList == null) {
            pluginsList = new ArrayList<>();
            // Register all tabs in app here
            pluginsList.add(OverviewPlugin.getPlugin());
            pluginsList.add(IobCobCalculatorPlugin.getPlugin());
            if (Config.ACTION) pluginsList.add(ActionsFragment.getPlugin());
            pluginsList.add(InsulinOrefRapidActingPlugin.getPlugin());
            pluginsList.add(InsulinOrefUltraRapidActingPlugin.getPlugin());
            pluginsList.add(InsulinOrefFreePeakPlugin.getPlugin());
            pluginsList.add(SensitivityOref0Plugin.getPlugin());
            pluginsList.add(SensitivityAAPSPlugin.getPlugin());
            pluginsList.add(SensitivityWeightedAveragePlugin.getPlugin());
            pluginsList.add(SensitivityOref1Plugin.getPlugin());
            if (Config.PUMPDRIVERS) pluginsList.add(DanaRPlugin.getPlugin());
            if (Config.PUMPDRIVERS) pluginsList.add(DanaRKoreanPlugin.getPlugin());
            if (Config.PUMPDRIVERS) pluginsList.add(DanaRv2Plugin.getPlugin());
            if (Config.PUMPDRIVERS) pluginsList.add(DanaRSPlugin.getPlugin());
            if (Config.PUMPDRIVERS) pluginsList.add(LocalInsightPlugin.getPlugin());
            if (Config.PUMPDRIVERS && engineeringMode) {
                pluginsList.add(MedtronicPumpPlugin.getPlugin());
            }
            pluginsList.add(CareportalPlugin.getPlugin());
            if (Config.PUMPDRIVERS) pluginsList.add(ComboPlugin.getPlugin());
            if (Config.MDI) pluginsList.add(MDIPlugin.getPlugin());
            pluginsList.add(VirtualPumpPlugin.getPlugin());
            if (Config.APS) pluginsList.add(LoopPlugin.getPlugin());
            if (Config.APS) pluginsList.add(OpenAPSMAPlugin.getPlugin());
            if (Config.APS) pluginsList.add(OpenAPSAMAPlugin.getPlugin());
            if (Config.APS) pluginsList.add(OpenAPSSMBPlugin.getPlugin());
            pluginsList.add(NSProfilePlugin.getPlugin());
            if (Config.OTHERPROFILES) pluginsList.add(SimpleProfilePlugin.getPlugin());
            if (Config.OTHERPROFILES) pluginsList.add(LocalProfilePlugin.getPlugin());
            pluginsList.add(TreatmentsPlugin.getPlugin());
<<<<<<< HEAD
            if (Config.SAFETY) pluginsList.add(SafetyPlugin.getPlugin());
            if (Config.SAFETY) pluginsList.add(StorageConstraintPlugin.getPlugin());
            if (Config.APS) pluginsList.add(ObjectivesPlugin.getPlugin());
=======
            if (Config.SAFETY)
                pluginsList.add(SafetyPlugin.getPlugin());
            if (Config.SAFETY)
                pluginsList.add(StorageConstraintPlugin.getPlugin());
            if (Config.APS)
                pluginsList.add(ObjectivesPlugin.getPlugin());
>>>>>>> 4b144f28
            pluginsList.add(SourceXdripPlugin.getPlugin());
            pluginsList.add(SourceNSClientPlugin.getPlugin());
            pluginsList.add(SourceMM640gPlugin.getPlugin());
            pluginsList.add(SourceGlimpPlugin.getPlugin());
            pluginsList.add(SourceDexcomG5Plugin.getPlugin());
            pluginsList.add(SourceDexcomG6Plugin.getPlugin());
            pluginsList.add(SourcePoctechPlugin.getPlugin());
            pluginsList.add(SourceTomatoPlugin.getPlugin());
            pluginsList.add(SourceEversensePlugin.getPlugin());
            if (Config.SMSCOMMUNICATORENABLED) pluginsList.add(SmsCommunicatorPlugin.getPlugin());
            pluginsList.add(FoodPlugin.getPlugin());

            pluginsList.add(WearPlugin.initPlugin(this));
            pluginsList.add(StatuslinePlugin.initPlugin(this));
            pluginsList.add(PersistentNotificationPlugin.getPlugin());
            pluginsList.add(NSClientPlugin.getPlugin());
            pluginsList.add(MaintenancePlugin.initPlugin(this));

            pluginsList.add(ConfigBuilderPlugin.getPlugin());

            pluginsList.add(DstHelperPlugin.getPlugin());

            ConfigBuilderPlugin.getPlugin().initialize();
        }

        NSUpload.uploadAppStart();

        final PumpInterface pump = ConfigBuilderPlugin.getPlugin().getActivePump();
        if (pump != null) {
            new Thread(() -> {
                SystemClock.sleep(5000);
                ConfigBuilderPlugin.getPlugin().getCommandQueue().readStatus("Initialization", null);
                startKeepAliveService();
            }).start();
        }
    }

    private void registerLocalBroadcastReceiver() {
        lbm = LocalBroadcastManager.getInstance(this);
        lbm.registerReceiver(dataReceiver, new IntentFilter(Intents.ACTION_NEW_TREATMENT));
        lbm.registerReceiver(dataReceiver, new IntentFilter(Intents.ACTION_CHANGED_TREATMENT));
        lbm.registerReceiver(dataReceiver, new IntentFilter(Intents.ACTION_REMOVED_TREATMENT));
        lbm.registerReceiver(dataReceiver, new IntentFilter(Intents.ACTION_NEW_FOOD));
        lbm.registerReceiver(dataReceiver, new IntentFilter(Intents.ACTION_CHANGED_FOOD));
        lbm.registerReceiver(dataReceiver, new IntentFilter(Intents.ACTION_REMOVED_FOOD));
        lbm.registerReceiver(dataReceiver, new IntentFilter(Intents.ACTION_NEW_SGV));
        lbm.registerReceiver(dataReceiver, new IntentFilter(Intents.ACTION_NEW_PROFILE));
        lbm.registerReceiver(dataReceiver, new IntentFilter(Intents.ACTION_NEW_STATUS));
        lbm.registerReceiver(dataReceiver, new IntentFilter(Intents.ACTION_NEW_MBG));
        lbm.registerReceiver(dataReceiver, new IntentFilter(Intents.ACTION_NEW_DEVICESTATUS));
        lbm.registerReceiver(dataReceiver, new IntentFilter(Intents.ACTION_NEW_CAL));

        //register alarms
        lbm.registerReceiver(alarmReciever, new IntentFilter(Intents.ACTION_ALARM));
        lbm.registerReceiver(alarmReciever, new IntentFilter(Intents.ACTION_ANNOUNCEMENT));
        lbm.registerReceiver(alarmReciever, new IntentFilter(Intents.ACTION_CLEAR_ALARM));
        lbm.registerReceiver(alarmReciever, new IntentFilter(Intents.ACTION_URGENT_ALARM));

        //register ack alarm
        lbm.registerReceiver(ackAlarmReciever, new IntentFilter(Intents.ACTION_ACK_ALARM));

        //register dbaccess
        lbm.registerReceiver(dbAccessReciever, new IntentFilter(Intents.ACTION_DATABASE));
    }

    private void startKeepAliveService() {
        if (keepAliveReceiver == null) {
            keepAliveReceiver = new KeepAliveReceiver();
            keepAliveReceiver.setAlarm(this);
        }
    }

    public void stopKeepAliveService() {
        if (keepAliveReceiver != null)
            KeepAliveReceiver.cancelAlarm(this);
    }

    public static void subscribe(Object subscriber) {
        try {
            bus().register(subscriber);
        } catch (IllegalArgumentException e) {
            // already registered
        }
    }

    public static void unsubscribe(Object subscriber) {
        try {
            bus().unregister(subscriber);
        } catch (IllegalArgumentException e) {
            // already unregistered
        }
    }

    public static Bus bus() {
        return sBus;
    }

    public static String gs(int id) {
        return sResources.getString(id);
    }

    public static String gs(int id, Object... args) {
        return sResources.getString(id, args);
    }

    public static String gq(@PluralsRes int id, int quantity, Object... args) {
        return sResources.getQuantityString(id, quantity, args);
    }

    public static int gc(int id) {
        return sResources.getColor(id);
    }

    public static MainApp instance() {
        return sInstance;
    }

    public static DatabaseHelper getDbHelper() {
        return sDatabaseHelper;
    }

    public static void closeDbHelper() {
        if (sDatabaseHelper != null) {
            sDatabaseHelper.close();
            sDatabaseHelper = null;
        }
    }

    public static ConstraintChecker getConstraintChecker() {
        return sConstraintsChecker;
    }

    public static ArrayList<PluginBase> getPluginsList() {
        return pluginsList;
    }

    public static ArrayList<PluginBase> getSpecificPluginsList(PluginType type) {
        ArrayList<PluginBase> newList = new ArrayList<>();

        if (pluginsList != null) {
            for (PluginBase p : pluginsList) {
                if (p.getType() == type)
                    newList.add(p);
            }
        } else {
            log.error("pluginsList=null");
        }
        return newList;
    }

    public static ArrayList<PluginBase> getSpecificPluginsVisibleInList(PluginType type) {
        ArrayList<PluginBase> newList = new ArrayList<>();

        if (pluginsList != null) {
            for (PluginBase p : pluginsList) {
                if (p.getType() == type)
                    if (p.showInList(type))
                        newList.add(p);
            }
        } else {
            log.error("pluginsList=null");
        }
        return newList;
    }

    public static ArrayList<PluginBase> getSpecificPluginsListByInterface(Class interfaceClass) {
        ArrayList<PluginBase> newList = new ArrayList<>();

        if (pluginsList != null) {
            for (PluginBase p : pluginsList) {
                if (p.getClass() != ConfigBuilderPlugin.class && interfaceClass.isAssignableFrom(p.getClass()))
                    newList.add(p);
            }
        } else {
            log.error("pluginsList=null");
        }
        return newList;
    }

    public static ArrayList<PluginBase> getSpecificPluginsVisibleInListByInterface(Class interfaceClass, PluginType type) {
        ArrayList<PluginBase> newList = new ArrayList<>();

        if (pluginsList != null) {
            for (PluginBase p : pluginsList) {
                if (p.getClass() != ConfigBuilderPlugin.class && interfaceClass.isAssignableFrom(p.getClass()))
                    if (p.showInList(type))
                        newList.add(p);
            }
        } else {
            log.error("pluginsList=null");
        }
        return newList;
    }

    @Nullable
    public static <T extends PluginBase> T getSpecificPlugin(Class<T> pluginClass) {
        if (pluginsList != null) {
            for (PluginBase p : pluginsList) {
                if (pluginClass.isAssignableFrom(p.getClass()))
                    return (T) p;
            }
        } else {
            log.error("pluginsList=null");
        }
        return null;
    }

    public static boolean isEngineeringModeOrRelease() {
        if (!Config.APS)
            return true;
        return engineeringMode || !devBranch;
    }

    public static boolean isDev() {
        return devBranch;
    }

    public static int getIcon() {
        if (Config.NSCLIENT)
            return R.mipmap.ic_yellowowl;
        else if (Config.PUMPCONTROL)
            return R.mipmap.ic_pumpcontrol;
        else
            return R.mipmap.ic_launcher;
    }

    public static int getNotificationIcon() {
        if (Config.NSCLIENT)
            return R.drawable.ic_notif_nsclient;
        else if (Config.PUMPCONTROL)
            return R.drawable.ic_notif_pumpcontrol;
        else
            return R.drawable.ic_notif_aaps;
    }

    @Override
    public void onTerminate() {
        if (L.isEnabled(L.CORE))
            log.debug("onTerminate");
        super.onTerminate();
        if (sDatabaseHelper != null) {
            sDatabaseHelper.close();
            sDatabaseHelper = null;
        }
    }
}<|MERGE_RESOLUTION|>--- conflicted
+++ resolved
@@ -1,12 +1,25 @@
 package info.nightscout.androidaps;
 
+import java.io.File;
+import java.util.ArrayList;
+
+import net.danlew.android.joda.JodaTimeAndroid;
+
+import org.slf4j.Logger;
+import org.slf4j.LoggerFactory;
+
 import android.app.Application;
+import android.bluetooth.BluetoothAdapter;
+import android.content.BroadcastReceiver;
+import android.content.Context;
+import android.content.Intent;
 import android.content.IntentFilter;
 import android.content.res.Resources;
 import android.os.SystemClock;
 import android.support.annotation.Nullable;
 import android.support.annotation.PluralsRes;
 import android.support.v4.content.LocalBroadcastManager;
+import android.util.Log;
 
 import com.crashlytics.android.Crashlytics;
 import com.crashlytics.android.answers.Answers;
@@ -14,14 +27,6 @@
 import com.squareup.otto.Bus;
 import com.squareup.otto.LoggingBus;
 import com.squareup.otto.ThreadEnforcer;
-
-import net.danlew.android.joda.JodaTimeAndroid;
-
-import org.slf4j.Logger;
-import org.slf4j.LoggerFactory;
-
-import java.io.File;
-import java.util.ArrayList;
 
 import info.nightscout.androidaps.data.ConstraintChecker;
 import info.nightscout.androidaps.db.DatabaseHelper;
@@ -93,8 +98,8 @@
 import info.nightscout.androidaps.utils.SP;
 import io.fabric.sdk.android.Fabric;
 
-
 public class MainApp extends Application {
+
     private static Logger log = LoggerFactory.getLogger(L.CORE);
     private static KeepAliveReceiver keepAliveReceiver;
 
@@ -112,9 +117,11 @@
     private static AckAlarmReceiver ackAlarmReciever = new AckAlarmReceiver();
     private static DBAccessReceiver dbAccessReciever = new DBAccessReceiver();
     private LocalBroadcastManager lbm;
+    private BroadcastReceiver btReceiver; // used for RileyLink (Medtronic and Omnipod)
 
     public static boolean devBranch;
     public static boolean engineeringMode;
+
 
     @Override
     public void onCreate() {
@@ -150,12 +157,15 @@
 
         registerLocalBroadcastReceiver();
 
+        setBTReceiver();
+
         if (pluginsList == null) {
             pluginsList = new ArrayList<>();
             // Register all tabs in app here
             pluginsList.add(OverviewPlugin.getPlugin());
             pluginsList.add(IobCobCalculatorPlugin.getPlugin());
-            if (Config.ACTION) pluginsList.add(ActionsFragment.getPlugin());
+            if (Config.ACTION)
+                pluginsList.add(ActionsFragment.getPlugin());
             pluginsList.add(InsulinOrefRapidActingPlugin.getPlugin());
             pluginsList.add(InsulinOrefUltraRapidActingPlugin.getPlugin());
             pluginsList.add(InsulinOrefFreePeakPlugin.getPlugin());
@@ -163,38 +173,45 @@
             pluginsList.add(SensitivityAAPSPlugin.getPlugin());
             pluginsList.add(SensitivityWeightedAveragePlugin.getPlugin());
             pluginsList.add(SensitivityOref1Plugin.getPlugin());
-            if (Config.PUMPDRIVERS) pluginsList.add(DanaRPlugin.getPlugin());
-            if (Config.PUMPDRIVERS) pluginsList.add(DanaRKoreanPlugin.getPlugin());
-            if (Config.PUMPDRIVERS) pluginsList.add(DanaRv2Plugin.getPlugin());
-            if (Config.PUMPDRIVERS) pluginsList.add(DanaRSPlugin.getPlugin());
-            if (Config.PUMPDRIVERS) pluginsList.add(LocalInsightPlugin.getPlugin());
+            if (Config.PUMPDRIVERS)
+                pluginsList.add(DanaRPlugin.getPlugin());
+            if (Config.PUMPDRIVERS)
+                pluginsList.add(DanaRKoreanPlugin.getPlugin());
+            if (Config.PUMPDRIVERS)
+                pluginsList.add(DanaRv2Plugin.getPlugin());
+            if (Config.PUMPDRIVERS)
+                pluginsList.add(DanaRSPlugin.getPlugin());
+            if (Config.PUMPDRIVERS)
+                pluginsList.add(LocalInsightPlugin.getPlugin());
+            pluginsList.add(CareportalPlugin.getPlugin());
+            if (Config.PUMPDRIVERS)
+                pluginsList.add(ComboPlugin.getPlugin());
+            if (Config.MDI)
+                pluginsList.add(MDIPlugin.getPlugin());
             if (Config.PUMPDRIVERS && engineeringMode) {
                 pluginsList.add(MedtronicPumpPlugin.getPlugin());
             }
-            pluginsList.add(CareportalPlugin.getPlugin());
-            if (Config.PUMPDRIVERS) pluginsList.add(ComboPlugin.getPlugin());
-            if (Config.MDI) pluginsList.add(MDIPlugin.getPlugin());
             pluginsList.add(VirtualPumpPlugin.getPlugin());
-            if (Config.APS) pluginsList.add(LoopPlugin.getPlugin());
-            if (Config.APS) pluginsList.add(OpenAPSMAPlugin.getPlugin());
-            if (Config.APS) pluginsList.add(OpenAPSAMAPlugin.getPlugin());
-            if (Config.APS) pluginsList.add(OpenAPSSMBPlugin.getPlugin());
+            if (Config.APS)
+                pluginsList.add(LoopPlugin.getPlugin());
+            if (Config.APS)
+                pluginsList.add(OpenAPSMAPlugin.getPlugin());
+            if (Config.APS)
+                pluginsList.add(OpenAPSAMAPlugin.getPlugin());
+            if (Config.APS)
+                pluginsList.add(OpenAPSSMBPlugin.getPlugin());
             pluginsList.add(NSProfilePlugin.getPlugin());
-            if (Config.OTHERPROFILES) pluginsList.add(SimpleProfilePlugin.getPlugin());
-            if (Config.OTHERPROFILES) pluginsList.add(LocalProfilePlugin.getPlugin());
+            if (Config.OTHERPROFILES)
+                pluginsList.add(SimpleProfilePlugin.getPlugin());
+            if (Config.OTHERPROFILES)
+                pluginsList.add(LocalProfilePlugin.getPlugin());
             pluginsList.add(TreatmentsPlugin.getPlugin());
-<<<<<<< HEAD
-            if (Config.SAFETY) pluginsList.add(SafetyPlugin.getPlugin());
-            if (Config.SAFETY) pluginsList.add(StorageConstraintPlugin.getPlugin());
-            if (Config.APS) pluginsList.add(ObjectivesPlugin.getPlugin());
-=======
             if (Config.SAFETY)
                 pluginsList.add(SafetyPlugin.getPlugin());
             if (Config.SAFETY)
                 pluginsList.add(StorageConstraintPlugin.getPlugin());
             if (Config.APS)
                 pluginsList.add(ObjectivesPlugin.getPlugin());
->>>>>>> 4b144f28
             pluginsList.add(SourceXdripPlugin.getPlugin());
             pluginsList.add(SourceNSClientPlugin.getPlugin());
             pluginsList.add(SourceMM640gPlugin.getPlugin());
@@ -204,7 +221,8 @@
             pluginsList.add(SourcePoctechPlugin.getPlugin());
             pluginsList.add(SourceTomatoPlugin.getPlugin());
             pluginsList.add(SourceEversensePlugin.getPlugin());
-            if (Config.SMSCOMMUNICATORENABLED) pluginsList.add(SmsCommunicatorPlugin.getPlugin());
+            if (Config.SMSCOMMUNICATORENABLED)
+                pluginsList.add(SmsCommunicatorPlugin.getPlugin());
             pluginsList.add(FoodPlugin.getPlugin());
 
             pluginsList.add(WearPlugin.initPlugin(this));
@@ -216,6 +234,7 @@
             pluginsList.add(ConfigBuilderPlugin.getPlugin());
 
             pluginsList.add(DstHelperPlugin.getPlugin());
+
 
             ConfigBuilderPlugin.getPlugin().initialize();
         }
@@ -231,6 +250,7 @@
             }).start();
         }
     }
+
 
     private void registerLocalBroadcastReceiver() {
         lbm = LocalBroadcastManager.getInstance(this);
@@ -247,18 +267,57 @@
         lbm.registerReceiver(dataReceiver, new IntentFilter(Intents.ACTION_NEW_DEVICESTATUS));
         lbm.registerReceiver(dataReceiver, new IntentFilter(Intents.ACTION_NEW_CAL));
 
-        //register alarms
+        // register alarms
         lbm.registerReceiver(alarmReciever, new IntentFilter(Intents.ACTION_ALARM));
         lbm.registerReceiver(alarmReciever, new IntentFilter(Intents.ACTION_ANNOUNCEMENT));
         lbm.registerReceiver(alarmReciever, new IntentFilter(Intents.ACTION_CLEAR_ALARM));
         lbm.registerReceiver(alarmReciever, new IntentFilter(Intents.ACTION_URGENT_ALARM));
 
-        //register ack alarm
+        // register ack alarm
         lbm.registerReceiver(ackAlarmReciever, new IntentFilter(Intents.ACTION_ACK_ALARM));
 
-        //register dbaccess
+        // register dbaccess
         lbm.registerReceiver(dbAccessReciever, new IntentFilter(Intents.ACTION_DATABASE));
     }
+
+
+    private void setBTReceiver() {
+
+        // SP.putDouble(RileyLinkConst.Prefs.LastGoodDeviceFrequency, null);
+        SP.remove(MedtronicConst.Statistics.LastPumpHistoryEntry); // FIXME remove
+
+        // SP.putString(MedtronicConst.Prefs.PumpFrequency, "US (916 MHz)");
+
+        // RileyLink framework needs to know, when BT was reconnected, so that we can reconnect to RL device
+        btReceiver = new BroadcastReceiver() {
+
+            @Override
+            public void onReceive(Context context, Intent intent) {
+                final String action = intent.getAction();
+
+                if (action.equals(BluetoothAdapter.ACTION_STATE_CHANGED)) {
+                    final int state = intent.getIntExtra(BluetoothAdapter.EXTRA_STATE, BluetoothAdapter.ERROR);
+                    switch (state) {
+                        case BluetoothAdapter.STATE_OFF:
+                        case BluetoothAdapter.STATE_TURNING_OFF:
+                        case BluetoothAdapter.STATE_TURNING_ON:
+                            break;
+
+                        case BluetoothAdapter.STATE_ON:
+                            Log.v("MainApp", "Bluetooth on");
+                            RileyLinkUtil.sendBroadcastMessage(RileyLinkConst.Intents.BluetoothReconnected);
+                            break;
+                    }
+                }
+            }
+        };
+
+        // Register for broadcasts on BluetoothAdapter state change
+        IntentFilter filter = new IntentFilter(BluetoothAdapter.ACTION_STATE_CHANGED);
+        registerReceiver(btReceiver, filter);
+
+    }
+
 
     private void startKeepAliveService() {
         if (keepAliveReceiver == null) {
@@ -267,10 +326,12 @@
         }
     }
 
+
     public void stopKeepAliveService() {
         if (keepAliveReceiver != null)
             KeepAliveReceiver.cancelAlarm(this);
     }
+
 
     public static void subscribe(Object subscriber) {
         try {
@@ -280,6 +341,7 @@
         }
     }
 
+
     public static void unsubscribe(Object subscriber) {
         try {
             bus().unregister(subscriber);
@@ -288,33 +350,41 @@
         }
     }
 
+
     public static Bus bus() {
         return sBus;
     }
 
+
     public static String gs(int id) {
         return sResources.getString(id);
     }
 
+
     public static String gs(int id, Object... args) {
         return sResources.getString(id, args);
     }
 
+
     public static String gq(@PluralsRes int id, int quantity, Object... args) {
         return sResources.getQuantityString(id, quantity, args);
     }
 
+
     public static int gc(int id) {
         return sResources.getColor(id);
     }
 
+
     public static MainApp instance() {
         return sInstance;
     }
 
+
     public static DatabaseHelper getDbHelper() {
         return sDatabaseHelper;
     }
+
 
     public static void closeDbHelper() {
         if (sDatabaseHelper != null) {
@@ -323,13 +393,16 @@
         }
     }
 
+
     public static ConstraintChecker getConstraintChecker() {
         return sConstraintsChecker;
     }
 
+
     public static ArrayList<PluginBase> getPluginsList() {
         return pluginsList;
     }
+
 
     public static ArrayList<PluginBase> getSpecificPluginsList(PluginType type) {
         ArrayList<PluginBase> newList = new ArrayList<>();
@@ -344,6 +417,7 @@
         }
         return newList;
     }
+
 
     public static ArrayList<PluginBase> getSpecificPluginsVisibleInList(PluginType type) {
         ArrayList<PluginBase> newList = new ArrayList<>();
@@ -360,6 +434,7 @@
         return newList;
     }
 
+
     public static ArrayList<PluginBase> getSpecificPluginsListByInterface(Class interfaceClass) {
         ArrayList<PluginBase> newList = new ArrayList<>();
 
@@ -373,6 +448,7 @@
         }
         return newList;
     }
+
 
     public static ArrayList<PluginBase> getSpecificPluginsVisibleInListByInterface(Class interfaceClass, PluginType type) {
         ArrayList<PluginBase> newList = new ArrayList<>();
@@ -389,18 +465,27 @@
         return newList;
     }
 
+
     @Nullable
     public static <T extends PluginBase> T getSpecificPlugin(Class<T> pluginClass) {
         if (pluginsList != null) {
             for (PluginBase p : pluginsList) {
                 if (pluginClass.isAssignableFrom(p.getClass()))
-                    return (T) p;
+                    return (T)p;
             }
         } else {
             log.error("pluginsList=null");
         }
         return null;
     }
+
+
+    public static boolean isEngineeringMode() {
+        if (!Config.APS)
+            return true;
+        return engineeringMode;
+    }
+
 
     public static boolean isEngineeringModeOrRelease() {
         if (!Config.APS)
@@ -408,9 +493,11 @@
         return engineeringMode || !devBranch;
     }
 
+
     public static boolean isDev() {
         return devBranch;
     }
+
 
     public static int getIcon() {
         if (Config.NSCLIENT)
@@ -421,6 +508,7 @@
             return R.mipmap.ic_launcher;
     }
 
+
     public static int getNotificationIcon() {
         if (Config.NSCLIENT)
             return R.drawable.ic_notif_nsclient;
@@ -429,6 +517,7 @@
         else
             return R.drawable.ic_notif_aaps;
     }
+
 
     @Override
     public void onTerminate() {
@@ -439,5 +528,9 @@
             sDatabaseHelper.close();
             sDatabaseHelper = null;
         }
+
+        if (btReceiver != null) {
+            unregisterReceiver(btReceiver);
+        }
     }
 }