--- conflicted
+++ resolved
@@ -23,13 +23,8 @@
 public class Autosens {
     private static Logger log = LoggerFactory.getLogger(Autosens.class);
 
-<<<<<<< HEAD
-    public static AutosensResult detectSensitivityandCarbAbsorption(List<BgReading> glucose_data, long mealTime) {
+    public static AutosensResult detectSensitivityandCarbAbsorption(List<BgReading> glucose_data, Long mealTime) {
         SharedPreferences SP = PreferenceManager.getDefaultSharedPreferences(MainApp.instance().getApplicationContext());
-=======
-    public static AutosensResult detectSensitivityandCarbAbsorption(List<BgReading> glucose_data, Long mealTime) {
-
->>>>>>> 29dff773
         NSProfile profile = MainApp.getConfigBuilder().getActiveProfile().getProfile();
 
         //console.error(mealTime);
@@ -185,17 +180,10 @@
             log.debug(sensResult);
             ratio = 1 + (basalOff / profile.getMaxDailyBasal());
 
-<<<<<<< HEAD
         // don't adjust more than 1.5x
         double rawRatio = ratio;
         ratio = Math.max(ratio, SafeParse.stringToDouble(SP.getString("openapsama_autosens_min", "0.7")));
         ratio = Math.min(ratio, SafeParse.stringToDouble(SP.getString("openapsama_autosens_max", "1.2")));
-=======
-            // don't adjust more than 1.5x
-            double rawRatio = ratio;
-            ratio = Math.max(ratio, Constants.AUTOSENS_MIN);
-            ratio = Math.min(ratio, Constants.AUTOSENS_MAX);
->>>>>>> 29dff773
 
             if (ratio != rawRatio) {
                 ratioLimit = "Ratio limited from " + rawRatio + " to " + ratio;
