--- conflicted
+++ resolved
@@ -25,9 +25,5 @@
     override val duration = 0L
     override val shape = PointsWithLabelGraphSeries.Shape.BUCKETED_BG
     override val size = 0.3f
-<<<<<<< HEAD
-    override fun getColor(context: Context?): Int = rh.getAttributeColor(context, info.nightscout.androidaps.R.attr.InMemoryGlucoseValue)
-=======
     override fun getColor(context: Context?): Int = rh.gac(context, info.nightscout.androidaps.R.attr.InMemoryGlucoseValue)
->>>>>>> 930fab69
 }