--- conflicted
+++ resolved
@@ -197,11 +197,8 @@
                             resourceHelper.gs(R.string.notes_label) + ": " + (therapyEvent.note ?: "") + "\n" +
                             resourceHelper.gs(R.string.date) + ": " + dateUtil.dateAndTimeString(therapyEvent.timestamp)
                         OKDialog.showConfirmation(activity, resourceHelper.gs(R.string.removerecord), text, Runnable {
-<<<<<<< HEAD
-                            uel.log(Action.CAREPORTAL_REMOVED, therapyEvent.note , XXXValueWithUnit.Timestamp(therapyEvent.timestamp), XXXValueWithUnit.TherapyEventType(therapyEvent.type))
-=======
+                            //uel.log(Action.CAREPORTAL_REMOVED, therapyEvent.note , XXXValueWithUnit.Timestamp(therapyEvent.timestamp), XXXValueWithUnit.TherapyEventType(therapyEvent.type))
                             uel.log(Action.CAREPORTAL_REMOVED, therapyEvent.note, ValueWithUnit(Sources.Treatments), ValueWithUnit(therapyEvent.timestamp, Units.Timestamp), ValueWithUnit(therapyEvent.type.text, Units.TherapyEvent))
->>>>>>> 4e77902b
                             disposable += repository.runTransactionForResult(InvalidateTherapyEventTransaction(therapyEvent.id))
                                 .subscribe({
                                     val id = therapyEvent.interfaceIDs.nightscoutId
