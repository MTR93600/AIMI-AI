package info.nightscout.androidaps.plugins.pump.danaRv2.services;

import android.bluetooth.BluetoothDevice;
import android.content.Context;
import android.content.Intent;
import android.content.IntentFilter;
import android.os.Binder;
import android.os.SystemClock;

import java.io.IOException;
import java.util.Date;

import javax.inject.Inject;

import dagger.android.HasAndroidInjector;
import info.nightscout.androidaps.Constants;
import info.nightscout.androidaps.R;
import info.nightscout.androidaps.activities.ErrorHelperActivity;
import info.nightscout.androidaps.data.Profile;
import info.nightscout.androidaps.data.PumpEnactResult;
import info.nightscout.androidaps.dialogs.BolusProgressDialog;
import info.nightscout.androidaps.events.EventAppExit;
import info.nightscout.androidaps.events.EventInitializationChanged;
import info.nightscout.androidaps.events.EventPreferenceChange;
import info.nightscout.androidaps.events.EventProfileNeedsUpdate;
import info.nightscout.androidaps.events.EventPumpStatusChanged;
import info.nightscout.androidaps.interfaces.ActivePluginProvider;
import info.nightscout.androidaps.interfaces.CommandQueueProvider;
import info.nightscout.androidaps.interfaces.PumpInterface;
import info.nightscout.androidaps.logging.AAPSLogger;
import info.nightscout.androidaps.logging.LTag;
import info.nightscout.androidaps.plugins.bus.RxBusWrapper;
import info.nightscout.androidaps.plugins.configBuilder.ConfigBuilderPlugin;
import info.nightscout.androidaps.plugins.configBuilder.ConstraintChecker;
import info.nightscout.androidaps.plugins.configBuilder.ProfileFunction;
import info.nightscout.androidaps.plugins.general.nsclient.NSUpload;
import info.nightscout.androidaps.plugins.general.overview.events.EventNewNotification;
import info.nightscout.androidaps.plugins.general.overview.events.EventOverviewBolusProgress;
import info.nightscout.androidaps.plugins.general.overview.notifications.Notification;
import info.nightscout.androidaps.plugins.pump.common.bolusInfo.DetailedBolusInfoStorage;
import info.nightscout.androidaps.plugins.pump.danaR.DanaRPlugin;
import info.nightscout.androidaps.plugins.pump.danaR.DanaRPump;
import info.nightscout.androidaps.plugins.pump.danaR.SerialIOThread;
import info.nightscout.androidaps.plugins.pump.danaR.comm.MessageBase;
import info.nightscout.androidaps.plugins.pump.danaR.comm.MsgBolusStart;
import info.nightscout.androidaps.plugins.pump.danaR.comm.MsgBolusStartWithSpeed;
import info.nightscout.androidaps.plugins.pump.danaR.comm.MsgSetActivateBasalProfile;
import info.nightscout.androidaps.plugins.pump.danaR.comm.MsgSetBasalProfile;
import info.nightscout.androidaps.plugins.pump.danaR.comm.MsgSetCarbsEntry;
import info.nightscout.androidaps.plugins.pump.danaR.comm.MsgSetExtendedBolusStart;
import info.nightscout.androidaps.plugins.pump.danaR.comm.MsgSetExtendedBolusStop;
import info.nightscout.androidaps.plugins.pump.danaR.comm.MsgSetTempBasalStart;
import info.nightscout.androidaps.plugins.pump.danaR.comm.MsgSetTempBasalStop;
import info.nightscout.androidaps.plugins.pump.danaR.comm.MsgSetTime;
import info.nightscout.androidaps.plugins.pump.danaR.comm.MsgSetUserOptions;
import info.nightscout.androidaps.plugins.pump.danaR.comm.MsgSettingActiveProfile;
import info.nightscout.androidaps.plugins.pump.danaR.comm.MsgSettingBasal;
import info.nightscout.androidaps.plugins.pump.danaR.comm.MsgSettingGlucose;
import info.nightscout.androidaps.plugins.pump.danaR.comm.MsgSettingMaxValues;
import info.nightscout.androidaps.plugins.pump.danaR.comm.MsgSettingMeal;
import info.nightscout.androidaps.plugins.pump.danaR.comm.MsgSettingProfileRatios;
import info.nightscout.androidaps.plugins.pump.danaR.comm.MsgSettingProfileRatiosAll;
import info.nightscout.androidaps.plugins.pump.danaR.comm.MsgSettingPumpTime;
import info.nightscout.androidaps.plugins.pump.danaR.comm.MsgSettingShippingInfo;
import info.nightscout.androidaps.plugins.pump.danaR.comm.MsgSettingUserOptions;
import info.nightscout.androidaps.plugins.pump.danaR.comm.MsgStatus;
import info.nightscout.androidaps.plugins.pump.danaR.comm.MsgStatusBasic;
import info.nightscout.androidaps.plugins.pump.danaR.events.EventDanaRNewStatus;
import info.nightscout.androidaps.plugins.pump.danaR.services.AbstractDanaRExecutionService;
import info.nightscout.androidaps.plugins.pump.danaRKorean.DanaRKoreanPlugin;
import info.nightscout.androidaps.plugins.pump.danaRv2.DanaRv2Plugin;
import info.nightscout.androidaps.plugins.pump.danaRv2.comm.MessageHashTableRv2;
import info.nightscout.androidaps.plugins.pump.danaRv2.comm.MsgCheckValue_v2;
import info.nightscout.androidaps.plugins.pump.danaRv2.comm.MsgHistoryEvents_v2;
import info.nightscout.androidaps.plugins.pump.danaRv2.comm.MsgSetAPSTempBasalStart_v2;
import info.nightscout.androidaps.plugins.pump.danaRv2.comm.MsgSetHistoryEntry_v2;
import info.nightscout.androidaps.plugins.pump.danaRv2.comm.MsgStatusBolusExtended_v2;
import info.nightscout.androidaps.plugins.pump.danaRv2.comm.MsgStatusTempBasal_v2;
import info.nightscout.androidaps.plugins.treatments.Treatment;
import info.nightscout.androidaps.plugins.treatments.TreatmentsPlugin;
import info.nightscout.androidaps.queue.Callback;
import info.nightscout.androidaps.queue.commands.Command;
import info.nightscout.androidaps.utils.DateUtil;
import info.nightscout.androidaps.utils.FabricPrivacy;
import info.nightscout.androidaps.utils.T;
import info.nightscout.androidaps.utils.resources.ResourceHelper;
import info.nightscout.androidaps.utils.sharedPreferences.SP;
import io.reactivex.disposables.CompositeDisposable;
import io.reactivex.schedulers.Schedulers;

public class DanaRv2ExecutionService extends AbstractDanaRExecutionService {
    @Inject HasAndroidInjector injector;
    @Inject AAPSLogger aapsLogger;
    @Inject RxBusWrapper rxBus;
    @Inject ResourceHelper resourceHelper;
    @Inject ConstraintChecker constraintChecker;
    @Inject DanaRPump danaRPump;
    @Inject DanaRPlugin danaRPlugin;
    @Inject DanaRKoreanPlugin danaRKoreanPlugin;
    @Inject DanaRv2Plugin danaRv2Plugin;
    @Inject ActivePluginProvider activePlugin;
    @Inject ConfigBuilderPlugin configBuilderPlugin;
    @Inject CommandQueueProvider commandQueue;
    @Inject Context context;
    @Inject MessageHashTableRv2 messageHashTableRv2;
    @Inject DetailedBolusInfoStorage detailedBolusInfoStorage;
    @Inject TreatmentsPlugin treatmentsPlugin;
    @Inject ProfileFunction profileFunction;
    @Inject SP sp;

    private long lastHistoryFetched = 0;

    public DanaRv2ExecutionService() {
    }

    public class LocalBinder extends Binder {
        public DanaRv2ExecutionService getServiceInstance() {
            return DanaRv2ExecutionService.this;
        }
    }

    @Override
    public void onCreate() {
        super.onCreate();
        mBinder = new LocalBinder();
    }

    public void connect() {
        if (mConnectionInProgress)
            return;

        new Thread(() -> {
            mHandshakeInProgress = false;
            mConnectionInProgress = true;
            getBTSocketForSelectedPump();
            if (mRfcommSocket == null || mBTDevice == null) {
                mConnectionInProgress = false;
                return; // Device not found
            }

            try {
                mRfcommSocket.connect();
            } catch (IOException e) {
                //log.error("Unhandled exception", e);
                if (e.getMessage().contains("socket closed")) {
                    aapsLogger.error("Unhandled exception", e);
                }
            }

            if (isConnected()) {
                if (mSerialIOThread != null) {
                    mSerialIOThread.disconnect("Recreate SerialIOThread");
                }
                mSerialIOThread = new SerialIOThread(mRfcommSocket, messageHashTableRv2, danaRPump);
                mHandshakeInProgress = true;
                rxBus.send(new EventPumpStatusChanged(EventPumpStatusChanged.Status.HANDSHAKING, 0));
            }

            mConnectionInProgress = false;
        }).start();
    }

    public void getPumpStatus() {
        try {
            rxBus.send(new EventPumpStatusChanged(resourceHelper.gs(R.string.gettingpumpstatus)));
            MsgStatus statusMsg = new MsgStatus(aapsLogger, danaRPump);
            MsgStatusBasic statusBasicMsg = new MsgStatusBasic(aapsLogger, danaRPump);
            MsgStatusTempBasal_v2 tempStatusMsg = new MsgStatusTempBasal_v2(aapsLogger, danaRPump);
            MsgStatusBolusExtended_v2 exStatusMsg = new MsgStatusBolusExtended_v2(aapsLogger, danaRPump);
            MsgCheckValue_v2 checkValue = new MsgCheckValue_v2(aapsLogger, rxBus, resourceHelper, danaRPump, danaRPlugin, danaRKoreanPlugin, danaRv2Plugin, configBuilderPlugin, commandQueue);

            if (danaRPump.isNewPump()) {
                mSerialIOThread.sendMessage(checkValue);
                if (!checkValue.received) {
                    return;
                }
            }

            rxBus.send(new EventPumpStatusChanged(resourceHelper.gs(R.string.gettingbolusstatus)));
            mSerialIOThread.sendMessage(statusMsg);
            mSerialIOThread.sendMessage(statusBasicMsg);
            rxBus.send(new EventPumpStatusChanged(resourceHelper.gs(R.string.gettingtempbasalstatus)));
            mSerialIOThread.sendMessage(tempStatusMsg);
            rxBus.send(new EventPumpStatusChanged(resourceHelper.gs(R.string.gettingextendedbolusstatus)));
            mSerialIOThread.sendMessage(exStatusMsg);

            danaRPump.setLastConnection(System.currentTimeMillis());

            Profile profile = profileFunction.getProfile();
            PumpInterface pump = activePlugin.getActivePump();
            if (profile != null && Math.abs(danaRPump.getCurrentBasal() - profile.getBasal()) >= pump.getPumpDescription().basalStep) {
                rxBus.send(new EventPumpStatusChanged(resourceHelper.gs(R.string.gettingpumpsettings)));
                mSerialIOThread.sendMessage(new MsgSettingBasal(aapsLogger, danaRPump, danaRPlugin));
                if (!pump.isThisProfileSet(profile) && !commandQueue.isRunning(Command.CommandType.BASAL_PROFILE)) {
                    rxBus.send(new EventProfileNeedsUpdate());
                }
            }

            rxBus.send(new EventPumpStatusChanged(resourceHelper.gs(R.string.gettingpumptime)));
            mSerialIOThread.sendMessage(new MsgSettingPumpTime(aapsLogger, danaRPump));
            if (danaRPump.getPumpTime() == 0) {
                // initial handshake was not successfull
                // deinitialize pump
                danaRPump.setLastConnection(0);
                danaRPump.setLastSettingsRead(0);
                rxBus.send(new EventDanaRNewStatus());
                rxBus.send(new EventInitializationChanged());
                return;
            }
            long timeDiff = (danaRPump.getPumpTime() - System.currentTimeMillis()) / 1000L;
            aapsLogger.debug(LTag.PUMP, "Pump time difference: " + timeDiff + " seconds");
            if (Math.abs(timeDiff) > 3) {
                if (Math.abs(timeDiff) > 60 * 60 * 1.5) {
                    aapsLogger.debug(LTag.PUMP, "Pump time difference: " + timeDiff + " seconds - large difference");
                    //If time-diff is very large, warn user until we can synchronize history readings properly
                    Intent i = new Intent(context, ErrorHelperActivity.class);
                    i.putExtra("soundid", R.raw.error);
                    i.putExtra("status", resourceHelper.gs(R.string.largetimediff));
                    i.putExtra("title", resourceHelper.gs(R.string.largetimedifftitle));
                    i.addFlags(Intent.FLAG_ACTIVITY_NEW_TASK);
                    context.startActivity(i);

                    //deinitialize pump
                    danaRPump.setLastConnection(0);
                    rxBus.send(new EventDanaRNewStatus());
                    rxBus.send(new EventInitializationChanged());
                    return;
                } else {
                    waitForWholeMinute(); // Dana can set only whole minute
                    // add 10sec to be sure we are over minute (will be cutted off anyway)
                    mSerialIOThread.sendMessage(new MsgSetTime(aapsLogger, new Date(DateUtil.now() + T.secs(10).msecs())));
                    mSerialIOThread.sendMessage(new MsgSettingPumpTime(aapsLogger, danaRPump));
                    timeDiff = (danaRPump.getPumpTime() - System.currentTimeMillis()) / 1000L;
                    aapsLogger.debug(LTag.PUMP, "Pump time difference: " + timeDiff + " seconds");
                }
            }

            long now = System.currentTimeMillis();
            if (danaRPump.getLastSettingsRead() + 60 * 60 * 1000L < now || !pump.isInitialized()) {
                rxBus.send(new EventPumpStatusChanged(resourceHelper.gs(R.string.gettingpumpsettings)));
                mSerialIOThread.sendMessage(new MsgSettingShippingInfo(aapsLogger, danaRPump));
                mSerialIOThread.sendMessage(new MsgSettingActiveProfile(aapsLogger, danaRPump));
                mSerialIOThread.sendMessage(new MsgSettingMeal(aapsLogger, rxBus, resourceHelper, danaRPump, danaRKoreanPlugin));
                mSerialIOThread.sendMessage(new MsgSettingBasal(aapsLogger, danaRPump, danaRPlugin));
                //0x3201
                mSerialIOThread.sendMessage(new MsgSettingMaxValues(aapsLogger, danaRPump));
                mSerialIOThread.sendMessage(new MsgSettingGlucose(aapsLogger, danaRPump));
                mSerialIOThread.sendMessage(new MsgSettingActiveProfile(aapsLogger, danaRPump));
                mSerialIOThread.sendMessage(new MsgSettingProfileRatios(aapsLogger, danaRPump));
                mSerialIOThread.sendMessage(new MsgSettingUserOptions(aapsLogger, danaRPump));
                mSerialIOThread.sendMessage(new MsgSettingProfileRatiosAll(aapsLogger, danaRPump));
                danaRPump.setLastSettingsRead(now);
            }

            loadEvents();

            rxBus.send(new EventDanaRNewStatus());
            rxBus.send(new EventInitializationChanged());
            //NSUpload.uploadDeviceStatus();
            if (danaRPump.getDailyTotalUnits() > danaRPump.getMaxDailyTotalUnits() * Constants.dailyLimitWarning) {
                aapsLogger.debug(LTag.PUMP, "Approaching daily limit: " + danaRPump.getDailyTotalUnits() + "/" + danaRPump.getMaxDailyTotalUnits());
                if (System.currentTimeMillis() > lastApproachingDailyLimit + 30 * 60 * 1000) {
                    Notification reportFail = new Notification(Notification.APPROACHING_DAILY_LIMIT, resourceHelper.gs(R.string.approachingdailylimit), Notification.URGENT);
                    rxBus.send(new EventNewNotification(reportFail));
                    NSUpload.uploadError(resourceHelper.gs(R.string.approachingdailylimit) + ": " + danaRPump.getDailyTotalUnits() + "/" + danaRPump.getMaxDailyTotalUnits() + "U");
                    lastApproachingDailyLimit = System.currentTimeMillis();
                }
            }
        } catch (Exception e) {
            aapsLogger.error("Unhandled exception", e);
        }
    }

    public boolean tempBasal(int percent, int durationInHours) {
        if (!isConnected()) return false;
        if (danaRPump.isTempBasalInProgress()) {
            rxBus.send(new EventPumpStatusChanged(resourceHelper.gs(R.string.stoppingtempbasal)));
            mSerialIOThread.sendMessage(new MsgSetTempBasalStop(aapsLogger));
            SystemClock.sleep(500);
        }
        rxBus.send(new EventPumpStatusChanged(resourceHelper.gs(R.string.settingtempbasal)));
        mSerialIOThread.sendMessage(new MsgSetTempBasalStart(aapsLogger, percent, durationInHours));
        mSerialIOThread.sendMessage(new MsgStatusTempBasal_v2(aapsLogger, danaRPump));
        loadEvents();
        rxBus.send(new EventPumpStatusChanged(EventPumpStatusChanged.Status.DISCONNECTING));
        return true;
    }

    public boolean highTempBasal(int percent, int durationInMinutes) {
        if (!isConnected()) return false;
        if (danaRPump.isTempBasalInProgress()) {
            rxBus.send(new EventPumpStatusChanged(resourceHelper.gs(R.string.stoppingtempbasal)));
            mSerialIOThread.sendMessage(new MsgSetTempBasalStop(aapsLogger));
            SystemClock.sleep(500);
        }
        rxBus.send(new EventPumpStatusChanged(resourceHelper.gs(R.string.settingtempbasal)));
        mSerialIOThread.sendMessage(new MsgSetAPSTempBasalStart_v2(aapsLogger, percent, durationInMinutes == 15, durationInMinutes == 30));
        mSerialIOThread.sendMessage(new MsgStatusTempBasal_v2(aapsLogger, danaRPump));
        loadEvents();
        rxBus.send(new EventPumpStatusChanged(EventPumpStatusChanged.Status.DISCONNECTING));
        return true;
    }

    public boolean tempBasalShortDuration(int percent, int durationInMinutes) {
        if (durationInMinutes != 15 && durationInMinutes != 30) {
            aapsLogger.error("Wrong duration param");
            return false;
        }

        if (!isConnected()) return false;
        if (danaRPump.isTempBasalInProgress()) {
            rxBus.send(new EventPumpStatusChanged(resourceHelper.gs(R.string.stoppingtempbasal)));
            mSerialIOThread.sendMessage(new MsgSetTempBasalStop(aapsLogger));
            SystemClock.sleep(500);
        }
        rxBus.send(new EventPumpStatusChanged(resourceHelper.gs(R.string.settingtempbasal)));
        mSerialIOThread.sendMessage(new MsgSetAPSTempBasalStart_v2(aapsLogger, percent, durationInMinutes == 15, durationInMinutes == 30));
        mSerialIOThread.sendMessage(new MsgStatusTempBasal_v2(aapsLogger, danaRPump));
        loadEvents();
        rxBus.send(new EventPumpStatusChanged(EventPumpStatusChanged.Status.DISCONNECTING));
        return true;
    }

    public boolean tempBasalStop() {
        if (!isConnected()) return false;
        rxBus.send(new EventPumpStatusChanged(resourceHelper.gs(R.string.stoppingtempbasal)));
        mSerialIOThread.sendMessage(new MsgSetTempBasalStop(aapsLogger));
        mSerialIOThread.sendMessage(new MsgStatusTempBasal_v2(aapsLogger, danaRPump));
        loadEvents();
        rxBus.send(new EventPumpStatusChanged(EventPumpStatusChanged.Status.DISCONNECTING));
        return true;
    }

    public boolean extendedBolus(double insulin, int durationInHalfHours) {
        if (!isConnected()) return false;
        rxBus.send(new EventPumpStatusChanged(resourceHelper.gs(R.string.settingextendedbolus)));
        mSerialIOThread.sendMessage(new MsgSetExtendedBolusStart(aapsLogger, constraintChecker, insulin, (byte) (durationInHalfHours & 0xFF)));
        mSerialIOThread.sendMessage(new MsgStatusBolusExtended_v2(aapsLogger, danaRPump));
        loadEvents();
        rxBus.send(new EventPumpStatusChanged(EventPumpStatusChanged.Status.DISCONNECTING));
        return true;
    }

    public boolean extendedBolusStop() {
        if (!isConnected()) return false;
        rxBus.send(new EventPumpStatusChanged(resourceHelper.gs(R.string.stoppingextendedbolus)));
        mSerialIOThread.sendMessage(new MsgSetExtendedBolusStop(aapsLogger));
        mSerialIOThread.sendMessage(new MsgStatusBolusExtended_v2(aapsLogger, danaRPump));
        loadEvents();
        rxBus.send(new EventPumpStatusChanged(EventPumpStatusChanged.Status.DISCONNECTING));
        return true;
    }

    public boolean bolus(final double amount, int carbs, long carbtime, final Treatment t) {
        if (!isConnected()) return false;
        if (BolusProgressDialog.stopPressed) return false;

        rxBus.send(new EventPumpStatusChanged(resourceHelper.gs(R.string.startingbolus)));
        mBolusingTreatment = t;
        final int preferencesSpeed = sp.getInt(R.string.key_danars_bolusspeed, 0);
        MessageBase start;
        if (preferencesSpeed == 0)
            start = new MsgBolusStart(aapsLogger, constraintChecker, danaRPump, amount);
        else
            start = new MsgBolusStartWithSpeed(aapsLogger, constraintChecker, danaRPump, amount, preferencesSpeed);
        danaRPump.setBolusStopped(false);
        danaRPump.setBolusStopForced(false);

        if (carbs > 0) {
            MsgSetCarbsEntry msg = new MsgSetCarbsEntry(aapsLogger, carbtime, carbs);
            mSerialIOThread.sendMessage(msg);
            MsgSetHistoryEntry_v2 msgSetHistoryEntry_v2 = new MsgSetHistoryEntry_v2(aapsLogger, DanaRPump.CARBS, carbtime, carbs, 0);
            mSerialIOThread.sendMessage(msgSetHistoryEntry_v2);
            lastHistoryFetched = Math.min(lastHistoryFetched, carbtime - T.mins(1).msecs());
        }

        final long bolusStart = System.currentTimeMillis();
        if (amount > 0) {
            danaRPump.setBolusingTreatment(t);
            danaRPump.setBolusAmountToBeDelivered(amount);

            if (!danaRPump.getBolusStopped()) {
                mSerialIOThread.sendMessage(start);
            } else {
                t.insulin = 0d;
                return false;
            }
            while (!danaRPump.getBolusStopped() && !start.failed) {
                SystemClock.sleep(100);
                if ((System.currentTimeMillis() - danaRPump.getBolusProgressLastTimeStamp()) > 15 * 1000L) { // if i didn't receive status for more than 15 sec expecting broken comm
                    danaRPump.setBolusStopped(true);
                    danaRPump.setBolusStopForced(true);
                    aapsLogger.error("Communication stopped");
                }
            }
        }

        final EventOverviewBolusProgress bolusingEvent = EventOverviewBolusProgress.INSTANCE;
        bolusingEvent.setT(t);
        bolusingEvent.setPercent(99);

        mBolusingTreatment = null;
        int speed = 12;
        switch (preferencesSpeed) {
            case 0:
                speed = 12;
                break;
            case 1:
                speed = 30;
                break;
            case 2:
                speed = 60;
                break;
        }
        long bolusDurationInMSec = (long) (amount * speed * 1000);
        long expectedEnd = bolusStart + bolusDurationInMSec + 2000;
        while (System.currentTimeMillis() < expectedEnd) {
            long waitTime = expectedEnd - System.currentTimeMillis();
            bolusingEvent.setStatus(String.format(resourceHelper.gs(R.string.waitingforestimatedbolusend), waitTime / 1000));
            rxBus.send(bolusingEvent);
            SystemClock.sleep(1000);
        }
        // do not call loadEvents() directly, reconnection may be needed
        commandQueue.loadEvents(new Callback() {
            @Override
            public void run() {
                // load last bolus status
                rxBus.send(new EventPumpStatusChanged(resourceHelper.gs(R.string.gettingbolusstatus)));
                mSerialIOThread.sendMessage(new MsgStatus(aapsLogger, danaRPump));
                bolusingEvent.setPercent(100);
                rxBus.send(new EventPumpStatusChanged(resourceHelper.gs(R.string.disconnecting)));
            }
        });
        return !start.failed;
    }

    public boolean carbsEntry(int amount, long time) {
        if (!isConnected()) return false;
        MsgSetCarbsEntry msg = new MsgSetCarbsEntry(aapsLogger, time, amount);
        mSerialIOThread.sendMessage(msg);
        MsgSetHistoryEntry_v2 msgSetHistoryEntry_v2 = new MsgSetHistoryEntry_v2(aapsLogger, DanaRPump.CARBS, time, amount, 0);
        mSerialIOThread.sendMessage(msgSetHistoryEntry_v2);
        lastHistoryFetched = Math.min(lastHistoryFetched, time - T.mins(1).msecs());
        return true;
    }

    public PumpEnactResult loadEvents() {
        if (!danaRv2Plugin.isInitialized()) {
            PumpEnactResult result = new PumpEnactResult(injector).success(false);
            result.comment = "pump not initialized";
            return result;
        }


        if (!isConnected())
            return new PumpEnactResult(injector).success(false);
        SystemClock.sleep(300);
<<<<<<< HEAD
        MsgHistoryEvents_v2 msg = new MsgHistoryEvents_v2(aapsLogger, resourceHelper, detailedBolusInfoStorage, danaRv2Plugin, rxBus, treatmentsPlugin, lastHistoryFetched);
=======
        MsgHistoryEvents_v2 msg = new MsgHistoryEvents_v2(aapsLogger, resourceHelper, detailedBolusInfoStorage, danaRv2Plugin, rxBus, treatmentsPlugin, injector, lastHistoryFetched);
>>>>>>> 1c0ba4ae
        aapsLogger.debug(LTag.PUMP, "Loading event history from: " + DateUtil.dateAndTimeString(lastHistoryFetched));

        mSerialIOThread.sendMessage(msg);
        while (!danaRv2Plugin.eventsLoadingDone && mRfcommSocket.isConnected()) {
            SystemClock.sleep(100);
        }
        SystemClock.sleep(200);
        if (danaRv2Plugin.lastEventTimeLoaded != 0)
            lastHistoryFetched = danaRv2Plugin.lastEventTimeLoaded - T.mins(1).msecs();
        else
            lastHistoryFetched = 0;
        danaRPump.setLastConnection(System.currentTimeMillis());
        return new PumpEnactResult(injector).success(true);
    }

    public boolean updateBasalsInPump(final Profile profile) {
        if (!isConnected()) return false;
        rxBus.send(new EventPumpStatusChanged(resourceHelper.gs(R.string.updatingbasalrates)));
        Double[] basal = danaRPump.buildDanaRProfileRecord(profile);
        MsgSetBasalProfile msgSet = new MsgSetBasalProfile(aapsLogger, rxBus, resourceHelper, (byte) 0, basal);
        mSerialIOThread.sendMessage(msgSet);
        MsgSetActivateBasalProfile msgActivate = new MsgSetActivateBasalProfile(aapsLogger, (byte) 0);
        mSerialIOThread.sendMessage(msgActivate);
        danaRPump.setLastSettingsRead(0); // force read full settings
        getPumpStatus();
        rxBus.send(new EventPumpStatusChanged(EventPumpStatusChanged.Status.DISCONNECTING));
        return true;
    }

    public PumpEnactResult setUserOptions() {
        if (!isConnected())
            return new PumpEnactResult(injector).success(false);
        SystemClock.sleep(300);
        MsgSetUserOptions msg = new MsgSetUserOptions(aapsLogger, danaRPump);
        mSerialIOThread.sendMessage(msg);
        SystemClock.sleep(200);
        return new PumpEnactResult(injector).success(!msg.failed);
    }

}<|MERGE_RESOLUTION|>--- conflicted
+++ resolved
@@ -455,11 +455,7 @@
         if (!isConnected())
             return new PumpEnactResult(injector).success(false);
         SystemClock.sleep(300);
-<<<<<<< HEAD
-        MsgHistoryEvents_v2 msg = new MsgHistoryEvents_v2(aapsLogger, resourceHelper, detailedBolusInfoStorage, danaRv2Plugin, rxBus, treatmentsPlugin, lastHistoryFetched);
-=======
         MsgHistoryEvents_v2 msg = new MsgHistoryEvents_v2(aapsLogger, resourceHelper, detailedBolusInfoStorage, danaRv2Plugin, rxBus, treatmentsPlugin, injector, lastHistoryFetched);
->>>>>>> 1c0ba4ae
         aapsLogger.debug(LTag.PUMP, "Loading event history from: " + DateUtil.dateAndTimeString(lastHistoryFetched));
 
         mSerialIOThread.sendMessage(msg);
