--- conflicted
+++ resolved
@@ -132,46 +132,6 @@
         override fun onBindViewHolder(holder: UserEntryViewHolder, position: Int) {
             val current = entries[position]
             holder.binding.date.text = dateUtil.dateAndTimeAndSecondsString(current.timestamp)
-<<<<<<< HEAD
-            holder.binding.action.text = translator.translate(current.action.name)
-            holder.binding.action.setTextColor(resourceHelper.getAttributeColor(null, current.action.colorGroup.attributId()))
-            if (current.s != "") {
-                holder.binding.s.text = current.s
-                holder.binding.s.visibility = View.VISIBLE
-            } else
-                holder.binding.s.visibility = View.GONE
-            var valuesWithUnitString = ""
-            var rStringParam = 0
-            val separator = "  "
-            for(v in current.values) {
-                if (rStringParam >0)
-                    rStringParam--
-                else
-                    when (v.unit) {
-                        Units.Timestamp    -> valuesWithUnitString += dateUtil.dateAndTimeAndSecondsString(v.lValue) + separator
-                        Units.TherapyEvent -> valuesWithUnitString += translator.translate(v.sValue) + separator
-                        Units.R_String     -> {
-                            rStringParam = v.lValue.toInt()
-                            when (rStringParam) {   //
-                                0 -> valuesWithUnitString += resourceHelper.gs(v.iValue) + separator
-                                1 -> valuesWithUnitString += resourceHelper.gs(v.iValue, current.values[current.values.indexOf(v)+1].value()) + separator
-                                2 -> valuesWithUnitString += resourceHelper.gs(v.iValue, current.values[current.values.indexOf(v)+1].value(), current.values[current.values.indexOf(v)+2].value()) + separator
-                                3 -> valuesWithUnitString += resourceHelper.gs(v.iValue, current.values[current.values.indexOf(v)+1].value(), current.values[current.values.indexOf(v)+2].value(), current.values[current.values.indexOf(v)+3].value()) + separator
-                                4 -> rStringParam = 0
-                            }
-                        }
-                        Units.Mg_Dl     -> valuesWithUnitString += if (profileFunction.getUnits()==Constants.MGDL) DecimalFormatter.to0Decimal(v.dValue) + translator.translate(Units.Mg_Dl.name) + separator else DecimalFormatter.to1Decimal(v.dValue/Constants.MMOLL_TO_MGDL) + translator.translate(Units.Mmol_L.name) + separator
-                        Units.Mmol_L    -> valuesWithUnitString += if (profileFunction.getUnits()==Constants.MGDL) DecimalFormatter.to0Decimal(v.dValue*Constants.MMOLL_TO_MGDL) + translator.translate(Units.Mg_Dl.name) + separator else DecimalFormatter.to1Decimal(v.dValue) + translator.translate(Units.Mmol_L.name) + separator
-                        Units.U_H, Units.U
-                                        -> valuesWithUnitString += DecimalFormatter.to2Decimal(v.dValue) + translator.translate(v.unit.name) + separator
-                        Units.G, Units.M, Units.H, Units.Percent
-                                        -> valuesWithUnitString += v.iValue.toString() + translator.translate(v.unit.name) + separator
-                        else            -> valuesWithUnitString += if (v.iValue != 0 || v.sValue != "") { v.value().toString() + separator } else ""
-                    }
-            }
-            holder.binding.values.text = valuesWithUnitString.trim()
-            holder.binding.values.visibility = if (current.values.size > 0) View.VISIBLE else View.GONE
-=======
             holder.binding.action.text = userEntryPresentationHelper.actionToColoredString(current.action)
             holder.binding.s.text = current.note
             holder.binding.s.visibility = if (current.note != "") View.VISIBLE else View.GONE
@@ -179,7 +139,6 @@
             holder.binding.iconSource.visibility = View.VISIBLE
             holder.binding.values.text = userEntryPresentationHelper.listToPresentationString(current.values)
             holder.binding.values.visibility = if (holder.binding.values.text != "") View.VISIBLE else View.GONE
->>>>>>> 3f557ec7
         }
 
         inner class UserEntryViewHolder(itemView: View) : RecyclerView.ViewHolder(itemView) {
