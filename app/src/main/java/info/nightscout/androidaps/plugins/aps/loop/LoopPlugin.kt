--- conflicted
+++ resolved
@@ -68,6 +68,7 @@
 import info.nightscout.androidaps.utils.FabricPrivacy
 import info.nightscout.androidaps.utils.HardLimits
 import info.nightscout.androidaps.utils.T
+import info.nightscout.androidaps.interfaces.ResourceHelper
 import info.nightscout.androidaps.utils.rx.AapsSchedulers
 import info.nightscout.shared.logging.AAPSLogger
 import info.nightscout.shared.logging.LTag
@@ -280,11 +281,7 @@
             // safety check for multiple SMBs
             val lastBolusTime = repository.getLastNonTBRBolusTime()?.timestamp ?: 0L
             if (lastBolusTime != 0L && lastBolusTime + T.mins(3).msecs() > System.currentTimeMillis()) {
-<<<<<<< HEAD
-                aapsLogger.info(LTag.APS, "SMB requested but still in 3 min interval $lastBolusTime")
-=======
                 aapsLogger.info(LTag.APS, "SMB requested but still in 3 min interval")
->>>>>>> 29656c91
                 resultAfterConstraints.smb = 0.0
             }
             prevCarbsreq = lastRun?.constraintsProcessed?.carbsReq ?: prevCarbsreq
@@ -430,12 +427,9 @@
                                         lastRun.tbrSetByPump = result
                                         lastRun.lastTBRRequest = lastRun.lastAPSRun
                                         lastRun.lastTBREnact = dateUtil.now()
-<<<<<<< HEAD
                                     // deliverAt is used to prevent executing too old SMB request (older than 1 min)
                                     // executing TBR may take some time thus give more time to SMB
                                     resultAfterConstraints.deliverAt = lastRun.lastTBREnact
-=======
->>>>>>> 29656c91
                                         rxBus.send(EventLoopUpdateGui())
                                         applySMBRequest(resultAfterConstraints, object : Callback() {
                                             override fun run() {
@@ -445,14 +439,7 @@
                                                     lastRun.lastSMBRequest = lastRun.lastAPSRun
                                                     lastRun.lastSMBEnact = dateUtil.now()
                                                 } else {
-<<<<<<< HEAD
                                                 handler.postDelayed({ invoke("tempBasalFallback", allowNotification, true) }, 1000)
-=======
-                                                    Thread {
-                                                        SystemClock.sleep(1000)
-                                                        invoke("tempBasalFallback", allowNotification, true)
-                                                    }.start()
->>>>>>> 29656c91
                                                 }
                                                 rxBus.send(EventLoopUpdateGui())
                                             }
@@ -646,11 +633,7 @@
                 commandQueue.tempBasalPercent(request.percent, request.duration, false, profile, PumpSync.TemporaryBasalType.NORMAL, callback)
             }
         } else {
-<<<<<<< HEAD
             if (request.rate == 0.0 && request.duration == 0 || abs(request.rate - pump.baseBasalRate) < pump.pumpDescription.basalStep) {
-=======
-            if (request.rate == 0.0 && request.duration == 0 || Math.abs(request.rate - pump.baseBasalRate) < pump.pumpDescription.basalStep) {
->>>>>>> 29656c91
                 if (activeTemp != null && activeTemp.plannedRemainingMinutes > 5 && request.duration - activeTemp.plannedRemainingMinutes < 30 && abs(
                         request.rate - activeTemp.convertedToAbsolute(
                             now,
@@ -688,22 +671,14 @@
                 }
             } else
                 if (activeTemp != null && activeTemp.plannedRemainingMinutes > 5 && request.duration - activeTemp.plannedRemainingMinutes < 30 && abs(request.rate - activeTemp.convertedToAbsolute(now, profile)) < pump.pumpDescription.basalStep) {
-<<<<<<< HEAD
                 aapsLogger.info(LTag.APS, "applyAPSRequest: Temp basal set correctly")
-=======
-                    aapsLogger.info(LTag.APS, "applyAPSRequest: Temp basal set correctly")
->>>>>>> 29656c91
                     callback?.result(
                         PumpEnactResult(injector).absolute(activeTemp.convertedToAbsolute(now, profile))
                             .enacted(false).success(true).duration(activeTemp.plannedRemainingMinutes)
                             .comment(R.string.let_temp_basal_run)
                     )?.run()
                 } else {
-<<<<<<< HEAD
                 aapsLogger.info(LTag.APS, "applyAPSRequest: setTempBasalAbsolute()")
-=======
-                    aapsLogger.info(LTag.APS, "applyAPSRequest: setTempBasalAbsolute()")
->>>>>>> 29656c91
                     uel.log(
                         Action.TEMP_BASAL, Sources.Loop,
                         ValueWithUnit.UnitPerHour(request.rate),
