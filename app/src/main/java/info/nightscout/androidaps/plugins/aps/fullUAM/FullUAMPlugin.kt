--- conflicted
+++ resolved
@@ -51,14 +51,9 @@
     .pluginName(R.string.fulluam)
     .shortName(R.string.fulluam_shortname)
     .preferencesId(R.xml.pref_fulluam)
-<<<<<<< HEAD
-    .description(R.string.description_fulluam),
-    aapsLogger, resourceHelper, injector
-=======
     .description(R.string.description_fulluam)
     .setDefault(),
     aapsLogger, rh, injector
->>>>>>> 1de6a4d4
 ), APS, Constraints {
 
     // last values
