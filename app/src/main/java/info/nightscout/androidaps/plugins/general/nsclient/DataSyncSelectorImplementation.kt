package info.nightscout.androidaps.plugins.general.nsclient

import info.nightscout.androidaps.R
import info.nightscout.androidaps.database.AppRepository
import info.nightscout.androidaps.database.ValueWrapper
import info.nightscout.androidaps.database.entities.*
import info.nightscout.androidaps.extensions.toJson
import info.nightscout.androidaps.interfaces.ActivePlugin
import info.nightscout.androidaps.interfaces.DataSyncSelector
import info.nightscout.androidaps.interfaces.ProfileFunction
import info.nightscout.shared.logging.AAPSLogger
import info.nightscout.shared.logging.LTag
import info.nightscout.androidaps.plugins.profile.local.LocalProfilePlugin
import info.nightscout.androidaps.plugins.pump.common.MedLinkPumpPluginAbstract
import info.nightscout.androidaps.utils.DateUtil
import info.nightscout.shared.sharedPreferences.SP
import javax.inject.Inject
import javax.inject.Singleton

@Singleton
class DataSyncSelectorImplementation @Inject constructor(
        private val sp: SP,
        private val aapsLogger: AAPSLogger,
        private val dateUtil: DateUtil,
        private val profileFunction: ProfileFunction,
        private val nsClientPlugin: NSClientPlugin,
        private val activePlugin: ActivePlugin,
        private val appRepository: AppRepository,
        private val localProfilePlugin: LocalProfilePlugin
) : DataSyncSelector {

    class QueueCounter(
            var bolusesRemaining: Long = -1L,
            var carbsRemaining: Long = -1L,
            var bcrRemaining: Long = -1L,
            var ttsRemaining: Long = -1L,
            var foodsRemaining: Long = -1L,
            var gvsRemaining: Long = -1L,
            var tesRemaining: Long = -1L,
            var dssRemaining: Long = -1L,
            var tbrsRemaining: Long = -1L,
            var ebsRemaining: Long = -1L,
            var pssRemaining: Long = -1L,
            var epssRemaining: Long = -1L,
            var oesRemaining: Long = -1L
    ) {

        fun size(): Long =
                bolusesRemaining +
                        carbsRemaining +
                        bcrRemaining +
                        ttsRemaining +
                        foodsRemaining +
                        gvsRemaining +
                        tesRemaining +
                        dssRemaining +
                        tbrsRemaining +
                        ebsRemaining +
                        pssRemaining +
                        epssRemaining +
                        oesRemaining
    }

    private val queueCounter = QueueCounter()

    override fun queueSize(): Long = queueCounter.size()

    override fun doUpload() {
        if (sp.getBoolean(R.string.key_ns_upload, true)) {
            processChangedBolusesCompat()
            processChangedCarbsCompat()
            processChangedBolusCalculatorResultsCompat()
            processChangedTemporaryBasalsCompat()
            processChangedExtendedBolusesCompat()
            processChangedProfileSwitchesCompat()
            processChangedEffectiveProfileSwitchesCompat()
            processChangedGlucoseValuesCompat()
            processChangedTempTargetsCompat()
            processChangedFoodsCompat()
            processChangedTherapyEventsCompat()
            processChangedDeviceStatusesCompat()
            processChangedOfflineEventsCompat()
            processChangedProfileStore()
        }
    }

    override fun resetToNextFullSync() {
        appRepository.getLastGlucoseValueIdWrapped().blockingGet().run {
            val currentLast = if (this is ValueWrapper.Existing) this.value else 0L
            sp.putLong(R.string.key_ns_glucose_value_new_data_id, currentLast)
        }
        sp.remove(R.string.key_ns_glucose_value_last_synced_id)

        appRepository.getLastTemporaryBasalIdWrapped().blockingGet().run {
            val currentLast = if (this is ValueWrapper.Existing) this.value else 0L
            sp.putLong(R.string.key_ns_temporary_basal_new_data_id, currentLast)
        }
        sp.remove(R.string.key_ns_temporary_basal_last_synced_id)

        appRepository.getLastTempTargetIdWrapped().blockingGet().run {
            val currentLast = if (this is ValueWrapper.Existing) this.value else 0L
            sp.putLong(R.string.key_ns_temporary_target_new_data_id, currentLast)
        }
        sp.remove(R.string.key_ns_temporary_target_last_synced_id)

        appRepository.getLastExtendedBolusIdWrapped().blockingGet().run {
            val currentLast = if (this is ValueWrapper.Existing) this.value else 0L
            sp.putLong(R.string.key_ns_extended_bolus_new_data_id, currentLast)
        }
        sp.remove(R.string.key_ns_extended_bolus_last_synced_id)

        sp.remove(R.string.key_ns_food_last_synced_id)
        sp.remove(R.string.key_ns_bolus_last_synced_id)
        sp.remove(R.string.key_ns_carbs_last_synced_id)
        sp.remove(R.string.key_ns_bolus_calculator_result_last_synced_id)
        sp.remove(R.string.key_ns_therapy_event_last_synced_id)
        sp.remove(R.string.key_ns_profile_switch_last_synced_id)
        sp.remove(R.string.key_ns_effective_profile_switch_last_synced_id)
        sp.remove(R.string.key_ns_offline_event_last_synced_id)
        sp.remove(R.string.key_ns_profile_store_last_synced_timestamp)

        val lastDeviceStatusDbIdWrapped = appRepository.getLastDeviceStatusIdWrapped().blockingGet()
        if (lastDeviceStatusDbIdWrapped is ValueWrapper.Existing) sp.putLong(R.string.key_ns_device_status_last_synced_id, lastDeviceStatusDbIdWrapped.value)
        else sp.remove(R.string.key_ns_device_status_last_synced_id)
    }

    override fun confirmLastBolusIdIfGreater(lastSynced: Long) {
        if (lastSynced > sp.getLong(R.string.key_ns_bolus_last_synced_id, 0)) {
            aapsLogger.debug(LTag.NSCLIENT, "Setting Bolus data sync from $lastSynced")
            sp.putLong(R.string.key_ns_bolus_last_synced_id, lastSynced)
        }
    }

    // Prepared for v3 (returns all modified after)
    override fun changedBoluses(): List<Bolus> {
        val startId = sp.getLong(R.string.key_ns_bolus_last_synced_id, 0)
        return appRepository.getModifiedBolusesDataFromId(startId)
                .blockingGet()
                .filter { it.type != Bolus.Type.PRIMING }
                .also {
                    aapsLogger.debug(LTag.NSCLIENT, "Loading Bolus data for sync from $startId. Records ${it.size}")
                }
    }

    //private var lastBolusId = -1L
    //private var lastBolusTime = -1L
    override fun processChangedBolusesCompat(): Boolean {
        val lastDbIdWrapped = appRepository.getLastBolusIdWrapped().blockingGet()
        val lastDbId = if (lastDbIdWrapped is ValueWrapper.Existing) lastDbIdWrapped.value else 0L
        var startId = sp.getLong(R.string.key_ns_bolus_last_synced_id, 0)
        if (startId > lastDbId) {
            sp.putLong(R.string.key_ns_bolus_last_synced_id, 0)
            startId = 0
        }
        //if (startId == lastBolusId && dateUtil.now() - lastBolusTime < 5000) return false
        //lastBolusId = startId
        //lastBolusTime = dateUtil.now()
        queueCounter.bolusesRemaining = lastDbId - startId
        appRepository.getNextSyncElementBolus(startId).blockingGet()?.let { bolus ->
            aapsLogger.info(LTag.NSCLIENT, "Loading Bolus data Start: $startId ID: ${bolus.first.id} HistoryID: ${bolus.second.id} ")

            aapsLogger.info(LTag.NSCLIENT, "Loading Bolus data: $startId ID: ${bolus.first} HistoryID: ${bolus.second} ")
            when {
                // only NsId changed, no need to upload
                bolus.first.onlyNsIdAdded(bolus.second) -> {
                    confirmLastBolusIdIfGreater(bolus.second.id)
                    //lastBolusId = -1
                    processChangedBolusesCompat()
                    aapsLogger.info(LTag.NSCLIENT, "Ignoring Bolus. Only NS id changed ID: ${bolus.first.id} HistoryID: ${bolus.second.id} ")
                    return false
                }
                // without nsId = create new
                bolus.first.interfaceIDs.nightscoutId == null ->
                    nsClientPlugin.nsClientService?.dbAdd("treatments", bolus.first.toJson(true, dateUtil), DataSyncSelector.PairBolus(bolus.first, bolus.second.id), "$startId/$lastDbId")
                // with nsId = update
                bolus.first.interfaceIDs.nightscoutId != null ->
                    bolusNsUpdate(bolus, startId,lastDbId)
            }
            return true
        }
        return false
    }

    private fun bolusNsUpdate(bolus: Pair<Bolus, Bolus>, startId: Long, lastDbId: Long) {
//        if(activePlugin.activePump !is MedLinkPumpPluginAbstract || (!bolus.first.contentEqualsTo(bolus.second)) )
        nsClientPlugin.nsClientService?.dbUpdate(
                "treatments",
                bolus.first.interfaceIDs.nightscoutId,
                bolus.first.toJson(false, dateUtil),
                DataSyncSelector.PairBolus(bolus.first, bolus.second.id),
                "$startId/$lastDbId"
        )
    }

    override fun confirmLastCarbsIdIfGreater(lastSynced: Long) {
        if (lastSynced > sp.getLong(R.string.key_ns_carbs_last_synced_id, 0)) {
            aapsLogger.debug(LTag.NSCLIENT, "Setting Carbs data sync from $lastSynced")
            sp.putLong(R.string.key_ns_carbs_last_synced_id, lastSynced)
        }
    }

    // Prepared for v3 (returns all modified after)
    override fun changedCarbs(): List<Carbs> {
        val startId = sp.getLong(R.string.key_ns_carbs_last_synced_id, 0)
        return appRepository.getModifiedCarbsDataFromId(startId).blockingGet().also {
            aapsLogger.debug(LTag.NSCLIENT, "Loading Carbs data for sync from $startId. Records ${it.size}")
        }
    }

    //private var lastCarbsId = -1L
    //private var lastCarbsTime = -1L
    override fun processChangedCarbsCompat(): Boolean {
        val lastDbIdWrapped = appRepository.getLastCarbsIdWrapped().blockingGet()
        val lastDbId = if (lastDbIdWrapped is ValueWrapper.Existing) lastDbIdWrapped.value else 0L
        var startId = sp.getLong(R.string.key_ns_carbs_last_synced_id, 0)
        if (startId > lastDbId) {
            sp.putLong(R.string.key_ns_carbs_last_synced_id, 0)
            startId = 0
        }
        //if (startId == lastCarbsId && dateUtil.now() - lastCarbsTime < 5000) return false
        //lastCarbsId = startId
        //lastCarbsTime = dateUtil.now()
        queueCounter.carbsRemaining = lastDbId - startId
        appRepository.getNextSyncElementCarbs(startId).blockingGet()?.let { carb ->
            aapsLogger.info(LTag.NSCLIENT, "Loading Carbs data Start: $startId ID: ${carb.first.id} HistoryID: ${carb.second.id} ")
            when {
                // only NsId changed, no need to upload
                carb.first.onlyNsIdAdded(carb.second) -> {
                    confirmLastCarbsIdIfGreater(carb.second.id)
                    //lastCarbsId = -1
                    processChangedCarbsCompat()
                    aapsLogger.info(LTag.NSCLIENT, "Ignoring Carbs. Only NS id changed ID: ${carb.first.id} HistoryID: ${carb.second.id} ")
                    return false
                }
                // without nsId = create new
                carb.first.interfaceIDs.nightscoutId == null ->
                    nsClientPlugin.nsClientService?.dbAdd("treatments", carb.first.toJson(true, dateUtil), DataSyncSelector.PairCarbs(carb.first, carb.second.id), "$startId/$lastDbId")
                // with nsId = update
                carb.first.interfaceIDs.nightscoutId != null ->
                    nsClientPlugin.nsClientService?.dbUpdate(
                            "treatments",
                            carb.first.interfaceIDs.nightscoutId,
                            carb.first.toJson(false, dateUtil),
                            DataSyncSelector.PairCarbs(carb.first, carb.second.id),
                            "$startId/$lastDbId"
                    )
            }
            return true
        }
        return false
    }

    override fun confirmLastBolusCalculatorResultsIdIfGreater(lastSynced: Long) {
        if (lastSynced > sp.getLong(R.string.key_ns_bolus_calculator_result_last_synced_id, 0)) {
            aapsLogger.debug(LTag.NSCLIENT, "Setting BolusCalculatorResult data sync from $lastSynced")
            sp.putLong(R.string.key_ns_bolus_calculator_result_last_synced_id, lastSynced)
        }
    }

    // Prepared for v3 (returns all modified after)
    override fun changedBolusCalculatorResults(): List<BolusCalculatorResult> {
        val startId = sp.getLong(R.string.key_ns_bolus_calculator_result_last_synced_id, 0)
        return appRepository.getModifiedBolusCalculatorResultsDataFromId(startId).blockingGet().also {
            aapsLogger.debug(LTag.NSCLIENT, "Loading BolusCalculatorResult data for sync from $startId. Records ${it.size}")
        }
    }

    //private var lastBcrId = -1L
    //private var lastBcrTime = -1L
    override fun processChangedBolusCalculatorResultsCompat(): Boolean {
        val lastDbIdWrapped = appRepository.getLastBolusCalculatorResultIdWrapped().blockingGet()
        val lastDbId = if (lastDbIdWrapped is ValueWrapper.Existing) lastDbIdWrapped.value else 0L
        var startId = sp.getLong(R.string.key_ns_bolus_calculator_result_last_synced_id, 0)
        if (startId > lastDbId) {
            sp.putLong(R.string.key_ns_bolus_calculator_result_last_synced_id, 0)
            startId = 0
        }
        //if (startId == lastBcrId && dateUtil.now() - lastBcrTime < 5000) return false
        //lastBcrId = startId
        //lastBcrTime = dateUtil.now()
        queueCounter.bcrRemaining = lastDbId - startId
        appRepository.getNextSyncElementBolusCalculatorResult(startId).blockingGet()?.let { bolusCalculatorResult ->
            aapsLogger.info(LTag.NSCLIENT, "Loading BolusCalculatorResult data Start: $startId ID: ${bolusCalculatorResult.first.id} HistoryID: ${bolusCalculatorResult.second.id} ")
            when {
                // only NsId changed, no need to upload
                bolusCalculatorResult.first.onlyNsIdAdded(bolusCalculatorResult.second) -> {
                    confirmLastBolusCalculatorResultsIdIfGreater(bolusCalculatorResult.second.id)
                    //lastBcrId = -1
                    processChangedBolusCalculatorResultsCompat()
                    aapsLogger.info(LTag.NSCLIENT, "Ignoring BolusCalculatorResult. Only NS id changed ID: ${bolusCalculatorResult.first.id} HistoryID: ${bolusCalculatorResult.second.id} ")
                    return false
                }
                // without nsId = create new
                bolusCalculatorResult.first.interfaceIDs.nightscoutId == null ->
                    nsClientPlugin.nsClientService?.dbAdd(
<<<<<<< HEAD
                            "treatments",
                            bolusCalculatorResult.first.toJson(true, dateUtil),
                            DataSyncSelector.PairBolusCalculatorResult(bolusCalculatorResult.first, bolusCalculatorResult.second.id),
                            "$startId/$lastDbId"
=======
                        "treatments",
                        bolusCalculatorResult.first.toJson(true, dateUtil, profileFunction),
                        DataSyncSelector.PairBolusCalculatorResult(bolusCalculatorResult.first, bolusCalculatorResult.second.id),
                        "$startId/$lastDbId"
>>>>>>> 4722dc45
                    )
                // with nsId = update
                bolusCalculatorResult.first.interfaceIDs.nightscoutId != null ->
                    nsClientPlugin.nsClientService?.dbUpdate(
<<<<<<< HEAD
                            "treatments", bolusCalculatorResult.first.interfaceIDs.nightscoutId, bolusCalculatorResult.first.toJson(false, dateUtil),
                            DataSyncSelector.PairBolusCalculatorResult(bolusCalculatorResult.first, bolusCalculatorResult.second.id), "$startId/$lastDbId"
=======
                        "treatments", bolusCalculatorResult.first.interfaceIDs.nightscoutId, bolusCalculatorResult.first.toJson(false, dateUtil, profileFunction),
                        DataSyncSelector.PairBolusCalculatorResult(bolusCalculatorResult.first, bolusCalculatorResult.second.id), "$startId/$lastDbId"
>>>>>>> 4722dc45
                    )
            }
            return true
        }
        return false
    }

    override fun confirmLastTempTargetsIdIfGreater(lastSynced: Long) {
        if (lastSynced > sp.getLong(R.string.key_ns_temporary_target_last_synced_id, 0)) {
            aapsLogger.debug(LTag.NSCLIENT, "Setting TemporaryTarget data sync from $lastSynced")
            sp.putLong(R.string.key_ns_temporary_target_last_synced_id, lastSynced)
        }
    }

    // Prepared for v3 (returns all modified after)
    override fun changedTempTargets(): List<TemporaryTarget> {
        val startId = sp.getLong(R.string.key_ns_temporary_target_last_synced_id, 0)
        return appRepository.getModifiedTemporaryTargetsDataFromId(startId).blockingGet().also {
            aapsLogger.debug(LTag.NSCLIENT, "Loading TemporaryTarget data for sync from $startId. Records ${it.size}")
        }
    }

    //private var lastTtId = -1L
    //private var lastTtTime = -1L
    override fun processChangedTempTargetsCompat(): Boolean {
        val lastDbIdWrapped = appRepository.getLastTempTargetIdWrapped().blockingGet()
        val lastDbId = if (lastDbIdWrapped is ValueWrapper.Existing) lastDbIdWrapped.value else 0L
        var startId = sp.getLong(R.string.key_ns_temporary_target_last_synced_id, 0)
        if (startId > lastDbId) {
            sp.putLong(R.string.key_ns_temporary_target_last_synced_id, 0)
            startId = 0
        }
        //if (startId == lastTtId && dateUtil.now() - lastTtTime < 5000) return false
        //lastTtId = startId
        //lastTtTime = dateUtil.now()
        queueCounter.ttsRemaining = lastDbId - startId
        appRepository.getNextSyncElementTemporaryTarget(startId).blockingGet()?.let { tt ->
            aapsLogger.info(LTag.NSCLIENT, "Loading TemporaryTarget data Start: $startId ID: ${tt.first.id} HistoryID: ${tt.second.id} ")
            when {
                // record is not valid record and we are within first sync, no need to upload
                tt.first.id != tt.second.id && tt.second.id <= sp.getLong(R.string.key_ns_temporary_target_new_data_id, 0) -> {
                    confirmLastTempTargetsIdIfGreater(tt.second.id)
                    //lastTbrId = -1
                    processChangedTempTargetsCompat()
                    aapsLogger.info(LTag.NSCLIENT, "Ignoring TemporaryTarget. Change within first sync ID: ${tt.first.id} HistoryID: ${tt.second.id} ")
                    return false
                }
                // only NsId changed, no need to upload
                tt.first.onlyNsIdAdded(tt.second) -> {
                    confirmLastTempTargetsIdIfGreater(tt.second.id)
                    //lastTtId = -1
                    processChangedTempTargetsCompat()
                    aapsLogger.info(LTag.NSCLIENT, "Ignoring TemporaryTarget. Only NS id changed ID: ${tt.first.id} HistoryID: ${tt.second.id} ")
                    return false
                }
                // without nsId = create new
                tt.first.interfaceIDs.nightscoutId == null ->
                    nsClientPlugin.nsClientService?.dbAdd(
                            "treatments",
                            tt.first.toJson(true, profileFunction.getUnits(), dateUtil),
                            DataSyncSelector.PairTemporaryTarget(tt.first, tt.second.id),
                            "$startId/$lastDbId"
                    )
                // existing with nsId = update
                tt.first.interfaceIDs.nightscoutId != null ->
                    nsClientPlugin.nsClientService?.dbUpdate(
                            "treatments",
                            tt.first.interfaceIDs.nightscoutId,
                            tt.first.toJson(false, profileFunction.getUnits(), dateUtil),
                            DataSyncSelector.PairTemporaryTarget(tt.first, tt.second.id),
                            "$startId/$lastDbId"
                    )
            }
            return true
        }
        return false
    }

    override fun confirmLastFoodIdIfGreater(lastSynced: Long) {
        if (lastSynced > sp.getLong(R.string.key_ns_food_last_synced_id, 0)) {
            aapsLogger.debug(LTag.NSCLIENT, "Setting Food data sync from $lastSynced")
            sp.putLong(R.string.key_ns_food_last_synced_id, lastSynced)
        }
    }

    // Prepared for v3 (returns all modified after)
    override fun changedFoods(): List<Food> {
        val startId = sp.getLong(R.string.key_ns_food_last_synced_id, 0)
        return appRepository.getModifiedFoodDataFromId(startId).blockingGet().also {
            aapsLogger.debug(LTag.NSCLIENT, "Loading Food data for sync from $startId. Records ${it.size}")
        }
    }

    //private var lastFoodId = -1L
    //private var lastFoodTime = -1L
    override fun processChangedFoodsCompat(): Boolean {
        val lastDbIdWrapped = appRepository.getLastFoodIdWrapped().blockingGet()
        val lastDbId = if (lastDbIdWrapped is ValueWrapper.Existing) lastDbIdWrapped.value else 0L
        var startId = sp.getLong(R.string.key_ns_food_last_synced_id, 0)
        if (startId > lastDbId) {
            sp.putLong(R.string.key_ns_food_last_synced_id, 0)
            startId = 0
        }
        //if (startId == lastFoodId && dateUtil.now() - lastFoodTime < 5000) return false
        //lastFoodId = startId
        //lastFoodTime = dateUtil.now()
        queueCounter.foodsRemaining = lastDbId - startId
        appRepository.getNextSyncElementFood(startId).blockingGet()?.let { food ->
            aapsLogger.info(LTag.NSCLIENT, "Loading Food data Start: $startId ID: ${food.first.id} HistoryID: ${food.second} ")
            when {
                // only NsId changed, no need to upload
                food.first.onlyNsIdAdded(food.second) -> {
                    confirmLastFoodIdIfGreater(food.second.id)
                    //lastFoodId = -1
                    processChangedFoodsCompat()
                    aapsLogger.info(LTag.NSCLIENT, "Ignoring Food. Only NS id changed ID: ${food.first.id} HistoryID: ${food.second.id} ")
                    return false
                }
                // without nsId = create new
                food.first.interfaceIDs.nightscoutId == null ->
                    nsClientPlugin.nsClientService?.dbAdd("food", food.first.toJson(true), DataSyncSelector.PairFood(food.first, food.second.id), "$startId/$lastDbId")
                // with nsId = update
                food.first.interfaceIDs.nightscoutId != null ->
                    nsClientPlugin.nsClientService?.dbUpdate(
                            "food",
                            food.first.interfaceIDs.nightscoutId,
                            food.first.toJson(false),
                            DataSyncSelector.PairFood(food.first, food.second.id),
                            "$startId/$lastDbId"
                    )
            }
            return true
        }
        return false
    }

    override fun confirmLastGlucoseValueIdIfGreater(lastSynced: Long) {
        if (lastSynced > sp.getLong(R.string.key_ns_glucose_value_last_synced_id, 0)) {
            aapsLogger.debug(LTag.NSCLIENT, "Setting GlucoseValue data sync from $lastSynced")
            sp.putLong(R.string.key_ns_glucose_value_last_synced_id, lastSynced)
        }
    }

    // Prepared for v3 (returns all modified after)
    override fun changedGlucoseValues(): List<GlucoseValue> {
        val startId = sp.getLong(R.string.key_ns_glucose_value_last_synced_id, 0)
        return appRepository.getModifiedBgReadingsDataFromId(startId).blockingGet().also {
            aapsLogger.debug(LTag.NSCLIENT, "Loading GlucoseValue data for sync from $startId . Records ${it.size}")
        }
    }

    //private var lastGvId = -1L
    //private var lastGvTime = -1L
    override tailrec fun processChangedGlucoseValuesCompat() {
        val lastDbIdWrapped = appRepository.getLastGlucoseValueIdWrapped().blockingGet()
        val lastDbId = if (lastDbIdWrapped is ValueWrapper.Existing) lastDbIdWrapped.value else 0L
        var startId = sp.getLong(R.string.key_ns_glucose_value_last_synced_id, 0)
        if (startId > lastDbId) {
            sp.putLong(R.string.key_ns_glucose_value_last_synced_id, 0)
            startId = 0
        }
        //if (startId == lastGvId && dateUtil.now() - lastGvTime < 5000) return false
        //lastGvId = startId
        //lastGvTime = dateUtil.now()
        queueCounter.gvsRemaining = lastDbId - startId
        var tailCall = false
        appRepository.getNextSyncElementGlucoseValue(startId).blockingGet()?.let { gv ->
            aapsLogger.info(LTag.NSCLIENT, "Loading GlucoseValue data ID: ${gv.first.id} HistoryID: ${gv.second.id} ")
            if (activePlugin.activeBgSource.shouldUploadToNs(gv.first)) {
                when {
                    // record is not valid record and we are within first sync, no need to upload
                    gv.first.id != gv.second.id && gv.second.id <= sp.getLong(R.string.key_ns_glucose_value_new_data_id, 0) -> {
                        confirmLastGlucoseValueIdIfGreater(gv.second.id)
                        //lastGvId = -1
                        aapsLogger.info(LTag.NSCLIENT, "Ignoring GlucoseValue. Change within first sync ID: ${gv.first.id} HistoryID: ${gv.second.id} ")
                        tailCall = true
                    }
                    // only NsId changed, no need to upload
                    gv.first.onlyNsIdAdded(gv.second) -> {
                        confirmLastGlucoseValueIdIfGreater(gv.second.id)
                        //lastGvId = -1
                        aapsLogger.info(LTag.NSCLIENT, "Ignoring GlucoseValue. Only NS id changed ID: ${gv.first.id} HistoryID: ${gv.second.id} ")
                        tailCall = true
                    }
                    // without nsId = create new
                    gv.first.interfaceIDs.nightscoutId == null ->
                        nsClientPlugin.nsClientService?.dbAdd("entries", gv.first.toJson(true, dateUtil), DataSyncSelector.PairGlucoseValue(gv.first, gv.second.id), "$startId/$lastDbId")
                    // with nsId = update
                    else ->  //  gv.first.interfaceIDs.nightscoutId != null
                        needToUpdate(gv, startId, lastDbId)
                }
            } else {
                confirmLastGlucoseValueIdIfGreater(gv.second.id)
                //lastGvId = -1
                tailCall = true
            }
        }
        if (tailCall) {
            processChangedGlucoseValuesCompat()
        }
    }

    private fun needToUpdate(gv: Pair<GlucoseValue, GlucoseValue>, startId: Long, lastDbId: Long) {
//        if(gv.first.sourceSensor != GlucoseValue.SourceSensor.MM_ENLITE || (
//                        !gv.first.contentEqualsTo(gv.second))){
                    nsClientPlugin.nsClientService?.dbUpdate(
                            "entries",
                            gv.first.interfaceIDs.nightscoutId,
                            gv.first.toJson(false, dateUtil),
                            DataSyncSelector.PairGlucoseValue(gv.first, gv.second.id),
                            "$startId/$lastDbId"
                    )
//                }
    }
    override fun confirmLastTherapyEventIdIfGreater(lastSynced: Long) {
        if (lastSynced > sp.getLong(R.string.key_ns_therapy_event_last_synced_id, 0)) {
            aapsLogger.debug(LTag.NSCLIENT, "Setting TherapyEvents data sync from $lastSynced")
            sp.putLong(R.string.key_ns_therapy_event_last_synced_id, lastSynced)
        }
    }

    // Prepared for v3 (returns all modified after)
    override fun changedTherapyEvents(): List<TherapyEvent> {
        val startId = sp.getLong(R.string.key_ns_therapy_event_last_synced_id, 0)
        return appRepository.getModifiedTherapyEventDataFromId(startId).blockingGet().also {
            aapsLogger.debug(LTag.NSCLIENT, "Loading TherapyEvents data for sync from $startId. Records ${it.size}")
        }
    }

    //private var lastTeId = -1L
    //private var lastTeTime = -1L
    override fun processChangedTherapyEventsCompat(): Boolean {
        val lastDbIdWrapped = appRepository.getLastTherapyEventIdWrapped().blockingGet()
        val lastDbId = if (lastDbIdWrapped is ValueWrapper.Existing) lastDbIdWrapped.value else 0L
        var startId = sp.getLong(R.string.key_ns_therapy_event_last_synced_id, 0)
        if (startId > lastDbId) {
            sp.putLong(R.string.key_ns_therapy_event_last_synced_id, 0)
            startId = 0
        }
        //if (startId == lastTeId && dateUtil.now() - lastTeTime < 5000) return false
        //lastTeId = startId
        //lastTeTime = dateUtil.now()
        queueCounter.tesRemaining = lastDbId - startId
        appRepository.getNextSyncElementTherapyEvent(startId).blockingGet()?.let { te ->
            aapsLogger.info(LTag.NSCLIENT, "Loading TherapyEvents data Start: $startId ID: ${te.first.id} HistoryID: ${te.second} ")
            when {
                // only NsId changed, no need to upload
                te.first.onlyNsIdAdded(te.second) -> {
                    confirmLastTherapyEventIdIfGreater(te.second.id)
                    //lastTeId = -1
                    processChangedTherapyEventsCompat()
                    aapsLogger.info(LTag.NSCLIENT, "Ignoring TherapyEvents. Only NS id changed ID: ${te.first.id} HistoryID: ${te.second.id} ")
                    return false
                }
                // without nsId = create new
                te.first.interfaceIDs.nightscoutId == null ->
                    nsClientPlugin.nsClientService?.dbAdd("treatments", te.first.toJson(true, dateUtil), DataSyncSelector.PairTherapyEvent(te.first, te.second.id), "$startId/$lastDbId")
                // nsId = update
                te.first.interfaceIDs.nightscoutId != null ->
                    nsClientPlugin.nsClientService?.dbUpdate(
                            "treatments",
                            te.first.interfaceIDs.nightscoutId,
                            te.first.toJson(false, dateUtil),
                            DataSyncSelector.PairTherapyEvent(te.first, te.second.id),
                            "$startId/$lastDbId"
                    )
            }
            return true
        }
        return false
    }

    override fun confirmLastDeviceStatusIdIfGreater(lastSynced: Long) {
        if (lastSynced > sp.getLong(R.string.key_ns_device_status_last_synced_id, 0)) {
            aapsLogger.debug(LTag.NSCLIENT, "Setting DeviceStatus data sync from $lastSynced")
            sp.putLong(R.string.key_ns_device_status_last_synced_id, lastSynced)
        }
    }

    override fun changedDeviceStatuses(): List<DeviceStatus> {
        val startId = sp.getLong(R.string.key_ns_device_status_last_synced_id, 0)
        return appRepository.getModifiedDeviceStatusDataFromId(startId).blockingGet().also {
            aapsLogger.debug(LTag.NSCLIENT, "Loading DeviceStatus data for sync from $startId. Records ${it.size}")
        }
    }

    //private var lastDsId = -1L
    //private var lastDsTime = -1L
    override fun processChangedDeviceStatusesCompat(): Boolean {
        val lastDbIdWrapped = appRepository.getLastDeviceStatusIdWrapped().blockingGet()
        val lastDbId = if (lastDbIdWrapped is ValueWrapper.Existing) lastDbIdWrapped.value else 0L
        var startId = sp.getLong(R.string.key_ns_device_status_last_synced_id, 0)
        if (startId > lastDbId) {
            sp.putLong(R.string.key_ns_device_status_last_synced_id, 0)
            startId = 0
        }
        //if (startId == lastDsId && dateUtil.now() - lastDsTime < 5000) return false
        //lastDsId = startId
        //lastDsTime = dateUtil.now()
        queueCounter.dssRemaining = lastDbId - startId
        appRepository.getNextSyncElementDeviceStatus(startId).blockingGet()?.let { deviceStatus ->
            aapsLogger.info(LTag.NSCLIENT, "Loading DeviceStatus data Start: $startId ID: ${deviceStatus.id}")
            when {
                // without nsId = create new
                deviceStatus.interfaceIDs.nightscoutId == null ->
                    nsClientPlugin.nsClientService?.dbAdd("devicestatus", deviceStatus.toJson(dateUtil), deviceStatus, "$startId/$lastDbId")
                // with nsId = ignore
                deviceStatus.interfaceIDs.nightscoutId != null -> Any()
            }
            return true
        }
        return false
    }

    override fun confirmLastTemporaryBasalIdIfGreater(lastSynced: Long) {
        if (lastSynced > sp.getLong(R.string.key_ns_temporary_basal_last_synced_id, 0)) {
            aapsLogger.debug(LTag.NSCLIENT, "Setting TemporaryBasal data sync from $lastSynced")
            sp.putLong(R.string.key_ns_temporary_basal_last_synced_id, lastSynced)
        }
    }

    // Prepared for v3 (returns all modified after)
    override fun changedTemporaryBasals(): List<TemporaryBasal> {
        val startId = sp.getLong(R.string.key_ns_temporary_basal_last_synced_id, 0)
        return appRepository.getModifiedTemporaryBasalDataFromId(startId).blockingGet().also {
            aapsLogger.debug(LTag.NSCLIENT, "Loading TemporaryBasal data for sync from $startId. Records ${it.size}")
        }
    }

    //private var lastTbrId = -1L
    //private var lastTbrTime = -1L
    override fun processChangedTemporaryBasalsCompat(): Boolean {
        val lastDbIdWrapped = appRepository.getLastTemporaryBasalIdWrapped().blockingGet()
        val lastDbId = if (lastDbIdWrapped is ValueWrapper.Existing) lastDbIdWrapped.value else 0L
        var startId = sp.getLong(R.string.key_ns_temporary_basal_last_synced_id, 0)
        if (startId > lastDbId) {
            sp.putLong(R.string.key_ns_temporary_basal_last_synced_id, 0)
            startId = 0
        }
        //if (startId == lastTbrId && dateUtil.now() - lastTbrTime < 5000) return false
        //lastTbrId = startId
        //lastTbrTime = dateUtil.now()
        queueCounter.tbrsRemaining = lastDbId - startId
        appRepository.getNextSyncElementTemporaryBasal(startId).blockingGet()?.let { tb ->
            aapsLogger.info(LTag.NSCLIENT, "Loading TemporaryBasal data Start: $startId ID: ${tb.first.id} HistoryID: ${tb.second} ")
            val profile = profileFunction.getProfile(tb.first.timestamp)
            if (profile != null) {
                when {
                    // record is not valid record and we are within first sync, no need to upload
                    tb.first.id != tb.second.id && tb.second.id <= sp.getLong(R.string.key_ns_temporary_basal_new_data_id, 0) -> {
                        confirmLastTemporaryBasalIdIfGreater(tb.second.id)
                        //lastTbrId = -1
                        processChangedTemporaryBasalsCompat()
                        aapsLogger.info(LTag.NSCLIENT, "Ignoring TemporaryBasal. Change within first sync ID: ${tb.first.id} HistoryID: ${tb.second.id} ")
                        return false
                    }
                    // only NsId changed, no need to upload
                    tb.first.onlyNsIdAdded(tb.second) -> {
                        confirmLastTemporaryBasalIdIfGreater(tb.second.id)
                        //lastTbrId = -1
                        processChangedTemporaryBasalsCompat()
                        aapsLogger.info(LTag.NSCLIENT, "Ignoring TemporaryBasal. Only NS id changed ID: ${tb.first.id} HistoryID: ${tb.second.id} ")
                        return false
                    }
                    // without nsId = create new
                    tb.first.interfaceIDs.nightscoutId == null ->
                        nsClientPlugin.nsClientService?.dbAdd(
                                "treatments",
                                tb.first.toJson(true, profile, dateUtil),
                                DataSyncSelector.PairTemporaryBasal(tb.first, tb.second.id),
                                "$startId/$lastDbId"
                        )
                    // with nsId = update
                    tb.first.interfaceIDs.nightscoutId != null ->
                        nsClientPlugin.nsClientService?.dbUpdate(
                                "treatments",
                                tb.first.interfaceIDs.nightscoutId,
                                tb.first.toJson(false, profile, dateUtil),
                                DataSyncSelector.PairTemporaryBasal(tb.first, tb.second.id),
                                "$startId/$lastDbId"
                        )
                }
                return true
            } else {
                confirmLastTemporaryBasalIdIfGreater(tb.second.id)
                //lastTbrId = -1
                processChangedTemporaryBasalsCompat()
            }
        }
        return false
    }

    override fun confirmLastExtendedBolusIdIfGreater(lastSynced: Long) {
        if (lastSynced > sp.getLong(R.string.key_ns_extended_bolus_last_synced_id, 0)) {
            aapsLogger.debug(LTag.NSCLIENT, "Setting ExtendedBolus data sync from $lastSynced")
            sp.putLong(R.string.key_ns_extended_bolus_last_synced_id, lastSynced)
        }
    }

    // Prepared for v3 (returns all modified after)
    override fun changedExtendedBoluses(): List<ExtendedBolus> {
        val startId = sp.getLong(R.string.key_ns_extended_bolus_last_synced_id, 0)
        return appRepository.getModifiedExtendedBolusDataFromId(startId).blockingGet().also {
            aapsLogger.debug(LTag.NSCLIENT, "Loading ExtendedBolus data for sync from $startId. Records ${it.size}")
        }
    }

    //private var lastEbId = -1L
    //private var lastEbTime = -1L
    override fun processChangedExtendedBolusesCompat(): Boolean {
        val lastDbIdWrapped = appRepository.getLastExtendedBolusIdWrapped().blockingGet()
        val lastDbId = if (lastDbIdWrapped is ValueWrapper.Existing) lastDbIdWrapped.value else 0L
        var startId = sp.getLong(R.string.key_ns_extended_bolus_last_synced_id, 0)
        if (startId > lastDbId) {
            sp.putLong(R.string.key_ns_extended_bolus_last_synced_id, 0)
            startId = 0
        }
        //if (startId == lastEbId && dateUtil.now() - lastEbTime < 5000) return false
        //lastEbId = startId
        //lastEbTime = dateUtil.now()
        queueCounter.ebsRemaining = lastDbId - startId
        appRepository.getNextSyncElementExtendedBolus(startId).blockingGet()?.let { eb ->
            aapsLogger.info(LTag.NSCLIENT, "Loading ExtendedBolus data Start: $startId ID: ${eb.first.id} HistoryID: ${eb.second} ")
            val profile = profileFunction.getProfile(eb.first.timestamp)
            if (profile != null) {
                when {
                    // record is not valid record and we are within first sync, no need to upload
                    eb.first.id != eb.second.id && eb.second.id <= sp.getLong(R.string.key_ns_extended_bolus_new_data_id, 0) -> {
                        confirmLastExtendedBolusIdIfGreater(eb.second.id)
                        //lastTbrId = -1
                        processChangedExtendedBolusesCompat()
                        aapsLogger.info(LTag.NSCLIENT, "Ignoring ExtendedBolus. Change within first sync ID: ${eb.first.id} HistoryID: ${eb.second.id} ")
                        return false
                    }
                    // only NsId changed, no need to upload
                    eb.first.onlyNsIdAdded(eb.second) -> {
                        confirmLastExtendedBolusIdIfGreater(eb.second.id)
                        //lastEbId = -1
                        processChangedExtendedBolusesCompat()
                        aapsLogger.info(LTag.NSCLIENT, "Ignoring ExtendedBolus. Only NS id changed ID: ${eb.first.id} HistoryID: ${eb.second.id} ")
                        return false
                    }
                    // without nsId = create new
                    eb.first.interfaceIDs.nightscoutId == null ->
                        nsClientPlugin.nsClientService?.dbAdd(
                                "treatments",
                                eb.first.toJson(true, profile, dateUtil),
                                DataSyncSelector.PairExtendedBolus(eb.first, eb.second.id),
                                "$startId/$lastDbId"
                        )
                    // with nsId = update
                    eb.first.interfaceIDs.nightscoutId != null ->
                        nsClientPlugin.nsClientService?.dbUpdate(
                                "treatments",
                                eb.first.interfaceIDs.nightscoutId,
                                eb.first.toJson(false, profile, dateUtil),
                                DataSyncSelector.PairExtendedBolus(eb.first, eb.second.id),
                                "$startId/$lastDbId"
                        )
                }
                return true
            } else {
                confirmLastExtendedBolusIdIfGreater(eb.second.id)
                //lastEbId = -1
                processChangedExtendedBolusesCompat()
            }
        }
        return false
    }

    override fun confirmLastProfileSwitchIdIfGreater(lastSynced: Long) {
        if (lastSynced > sp.getLong(R.string.key_ns_profile_switch_last_synced_id, 0)) {
            aapsLogger.debug(LTag.NSCLIENT, "Setting ProfileSwitch data sync from $lastSynced")
            sp.putLong(R.string.key_ns_profile_switch_last_synced_id, lastSynced)
        }
    }

    override fun changedProfileSwitch(): List<ProfileSwitch> {
        val startId = sp.getLong(R.string.key_ns_profile_switch_last_synced_id, 0)
        return appRepository.getModifiedProfileSwitchDataFromId(startId).blockingGet().also {
            aapsLogger.debug(LTag.NSCLIENT, "Loading ProfileSwitch data for sync from $startId. Records ${it.size}")
        }
    }

    //private var lastPsId = -1L
    //private var lastPsTime = -1L
    override fun processChangedProfileSwitchesCompat(): Boolean {
        val lastDbIdWrapped = appRepository.getLastProfileSwitchIdWrapped().blockingGet()
        val lastDbId = if (lastDbIdWrapped is ValueWrapper.Existing) lastDbIdWrapped.value else 0L
        var startId = sp.getLong(R.string.key_ns_profile_switch_last_synced_id, 0)
        if (startId > lastDbId) {
            sp.putLong(R.string.key_ns_profile_switch_last_synced_id, 0)
            startId = 0
        }
        //if (startId == lastPsId && dateUtil.now() - lastPsTime < 5000) return false
        //lastPsId = startId
        //lastPsTime = dateUtil.now()
        queueCounter.pssRemaining = lastDbId - startId
        appRepository.getNextSyncElementProfileSwitch(startId).blockingGet()?.let { ps ->
            aapsLogger.info(LTag.NSCLIENT, "Loading ProfileSwitch data Start: $startId ID: ${ps.first.id} HistoryID: ${ps.second} ")
            when {
                // only NsId changed, no need to upload
                ps.first.onlyNsIdAdded(ps.second) -> {
                    confirmLastProfileSwitchIdIfGreater(ps.second.id)
                    //lastPsId = -1
                    processChangedProfileSwitchesCompat()
                    aapsLogger.info(LTag.NSCLIENT, "Ignoring ProfileSwitch. Only NS id changed ID: ${ps.first.id} HistoryID: ${ps.second.id} ")
                    return false
                }
                // without nsId = create new
                ps.first.interfaceIDs.nightscoutId == null ->
                    nsClientPlugin.nsClientService?.dbAdd("treatments", ps.first.toJson(true, dateUtil), DataSyncSelector.PairProfileSwitch(ps.first, ps.second.id), "$startId/$lastDbId")
                // with nsId = update
                ps.first.interfaceIDs.nightscoutId != null ->
                    nsClientPlugin.nsClientService?.dbUpdate(
                            "treatments",
                            ps.first.interfaceIDs.nightscoutId,
                            ps.first.toJson(false, dateUtil),
                            DataSyncSelector.PairProfileSwitch(ps.first, ps.second.id),
                            "$startId/$lastDbId"
                    )
            }
            return true
        }
        return false
    }

    override fun confirmLastEffectiveProfileSwitchIdIfGreater(lastSynced: Long) {
        if (lastSynced > sp.getLong(R.string.key_ns_effective_profile_switch_last_synced_id, 0)) {
            aapsLogger.debug(LTag.NSCLIENT, "Setting EffectiveProfileSwitch data sync from $lastSynced")
            sp.putLong(R.string.key_ns_effective_profile_switch_last_synced_id, lastSynced)
        }
    }

    override fun changedEffectiveProfileSwitch(): List<EffectiveProfileSwitch> {
        val startId = sp.getLong(R.string.key_ns_effective_profile_switch_last_synced_id, 0)
        return appRepository.getModifiedEffectiveProfileSwitchDataFromId(startId).blockingGet().also {
            aapsLogger.debug(LTag.NSCLIENT, "Loading EffectiveProfileSwitch data for sync from $startId. Records ${it.size}")
        }
    }

    //private var lastEpsId = -1L
    //private var lastEpsTime = -1L
    override fun processChangedEffectiveProfileSwitchesCompat(): Boolean {
        val lastDbIdWrapped = appRepository.getLastEffectiveProfileSwitchIdWrapped().blockingGet()
        val lastDbId = if (lastDbIdWrapped is ValueWrapper.Existing) lastDbIdWrapped.value else 0L
        var startId = sp.getLong(R.string.key_ns_effective_profile_switch_last_synced_id, 0)
        if (startId > lastDbId) {
            sp.putLong(R.string.key_ns_effective_profile_switch_last_synced_id, 0)
            startId = 0
        }
        //if (startId == lastEpsId && dateUtil.now() - lastEpsTime < 5000) return false
        //lastEpsId = startId
        //lastEpsTime = dateUtil.now()
        queueCounter.epssRemaining = lastDbId - startId
        appRepository.getNextSyncElementEffectiveProfileSwitch(startId).blockingGet()?.let { ps ->
            aapsLogger.info(LTag.NSCLIENT, "Loading EffectiveProfileSwitch data Start: $startId ID: ${ps.first.id} HistoryID: ${ps.second} ")
            when {
                // only NsId changed, no need to upload
                ps.first.onlyNsIdAdded(ps.second) -> {
                    confirmLastEffectiveProfileSwitchIdIfGreater(ps.second.id)
                    //lastEpsId = -1
                    processChangedEffectiveProfileSwitchesCompat()
                    aapsLogger.info(LTag.NSCLIENT, "Ignoring EffectiveProfileSwitch. Only NS id changed ID: ${ps.first.id} HistoryID: ${ps.second.id} ")
                    return false
                }
                // without nsId = create new
                ps.first.interfaceIDs.nightscoutId == null ->
                    nsClientPlugin.nsClientService?.dbAdd("treatments", ps.first.toJson(true, dateUtil), DataSyncSelector.PairEffectiveProfileSwitch(ps.first, ps.second.id), "$startId/$lastDbId")
                // with nsId = update
                ps.first.interfaceIDs.nightscoutId != null ->
                    nsClientPlugin.nsClientService?.dbUpdate(
                            "treatments",
                            ps.first.interfaceIDs.nightscoutId,
                            ps.first.toJson(false, dateUtil),
                            DataSyncSelector.PairEffectiveProfileSwitch(ps.first, ps.second.id),
                            "$startId/$lastDbId"
                    )
            }
            return true
        }
        return false
    }

    override fun confirmLastOfflineEventIdIfGreater(lastSynced: Long) {
        if (lastSynced > sp.getLong(R.string.key_ns_offline_event_last_synced_id, 0)) {
            aapsLogger.debug(LTag.NSCLIENT, "Setting OfflineEvent data sync from $lastSynced")
            sp.putLong(R.string.key_ns_offline_event_last_synced_id, lastSynced)
        }
    }

    // Prepared for v3 (returns all modified after)
    override fun changedOfflineEvents(): List<OfflineEvent> {
        val startId = sp.getLong(R.string.key_ns_offline_event_last_synced_id, 0)
        return appRepository.getModifiedOfflineEventsDataFromId(startId).blockingGet().also {
            aapsLogger.debug(LTag.NSCLIENT, "Loading OfflineEvent data for sync from $startId. Records ${it.size}")
        }
    }

    //private var lastOeId = -1L
    //private var lastOeTime = -1L
    override fun processChangedOfflineEventsCompat(): Boolean {
        val lastDbIdWrapped = appRepository.getLastOfflineEventIdWrapped().blockingGet()
        val lastDbId = if (lastDbIdWrapped is ValueWrapper.Existing) lastDbIdWrapped.value else 0L
        var startId = sp.getLong(R.string.key_ns_offline_event_last_synced_id, 0)
        if (startId > lastDbId) {
            sp.putLong(R.string.key_ns_offline_event_last_synced_id, 0)
            startId = 0
        }
        //if (startId == lastOeId && dateUtil.now() - lastOeTime < 5000) return false
        //lastOeId = startId
        //lastOeTime = dateUtil.now()
        queueCounter.oesRemaining = lastDbId - startId
        appRepository.getNextSyncElementOfflineEvent(startId).blockingGet()?.let { oe ->
            aapsLogger.info(LTag.NSCLIENT, "Loading OfflineEvent data Start: $startId ID: ${oe.first.id} HistoryID: ${oe.second} ")
            when {
                // only NsId changed, no need to upload
                oe.first.onlyNsIdAdded(oe.second) -> {
                    confirmLastOfflineEventIdIfGreater(oe.second.id)
                    //lastOeId = -1
                    processChangedOfflineEventsCompat()
                    aapsLogger.info(LTag.NSCLIENT, "Ignoring OfflineEvent. Only NS id changed ID: ${oe.first.id} HistoryID: ${oe.second.id} ")
                    return false
                }
                // without nsId = create new
                oe.first.interfaceIDs.nightscoutId == null ->
                    nsClientPlugin.nsClientService?.dbAdd("treatments", oe.first.toJson(true, dateUtil), DataSyncSelector.PairOfflineEvent(oe.first, oe.second.id), "$startId/$lastDbId")
                // existing with nsId = update
                oe.first.interfaceIDs.nightscoutId != null ->
                    nsClientPlugin.nsClientService?.dbUpdate(
                            "treatments",
                            oe.first.interfaceIDs.nightscoutId,
                            oe.first.toJson(false, dateUtil),
                            DataSyncSelector.PairOfflineEvent(oe.first, oe.second.id),
                            "$startId/$lastDbId"
                    )
            }
            return true
        }
        return false
    }

    override fun confirmLastProfileStore(lastSynced: Long) {
        sp.putLong(R.string.key_ns_profile_store_last_synced_timestamp, lastSynced)
    }

    override fun processChangedProfileStore() {
        val lastSync = sp.getLong(R.string.key_ns_profile_store_last_synced_timestamp, 0)
        val lastChange = sp.getLong(R.string.key_local_profile_last_change, 0)
        if (lastChange == 0L) return
        if (lastChange > lastSync) {
            val profileJson = localProfilePlugin.profile?.data ?: return
            nsClientPlugin.nsClientService?.dbAdd("profile", profileJson, DataSyncSelector.PairProfileStore(profileJson, dateUtil.now()), "")
        }
    }
}<|MERGE_RESOLUTION|>--- conflicted
+++ resolved
@@ -293,28 +293,16 @@
                 // without nsId = create new
                 bolusCalculatorResult.first.interfaceIDs.nightscoutId == null ->
                     nsClientPlugin.nsClientService?.dbAdd(
-<<<<<<< HEAD
                             "treatments",
-                            bolusCalculatorResult.first.toJson(true, dateUtil),
+                        bolusCalculatorResult.first.toJson(true, dateUtil, profileFunction),
                             DataSyncSelector.PairBolusCalculatorResult(bolusCalculatorResult.first, bolusCalculatorResult.second.id),
                             "$startId/$lastDbId"
-=======
-                        "treatments",
-                        bolusCalculatorResult.first.toJson(true, dateUtil, profileFunction),
-                        DataSyncSelector.PairBolusCalculatorResult(bolusCalculatorResult.first, bolusCalculatorResult.second.id),
-                        "$startId/$lastDbId"
->>>>>>> 4722dc45
                     )
                 // with nsId = update
                 bolusCalculatorResult.first.interfaceIDs.nightscoutId != null ->
                     nsClientPlugin.nsClientService?.dbUpdate(
-<<<<<<< HEAD
-                            "treatments", bolusCalculatorResult.first.interfaceIDs.nightscoutId, bolusCalculatorResult.first.toJson(false, dateUtil),
+                        "treatments", bolusCalculatorResult.first.interfaceIDs.nightscoutId, bolusCalculatorResult.first.toJson(false, dateUtil, profileFunction),
                             DataSyncSelector.PairBolusCalculatorResult(bolusCalculatorResult.first, bolusCalculatorResult.second.id), "$startId/$lastDbId"
-=======
-                        "treatments", bolusCalculatorResult.first.interfaceIDs.nightscoutId, bolusCalculatorResult.first.toJson(false, dateUtil, profileFunction),
-                        DataSyncSelector.PairBolusCalculatorResult(bolusCalculatorResult.first, bolusCalculatorResult.second.id), "$startId/$lastDbId"
->>>>>>> 4722dc45
                     )
             }
             return true
