--- conflicted
+++ resolved
@@ -128,12 +128,9 @@
         autotuneFS = new AutotuneFS(injector);
         autotunePrep = new AutotunePrep(injector);
         autotuneCore = new AutotuneCore(injector);
-<<<<<<< HEAD
+        lastNbDays = "" + daysBack;
         autotuneIob = new AutotuneIob(injector);
 
-=======
-        lastNbDays = "" + daysBack;
->>>>>>> 5bb07a18
         atLog("Start Autotune with " + daysBack + " days back");
 
         //create autotune subfolder for autotune files if not exists
