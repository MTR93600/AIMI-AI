package info.nightscout.androidaps.plugins.general.overview.graphExtensions

import android.content.Context
<<<<<<< HEAD
import dagger.android.HasAndroidInjector
=======
>>>>>>> d3d28605
import info.nightscout.androidaps.Constants
import info.nightscout.androidaps.core.R
import info.nightscout.androidaps.database.entities.GlucoseValue
import info.nightscout.androidaps.interfaces.GlucoseUnit
import info.nightscout.androidaps.interfaces.ProfileFunction
import info.nightscout.androidaps.utils.DefaultValueHelper
import info.nightscout.androidaps.utils.resources.ResourceHelper
import javax.inject.Inject

class GlucoseValueDataPoint @Inject constructor(
    val data: GlucoseValue,
    private val defaultValueHelper: DefaultValueHelper,
    private val profileFunction: ProfileFunction,
    private val rh: ResourceHelper
) : DataPointWithLabelInterface {

    fun valueToUnits(units: GlucoseUnit): Double =
        if (units == GlucoseUnit.MGDL) data.value else data.value * Constants.MGDL_TO_MMOLL

    override fun getX(): Double = data.timestamp.toDouble()
    override fun getY(): Double = valueToUnits(profileFunction.getUnits())

    override fun setY(y: Double) {}
    override val label: String? = null
    override val duration = 0L
    override val shape get() = if (isPrediction) PointsWithLabelGraphSeries.Shape.PREDICTION else PointsWithLabelGraphSeries.Shape.BG
    override val size = 1f
<<<<<<< HEAD

    override fun getColor(context: Context?): Int {
=======
    override fun color(context: Context?): Int {
>>>>>>> d3d28605
        val units = profileFunction.getUnits()
        val lowLine = defaultValueHelper.determineLowLine()
        val highLine = defaultValueHelper.determineHighLine()
        return when {
<<<<<<< HEAD
            isPrediction                   -> predictionColor
=======
            isPrediction                   -> predictionColor(context)
>>>>>>> d3d28605
            valueToUnits(units) < lowLine  -> rh.gac(context, R.attr.bgLow)
            valueToUnits(units) > highLine -> rh.gac(context, R.attr.highColor)
            else                           -> rh.gac(context, R.attr.bgInRange)
        }
    }

    private fun predictionColor (context: Context?): Int {
            return when (data.sourceSensor) {
<<<<<<< HEAD
                GlucoseValue.SourceSensor.IOB_PREDICTION -> rh.gac( R.attr.iobColor)
                GlucoseValue.SourceSensor.COB_PREDICTION -> -0x7f000001 and rh.gac( R.attr.cobColor)
                GlucoseValue.SourceSensor.UAM_PREDICTION ->  rh.gac( R.attr.uamColor)
                GlucoseValue.SourceSensor.ZT_PREDICTION -> rh.gac( R.attr.ztColor)
                else                                      -> rh.gac( R.attr.defaultColor)
=======
                GlucoseValue.SourceSensor.IOB_PREDICTION   -> rh.gac(context, R.attr.iobColor)
                GlucoseValue.SourceSensor.COB_PREDICTION   -> rh.gac(context, R.attr.cobColor)
                GlucoseValue.SourceSensor.A_COB_PREDICTION -> -0x7f000001 and rh.gac(context, R.attr.cobColor)
                GlucoseValue.SourceSensor.UAM_PREDICTION   ->  rh.gac(context, R.attr.uamColor)
                GlucoseValue.SourceSensor.ZT_PREDICTION    -> rh.gac(context, R.attr.ztColor)
                else                                       -> rh.gac( context,R.attr.defaultTextColor)
>>>>>>> d3d28605
            }
    }

    private val isPrediction: Boolean
        get() = data.sourceSensor == GlucoseValue.SourceSensor.IOB_PREDICTION ||
            data.sourceSensor == GlucoseValue.SourceSensor.COB_PREDICTION ||
            data.sourceSensor == GlucoseValue.SourceSensor.A_COB_PREDICTION ||
            data.sourceSensor == GlucoseValue.SourceSensor.UAM_PREDICTION ||
            data.sourceSensor == GlucoseValue.SourceSensor.ZT_PREDICTION

}<|MERGE_RESOLUTION|>--- conflicted
+++ resolved
@@ -1,10 +1,6 @@
 package info.nightscout.androidaps.plugins.general.overview.graphExtensions
 
 import android.content.Context
-<<<<<<< HEAD
-import dagger.android.HasAndroidInjector
-=======
->>>>>>> d3d28605
 import info.nightscout.androidaps.Constants
 import info.nightscout.androidaps.core.R
 import info.nightscout.androidaps.database.entities.GlucoseValue
@@ -32,21 +28,12 @@
     override val duration = 0L
     override val shape get() = if (isPrediction) PointsWithLabelGraphSeries.Shape.PREDICTION else PointsWithLabelGraphSeries.Shape.BG
     override val size = 1f
-<<<<<<< HEAD
-
-    override fun getColor(context: Context?): Int {
-=======
     override fun color(context: Context?): Int {
->>>>>>> d3d28605
         val units = profileFunction.getUnits()
         val lowLine = defaultValueHelper.determineLowLine()
         val highLine = defaultValueHelper.determineHighLine()
         return when {
-<<<<<<< HEAD
-            isPrediction                   -> predictionColor
-=======
             isPrediction                   -> predictionColor(context)
->>>>>>> d3d28605
             valueToUnits(units) < lowLine  -> rh.gac(context, R.attr.bgLow)
             valueToUnits(units) > highLine -> rh.gac(context, R.attr.highColor)
             else                           -> rh.gac(context, R.attr.bgInRange)
@@ -55,20 +42,12 @@
 
     private fun predictionColor (context: Context?): Int {
             return when (data.sourceSensor) {
-<<<<<<< HEAD
-                GlucoseValue.SourceSensor.IOB_PREDICTION -> rh.gac( R.attr.iobColor)
-                GlucoseValue.SourceSensor.COB_PREDICTION -> -0x7f000001 and rh.gac( R.attr.cobColor)
-                GlucoseValue.SourceSensor.UAM_PREDICTION ->  rh.gac( R.attr.uamColor)
-                GlucoseValue.SourceSensor.ZT_PREDICTION -> rh.gac( R.attr.ztColor)
-                else                                      -> rh.gac( R.attr.defaultColor)
-=======
                 GlucoseValue.SourceSensor.IOB_PREDICTION   -> rh.gac(context, R.attr.iobColor)
                 GlucoseValue.SourceSensor.COB_PREDICTION   -> rh.gac(context, R.attr.cobColor)
                 GlucoseValue.SourceSensor.A_COB_PREDICTION -> -0x7f000001 and rh.gac(context, R.attr.cobColor)
                 GlucoseValue.SourceSensor.UAM_PREDICTION   ->  rh.gac(context, R.attr.uamColor)
                 GlucoseValue.SourceSensor.ZT_PREDICTION    -> rh.gac(context, R.attr.ztColor)
                 else                                       -> rh.gac( context,R.attr.defaultTextColor)
->>>>>>> d3d28605
             }
     }
 
