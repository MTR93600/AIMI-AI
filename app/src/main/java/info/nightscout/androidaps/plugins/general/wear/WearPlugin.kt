package info.nightscout.androidaps.plugins.general.wear

import android.content.Context
import android.content.Intent
import dagger.android.HasAndroidInjector
import info.nightscout.androidaps.R
import info.nightscout.androidaps.events.EventAutosensCalculationFinished
import info.nightscout.androidaps.events.EventMobileToWear
import info.nightscout.androidaps.events.EventPreferenceChange
import info.nightscout.androidaps.interfaces.PluginBase
import info.nightscout.androidaps.interfaces.PluginDescription
import info.nightscout.androidaps.interfaces.PluginType
import info.nightscout.androidaps.plugins.aps.loop.events.EventLoopUpdateGui
import info.nightscout.androidaps.plugins.bus.RxBus
import info.nightscout.androidaps.plugins.general.overview.events.EventDismissBolusProgressIfRunning
import info.nightscout.androidaps.plugins.general.overview.events.EventOverviewBolusProgress
import info.nightscout.androidaps.plugins.general.wear.wearintegration.DataHandlerMobile
import info.nightscout.androidaps.plugins.general.wear.wearintegration.DataLayerListenerServiceMobile
import info.nightscout.androidaps.utils.FabricPrivacy
import info.nightscout.androidaps.interfaces.ResourceHelper
import info.nightscout.androidaps.utils.rx.AapsSchedulers
<<<<<<< HEAD
import info.nightscout.shared.logging.LTag
=======
import info.nightscout.shared.logging.AAPSLogger
>>>>>>> 7818945a
import info.nightscout.shared.sharedPreferences.SP
import info.nightscout.shared.weardata.EventData
import io.reactivex.rxjava3.disposables.CompositeDisposable
import io.reactivex.rxjava3.kotlin.plusAssign
import javax.inject.Inject
import javax.inject.Singleton

@Singleton
class WearPlugin @Inject constructor(
    injector: HasAndroidInjector,
    aapsLogger: AAPSLogger,
    rh: ResourceHelper,
    private val aapsSchedulers: AapsSchedulers,
    private val sp: SP,
    private val fabricPrivacy: FabricPrivacy,
    private val rxBus: RxBus,
    private val context: Context,
    private val dataHandlerMobile: DataHandlerMobile

) : PluginBase(
    PluginDescription()
        .mainType(PluginType.GENERAL)
        .fragmentClass(WearFragment::class.java.name)
        .pluginIcon(R.drawable.ic_watch)
        .pluginName(R.string.wear)
        .shortName(R.string.wear_shortname)
        .preferencesId(R.xml.pref_wear)
        .description(R.string.description_wear),
    aapsLogger, rh, injector
) {

    private val disposable = CompositeDisposable()

    var connectedDevice = "---"

    override fun onStart() {
        super.onStart()
        context.startService(Intent(context, DataLayerListenerServiceMobile::class.java))
        disposable += rxBus
            .toObservable(EventDismissBolusProgressIfRunning::class.java)
            .observeOn(aapsSchedulers.io)
            .subscribe({ event: EventDismissBolusProgressIfRunning ->
<<<<<<< HEAD
                aapsLogger.info(LTag.PUMPQUEUE, "dismissed")
                if (event.result == null) return@subscribe
                val status: String = if (event.result!!.success) {
                    rh.gs(R.string.success)
                } else {
                    rh.gs(R.string.nosuccess)
                }
                val intent = Intent(ctx, WatchUpdaterService::class.java).setAction(WatchUpdaterService.ACTION_SEND_BOLUSPROGRESS)
                intent.putExtra("progresspercent", 100)
                intent.putExtra("progressstatus", status)
                ctx.startService(intent)
            }, fabricPrivacy::logException))
        disposable.add(rxBus
=======
                           event.result?.let {
                               val status =
                                   if (it.success) rh.gs(R.string.success)
                                   else rh.gs(R.string.nosuccess)
                               if (isEnabled()) rxBus.send(EventMobileToWear(EventData.BolusProgress(percent = 100, status = status)))
                           }
                       }, fabricPrivacy::logException)
        disposable += rxBus
>>>>>>> 7818945a
            .toObservable(EventOverviewBolusProgress::class.java)
            .observeOn(aapsSchedulers.io)
            .subscribe({ event: EventOverviewBolusProgress ->
                           if (!event.isSMB() || sp.getBoolean("wear_notifySMB", true)) {
                               if (isEnabled()) rxBus.send(EventMobileToWear(EventData.BolusProgress(percent = event.percent, status = event.status)))
                           }
                       }, fabricPrivacy::logException)
        disposable += rxBus
            .toObservable(EventPreferenceChange::class.java)
            .observeOn(aapsSchedulers.io)
            .subscribe({ dataHandlerMobile.resendData("EventPreferenceChange") }, fabricPrivacy::logException)
        disposable += rxBus
            .toObservable(EventAutosensCalculationFinished::class.java)
            .observeOn(aapsSchedulers.io)
            .subscribe({ dataHandlerMobile.resendData("EventAutosensCalculationFinished") }, fabricPrivacy::logException)
        disposable += rxBus
            .toObservable(EventLoopUpdateGui::class.java)
            .observeOn(aapsSchedulers.io)
            .subscribe({ dataHandlerMobile.resendData("EventLoopUpdateGui") }, fabricPrivacy::logException)
    }

    override fun onStop() {
        disposable.clear()
        super.onStop()
        context.stopService(Intent(context, DataLayerListenerServiceMobile::class.java))
    }
}<|MERGE_RESOLUTION|>--- conflicted
+++ resolved
@@ -19,11 +19,8 @@
 import info.nightscout.androidaps.utils.FabricPrivacy
 import info.nightscout.androidaps.interfaces.ResourceHelper
 import info.nightscout.androidaps.utils.rx.AapsSchedulers
-<<<<<<< HEAD
 import info.nightscout.shared.logging.LTag
-=======
 import info.nightscout.shared.logging.AAPSLogger
->>>>>>> 7818945a
 import info.nightscout.shared.sharedPreferences.SP
 import info.nightscout.shared.weardata.EventData
 import io.reactivex.rxjava3.disposables.CompositeDisposable
@@ -66,21 +63,6 @@
             .toObservable(EventDismissBolusProgressIfRunning::class.java)
             .observeOn(aapsSchedulers.io)
             .subscribe({ event: EventDismissBolusProgressIfRunning ->
-<<<<<<< HEAD
-                aapsLogger.info(LTag.PUMPQUEUE, "dismissed")
-                if (event.result == null) return@subscribe
-                val status: String = if (event.result!!.success) {
-                    rh.gs(R.string.success)
-                } else {
-                    rh.gs(R.string.nosuccess)
-                }
-                val intent = Intent(ctx, WatchUpdaterService::class.java).setAction(WatchUpdaterService.ACTION_SEND_BOLUSPROGRESS)
-                intent.putExtra("progresspercent", 100)
-                intent.putExtra("progressstatus", status)
-                ctx.startService(intent)
-            }, fabricPrivacy::logException))
-        disposable.add(rxBus
-=======
                            event.result?.let {
                                val status =
                                    if (it.success) rh.gs(R.string.success)
@@ -89,7 +71,6 @@
                            }
                        }, fabricPrivacy::logException)
         disposable += rxBus
->>>>>>> 7818945a
             .toObservable(EventOverviewBolusProgress::class.java)
             .observeOn(aapsSchedulers.io)
             .subscribe({ event: EventOverviewBolusProgress ->
