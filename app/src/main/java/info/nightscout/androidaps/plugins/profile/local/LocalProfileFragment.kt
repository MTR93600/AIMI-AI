package info.nightscout.androidaps.plugins.profile.local

import android.os.Bundle
import android.text.Editable
import android.text.TextWatcher
import android.util.Log
import android.view.LayoutInflater
import android.view.View
import android.view.ViewGroup
import android.widget.AdapterView
import android.widget.ArrayAdapter
import dagger.android.support.DaggerFragment
import info.nightscout.androidaps.Constants
import info.nightscout.androidaps.R
import info.nightscout.androidaps.data.ProfileSealed
import info.nightscout.androidaps.database.entities.UserEntry.Action
import info.nightscout.androidaps.database.entities.UserEntry.Sources
import info.nightscout.androidaps.database.entities.ValueWithUnit
import info.nightscout.androidaps.databinding.LocalprofileFragmentBinding
import info.nightscout.androidaps.dialogs.ProfileSwitchDialog
import info.nightscout.androidaps.interfaces.ActivePlugin
import info.nightscout.androidaps.interfaces.GlucoseUnit
import info.nightscout.androidaps.interfaces.Profile
import info.nightscout.androidaps.logging.UserEntryLogger
import info.nightscout.androidaps.plugins.bus.RxBus
import info.nightscout.androidaps.plugins.profile.local.events.EventLocalProfileChanged
import info.nightscout.androidaps.utils.DateUtil
import info.nightscout.androidaps.utils.DecimalFormatter
import info.nightscout.androidaps.utils.FabricPrivacy
import info.nightscout.androidaps.utils.HardLimits
import info.nightscout.androidaps.utils.alertDialogs.OKDialog
import info.nightscout.androidaps.utils.protection.ProtectionCheck
import info.nightscout.androidaps.utils.resources.ResourceHelper
import info.nightscout.androidaps.utils.rx.AapsSchedulers
import info.nightscout.androidaps.utils.ui.TimeListEdit
import info.nightscout.shared.SafeParse
import info.nightscout.shared.logging.AAPSLogger
import io.reactivex.rxjava3.disposables.CompositeDisposable
import io.reactivex.rxjava3.kotlin.plusAssign
import java.math.RoundingMode
import java.text.DecimalFormat
import javax.inject.Inject

class LocalProfileFragment : DaggerFragment() {

    @Inject lateinit var aapsLogger: AAPSLogger
    @Inject lateinit var rxBus: RxBus
    @Inject lateinit var rh: ResourceHelper
    @Inject lateinit var activePlugin: ActivePlugin
    @Inject lateinit var fabricPrivacy: FabricPrivacy
    @Inject lateinit var localProfilePlugin: LocalProfilePlugin
    @Inject lateinit var hardLimits: HardLimits
    @Inject lateinit var protectionCheck: ProtectionCheck
    @Inject lateinit var dateUtil: DateUtil
    @Inject lateinit var aapsSchedulers: AapsSchedulers
    @Inject lateinit var uel: UserEntryLogger

    private var disposable: CompositeDisposable = CompositeDisposable()

    private var basalView: TimeListEdit? = null
//    private var spinner: SpinnerHelper? = null

    private val save = Runnable {
        doEdit()
        basalView?.updateLabel(rh.gs(R.string.basal_label) + ": " + sumLabel())
        localProfilePlugin.getEditedProfile()?.let {
            binding.basalGraph.show(ProfileSealed.Pure(it))
            binding.icGraph.show(ProfileSealed.Pure(it))
            binding.isfGraph.show(ProfileSealed.Pure(it))
            binding.targetGraph.show(ProfileSealed.Pure(it))
            binding.insulinGraph.show(activePlugin.activeInsulin, SafeParse.stringToDouble(binding.dia.text))
        }
    }

    private val textWatch = object : TextWatcher {
        override fun afterTextChanged(s: Editable) {}
        override fun beforeTextChanged(s: CharSequence, start: Int, count: Int, after: Int) {}
        override fun onTextChanged(s: CharSequence, start: Int, before: Int, count: Int) {
            localProfilePlugin.currentProfile()?.dia = SafeParse.stringToDouble(binding.dia.text)
            localProfilePlugin.currentProfile()?.name = binding.name.text.toString()
            doEdit()
        }
    }

    private fun sumLabel(): String {
        val profile = localProfilePlugin.getEditedProfile()
        val sum = profile?.let { ProfileSealed.Pure(profile).baseBasalSum() } ?: 0.0
        return " ∑" + DecimalFormatter.to2Decimal(sum) + rh.gs(R.string.insulin_unit_shortname)
    }

    private var _binding: LocalprofileFragmentBinding? = null

    // This property is only valid between onCreateView and onDestroyView.
    private val binding get() = _binding!!

    override fun onCreateView(inflater: LayoutInflater, container: ViewGroup?, savedInstanceState: Bundle?): View {
        _binding = LocalprofileFragmentBinding.inflate(inflater, container, false)
        return binding.root
    }

    override fun onViewCreated(view: View, savedInstanceState: Bundle?) {
        super.onViewCreated(view, savedInstanceState)
        // activate DIA tab
        processVisibilityOnClick(binding.diaTab)
        binding.diaPlaceholder.visibility = View.VISIBLE
        // setup listeners
        binding.diaTab.setOnClickListener {
            processVisibilityOnClick(it)
            binding.diaPlaceholder.visibility = View.VISIBLE
        }
        binding.icTab.setOnClickListener {
            processVisibilityOnClick(it)
            binding.ic.visibility = View.VISIBLE
        }
        binding.isfTab.setOnClickListener {
            processVisibilityOnClick(it)
            binding.isf.visibility = View.VISIBLE
        }
        binding.basalTab.setOnClickListener {
            processVisibilityOnClick(it)
            binding.basal.visibility = View.VISIBLE
        }
        binding.targetTab.setOnClickListener {
            processVisibilityOnClick(it)
            binding.target.visibility = View.VISIBLE
        }
        binding.dia.editText?.id?.let { binding.diaLabel.labelFor = it }

        if (protectionCheck.isLocked(ProtectionCheck.Protection.PREFERENCES)) {
            binding.mainLayout.visibility = View.GONE
        } else {
            binding.unlock.visibility = View.GONE
        }

        binding.unlock.setOnClickListener {
            activity?.let { activity ->
                protectionCheck.queryProtection(activity, ProtectionCheck.Protection.PREFERENCES, {
                    activity.runOnUiThread {
                        binding.mainLayout.visibility = View.VISIBLE
                        binding.unlock.visibility = View.GONE
                    }
                })
            }
        }
    }

    fun build() {
        val pumpDescription = activePlugin.activePump.pumpDescription
        if (localProfilePlugin.numOfProfiles == 0) localProfilePlugin.addNewProfile()
        val currentProfile = localProfilePlugin.currentProfile() ?: return
        val units = if (currentProfile.mgdl) Constants.MGDL else Constants.MMOL

        binding.name.removeTextChangedListener(textWatch)
        binding.name.setText(currentProfile.name)
        binding.name.addTextChangedListener(textWatch)
        binding.dia.setParams(currentProfile.dia, hardLimits.minDia(), hardLimits.maxDia(), 0.1, DecimalFormat("0.0"), false, null, textWatch)
        binding.dia.tag = "LP_DIA"
        TimeListEdit(
            context,
            aapsLogger,
            dateUtil,
            view,
            R.id.ic_holder,
            "IC",
            rh.gs(R.string.ic_long_label),
            currentProfile.ic,
            null,
            doubleArrayOf(hardLimits.minIC(), hardLimits.maxIC()),
            null,
            0.1,
            DecimalFormat("0.0"),
            save
        )
        basalView =
            TimeListEdit(
                context,
                aapsLogger,
                dateUtil,
                view,
                R.id.basal_holder,
                "BASAL",
                rh.gs(R.string.basal_long_label) + ": " + sumLabel(),
                currentProfile.basal,
                null,
                doubleArrayOf(pumpDescription.basalMinimumRate, pumpDescription.basalMaximumRate),
                null,
                0.01,
                DecimalFormat("0.00"),
                save
            )
        if (units == Constants.MGDL) {
            val isfRange = doubleArrayOf(HardLimits.MIN_ISF, HardLimits.MAX_ISF)
            TimeListEdit(context, aapsLogger, dateUtil, view, R.id.isf_holder, "ISF", rh.gs(R.string.isf_long_label), currentProfile.isf, null, isfRange, null, 1.0, DecimalFormat("0"), save)
            TimeListEdit(
                context,
                aapsLogger,
                dateUtil,
                view,
                R.id.target_holder,
                "TARGET",
                rh.gs(R.string.target_long_label),
                currentProfile.targetLow,
                currentProfile.targetHigh,
                HardLimits.VERY_HARD_LIMIT_MIN_BG,
                HardLimits.VERY_HARD_LIMIT_TARGET_BG,
                1.0,
                DecimalFormat("0"),
                save
            )
        } else {
            val isfRange = doubleArrayOf(
                roundUp(Profile.fromMgdlToUnits(HardLimits.MIN_ISF, GlucoseUnit.MMOL)),
                roundDown(Profile.fromMgdlToUnits(HardLimits.MAX_ISF, GlucoseUnit.MMOL))
            )
            TimeListEdit(context, aapsLogger, dateUtil, view, R.id.isf_holder, "ISF", rh.gs(R.string.isf_long_label), currentProfile.isf, null, isfRange, null, 0.1, DecimalFormat("0.0"), save)
            val range1 = doubleArrayOf(
                roundUp(Profile.fromMgdlToUnits(HardLimits.VERY_HARD_LIMIT_MIN_BG[0], GlucoseUnit.MMOL)),
                roundDown(Profile.fromMgdlToUnits(HardLimits.VERY_HARD_LIMIT_MIN_BG[1], GlucoseUnit.MMOL))
            )
            val range2 = doubleArrayOf(
                roundUp(Profile.fromMgdlToUnits(HardLimits.VERY_HARD_LIMIT_MAX_BG[0], GlucoseUnit.MMOL)),
                roundDown(Profile.fromMgdlToUnits(HardLimits.VERY_HARD_LIMIT_MAX_BG[1], GlucoseUnit.MMOL))
            )
            Log.i("TimeListEdit", "build: range1" + range1[0] + " " + range1[1] + " range2" + range2[0] + " " + range2[1])
            TimeListEdit(
                context,
                aapsLogger,
                dateUtil,
                view,
                R.id.target_holder,
                "TARGET",
                rh.gs(R.string.target_long_label),
                currentProfile.targetLow,
                currentProfile.targetHigh,
                range1,
                range2,
                0.1,
                DecimalFormat("0.0"),
                save
            )
        }

        // Spinner
        context?.let { context ->
            val profileList: ArrayList<CharSequence> = localProfilePlugin.profile?.getProfileList() ?: ArrayList()
            binding.profileList.setAdapter(ArrayAdapter(context, R.layout.spinner_centered, profileList))
        } ?: return

        binding.profileList.onItemClickListener = AdapterView.OnItemClickListener { _, _, position, _ ->
            if (localProfilePlugin.isEdited) {
                activity?.let { activity ->
                    OKDialog.showConfirmation(
                        activity, rh.gs(R.string.doyouwantswitchprofile),
                        {
                            localProfilePlugin.currentProfileIndex = position
                            localProfilePlugin.isEdited = false
                            build()
                        }, null
                    )
                }
            } else {
                localProfilePlugin.currentProfileIndex = position
                build()
            }
        }
        localProfilePlugin.getEditedProfile()?.let {
            binding.basalGraph.show(ProfileSealed.Pure(it))
            binding.icGraph.show(ProfileSealed.Pure(it))
            binding.isfGraph.show(ProfileSealed.Pure(it))
            binding.targetGraph.show(ProfileSealed.Pure(it))
            binding.insulinGraph.show(activePlugin.activeInsulin, SafeParse.stringToDouble(binding.dia.text))
        }

        binding.profileAdd.setOnClickListener {
            if (localProfilePlugin.isEdited) {
                activity?.let { OKDialog.show(it, "", rh.gs(R.string.saveorresetchangesfirst)) }
            } else {
                uel.log(Action.NEW_PROFILE, Sources.LocalProfile)
                localProfilePlugin.addNewProfile()
                build()
            }
        }

        binding.profileClone.setOnClickListener {
            if (localProfilePlugin.isEdited) {
                activity?.let { OKDialog.show(it, "", rh.gs(R.string.saveorresetchangesfirst)) }
            } else {
                uel.log(
                    Action.CLONE_PROFILE, Sources.LocalProfile, ValueWithUnit.SimpleString(
                        localProfilePlugin.currentProfile()?.name
                            ?: ""
                    )
                )
                localProfilePlugin.cloneProfile()
                build()
            }
        }

        binding.profileRemove.setOnClickListener {
            activity?.let { activity ->
                OKDialog.showConfirmation(activity, rh.gs(R.string.deletecurrentprofile), {
                    uel.log(
                        Action.PROFILE_REMOVED, Sources.LocalProfile, ValueWithUnit.SimpleString(
                            localProfilePlugin.currentProfile()?.name
                                ?: ""
                        )
                    )
                    localProfilePlugin.removeCurrentProfile()
                    build()
                }, null)
            }
        }

        // this is probably not possible because it leads to invalid profile
        // if (!pumpDescription.isTempBasalCapable) binding.basal.visibility = View.GONE

        @Suppress("SetTextI18n")
        binding.units.text = rh.gs(R.string.units_colon) + " " + (if (currentProfile.mgdl) rh.gs(R.string.mgdl) else rh.gs(R.string.mmol))

        binding.profileswitch.setOnClickListener {
            ProfileSwitchDialog()
                .also { it.arguments = Bundle().also { bundle -> bundle.putInt("profileIndex", localProfilePlugin.currentProfileIndex) } }
                .show(childFragmentManager, "ProfileSwitchDialog")
        }

        binding.reset.setOnClickListener {
            localProfilePlugin.loadSettings()
            build()
        }

        binding.save.setOnClickListener {
            if (!localProfilePlugin.isValidEditState(activity)) {
                return@setOnClickListener  //Should not happen as saveButton should not be visible if not valid
            }
            uel.log(
                Action.STORE_PROFILE, Sources.LocalProfile, ValueWithUnit.SimpleString(
                    localProfilePlugin.currentProfile()?.name
                        ?: ""
                )
            )
            localProfilePlugin.storeSettings(activity)
            build()
        }
        updateGUI()
    }

    @Synchronized
    override fun onResume() {
        super.onResume()
        disposable += rxBus
            .toObservable(EventLocalProfileChanged::class.java)
            .observeOn(aapsSchedulers.main)
            .subscribe({ build() }, fabricPrivacy::logException)
        build()
    }

    @Synchronized
    override fun onPause() {
        super.onPause()
        disposable.clear()
    }

    @Synchronized
    override fun onDestroyView() {
        super.onDestroyView()
        _binding = null
    }

    fun doEdit() {
        localProfilePlugin.isEdited = true
        updateGUI()
    }

    private fun roundUp(number: Double): Double {
        return number.toBigDecimal().setScale(1, RoundingMode.UP).toDouble()
    }

    private fun roundDown(number: Double): Double {
        return number.toBigDecimal().setScale(1, RoundingMode.DOWN).toDouble()
    }

    private fun updateGUI() {
        if (_binding == null) return
        val isValid = localProfilePlugin.isValidEditState(activity)
        val isEdited = localProfilePlugin.isEdited
        if (isValid) {
<<<<<<< HEAD
            this.view?.setBackgroundColor(rh.getAttributeColor(context,R.attr.okBackground))
=======
            this.view?.setBackgroundColor(rh.gac(context,R.attr.okBackground))
>>>>>>> 930fab69

            if (isEdited) {
                //edited profile -> save first
                binding.profileswitch.visibility = View.GONE
                binding.save.visibility = View.VISIBLE
            } else {
                binding.profileswitch.visibility = View.VISIBLE
                binding.save.visibility = View.GONE
            }
        } else {
<<<<<<< HEAD
            this.view?.setBackgroundColor(rh.getAttributeColor(context,R.attr.errorBackground))
=======
            this.view?.setBackgroundColor(rh.gac(context,R.attr.errorBackground))
>>>>>>> 930fab69
            binding.profileswitch.visibility = View.GONE
            binding.save.visibility = View.GONE //don't save an invalid profile
        }

        //Show reset button if data was edited
        if (isEdited) {
            binding.reset.visibility = View.VISIBLE
        } else {
            binding.reset.visibility = View.GONE
        }
    }

    private fun processVisibilityOnClick(selected: View) {
<<<<<<< HEAD
        binding.diaTab.setBackgroundColor(rh.getAttributeColor(context,R.attr.defaultBackground))
        binding.icTab.setBackgroundColor(rh.getAttributeColor(context,R.attr.defaultBackground))
        binding.isfTab.setBackgroundColor(rh.getAttributeColor(context,R.attr.defaultBackground))
        binding.basalTab.setBackgroundColor(rh.getAttributeColor(context,R.attr.defaultBackground))
        binding.targetTab.setBackgroundColor(rh.getAttributeColor(context,R.attr.defaultBackground))
        selected.setBackgroundColor(rh.getAttributeColor(context, R.attr.tabBgColorSelected))
=======
        binding.diaTab.setBackgroundColor(rh.gac(context,R.attr.defaultBackground))
        binding.icTab.setBackgroundColor(rh.gac(context,R.attr.defaultBackground))
        binding.isfTab.setBackgroundColor(rh.gac(context,R.attr.defaultBackground))
        binding.basalTab.setBackgroundColor(rh.gac(context,R.attr.defaultBackground))
        binding.targetTab.setBackgroundColor(rh.gac(context,R.attr.defaultBackground))
        selected.setBackgroundColor(rh.gac(context, R.attr.tabBgColorSelected))
>>>>>>> 930fab69
        binding.diaPlaceholder.visibility = View.GONE
        binding.ic.visibility = View.GONE
        binding.isf.visibility = View.GONE
        binding.basal.visibility = View.GONE
        binding.target.visibility = View.GONE
    }
}<|MERGE_RESOLUTION|>--- conflicted
+++ resolved
@@ -384,11 +384,7 @@
         val isValid = localProfilePlugin.isValidEditState(activity)
         val isEdited = localProfilePlugin.isEdited
         if (isValid) {
-<<<<<<< HEAD
-            this.view?.setBackgroundColor(rh.getAttributeColor(context,R.attr.okBackground))
-=======
             this.view?.setBackgroundColor(rh.gac(context,R.attr.okBackground))
->>>>>>> 930fab69
 
             if (isEdited) {
                 //edited profile -> save first
@@ -399,11 +395,7 @@
                 binding.save.visibility = View.GONE
             }
         } else {
-<<<<<<< HEAD
-            this.view?.setBackgroundColor(rh.getAttributeColor(context,R.attr.errorBackground))
-=======
             this.view?.setBackgroundColor(rh.gac(context,R.attr.errorBackground))
->>>>>>> 930fab69
             binding.profileswitch.visibility = View.GONE
             binding.save.visibility = View.GONE //don't save an invalid profile
         }
@@ -417,21 +409,12 @@
     }
 
     private fun processVisibilityOnClick(selected: View) {
-<<<<<<< HEAD
-        binding.diaTab.setBackgroundColor(rh.getAttributeColor(context,R.attr.defaultBackground))
-        binding.icTab.setBackgroundColor(rh.getAttributeColor(context,R.attr.defaultBackground))
-        binding.isfTab.setBackgroundColor(rh.getAttributeColor(context,R.attr.defaultBackground))
-        binding.basalTab.setBackgroundColor(rh.getAttributeColor(context,R.attr.defaultBackground))
-        binding.targetTab.setBackgroundColor(rh.getAttributeColor(context,R.attr.defaultBackground))
-        selected.setBackgroundColor(rh.getAttributeColor(context, R.attr.tabBgColorSelected))
-=======
         binding.diaTab.setBackgroundColor(rh.gac(context,R.attr.defaultBackground))
         binding.icTab.setBackgroundColor(rh.gac(context,R.attr.defaultBackground))
         binding.isfTab.setBackgroundColor(rh.gac(context,R.attr.defaultBackground))
         binding.basalTab.setBackgroundColor(rh.gac(context,R.attr.defaultBackground))
         binding.targetTab.setBackgroundColor(rh.gac(context,R.attr.defaultBackground))
         selected.setBackgroundColor(rh.gac(context, R.attr.tabBgColorSelected))
->>>>>>> 930fab69
         binding.diaPlaceholder.visibility = View.GONE
         binding.ic.visibility = View.GONE
         binding.isf.visibility = View.GONE
