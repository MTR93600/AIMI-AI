--- conflicted
+++ resolved
@@ -59,11 +59,7 @@
 
         with (binding.swipeRefreshLoop) {
             setColorSchemeResources(R.color.carbsOrange, R.color.calcGreen, R.color.blue_default)
-<<<<<<< HEAD
-            setProgressBackgroundColorSchemeColor(rh.getAttributeColor(context,R.attr.swipeRefreshBackground ))
-=======
             setProgressBackgroundColorSchemeColor(rh.gac(context,R.attr.swipeRefreshBackground ))
->>>>>>> 28e7ea70
             setOnRefreshListener {
                 Handler(Looper.getMainLooper()).postDelayed({
                     binding.swipeRefreshLoop.isRefreshing = false
