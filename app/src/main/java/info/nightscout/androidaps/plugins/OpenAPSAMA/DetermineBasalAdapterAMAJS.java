package info.nightscout.androidaps.plugins.OpenAPSAMA;

import android.content.SharedPreferences;
import android.preference.PreferenceManager;

import com.eclipsesource.v8.JavaVoidCallback;
import com.eclipsesource.v8.V8;
import com.eclipsesource.v8.V8Array;
import com.eclipsesource.v8.V8Object;

import org.json.JSONException;
import org.json.JSONObject;
import org.slf4j.Logger;
import org.slf4j.LoggerFactory;

import java.io.IOException;

import info.nightscout.androidaps.Config;
import info.nightscout.androidaps.MainApp;
import info.nightscout.androidaps.data.GlucoseStatus;
import info.nightscout.androidaps.data.MealData;
import info.nightscout.androidaps.db.TempBasal;
import info.nightscout.androidaps.interfaces.PumpInterface;
import info.nightscout.androidaps.plugins.Loop.ScriptReader;
import info.nightscout.androidaps.data.IobTotal;
import info.nightscout.androidaps.plugins.NSClientInternal.data.NSProfile;
import info.nightscout.utils.SP;
import info.nightscout.utils.SafeParse;

public class DetermineBasalAdapterAMAJS {
    private static Logger log = LoggerFactory.getLogger(DetermineBasalAdapterAMAJS.class);


    private ScriptReader mScriptReader = null;
    V8 mV8rt;
    private V8Object mProfile;
    private V8Object mGlucoseStatus;
    private V8Array mIobData;
    private V8Object mMealData;
    private V8Object mCurrentTemp;
    private V8Object mAutosensData = null;

    private final String PARAM_currentTemp = "currentTemp";
    private final String PARAM_iobData = "iobData";
    private final String PARAM_glucoseStatus = "glucose_status";
    private final String PARAM_profile = "profile";
    private final String PARAM_meal_data = "meal_data";
    private final String PARAM_autosens_data = "autosens_data";

    private String storedCurrentTemp = null;
    private String storedIobData = null;
    private String storedGlucoseStatus = null;
    private String storedProfile = null;
    private String storedMeal_data = null;
    private String storedAutosens_data = null;

    private String scriptDebug = "";

    /**
     * Main code
     */

    public DetermineBasalAdapterAMAJS(ScriptReader scriptReader) throws IOException {
        mV8rt = V8.createV8Runtime();
        mScriptReader = scriptReader;

        initLogCallback();
        initProcessExitCallback();
        initModuleParent();
        loadScript();
    }

    public DetermineBasalResultAMA invoke() {

        log.debug(">>> Invoking detemine_basal <<<");
        log.debug("Glucose status: " + (storedGlucoseStatus = mV8rt.executeStringScript("JSON.stringify(" + PARAM_glucoseStatus + ");")));
        log.debug("IOB data:       " + (storedIobData = mV8rt.executeStringScript("JSON.stringify(" + PARAM_iobData + ");")));
        log.debug("Current temp:   " + (storedCurrentTemp = mV8rt.executeStringScript("JSON.stringify(" + PARAM_currentTemp + ");")));
        log.debug("Profile:        " + (storedProfile = mV8rt.executeStringScript("JSON.stringify(" + PARAM_profile + ");")));
        log.debug("Meal data:      " + (storedMeal_data = mV8rt.executeStringScript("JSON.stringify(" + PARAM_meal_data + ");")));
        if (mAutosensData != null)
            log.debug("Autosens data:  " + (storedAutosens_data = mV8rt.executeStringScript("JSON.stringify(" + PARAM_autosens_data + ");")));
        else
            log.debug("Autosens data:  " + (storedAutosens_data = "undefined"));

        mV8rt.executeVoidScript(
                "var rT = determine_basal(" +
                        PARAM_glucoseStatus + ", " +
                        PARAM_currentTemp + ", " +
                        PARAM_iobData + ", " +
                        PARAM_profile + ", " +
                        PARAM_autosens_data + ", " +
                        PARAM_meal_data + ", " +
                        "tempBasalFunctions" +
                        ");");


        String ret = mV8rt.executeStringScript("JSON.stringify(rT);");
        log.debug("Result: " + ret);

        V8Object v8ObjectReuslt = mV8rt.getObject("rT");

        DetermineBasalResultAMA result = null;
        try {
            result = new DetermineBasalResultAMA(v8ObjectReuslt, new JSONObject(ret));
        } catch (JSONException e) {
            e.printStackTrace();
        }

        return result;
    }

    String getGlucoseStatusParam() {
        return storedGlucoseStatus;
    }

    String getCurrentTempParam() {
        return storedCurrentTemp;
    }

    String getIobDataParam() {
        return storedIobData;
    }

    String getProfileParam() {
        return storedProfile;
    }

    String getMealDataParam() {
        return storedMeal_data;
    }

    String getAutosensDataParam() {
        return storedAutosens_data;
    }

    String getScriptDebug() {
        return scriptDebug;
    }

    private void loadScript() throws IOException {
        mV8rt.executeVoidScript("var round_basal = function round_basal(basal, profile) { return basal; };");
        mV8rt.executeVoidScript("require = function() {return round_basal;};");

        mV8rt.executeVoidScript(readFile("OpenAPSAMA/basal-set-temp.js"), "OpenAPSAMA/basal-set-temp.js ", 0);
        mV8rt.executeVoidScript("var tempBasalFunctions = module.exports;");

        mV8rt.executeVoidScript(
                readFile("OpenAPSAMA/determine-basal.js"),
                "OpenAPSAMA/determine-basal.js",
                0);
        mV8rt.executeVoidScript("var determine_basal = module.exports;");
    }

    private void initModuleParent() {
        mV8rt.executeVoidScript("var module = {\"parent\":Boolean(1)};");
    }

    private void initProcessExitCallback() {
        JavaVoidCallback callbackProccessExit = new JavaVoidCallback() {
            @Override
            public void invoke(V8Object arg0, V8Array parameters) {
                if (parameters.length() > 0) {
                    Object arg1 = parameters.get(0);
                    log.error("ProccessExit " + arg1);
                }
            }
        };
        mV8rt.registerJavaMethod(callbackProccessExit, "proccessExit");
        mV8rt.executeVoidScript("var process = {\"exit\": function () { proccessExit(); } };");
    }

    private void initLogCallback() {
        JavaVoidCallback callbackLog = new JavaVoidCallback() {
            @Override
            public void invoke(V8Object arg0, V8Array parameters) {
                int i = 0;
                String s = "";
                while (i < parameters.length()) {
                    Object arg = parameters.get(i);
                    s += arg + " ";
                    i++;
                }
                if (!s.equals("") && Config.logAPSResult) {
                    log.debug("Script debug: " + s);
                    scriptDebug += s + "\n";
                }
            }
        };
        mV8rt.registerJavaMethod(callbackLog, "log");
        mV8rt.executeVoidScript("var console = {\"log\":log, \"error\":log};");
    }


    public void setData(NSProfile profile,
                        double maxIob,
                        double maxBasal,
                        double minBg,
                        double maxBg,
                        double targetBg,
                        PumpInterface pump,
                        IobTotal[] iobArray,
                        GlucoseStatus glucoseStatus,
                        MealData mealData,
                        double autosensDataRatio,
                        boolean tempTargetSet,
                        double min_5m_carbimpact) {

        String units = profile.getUnits();

        mProfile = new V8Object(mV8rt);
        mProfile.add("max_iob", maxIob);
        mProfile.add("dia", profile.getDia());
        mProfile.add("type", "current");
        mProfile.add("max_daily_basal", profile.getMaxDailyBasal());
        mProfile.add("max_basal", maxBasal);
        mProfile.add("min_bg", minBg);
        mProfile.add("max_bg", maxBg);
        mProfile.add("target_bg", targetBg);
        mProfile.add("carb_ratio", profile.getIc(profile.secondsFromMidnight()));
        mProfile.add("sens", NSProfile.toMgdl(profile.getIsf(NSProfile.secondsFromMidnight()).doubleValue(), units));
<<<<<<< HEAD
        mProfile.add("max_daily_safety_multiplier", SP.getInt("openapsama_max_daily_safety_multiplier", 3));
        mProfile.add("current_basal_safety_multiplier", SP.getInt("openapsama_max_basal_safety_multiplier", 4));
=======
        mProfile.add("max_daily_safety_multiplier", SafeParse.stringToInt(preferences.getString("openapsama_max_daily_safety_multiplier", "3")));
        mProfile.add("current_basal_safety_multiplier", SafeParse.stringToInt(preferences.getString("openapsama_current_basal_safety_multiplier", "4")));
>>>>>>> cd49c286
        mProfile.add("skip_neutral_temps", true);
        mProfile.add("current_basal", pump.getBaseBasalRate());
        mProfile.add("temptargetSet", tempTargetSet);
        mProfile.add("autosens_adjust_targets", SP.getBoolean("openapsama_autosens_adjusttargets", true));
        mProfile.add("min_5m_carbimpact", SP.getDouble("openapsama_min_5m_carbimpact", 3d));
        mV8rt.add(PARAM_profile, mProfile);

        mCurrentTemp = new V8Object(mV8rt);
        mCurrentTemp.add("temp", "absolute");
        mCurrentTemp.add("duration", pump.getTempBasalRemainingMinutes());
        mCurrentTemp.add("rate", pump.getTempBasalAbsoluteRate());

        // as we have non default temps longer than 30 mintues
        TempBasal tempBasal = pump.getTempBasal();
        if(tempBasal != null){
            mCurrentTemp.add("minutesrunning", tempBasal.getRealDuration());
        }

        mV8rt.add(PARAM_currentTemp, mCurrentTemp);

        mIobData = mV8rt.executeArrayScript(IobTotal.convertToJSONArray(iobArray).toString());
        mV8rt.add(PARAM_iobData, mIobData);

        mGlucoseStatus = new V8Object(mV8rt);
        mGlucoseStatus.add("glucose", glucoseStatus.glucose);
        mGlucoseStatus.add("delta", glucoseStatus.delta);
        mGlucoseStatus.add("short_avgdelta", glucoseStatus.short_avgdelta);
        mGlucoseStatus.add("long_avgdelta", glucoseStatus.long_avgdelta);
        mV8rt.add(PARAM_glucoseStatus, mGlucoseStatus);

        mMealData = new V8Object(mV8rt);
        mMealData.add("carbs", mealData.carbs);
        mMealData.add("boluses", mealData.boluses);
        mMealData.add("mealCOB", mealData.mealCOB);
        mV8rt.add(PARAM_meal_data, mMealData);

        if (MainApp.getConfigBuilder().isAMAModeEnabled()) {
            mAutosensData = new V8Object(mV8rt);
            mAutosensData.add("ratio", autosensDataRatio);
            mV8rt.add(PARAM_autosens_data, mAutosensData);
        } else {
            mV8rt.addUndefined(PARAM_autosens_data);
        }
    }


    public void release() {
        mProfile.release();
        mCurrentTemp.release();
        mIobData.release();
        mMealData.release();
        mGlucoseStatus.release();
        if (mAutosensData != null) {
            mAutosensData.release();
        }
        mV8rt.release();
    }

    public String readFile(String filename) throws IOException {
        byte[] bytes = mScriptReader.readFile(filename);
        String string = new String(bytes, "UTF-8");
        if (string.startsWith("#!/usr/bin/env node")) {
            string = string.substring(20);
        }
        return string;
    }

}<|MERGE_RESOLUTION|>--- conflicted
+++ resolved
@@ -219,13 +219,8 @@
         mProfile.add("target_bg", targetBg);
         mProfile.add("carb_ratio", profile.getIc(profile.secondsFromMidnight()));
         mProfile.add("sens", NSProfile.toMgdl(profile.getIsf(NSProfile.secondsFromMidnight()).doubleValue(), units));
-<<<<<<< HEAD
         mProfile.add("max_daily_safety_multiplier", SP.getInt("openapsama_max_daily_safety_multiplier", 3));
-        mProfile.add("current_basal_safety_multiplier", SP.getInt("openapsama_max_basal_safety_multiplier", 4));
-=======
-        mProfile.add("max_daily_safety_multiplier", SafeParse.stringToInt(preferences.getString("openapsama_max_daily_safety_multiplier", "3")));
-        mProfile.add("current_basal_safety_multiplier", SafeParse.stringToInt(preferences.getString("openapsama_current_basal_safety_multiplier", "4")));
->>>>>>> cd49c286
+        mProfile.add("current_basal_safety_multiplier", SP.getInt("openapsama_current_basal_safety_multiplier", 4));
         mProfile.add("skip_neutral_temps", true);
         mProfile.add("current_basal", pump.getBaseBasalRate());
         mProfile.add("temptargetSet", tempTargetSet);
