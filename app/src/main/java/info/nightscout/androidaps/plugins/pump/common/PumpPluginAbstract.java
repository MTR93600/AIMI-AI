--- conflicted
+++ resolved
@@ -6,6 +6,7 @@
 
 import androidx.annotation.NonNull;
 
+import org.jetbrains.annotations.NotNull;
 import org.json.JSONException;
 import org.json.JSONObject;
 
@@ -20,10 +21,7 @@
 import info.nightscout.androidaps.db.ExtendedBolus;
 import info.nightscout.androidaps.db.TemporaryBasal;
 import info.nightscout.androidaps.events.EventAppExit;
-<<<<<<< HEAD
 import info.nightscout.androidaps.events.EventCustomActionsChanged;
-=======
->>>>>>> 1c0ba4ae
 import info.nightscout.androidaps.interfaces.ActivePluginProvider;
 import info.nightscout.androidaps.interfaces.CommandQueueProvider;
 import info.nightscout.androidaps.interfaces.ConstraintsInterface;
@@ -33,14 +31,8 @@
 import info.nightscout.androidaps.interfaces.PumpPluginBase;
 import info.nightscout.androidaps.logging.AAPSLogger;
 import info.nightscout.androidaps.logging.LTag;
-<<<<<<< HEAD
-import info.nightscout.androidaps.plugins.bus.RxBus;
 import info.nightscout.androidaps.plugins.bus.RxBusWrapper;
 import info.nightscout.androidaps.plugins.common.ManufacturerType;
-import info.nightscout.androidaps.plugins.general.overview.events.EventNewNotification;
-=======
-import info.nightscout.androidaps.plugins.bus.RxBusWrapper;
->>>>>>> 1c0ba4ae
 import info.nightscout.androidaps.plugins.general.overview.events.EventOverviewBolusProgress;
 import info.nightscout.androidaps.plugins.pump.common.data.PumpStatus;
 import info.nightscout.androidaps.plugins.pump.common.defs.PumpDriverState;
@@ -50,13 +42,8 @@
 import info.nightscout.androidaps.utils.DateUtil;
 import info.nightscout.androidaps.utils.DecimalFormatter;
 import info.nightscout.androidaps.utils.FabricPrivacy;
-<<<<<<< HEAD
-import info.nightscout.androidaps.utils.TimeChangeType;
 import info.nightscout.androidaps.utils.resources.ResourceHelper;
 import info.nightscout.androidaps.utils.sharedPreferences.SP;
-=======
-import info.nightscout.androidaps.utils.resources.ResourceHelper;
->>>>>>> 1c0ba4ae
 import io.reactivex.disposables.CompositeDisposable;
 import io.reactivex.schedulers.Schedulers;
 
@@ -74,10 +61,7 @@
     protected ActivePluginProvider activePlugin;
     protected Context context;
     protected FabricPrivacy fabricPrivacy;
-<<<<<<< HEAD
     protected SP sp;
-=======
->>>>>>> 1c0ba4ae
 
     /*
         protected static final PumpEnactResult OPERATION_NOT_SUPPORTED = new PumpEnactResult().success(false)
@@ -92,6 +76,7 @@
     // protected boolean isInitialized = false;
     protected PumpDriverState pumpState = PumpDriverState.NotInitialized;
     protected boolean displayConnectionMessages = false;
+    protected PumpType pumpType;
 
 
     protected PumpPluginAbstract(
@@ -103,10 +88,7 @@
             CommandQueueProvider commandQueue,
             RxBusWrapper rxBus,
             ActivePluginProvider activePlugin,
-<<<<<<< HEAD
             SP sp,
-=======
->>>>>>> 1c0ba4ae
             Context context,
             FabricPrivacy fabricPrivacy
     ) {
@@ -117,12 +99,10 @@
         this.activePlugin = activePlugin;
         this.context = context;
         this.fabricPrivacy = fabricPrivacy;
-<<<<<<< HEAD
         this.sp = sp;
-=======
->>>>>>> 1c0ba4ae
 
         pumpDescription.setPumpDescription(pumpType);
+        this.pumpType = pumpType;
 
     }
 
@@ -464,12 +444,35 @@
 
     }
 
-<<<<<<< HEAD
-	
-    // removed from dev
-//    public boolean isLoggingEnabled() {
-//        return L.isEnabled(L.PUMP);
-//    }
+
+    protected void refreshCustomActionsList() {
+        rxBus.send(new EventCustomActionsChanged());
+    }
+
+
+    public ManufacturerType manufacturer() {
+        return pumpType.getManufacturer() ;
+    }
+
+    @NotNull
+    public PumpType model() {
+        return pumpType;
+    }
+
+
+    public PumpType getPumpType() {
+        return pumpType;
+    }
+
+
+    public void setPumpType(PumpType pumpType) {
+        this.pumpType = pumpType;
+    }
+
+
+    public boolean canHandleDST() {
+        return false;
+    }
 
 
     protected abstract PumpEnactResult deliverBolus(DetailedBolusInfo detailedBolusInfo);
@@ -480,45 +483,4 @@
         return new PumpEnactResult(getInjector()).success(false).enacted(false).comment(getResourceHelper().gs(resourceId));
     }
 
-
-    // removed from dev
-    @Override
-    public boolean canHandleDST() {
-        return false;
-    }
-
-
-    // removed from dev
-    @Override
-    public ManufacturerType manufacturer() {
-        return pumpStatus.pumpType.getManufacturer();
-    }
-
-    // removed from dev
-    @Override
-    public PumpType model() {
-        return pumpStatus.pumpType;
-    }
-
-
-    // removed from dev
-    @Override
-    public void timezoneOrDSTChanged(TimeChangeType timeChangeType) {
-    }
-
-
-    // removed from dev
-    public void refreshCustomActionsList() {
-        rxBus.send(new EventCustomActionsChanged());
-=======
-    protected abstract PumpEnactResult deliverBolus(DetailedBolusInfo detailedBolusInfo);
-
-    protected abstract void triggerUIChange();
-
-    private PumpEnactResult getOperationNotSupportedWithCustomText(int resourceId) {
-        return new PumpEnactResult(getInjector()).success(false).enacted(false).comment(getResourceHelper().gs(resourceId));
->>>>>>> 1c0ba4ae
-    }
-
-
 }