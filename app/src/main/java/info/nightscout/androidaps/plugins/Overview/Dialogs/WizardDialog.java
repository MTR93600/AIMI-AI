package info.nightscout.androidaps.plugins.Overview.Dialogs;

import android.app.Activity;
import android.content.Context;
import android.content.DialogInterface;
import android.content.Intent;
import android.os.Bundle;
import android.support.v4.app.DialogFragment;
import android.support.v7.app.AlertDialog;
import android.text.Editable;
import android.text.Html;
import android.text.TextWatcher;
import android.view.LayoutInflater;
import android.view.View;
import android.view.View.OnClickListener;
import android.view.ViewGroup;
import android.view.Window;
import android.view.WindowManager;
import android.widget.AdapterView;
import android.widget.ArrayAdapter;
import android.widget.Button;
import android.widget.CheckBox;
import android.widget.CompoundButton;
import android.widget.LinearLayout;
import android.widget.Spinner;
import android.widget.TextView;

import com.crashlytics.android.answers.Answers;
import com.crashlytics.android.answers.CustomEvent;
import com.squareup.otto.Subscribe;

import org.json.JSONException;
import org.json.JSONObject;
import org.slf4j.Logger;
import org.slf4j.LoggerFactory;

import java.text.DecimalFormat;
import java.util.ArrayList;
import java.util.Date;

import info.nightscout.androidaps.Constants;
import info.nightscout.androidaps.MainApp;
import info.nightscout.androidaps.R;
import info.nightscout.androidaps.data.DetailedBolusInfo;
import info.nightscout.androidaps.data.IobTotal;
import info.nightscout.androidaps.data.Profile;
import info.nightscout.androidaps.data.ProfileStore;
import info.nightscout.androidaps.db.BgReading;
import info.nightscout.androidaps.db.CareportalEvent;
import info.nightscout.androidaps.db.DatabaseHelper;
import info.nightscout.androidaps.db.Source;
import info.nightscout.androidaps.db.TempTarget;
import info.nightscout.androidaps.events.EventNewBG;
import info.nightscout.androidaps.events.EventRefreshOverview;
import info.nightscout.androidaps.plugins.ConfigBuilder.ConfigBuilderPlugin;
import info.nightscout.androidaps.plugins.Loop.LoopPlugin;
import info.nightscout.androidaps.plugins.OpenAPSAMA.OpenAPSAMAPlugin;
import info.nightscout.androidaps.plugins.OpenAPSMA.events.EventOpenAPSUpdateGui;
<<<<<<< HEAD
import info.nightscout.androidaps.plugins.Overview.notifications.Notification;
import info.nightscout.androidaps.plugins.Overview.events.EventNewNotification;
=======
import info.nightscout.androidaps.queue.Callback;
>>>>>>> 17867478
import info.nightscout.utils.BolusWizard;
import info.nightscout.utils.DateUtil;
import info.nightscout.utils.DecimalFormatter;
import info.nightscout.utils.NumberPicker;
import info.nightscout.utils.SP;
import info.nightscout.utils.SafeParse;
import info.nightscout.utils.ToastUtils;

public class WizardDialog extends DialogFragment implements OnClickListener, CompoundButton.OnCheckedChangeListener, Spinner.OnItemSelectedListener {
    private static Logger log = LoggerFactory.getLogger(WizardDialog.class);

    Button okButton;
    TextView bg;
    TextView bgInsulin;
    TextView bgUnits;
    CheckBox bgCheckbox;
    CheckBox ttCheckbox;
    TextView carbs;
    TextView carbsInsulin;
    TextView bolusIobInsulin;
    TextView basalIobInsulin;
    CheckBox bolusIobCheckbox;
    CheckBox basalIobCheckbox;
    TextView correctionInsulin;
    TextView total;
    Spinner profileSpinner;
    CheckBox superbolusCheckbox;
    TextView superbolus;
    TextView superbolusInsulin;
    CheckBox bgtrendCheckbox;
    TextView bgTrend;
    TextView bgTrendInsulin;
    LinearLayout cobLayout;
    CheckBox cobCheckbox;
    TextView cob;
    TextView cobInsulin;

    NumberPicker editBg;
    NumberPicker editCarbs;
    NumberPicker editCorr;
    NumberPicker editCarbTime;

    Integer calculatedCarbs = 0;
    Double calculatedTotalInsulin = 0d;
    JSONObject boluscalcJSON;
    boolean cobAvailable = false;

    Context context;

    //one shot guards
    private boolean accepted;
    private boolean okClicked;

<<<<<<< HEAD

=======
>>>>>>> 17867478
    public WizardDialog() {
        super();
    }

    @Override
    public void onAttach(Context context) {
        super.onAttach(context);
        this.context = context;
    }

    @Override
    public void onDetach() {
        super.onDetach();
        this.context = null;
    }

    @Override
    public void onResume() {
        super.onResume();
        MainApp.bus().register(this);
    }

    @Override
    public void onPause() {
        super.onPause();
        MainApp.bus().unregister(this);
    }

    @Subscribe
    public void onStatusEvent(final EventOpenAPSUpdateGui e) {
        Activity activity = getActivity();
        if (activity != null)
            activity.runOnUiThread(new Runnable() {
                @Override
                public void run() {
                    if (ConfigBuilderPlugin.getActiveAPS() instanceof OpenAPSAMAPlugin && ConfigBuilderPlugin.getActiveAPS().getLastAPSResult() != null && ConfigBuilderPlugin.getActiveAPS().getLastAPSRun().after(new Date(System.currentTimeMillis() - 11 * 60 * 1000L))) {
                        cobLayout.setVisibility(View.VISIBLE);
                        cobAvailable = true;
                    } else {
                        cobLayout.setVisibility(View.GONE);
                        cobAvailable = false;
                    }
                    calculateInsulin();
                }
            });
    }

    @Subscribe
    public void onStatusEvent(final EventNewBG e) {
        Activity activity = getActivity();
        if (activity != null)
            activity.runOnUiThread(new Runnable() {
                @Override
                public void run() {
                    calculateInsulin();
                }
            });
    }

    final private TextWatcher textWatcher = new TextWatcher() {
        @Override
        public void afterTextChanged(Editable s) {
        }

        @Override
        public void beforeTextChanged(CharSequence s, int start, int count, int after) {
        }

        @Override
        public void onTextChanged(CharSequence s, int start, int before, int count) {
            calculateInsulin();
        }
    };

    @Override
    public View onCreateView(LayoutInflater inflater, ViewGroup container,
                             Bundle savedInstanceState) {
        View view = inflater.inflate(R.layout.overview_wizard_dialog, null, false);

        getDialog().getWindow().requestFeature(Window.FEATURE_NO_TITLE);
        getDialog().getWindow().setSoftInputMode(WindowManager.LayoutParams.SOFT_INPUT_STATE_HIDDEN);

        okButton = (Button) view.findViewById(R.id.ok);
        okButton.setOnClickListener(this);
        view.findViewById(R.id.cancel).setOnClickListener(this);

        bg = (TextView) view.findViewById(R.id.treatments_wizard_bg);
        bgInsulin = (TextView) view.findViewById(R.id.treatments_wizard_bginsulin);
        bgUnits = (TextView) view.findViewById(R.id.treatments_wizard_bgunits);
        carbs = (TextView) view.findViewById(R.id.treatments_wizard_carbs);
        carbsInsulin = (TextView) view.findViewById(R.id.treatments_wizard_carbsinsulin);
        bolusIobInsulin = (TextView) view.findViewById(R.id.treatments_wizard_bolusiobinsulin);
        basalIobInsulin = (TextView) view.findViewById(R.id.treatments_wizard_basaliobinsulin);
        correctionInsulin = (TextView) view.findViewById(R.id.treatments_wizard_correctioninsulin);
        total = (TextView) view.findViewById(R.id.treatments_wizard_total);
        superbolus = (TextView) view.findViewById(R.id.treatments_wizard_sb);
        superbolusInsulin = (TextView) view.findViewById(R.id.treatments_wizard_sbinsulin);

        bgTrend = (TextView) view.findViewById(R.id.treatments_wizard_bgtrend);
        bgTrendInsulin = (TextView) view.findViewById(R.id.treatments_wizard_bgtrendinsulin);
        cobLayout = (LinearLayout) view.findViewById(R.id.treatments_wizard_cob_layout);
        cob = (TextView) view.findViewById(R.id.treatments_wizard_cob);
        cobInsulin = (TextView) view.findViewById(R.id.treatments_wizard_cobinsulin);

        bgCheckbox = (CheckBox) view.findViewById(R.id.treatments_wizard_bgcheckbox);
        ttCheckbox = (CheckBox) view.findViewById(R.id.treatments_wizard_ttcheckbox);
        bgtrendCheckbox = (CheckBox) view.findViewById(R.id.treatments_wizard_bgtrendcheckbox);
        cobCheckbox = (CheckBox) view.findViewById(R.id.treatments_wizard_cobcheckbox);
        bolusIobCheckbox = (CheckBox) view.findViewById(R.id.treatments_wizard_bolusiobcheckbox);
        basalIobCheckbox = (CheckBox) view.findViewById(R.id.treatments_wizard_basaliobcheckbox);
        superbolusCheckbox = (CheckBox) view.findViewById(R.id.treatments_wizard_sbcheckbox);
        loadCheckedStates();

        bgCheckbox.setOnCheckedChangeListener(this);
        ttCheckbox.setOnCheckedChangeListener(this);
        bgtrendCheckbox.setOnCheckedChangeListener(this);
        cobCheckbox.setOnCheckedChangeListener(this);
        basalIobCheckbox.setOnCheckedChangeListener(this);
        bolusIobCheckbox.setOnCheckedChangeListener(this);
        superbolusCheckbox.setOnCheckedChangeListener(this);

        profileSpinner = (Spinner) view.findViewById(R.id.treatments_wizard_profile);
        profileSpinner.setOnItemSelectedListener(this);

        editCarbTime = (NumberPicker) view.findViewById(R.id.treatments_wizard_carbtimeinput);
        editCorr = (NumberPicker) view.findViewById(R.id.treatments_wizard_correctioninput);
        editCarbs = (NumberPicker) view.findViewById(R.id.treatments_wizard_carbsinput);
        editBg = (NumberPicker) view.findViewById(R.id.treatments_wizard_bginput);

        superbolusCheckbox.setVisibility(SP.getBoolean(R.string.key_usesuperbolus, false) ? View.VISIBLE : View.GONE);

        Integer maxCarbs = MainApp.getConfigBuilder().applyCarbsConstraints(Constants.carbsOnlyForCheckLimit);
        Double maxCorrection = MainApp.getConfigBuilder().applyBolusConstraints(Constants.bolusOnlyForCheckLimit);

        editBg.setParams(0d, 0d, 500d, 0.1d, new DecimalFormat("0.0"), false, textWatcher);
        editCarbs.setParams(0d, 0d, (double) maxCarbs, 1d, new DecimalFormat("0"), false, textWatcher);
        double bolusstep = ConfigBuilderPlugin.getActivePump().getPumpDescription().bolusStep;
        editCorr.setParams(0d, -maxCorrection, maxCorrection, bolusstep, new DecimalFormat("0.00"), false, textWatcher);
        editCarbTime.setParams(0d, -60d, 60d, 5d, new DecimalFormat("0"), false);
        initDialog();

        return view;
    }

    @Override
    public void onCheckedChanged(CompoundButton buttonView, boolean isChecked) {
        saveCheckedStates();
        ttCheckbox.setEnabled(bgCheckbox.isChecked() && MainApp.getConfigBuilder().getTempTargetFromHistory() != null);
        calculateInsulin();
    }

    private void saveCheckedStates() {
        //SP.putBoolean(getString(R.string.key_wizard_include_bg), bgCheckbox.isChecked());
        SP.putBoolean(getString(R.string.key_wizard_include_cob), cobCheckbox.isChecked());
        SP.putBoolean(getString(R.string.key_wizard_include_trend_bg), bgtrendCheckbox.isChecked());
        //SP.putBoolean(getString(R.string.key_wizard_include_bolus_iob), bolusIobCheckbox.isChecked());
        //SP.putBoolean(getString(R.string.key_wizard_include_basal_iob), basalIobCheckbox.isChecked());
    }

    private void loadCheckedStates() {
        //bgCheckbox.setChecked(SP.getBoolean(getString(R.string.key_wizard_include_bg), true));
        bgtrendCheckbox.setChecked(SP.getBoolean(getString(R.string.key_wizard_include_trend_bg), false));
        cobCheckbox.setChecked(SP.getBoolean(getString(R.string.key_wizard_include_cob), false));
        //bolusIobCheckbox.setChecked(SP.getBoolean(getString(R.string.key_wizard_include_bolus_iob), true));
        //basalIobCheckbox.setChecked(SP.getBoolean(getString(R.string.key_wizard_include_basal_iob), true));
    }

    @Override
    public void onItemSelected(AdapterView<?> parent, View view, int position, long id) {
        calculateInsulin();
        okButton.setVisibility(View.VISIBLE);
    }

    @Override
    public void onNothingSelected(AdapterView<?> parent) {
        ToastUtils.showToastInUiThread(context, MainApp.sResources.getString(R.string.noprofileselected));
        okButton.setVisibility(View.GONE);
    }

    @Override
    public synchronized void onClick(View view) {
        switch (view.getId()) {
            case R.id.ok:
<<<<<<< HEAD
                if (okClicked){
=======
                if (okClicked) {
>>>>>>> 17867478
                    log.debug("guarding: ok already clicked");
                    dismiss();
                    return;
                }
                okClicked = true;
                if (calculatedTotalInsulin > 0d || calculatedCarbs > 0d) {
                    DecimalFormat formatNumber2decimalplaces = new DecimalFormat("0.00");

                    String confirmMessage = getString(R.string.entertreatmentquestion);

                    Double insulinAfterConstraints = MainApp.getConfigBuilder().applyBolusConstraints(calculatedTotalInsulin);
                    Integer carbsAfterConstraints = MainApp.getConfigBuilder().applyCarbsConstraints(calculatedCarbs);

                    confirmMessage += "<br/>" + getString(R.string.bolus) + ": " + "<font color='" + MainApp.sResources.getColor(R.color.bolus) + "'>" + formatNumber2decimalplaces.format(insulinAfterConstraints) + "U" + "</font>";
                    confirmMessage += "<br/>" + getString(R.string.carbs) + ": " + carbsAfterConstraints + "g";


                    if (insulinAfterConstraints - calculatedTotalInsulin != 0 || !carbsAfterConstraints.equals(calculatedCarbs)) {
                        AlertDialog.Builder builder = new AlertDialog.Builder(context);
                        builder.setTitle(MainApp.sResources.getString(R.string.treatmentdeliveryerror));
                        builder.setMessage(getString(R.string.constraints_violation) + "\n" + getString(R.string.changeyourinput));
                        builder.setPositiveButton(MainApp.sResources.getString(R.string.ok), null);
                        builder.show();
                        return;
                    }

                    final Double finalInsulinAfterConstraints = insulinAfterConstraints;
                    final Integer finalCarbsAfterConstraints = carbsAfterConstraints;
                    final Double bg = SafeParse.stringToDouble(editBg.getText());
                    final int carbTime = SafeParse.stringToInt(editCarbTime.getText());
                    final boolean useSuperBolus = superbolusCheckbox.isChecked();

                    final AlertDialog.Builder builder = new AlertDialog.Builder(context);
                    builder.setTitle(MainApp.sResources.getString(R.string.confirmation));
                    builder.setMessage(Html.fromHtml(confirmMessage));
                    builder.setPositiveButton(getString(R.string.ok), new DialogInterface.OnClickListener() {
                        public void onClick(DialogInterface dialog, int id) {
                            synchronized (builder) {
                                if (accepted) {
                                    log.debug("guarding: already accepted");
                                    return;
                                }
                                accepted = true;
                                if (finalInsulinAfterConstraints > 0 || finalCarbsAfterConstraints > 0) {
<<<<<<< HEAD
                                    final ConfigBuilderPlugin pump = MainApp.getConfigBuilder();
                                    mHandler.post(new Runnable() {
                                        @Override
                                        public void run() {
                                            PumpEnactResult result;
                                            if (useSuperBolus) {
                                                final LoopPlugin activeloop = MainApp.getConfigBuilder().getActiveLoop();
                                                if (activeloop != null) {
                                                    activeloop.superBolusTo(System.currentTimeMillis() + 2 * 60L * 60 * 1000);
                                                    MainApp.bus().post(new EventRefreshOverview("WizardDialog"));
                                                }
                                                pump.cancelTempBasal(true);
                                                result = pump.setTempBasalAbsolute(0d, 120, true);
                                                if (!result.success) {
                                                    OKDialog.show(getActivity(), MainApp.sResources.getString(R.string.tempbasaldeliveryerror), result.comment, null);
                                                }
                                            }
                                            DetailedBolusInfo detailedBolusInfo = new DetailedBolusInfo();
                                            detailedBolusInfo.eventType = CareportalEvent.BOLUSWIZARD;
                                            detailedBolusInfo.insulin = finalInsulinAfterConstraints;
                                            detailedBolusInfo.carbs = finalCarbsAfterConstraints;
                                            detailedBolusInfo.context = context;
                                            detailedBolusInfo.glucose = bg;
                                            detailedBolusInfo.glucoseType = "Manual";
                                            detailedBolusInfo.carbTime = carbTime;
                                            detailedBolusInfo.boluscalc = boluscalcJSON;
                                            detailedBolusInfo.source = Source.USER;
                                            result = pump.deliverTreatment(detailedBolusInfo);
                                            if (!result.success) {
                                                try {
                                                    AlertDialog.Builder builder = new AlertDialog.Builder(context);
                                                    builder.setTitle(MainApp.sResources.getString(R.string.treatmentdeliveryerror));
                                                    builder.setMessage(result.comment);
                                                    builder.setPositiveButton(MainApp.sResources.getString(R.string.ok), null);
                                                    builder.show();
                                                } catch (WindowManager.BadTokenException | NullPointerException e) {
                                                    // window has been destroyed
                                                    Notification notification = new Notification(Notification.BOLUS_DELIVERY_ERROR, MainApp.sResources.getString(R.string.treatmentdeliveryerror), Notification.URGENT);
                                                    MainApp.bus().post(new EventNewNotification(notification));
                                                }
=======
                                    if (useSuperBolus) {
                                        final LoopPlugin activeloop = ConfigBuilderPlugin.getActiveLoop();
                                        if (activeloop != null) {
                                            activeloop.superBolusTo(System.currentTimeMillis() + 2 * 60L * 60 * 1000);
                                            MainApp.bus().post(new EventRefreshOverview("WizardDialog"));
                                        }
                                        ConfigBuilderPlugin.getCommandQueue().tempBasalAbsolute(0d, 120, true, new Callback() {
                                            @Override
                                            public void run() {
                                                if (!result.success) {
                                                    Intent i = new Intent(MainApp.instance(), ErrorHelperActivity.class);
                                                    i.putExtra("soundid", R.raw.boluserror);
                                                    i.putExtra("status", result.comment);
                                                    i.putExtra("title", MainApp.sResources.getString(R.string.tempbasaldeliveryerror));
                                                    i.addFlags(Intent.FLAG_ACTIVITY_NEW_TASK);
                                                    MainApp.instance().startActivity(i);
                                                }
                                            }
                                        });
                                    }
                                    DetailedBolusInfo detailedBolusInfo = new DetailedBolusInfo();
                                    detailedBolusInfo.eventType = CareportalEvent.BOLUSWIZARD;
                                    detailedBolusInfo.insulin = finalInsulinAfterConstraints;
                                    detailedBolusInfo.carbs = finalCarbsAfterConstraints;
                                    detailedBolusInfo.context = context;
                                    detailedBolusInfo.glucose = bg;
                                    detailedBolusInfo.glucoseType = "Manual";
                                    detailedBolusInfo.carbTime = carbTime;
                                    detailedBolusInfo.boluscalc = boluscalcJSON;
                                    detailedBolusInfo.source = Source.USER;
                                    ConfigBuilderPlugin.getCommandQueue().bolus(detailedBolusInfo, new Callback() {
                                        @Override
                                        public void run() {
                                            if (!result.success) {
                                                Intent i = new Intent(MainApp.instance(), ErrorHelperActivity.class);
                                                i.putExtra("soundid", R.raw.boluserror);
                                                i.putExtra("status", result.comment);
                                                i.putExtra("title", MainApp.sResources.getString(R.string.treatmentdeliveryerror));
                                                i.addFlags(Intent.FLAG_ACTIVITY_NEW_TASK);
                                                MainApp.instance().startActivity(i);
>>>>>>> 17867478
                                            }
                                        }
                                    });
                                    Answers.getInstance().logCustom(new CustomEvent("Wizard"));
                                }
                            }
                        }
                    });
                    builder.setNegativeButton(getString(R.string.cancel), null);
                    builder.show();
                    dismiss();
                }
                break;
            case R.id.cancel:
                dismiss();
                break;
        }
    }

    private void initDialog() {
        Profile profile = MainApp.getConfigBuilder().getProfile();
        ProfileStore profileStore = ConfigBuilderPlugin.getActiveProfileInterface().getProfile();

        if (profile == null) {
            ToastUtils.showToastInUiThread(MainApp.instance().getApplicationContext(), MainApp.sResources.getString(R.string.noprofile));
            return;
        }

        ArrayList<CharSequence> profileList;
        profileList = profileStore.getProfileList();
        profileList.add(0, MainApp.sResources.getString(R.string.active));
        ArrayAdapter<CharSequence> adapter = new ArrayAdapter<>(getContext(),
                R.layout.spinner_centered, profileList);

        profileSpinner.setAdapter(adapter);

        String units = profile.getUnits();
        bgUnits.setText(units);
        if (units.equals(Constants.MGDL)) editBg.setStep(1d);
        else editBg.setStep(0.1d);

        // Set BG if not old
        BgReading lastBg = DatabaseHelper.actualBg();

        if (lastBg != null) {
            editBg.setValue(lastBg.valueToUnits(units));
        } else {
            editBg.setValue(0d);
        }
        ttCheckbox.setEnabled(MainApp.getConfigBuilder().getTempTargetFromHistory() != null);

        // IOB calculation
        MainApp.getConfigBuilder().updateTotalIOBTreatments();
        IobTotal bolusIob = MainApp.getConfigBuilder().getLastCalculationTreatments().round();
        MainApp.getConfigBuilder().updateTotalIOBTempBasals();
        IobTotal basalIob = MainApp.getConfigBuilder().getLastCalculationTempBasals().round();

        bolusIobInsulin.setText(DecimalFormatter.to2Decimal(-bolusIob.iob) + "U");
        basalIobInsulin.setText(DecimalFormatter.to2Decimal(-basalIob.basaliob) + "U");

        // COB only if AMA is selected
        if (ConfigBuilderPlugin.getActiveAPS() instanceof OpenAPSAMAPlugin && ConfigBuilderPlugin.getActiveAPS().getLastAPSResult() != null && ConfigBuilderPlugin.getActiveAPS().getLastAPSRun().after(new Date(System.currentTimeMillis() - 11 * 60 * 1000L))) {
            cobLayout.setVisibility(View.VISIBLE);
            cobAvailable = true;
        } else {
            cobLayout.setVisibility(View.GONE);
            cobAvailable = false;
        }
        calculateInsulin();
    }

    private void calculateInsulin() {
        ProfileStore profile = ConfigBuilderPlugin.getActiveProfileInterface().getProfile();
        if (profileSpinner == null || profileSpinner.getSelectedItem() == null)
            return; // not initialized yet
        String selectedAlternativeProfile = profileSpinner.getSelectedItem().toString();
        Profile specificProfile;
        if (selectedAlternativeProfile.equals(MainApp.sResources.getString(R.string.active)))
            specificProfile = MainApp.getConfigBuilder().getProfile();
        else
            specificProfile = profile.getSpecificProfile(selectedAlternativeProfile);

        // Entered values
        Double c_bg = SafeParse.stringToDouble(editBg.getText());
        Integer c_carbs = SafeParse.stringToInt(editCarbs.getText());
        Double c_correction = SafeParse.stringToDouble(editCorr.getText());
        Double corrAfterConstraint = MainApp.getConfigBuilder().applyBolusConstraints(c_correction);
        if (c_correction - corrAfterConstraint != 0) { // c_correction != corrAfterConstraint doesn't work
            editCorr.setValue(0d);
            ToastUtils.showToastInUiThread(MainApp.instance().getApplicationContext(), getString(R.string.bolusconstraintapplied));
            return;
        }
        Integer carbsAfterConstraint = MainApp.getConfigBuilder().applyCarbsConstraints(c_carbs);
        if (c_carbs - carbsAfterConstraint != 0) {
            editCarbs.setValue(0d);
            ToastUtils.showToastInUiThread(MainApp.instance().getApplicationContext(), getString(R.string.carbsconstraintapplied));
            return;
        }

        c_bg = bgCheckbox.isChecked() ? c_bg : 0d;
        TempTarget tempTarget = ttCheckbox.isChecked() ? MainApp.getConfigBuilder().getTempTargetFromHistory() : null;

        // COB
        Double c_cob = 0d;
        if (cobAvailable && cobCheckbox.isChecked()) {
            if (ConfigBuilderPlugin.getActiveAPS().getLastAPSResult() != null && ConfigBuilderPlugin.getActiveAPS().getLastAPSRun().after(new Date(System.currentTimeMillis() - 11 * 60 * 1000L))) {
                try {
                    c_cob = SafeParse.stringToDouble(ConfigBuilderPlugin.getActiveAPS().getLastAPSResult().json().getString("COB"));
                } catch (JSONException e) {
                    log.error("Unhandled exception", e);
                }
            }
        }

        BolusWizard wizard = new BolusWizard();
        wizard.doCalc(specificProfile, tempTarget, carbsAfterConstraint, c_cob, c_bg, corrAfterConstraint, bolusIobCheckbox.isChecked(), basalIobCheckbox.isChecked(), superbolusCheckbox.isChecked(), bgtrendCheckbox.isChecked());

        bg.setText(c_bg + " ISF: " + DecimalFormatter.to1Decimal(wizard.sens));
        bgInsulin.setText(DecimalFormatter.to2Decimal(wizard.insulinFromBG) + "U");

        carbs.setText(DecimalFormatter.to0Decimal(c_carbs) + "g IC: " + DecimalFormatter.to1Decimal(wizard.ic));
        carbsInsulin.setText(DecimalFormatter.to2Decimal(wizard.insulinFromCarbs) + "U");

        bolusIobInsulin.setText(DecimalFormatter.to2Decimal(wizard.insulingFromBolusIOB) + "U");
        basalIobInsulin.setText(DecimalFormatter.to2Decimal(wizard.insulingFromBasalsIOB) + "U");

        correctionInsulin.setText(DecimalFormatter.to2Decimal(wizard.insulinFromCorrection) + "U");
        calculatedTotalInsulin = wizard.calculatedTotalInsulin;

        calculatedCarbs = carbsAfterConstraint;

        // Superbolus
        if (superbolusCheckbox.isChecked()) {
            superbolus.setText("2h");
        } else {
            superbolus.setText("");
        }
        superbolusInsulin.setText(DecimalFormatter.to2Decimal(wizard.insulinFromSuperBolus) + "U");

        // Trend
        if (bgtrendCheckbox.isChecked()) {
            if (wizard.glucoseStatus != null) {
                bgTrend.setText((wizard.glucoseStatus.avgdelta > 0 ? "+" : "") + Profile.toUnitsString(wizard.glucoseStatus.avgdelta * 3, wizard.glucoseStatus.avgdelta * 3 / 18, specificProfile.getUnits()) + " " + specificProfile.getUnits());
            } else {
                bgTrend.setText("");
            }
        } else {
            bgTrend.setText("");
        }
        bgTrendInsulin.setText(DecimalFormatter.to2Decimal(wizard.insulinFromTrend) + "U");

        // COB
        if (cobAvailable && cobCheckbox.isChecked()) {
            cob.setText(DecimalFormatter.to2Decimal(c_cob) + "g IC: " + DecimalFormatter.to1Decimal(wizard.ic));
            cobInsulin.setText(DecimalFormatter.to2Decimal(wizard.insulinFromCOB) + "U");
        } else {
            cob.setText("");
            cobInsulin.setText("");
        }

        if (calculatedTotalInsulin > 0d || calculatedCarbs > 0d) {
            String insulinText = calculatedTotalInsulin > 0d ? (DecimalFormatter.to2Decimal(calculatedTotalInsulin) + "U") : "";
            String carbsText = calculatedCarbs > 0d ? (DecimalFormatter.to0Decimal(calculatedCarbs) + "g") : "";
            total.setText(getString(R.string.result) + ": " + insulinText + " " + carbsText);
            okButton.setVisibility(View.VISIBLE);
        } else {
            // TODO this should also be run when loading the dialog as the OK button is initially visible
            //      but does nothing if neither carbs nor insulin is > 0
            total.setText(getString(R.string.missing) + " " + DecimalFormatter.to0Decimal(wizard.carbsEquivalent) + "g");
            okButton.setVisibility(View.INVISIBLE);
        }

        boluscalcJSON = new JSONObject();
        try {
            boluscalcJSON.put("profile", selectedAlternativeProfile);
            boluscalcJSON.put("eventTime", DateUtil.toISOString(new Date()));
            boluscalcJSON.put("targetBGLow", wizard.targetBGLow);
            boluscalcJSON.put("targetBGHigh", wizard.targetBGHigh);
            boluscalcJSON.put("isf", wizard.sens);
            boluscalcJSON.put("ic", wizard.ic);
            boluscalcJSON.put("iob", -(wizard.insulingFromBolusIOB + wizard.insulingFromBasalsIOB));
            boluscalcJSON.put("bolusiobused", bolusIobCheckbox.isChecked());
            boluscalcJSON.put("basaliobused", basalIobCheckbox.isChecked());
            boluscalcJSON.put("bg", c_bg);
            boluscalcJSON.put("insulinbg", wizard.insulinFromBG);
            boluscalcJSON.put("insulinbgused", bgCheckbox.isChecked());
            boluscalcJSON.put("bgdiff", wizard.bgDiff);
            boluscalcJSON.put("insulincarbs", wizard.insulinFromCarbs);
            boluscalcJSON.put("carbs", c_carbs);
            boluscalcJSON.put("cob", c_cob);
            boluscalcJSON.put("insulincob", wizard.insulinFromCOB);
            boluscalcJSON.put("othercorrection", corrAfterConstraint);
            boluscalcJSON.put("insulinsuperbolus", wizard.insulinFromSuperBolus);
            boluscalcJSON.put("insulintrend", wizard.insulinFromTrend);
            boluscalcJSON.put("insulin", calculatedTotalInsulin);
        } catch (JSONException e) {
            log.error("Unhandled exception", e);
        }
    }

}<|MERGE_RESOLUTION|>--- conflicted
+++ resolved
@@ -56,12 +56,7 @@
 import info.nightscout.androidaps.plugins.Loop.LoopPlugin;
 import info.nightscout.androidaps.plugins.OpenAPSAMA.OpenAPSAMAPlugin;
 import info.nightscout.androidaps.plugins.OpenAPSMA.events.EventOpenAPSUpdateGui;
-<<<<<<< HEAD
-import info.nightscout.androidaps.plugins.Overview.notifications.Notification;
-import info.nightscout.androidaps.plugins.Overview.events.EventNewNotification;
-=======
 import info.nightscout.androidaps.queue.Callback;
->>>>>>> 17867478
 import info.nightscout.utils.BolusWizard;
 import info.nightscout.utils.DateUtil;
 import info.nightscout.utils.DecimalFormatter;
@@ -115,10 +110,6 @@
     private boolean accepted;
     private boolean okClicked;
 
-<<<<<<< HEAD
-
-=======
->>>>>>> 17867478
     public WizardDialog() {
         super();
     }
@@ -302,11 +293,7 @@
     public synchronized void onClick(View view) {
         switch (view.getId()) {
             case R.id.ok:
-<<<<<<< HEAD
-                if (okClicked){
-=======
                 if (okClicked) {
->>>>>>> 17867478
                     log.debug("guarding: ok already clicked");
                     dismiss();
                     return;
@@ -351,48 +338,6 @@
                                 }
                                 accepted = true;
                                 if (finalInsulinAfterConstraints > 0 || finalCarbsAfterConstraints > 0) {
-<<<<<<< HEAD
-                                    final ConfigBuilderPlugin pump = MainApp.getConfigBuilder();
-                                    mHandler.post(new Runnable() {
-                                        @Override
-                                        public void run() {
-                                            PumpEnactResult result;
-                                            if (useSuperBolus) {
-                                                final LoopPlugin activeloop = MainApp.getConfigBuilder().getActiveLoop();
-                                                if (activeloop != null) {
-                                                    activeloop.superBolusTo(System.currentTimeMillis() + 2 * 60L * 60 * 1000);
-                                                    MainApp.bus().post(new EventRefreshOverview("WizardDialog"));
-                                                }
-                                                pump.cancelTempBasal(true);
-                                                result = pump.setTempBasalAbsolute(0d, 120, true);
-                                                if (!result.success) {
-                                                    OKDialog.show(getActivity(), MainApp.sResources.getString(R.string.tempbasaldeliveryerror), result.comment, null);
-                                                }
-                                            }
-                                            DetailedBolusInfo detailedBolusInfo = new DetailedBolusInfo();
-                                            detailedBolusInfo.eventType = CareportalEvent.BOLUSWIZARD;
-                                            detailedBolusInfo.insulin = finalInsulinAfterConstraints;
-                                            detailedBolusInfo.carbs = finalCarbsAfterConstraints;
-                                            detailedBolusInfo.context = context;
-                                            detailedBolusInfo.glucose = bg;
-                                            detailedBolusInfo.glucoseType = "Manual";
-                                            detailedBolusInfo.carbTime = carbTime;
-                                            detailedBolusInfo.boluscalc = boluscalcJSON;
-                                            detailedBolusInfo.source = Source.USER;
-                                            result = pump.deliverTreatment(detailedBolusInfo);
-                                            if (!result.success) {
-                                                try {
-                                                    AlertDialog.Builder builder = new AlertDialog.Builder(context);
-                                                    builder.setTitle(MainApp.sResources.getString(R.string.treatmentdeliveryerror));
-                                                    builder.setMessage(result.comment);
-                                                    builder.setPositiveButton(MainApp.sResources.getString(R.string.ok), null);
-                                                    builder.show();
-                                                } catch (WindowManager.BadTokenException | NullPointerException e) {
-                                                    // window has been destroyed
-                                                    Notification notification = new Notification(Notification.BOLUS_DELIVERY_ERROR, MainApp.sResources.getString(R.string.treatmentdeliveryerror), Notification.URGENT);
-                                                    MainApp.bus().post(new EventNewNotification(notification));
-                                                }
-=======
                                     if (useSuperBolus) {
                                         final LoopPlugin activeloop = ConfigBuilderPlugin.getActiveLoop();
                                         if (activeloop != null) {
@@ -433,7 +378,6 @@
                                                 i.putExtra("title", MainApp.sResources.getString(R.string.treatmentdeliveryerror));
                                                 i.addFlags(Intent.FLAG_ACTIVITY_NEW_TASK);
                                                 MainApp.instance().startActivity(i);
->>>>>>> 17867478
                                             }
                                         }
                                     });
