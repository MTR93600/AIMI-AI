--- conflicted
+++ resolved
@@ -26,16 +26,8 @@
 import info.nightscout.androidaps.data.MealData;
 import info.nightscout.androidaps.data.Profile;
 import info.nightscout.androidaps.db.TemporaryBasal;
-<<<<<<< HEAD
-import info.nightscout.androidaps.interfaces.PumpInterface;
-import info.nightscout.androidaps.logging.L;
-import info.nightscout.androidaps.plugins.configBuilder.ConfigBuilderPlugin;
-import info.nightscout.androidaps.plugins.iob.iobCobCalculator.IobCobCalculatorPlugin;
-import info.nightscout.androidaps.plugins.configBuilder.ConfigBuilderPlugin;
-=======
 import info.nightscout.androidaps.logging.AAPSLogger;
 import info.nightscout.androidaps.logging.LTag;
->>>>>>> 4716b049
 import info.nightscout.androidaps.plugins.aps.loop.ScriptReader;
 import info.nightscout.androidaps.plugins.aps.openAPSMA.LoggerCallback;
 import info.nightscout.androidaps.plugins.configBuilder.ConstraintChecker;
@@ -96,24 +88,6 @@
     public DetermineBasalResultSMB invoke() {
 
 
-<<<<<<< HEAD
-        if (L.isEnabled(L.APS)) {
-            log.debug(">>> Invoking detemine_basal <<<");
-            log.debug("Glucose status: " + (storedGlucoseStatus = mGlucoseStatus.toString()));
-            log.debug("IOB data:       " + (storedIobData = mIobData.toString()));
-            log.debug("Current temp:   " + (storedCurrentTemp = mCurrentTemp.toString()));
-            log.debug("Profile:        " + (storedProfile = mProfile.toString()));
-            log.debug("Meal data:      " + (storedMeal_data = mMealData.toString()));
-            if (mAutosensData != null)
-                log.debug("Autosens data:  " + (storedAutosens_data = mAutosensData.toString()));
-            else
-                log.debug("Autosens data:  " + (storedAutosens_data = "undefined"));
-            log.debug("Reservoir data: " + "undefined");
-            log.debug("MicroBolusAllowed:  " + (storedMicroBolusAllowed = "" + mMicrobolusAllowed));
-            log.debug("SMBAlwaysAllowed:  " + (storedSMBAlwaysAllowed = "" + mSMBAlwaysAllowed));
-            log.debug("CurrentTime: " + (storedCurrentTime = "" + mCurrentTime));
-        }
-=======
         aapsLogger.debug(LTag.APS, ">>> Invoking detemine_basal <<<");
         aapsLogger.debug(LTag.APS, "Glucose status: " + (storedGlucoseStatus = mGlucoseStatus.toString()));
         aapsLogger.debug(LTag.APS, "IOB data:       " + (storedIobData = mIobData.toString()));
@@ -127,8 +101,8 @@
         aapsLogger.debug(LTag.APS, "Reservoir data: " + "undefined");
         aapsLogger.debug(LTag.APS, "MicroBolusAllowed:  " + (storedMicroBolusAllowed = "" + mMicrobolusAllowed));
         aapsLogger.debug(LTag.APS, "SMBAlwaysAllowed:  " + (storedSMBAlwaysAllowed = "" + mSMBAlwaysAllowed));
-
->>>>>>> 4716b049
+        aapsLogger.debug(LTag.APS, "CurrentTime: " + (storedCurrentTime = "" + mCurrentTime));
+
 
         DetermineBasalResultSMB determineBasalResultSMB = null;
 
@@ -281,8 +255,8 @@
         mProfile.put("low_temptarget_lowers_sensitivity", false);
 
 
-        mProfile.put("sensitivity_raises_target", SP.getBoolean(R.string.key_sensitivity_raises_target, SMBDefaults.sensitivity_raises_target));
-        mProfile.put("resistance_lowers_target", SP.getBoolean(R.string.key_resistance_lowers_target, SMBDefaults.resistance_lowers_target));
+        mProfile.put("sensitivity_raises_target", SMBDefaults.sensitivity_raises_target);
+        mProfile.put("resistance_lowers_target", SMBDefaults.resistance_lowers_target);
         mProfile.put("adv_target_adjustments", SMBDefaults.adv_target_adjustments);
         mProfile.put("exercise_mode", SMBDefaults.exercise_mode);
         mProfile.put("half_basal_exercise_target", SMBDefaults.half_basal_exercise_target);
@@ -298,29 +272,18 @@
         mProfile.put("enableUAM", uamAllowed);
         mProfile.put("A52_risk_enable", SMBDefaults.A52_risk_enable);
 
-<<<<<<< HEAD
-        boolean smbEnabled = SP.getBoolean(MainApp.gs(R.string.key_use_smb), false);
-        mProfile.put("SMBInterval", SP.getInt("key_smbinterval", SMBDefaults.SMBInterval));
-        mProfile.put("enableSMB_with_COB", smbEnabled && SP.getBoolean(R.string.key_enableSMB_with_COB, false));
-        mProfile.put("enableSMB_with_temptarget", smbEnabled && SP.getBoolean(R.string.key_enableSMB_with_temptarget, false));
-        mProfile.put("allowSMB_with_high_temptarget", smbEnabled && SP.getBoolean(R.string.key_allowSMB_with_high_temptarget, false));
-        mProfile.put("enableSMB_always", smbEnabled && SP.getBoolean(R.string.key_enableSMB_always, false) && advancedFiltering);
-        mProfile.put("enableSMB_after_carbs", smbEnabled && SP.getBoolean(R.string.key_enableSMB_after_carbs, false) && advancedFiltering);
-        mProfile.put("maxSMBBasalMinutes", SP.getInt(R.string.key_smbmaxminutes, SMBDefaults.maxSMBBasalMinutes));
-        mProfile.put("maxUAMSMBBasalMinutes", SP.getInt(R.string.key_uamsmbmaxminutes, SMBDefaults.maxUAMSMBBasalMinutes));
-        //set the min SMB amount to be the amount set by the pump.
-        mProfile.put("bolus_increment", pumpbolusstep);
-        mProfile.put("carbsReqThreshold", SP.getInt(R.string.key_carbsReqThreshold, SMBDefaults.carbsReqThreshold));
-=======
-        boolean smbEnabled = sp.getBoolean(resourceHelper.gs(R.string.key_use_smb), false);
+        boolean smbEnabled = sp.getBoolean(MainApp.gs(R.string.key_use_smb), false);
+        mProfile.put("SMBInterval", sp.getInt("key_smbinterval", SMBDefaults.SMBInterval));
         mProfile.put("enableSMB_with_COB", smbEnabled && sp.getBoolean(R.string.key_enableSMB_with_COB, false));
         mProfile.put("enableSMB_with_temptarget", smbEnabled && sp.getBoolean(R.string.key_enableSMB_with_temptarget, false));
         mProfile.put("allowSMB_with_high_temptarget", smbEnabled && sp.getBoolean(R.string.key_allowSMB_with_high_temptarget, false));
         mProfile.put("enableSMB_always", smbEnabled && sp.getBoolean(R.string.key_enableSMB_always, false) && advancedFiltering);
         mProfile.put("enableSMB_after_carbs", smbEnabled && sp.getBoolean(R.string.key_enableSMB_after_carbs, false) && advancedFiltering);
         mProfile.put("maxSMBBasalMinutes", sp.getInt(R.string.key_smbmaxminutes, SMBDefaults.maxSMBBasalMinutes));
-        mProfile.put("carbsReqThreshold", SMBDefaults.carbsReqThreshold);
->>>>>>> 4716b049
+        mProfile.put("maxUAMSMBBasalMinutes", sp.getInt(R.string.key_uamsmbmaxminutes, SMBDefaults.maxUAMSMBBasalMinutes));
+        //set the min SMB amount to be the amount set by the pump.
+        mProfile.put("bolus_increment", pumpbolusstep);
+        mProfile.put("carbsReqThreshold", sp.getInt(R.string.key_carbsReqThreshold, SMBDefaults.carbsReqThreshold));
 
         mProfile.put("current_basal", basalrate);
         mProfile.put("temptargetSet", tempTargetSet);
@@ -340,11 +303,7 @@
         mCurrentTemp.put("rate", tb != null ? tb.tempBasalConvertedToAbsolute(now, profile) : 0d);
 
         // as we have non default temps longer than 30 mintues
-<<<<<<< HEAD
-        TemporaryBasal tempBasal = TreatmentsPlugin.getPlugin().getTempBasalFromHistory(now);
-=======
         TemporaryBasal tempBasal = treatmentsPlugin.getTempBasalFromHistory(System.currentTimeMillis());
->>>>>>> 4716b049
         if (tempBasal != null) {
             mCurrentTemp.put("minutesrunning", tempBasal.getRealDuration());
         }
