package info.nightscout.androidaps.plugins.constraints.objectives

import android.graphics.Color
import android.os.Bundle
import android.os.Handler
import android.os.HandlerThread
import android.os.SystemClock
import android.view.Gravity
import android.view.LayoutInflater
import android.view.View
import android.view.ViewGroup
import android.widget.LinearLayout
import android.widget.TextView
import androidx.appcompat.app.AppCompatActivity
import androidx.recyclerview.widget.LinearLayoutManager
import androidx.recyclerview.widget.LinearSmoothScroller
import androidx.recyclerview.widget.RecyclerView
import dagger.android.support.DaggerFragment
import info.nightscout.androidaps.R
import info.nightscout.androidaps.database.entities.UserEntry.Action
import info.nightscout.androidaps.database.entities.UserEntry.Sources
import info.nightscout.androidaps.database.entities.ValueWithUnit
import info.nightscout.androidaps.databinding.ObjectivesFragmentBinding
import info.nightscout.androidaps.databinding.ObjectivesItemBinding
import info.nightscout.androidaps.dialogs.NtpProgressDialog
import info.nightscout.androidaps.events.EventNtpStatus
import info.nightscout.shared.logging.AAPSLogger
import info.nightscout.androidaps.logging.UserEntryLogger
import info.nightscout.androidaps.plugins.bus.RxBus
import info.nightscout.androidaps.plugins.constraints.objectives.activities.ObjectivesExamDialog
import info.nightscout.androidaps.plugins.constraints.objectives.events.EventObjectivesUpdateGui
import info.nightscout.androidaps.plugins.constraints.objectives.objectives.Objective.ExamTask
import info.nightscout.androidaps.receivers.ReceiverStatusStore
import info.nightscout.androidaps.setupwizard.events.EventSWUpdate
import info.nightscout.androidaps.utils.DateUtil
import info.nightscout.androidaps.utils.FabricPrivacy
import info.nightscout.androidaps.utils.HtmlHelper
import info.nightscout.androidaps.utils.SntpClient
import info.nightscout.androidaps.utils.alertDialogs.OKDialog
import io.reactivex.rxjava3.kotlin.plusAssign
import info.nightscout.androidaps.utils.resources.ResourceHelper
import info.nightscout.androidaps.utils.rx.AapsSchedulers
import info.nightscout.shared.sharedPreferences.SP
import io.reactivex.rxjava3.disposables.CompositeDisposable
import javax.inject.Inject

class ObjectivesFragment : DaggerFragment() {

    @Inject lateinit var rxBus: RxBus
    @Inject lateinit var aapsLogger: AAPSLogger
    @Inject lateinit var aapsSchedulers: AapsSchedulers
    @Inject lateinit var sp: SP
    @Inject lateinit var rh: ResourceHelper
    @Inject lateinit var fabricPrivacy: FabricPrivacy
    @Inject lateinit var objectivesPlugin: ObjectivesPlugin
    @Inject lateinit var receiverStatusStore: ReceiverStatusStore
    @Inject lateinit var dateUtil: DateUtil
    @Inject lateinit var sntpClient: SntpClient
    @Inject lateinit var uel: UserEntryLogger

    private val objectivesAdapter = ObjectivesAdapter()
    private val handler = Handler(HandlerThread(this::class.simpleName + "Handler").also { it.start() }.looper)

    private var disposable: CompositeDisposable = CompositeDisposable()

    private val objectiveUpdater = object : Runnable {
        override fun run() {
            handler.postDelayed(this, (60 * 1000).toLong())
            updateGUI()
        }
    }

    private var _binding: ObjectivesFragmentBinding? = null

    // This property is only valid between onCreateView and
    // onDestroyView.
    private val binding get() = _binding!!

    override fun onCreateView(inflater: LayoutInflater, container: ViewGroup?, savedInstanceState: Bundle?): View =
        ObjectivesFragmentBinding.inflate(inflater, container, false).also { _binding = it }.root

    override fun onViewCreated(view: View, savedInstanceState: Bundle?) {
        super.onViewCreated(view, savedInstanceState)
        binding.recyclerview.layoutManager = LinearLayoutManager(view.context)
        binding.recyclerview.adapter = objectivesAdapter
        binding.fake.setOnClickListener { updateGUI() }
        binding.reset.setOnClickListener {
            objectivesPlugin.reset()
            binding.recyclerview.adapter?.notifyDataSetChanged()
            scrollToCurrentObjective()
        }
        scrollToCurrentObjective()
        startUpdateTimer()
    }

    @Synchronized
    override fun onResume() {
        super.onResume()
        disposable += rxBus
            .toObservable(EventObjectivesUpdateGui::class.java)
            .observeOn(aapsSchedulers.main)
            .subscribe({
                binding.recyclerview.adapter?.notifyDataSetChanged()
            }, fabricPrivacy::logException)
    }

    @Synchronized
    override fun onPause() {
        super.onPause()
        disposable.clear()
    }

    @Synchronized
    override fun onDestroyView() {
        super.onDestroyView()
        handler.removeCallbacks(objectiveUpdater)
        _binding = null
    }

    private fun startUpdateTimer() {
        handler.removeCallbacks(objectiveUpdater)
        for (objective in objectivesPlugin.objectives) {
            if (objective.isStarted && !objective.isAccomplished) {
                val timeTillNextMinute = (System.currentTimeMillis() - objective.startedOn) % (60 * 1000)
                handler.postDelayed(objectiveUpdater, timeTillNextMinute)
                break
            }
        }
    }

    private fun scrollToCurrentObjective() {
        activity?.runOnUiThread {
            for (i in 0 until objectivesPlugin.objectives.size) {
                val objective = objectivesPlugin.objectives[i]
                if (!objective.isStarted || !objective.isAccomplished) {
                    context?.let {
                        val smoothScroller = object : LinearSmoothScroller(it) {
                            override fun getVerticalSnapPreference(): Int = SNAP_TO_START
                            override fun calculateTimeForScrolling(dx: Int): Int = super.calculateTimeForScrolling(dx) * 4
                        }
                        smoothScroller.targetPosition = i
                        binding.recyclerview.layoutManager?.startSmoothScroll(smoothScroller)
                    }
                    break
                }
            }
        }
    }

    private inner class ObjectivesAdapter : RecyclerView.Adapter<ObjectivesAdapter.ViewHolder>() {

        override fun onCreateViewHolder(parent: ViewGroup, viewType: Int): ViewHolder {
            return ViewHolder(LayoutInflater.from(parent.context).inflate(R.layout.objectives_item, parent, false))
        }

        override fun onBindViewHolder(holder: ViewHolder, position: Int) {
            val objective = objectivesPlugin.objectives[position]
            holder.binding.title.text = rh.gs(R.string.nth_objective, position + 1)
            if (objective.objective != 0) {
                holder.binding.objective.visibility = View.VISIBLE
                holder.binding.objective.text = rh.gs(objective.objective)
            } else
                holder.binding.objective.visibility = View.GONE
            if (objective.gate != 0) {
                holder.binding.gate.visibility = View.VISIBLE
                holder.binding.gate.text = rh.gs(objective.gate)
            } else
                holder.binding.gate.visibility = View.GONE
            if (!objective.isStarted) {
                holder.binding.gate.setTextColor(-0x1)
                holder.binding.verify.visibility = View.GONE
                holder.binding.progress.visibility = View.GONE
                holder.binding.accomplished.visibility = View.GONE
                holder.binding.unfinish.visibility = View.GONE
                holder.binding.unstart.visibility = View.GONE
                if (position == 0 || objectivesPlugin.allPriorAccomplished(position))
                    holder.binding.start.visibility = View.VISIBLE
                else
                    holder.binding.start.visibility = View.GONE
            } else if (objective.isAccomplished) {
                holder.binding.gate.setTextColor(-0xb350b0)
                holder.binding.verify.visibility = View.GONE
                holder.binding.progress.visibility = View.GONE
                holder.binding.start.visibility = View.GONE
                holder.binding.accomplished.visibility = View.VISIBLE
                holder.binding.unfinish.visibility = View.VISIBLE
                holder.binding.unstart.visibility = View.GONE
            } else if (objective.isStarted) {
                holder.binding.gate.setTextColor(-0x1)
                holder.binding.verify.visibility = View.VISIBLE
                holder.binding.verify.isEnabled = objective.isCompleted || binding.fake.isChecked
                holder.binding.start.visibility = View.GONE
                holder.binding.accomplished.visibility = View.GONE
                holder.binding.unfinish.visibility = View.GONE
                holder.binding.unstart.visibility = View.VISIBLE
                holder.binding.progress.visibility = View.VISIBLE
                holder.binding.progress.removeAllViews()
                for (task in objective.tasks) {
                    if (task.shouldBeIgnored()) continue
                    // name
                    val name = TextView(holder.binding.progress.context)
                    name.text = "${rh.gs(task.task)}:"
                    name.setTextColor(-0x1)
                    holder.binding.progress.addView(name, LinearLayout.LayoutParams.MATCH_PARENT, LinearLayout.LayoutParams.WRAP_CONTENT)
                    // hint
                    task.hints.forEach { h ->
                        if (!task.isCompleted())
                            context?.let { holder.binding.progress.addView(h.generate(it)) }
                    }
                    // state
                    val state = TextView(holder.binding.progress.context)
                    state.setTextColor(-0x1)
                    val basicHTML = "<font color=\"%1\$s\"><b>%2\$s</b></font>"
                    val formattedHTML = String.format(basicHTML, if (task.isCompleted()) "#4CAF50" else "#FF9800", task.progress)
                    state.text = HtmlHelper.fromHtml(formattedHTML)
                    state.gravity = Gravity.END
                    holder.binding.progress.addView(state, LinearLayout.LayoutParams.MATCH_PARENT, LinearLayout.LayoutParams.WRAP_CONTENT)
                    if (task is ExamTask) {
                        state.setOnClickListener {
                            val dialog = ObjectivesExamDialog()
                            val bundle = Bundle()
                            val taskPosition = objective.tasks.indexOf(task)
                            bundle.putInt("currentTask", taskPosition)
                            dialog.arguments = bundle
                            ObjectivesExamDialog.objective = objective
                            dialog.show(childFragmentManager, "ObjectivesFragment")
                        }
                    }
                    // horizontal line
                    val separator = View(holder.binding.progress.context)
<<<<<<< HEAD
                    separator.setBackgroundColor(rh.getAttributeColor(context, R.attr.objectivesBackground))
=======
                    separator.setBackgroundColor(rh.gac(context, R.attr.objectivesBackground))
>>>>>>> 930fab69
                    holder.binding.progress.addView(separator, LinearLayout.LayoutParams.MATCH_PARENT, 2)
                }
            }
            holder.binding.accomplished.text = rh.gs(R.string.accomplished, dateUtil.dateAndTimeString(objective.accomplishedOn))
            holder.binding.accomplished.setTextColor(-0x3e3e3f)
            holder.binding.verify.setOnClickListener {
                receiverStatusStore.updateNetworkStatus()
                if (binding.fake.isChecked) {
                    objective.accomplishedOn = dateUtil.now()
                    scrollToCurrentObjective()
                    startUpdateTimer()
                    rxBus.send(EventObjectivesUpdateGui())
                    rxBus.send(EventSWUpdate(false))
                } else {
                    // move out of UI thread
                    Thread {
                        NtpProgressDialog().show((context as AppCompatActivity).supportFragmentManager, "NtpCheck")
                        rxBus.send(EventNtpStatus(rh.gs(R.string.timedetection), 0))
                        sntpClient.ntpTime(object : SntpClient.Callback() {
                            override fun run() {
                                aapsLogger.debug("NTP time: $time System time: ${dateUtil.now()}")
                                SystemClock.sleep(300)
                                if (!networkConnected) {
                                    rxBus.send(EventNtpStatus(rh.gs(R.string.notconnected), 99))
                                } else if (success) {
                                    if (objective.isCompleted(time)) {
                                        objective.accomplishedOn = time
                                        rxBus.send(EventNtpStatus(rh.gs(R.string.success), 100))
                                        SystemClock.sleep(1000)
                                        rxBus.send(EventObjectivesUpdateGui())
                                        rxBus.send(EventSWUpdate(false))
                                        SystemClock.sleep(100)
                                        scrollToCurrentObjective()
                                    } else {
                                        rxBus.send(EventNtpStatus(rh.gs(R.string.requirementnotmet), 99))
                                    }
                                } else {
                                    rxBus.send(EventNtpStatus(rh.gs(R.string.failedretrievetime), 99))
                                }
                            }
                        }, receiverStatusStore.isConnected)
                    }.start()
                }
            }
            holder.binding.start.setOnClickListener {
                receiverStatusStore.updateNetworkStatus()
                if (binding.fake.isChecked) {
                    objective.startedOn = dateUtil.now()
                    scrollToCurrentObjective()
                    startUpdateTimer()
                    rxBus.send(EventObjectivesUpdateGui())
                    rxBus.send(EventSWUpdate(false))
                } else
                // move out of UI thread
                    Thread {
                        NtpProgressDialog().show((context as AppCompatActivity).supportFragmentManager, "NtpCheck")
                        rxBus.send(EventNtpStatus(rh.gs(R.string.timedetection), 0))
                        sntpClient.ntpTime(object : SntpClient.Callback() {
                            override fun run() {
                                aapsLogger.debug("NTP time: $time System time: ${dateUtil.now()}")
                                SystemClock.sleep(300)
                                if (!networkConnected) {
                                    rxBus.send(EventNtpStatus(rh.gs(R.string.notconnected), 99))
                                } else if (success) {
                                    objective.startedOn = time
                                    rxBus.send(EventNtpStatus(rh.gs(R.string.success), 100))
                                    SystemClock.sleep(1000)
                                    rxBus.send(EventObjectivesUpdateGui())
                                    rxBus.send(EventSWUpdate(false))
                                    SystemClock.sleep(100)
                                    scrollToCurrentObjective()
                                } else {
                                    rxBus.send(EventNtpStatus(rh.gs(R.string.failedretrievetime), 99))
                                }
                            }
                        }, receiverStatusStore.isConnected)
                    }.start()
            }
            holder.binding.unstart.setOnClickListener {
                activity?.let { activity ->
                    OKDialog.showConfirmation(activity, rh.gs(R.string.objectives), rh.gs(R.string.doyouwantresetstart), Runnable {
                        uel.log(Action.OBJECTIVE_UNSTARTED, Sources.Objectives,
                            ValueWithUnit.SimpleInt(position + 1))
                        objective.startedOn = 0
                        scrollToCurrentObjective()
                        rxBus.send(EventObjectivesUpdateGui())
                        rxBus.send(EventSWUpdate(false))
                    })
                }
            }
            holder.binding.unfinish.setOnClickListener {
                objective.accomplishedOn = 0
                scrollToCurrentObjective()
                rxBus.send(EventObjectivesUpdateGui())
                rxBus.send(EventSWUpdate(false))
            }
            if (objective.hasSpecialInput && !objective.isAccomplished && objective.isStarted && objective.specialActionEnabled()) {
                // generate random request code if none exists
                val request = sp.getString(R.string.key_objectives_request_code, String.format("%1$05d", (Math.random() * 99999).toInt()))
                sp.putString(R.string.key_objectives_request_code, request)
                holder.binding.requestcode.text = rh.gs(R.string.requestcode, request)
                holder.binding.requestcode.visibility = View.VISIBLE
                holder.binding.enterbutton.visibility = View.VISIBLE
                holder.binding.input.visibility = View.VISIBLE
                holder.binding.inputhint.visibility = View.VISIBLE
                holder.binding.enterbutton.setOnClickListener {
                    val input = holder.binding.input.text.toString()
                    activity?.let { activity -> objective.specialAction(activity, input) }
                    rxBus.send(EventObjectivesUpdateGui())
                }
            } else {
                holder.binding.enterbutton.visibility = View.GONE
                holder.binding.input.visibility = View.GONE
                holder.binding.inputhint.visibility = View.GONE
                holder.binding.requestcode.visibility = View.GONE
            }
        }

        override fun getItemCount(): Int {
            return objectivesPlugin.objectives.size
        }

        inner class ViewHolder(itemView: View) : RecyclerView.ViewHolder(itemView) {

            val binding = ObjectivesItemBinding.bind(itemView)
        }
    }

    fun updateGUI() {
        activity?.runOnUiThread { objectivesAdapter.notifyDataSetChanged() }
    }
}<|MERGE_RESOLUTION|>--- conflicted
+++ resolved
@@ -228,11 +228,7 @@
                     }
                     // horizontal line
                     val separator = View(holder.binding.progress.context)
-<<<<<<< HEAD
-                    separator.setBackgroundColor(rh.getAttributeColor(context, R.attr.objectivesBackground))
-=======
                     separator.setBackgroundColor(rh.gac(context, R.attr.objectivesBackground))
->>>>>>> 930fab69
                     holder.binding.progress.addView(separator, LinearLayout.LayoutParams.MATCH_PARENT, 2)
                 }
             }
