package info.nightscout.androidaps.plugins.iob.iobCobCalculator;

import android.os.SystemClock;

import androidx.annotation.NonNull;
import androidx.annotation.Nullable;
import androidx.collection.LongSparseArray;

import org.json.JSONArray;

import java.util.ArrayList;
import java.util.List;

import javax.inject.Inject;
import javax.inject.Singleton;

import dagger.android.HasAndroidInjector;
import info.nightscout.androidaps.Constants;
import info.nightscout.androidaps.MainApp;
import info.nightscout.androidaps.R;
import info.nightscout.androidaps.data.IobTotal;
import info.nightscout.androidaps.data.MealData;
import info.nightscout.androidaps.data.Profile;
import info.nightscout.androidaps.db.BgReading;
import info.nightscout.androidaps.db.TemporaryBasal;
import info.nightscout.androidaps.events.Event;
import info.nightscout.androidaps.events.EventAppInitialized;
import info.nightscout.androidaps.events.EventConfigBuilderChange;
import info.nightscout.androidaps.events.EventNewBG;
import info.nightscout.androidaps.events.EventNewBasalProfile;
import info.nightscout.androidaps.events.EventPreferenceChange;
import info.nightscout.androidaps.interfaces.ActivePluginProvider;
import info.nightscout.androidaps.interfaces.PluginBase;
import info.nightscout.androidaps.interfaces.PluginDescription;
import info.nightscout.androidaps.interfaces.PluginType;
import info.nightscout.androidaps.logging.AAPSLogger;
import info.nightscout.androidaps.logging.LTag;
import info.nightscout.androidaps.plugins.bus.RxBusWrapper;
import info.nightscout.androidaps.plugins.configBuilder.ProfileFunction;
import info.nightscout.androidaps.plugins.iob.iobCobCalculator.events.EventNewHistoryData;
import info.nightscout.androidaps.plugins.sensitivity.SensitivityAAPSPlugin;
import info.nightscout.androidaps.plugins.sensitivity.SensitivityOref1Plugin;
import info.nightscout.androidaps.plugins.sensitivity.SensitivityWeightedAveragePlugin;
import info.nightscout.androidaps.plugins.treatments.Treatment;
import info.nightscout.androidaps.plugins.treatments.TreatmentsPlugin;
import info.nightscout.androidaps.utils.DateUtil;
import info.nightscout.androidaps.utils.DecimalFormatter;
import info.nightscout.androidaps.utils.FabricPrivacy;
import info.nightscout.androidaps.utils.T;
import info.nightscout.androidaps.utils.resources.ResourceHelper;
import info.nightscout.androidaps.utils.sharedPreferences.SP;
import io.reactivex.disposables.CompositeDisposable;
import io.reactivex.schedulers.Schedulers;

import static info.nightscout.androidaps.utils.DateUtil.now;

@Singleton
public class IobCobCalculatorPlugin extends PluginBase {
    private final HasAndroidInjector injector;
    private final SP sp;
    private final RxBusWrapper rxBus;
    private final ResourceHelper resourceHelper;
    private final ProfileFunction profileFunction;
    private final ActivePluginProvider activePlugin;
    private final TreatmentsPlugin treatmentsPlugin;
    private final SensitivityOref1Plugin sensitivityOref1Plugin;
    private final SensitivityAAPSPlugin sensitivityAAPSPlugin;
    private final SensitivityWeightedAveragePlugin sensitivityWeightedAveragePlugin;
    private final FabricPrivacy fabricPrivacy;

    private CompositeDisposable disposable = new CompositeDisposable();

    private LongSparseArray<IobTotal> iobTable = new LongSparseArray<>(); // oldest at index 0
    private LongSparseArray<IobTotal> absIobTable = new LongSparseArray<>(); // oldest at index 0, absolute insulin in the body
    private LongSparseArray<AutosensData> autosensDataTable = new LongSparseArray<>(); // oldest at index 0
    private LongSparseArray<BasalData> basalDataTable = new LongSparseArray<>(); // oldest at index 0

    private volatile List<BgReading> bgReadings = null; // newest at index 0
    private volatile List<BgReading> bucketed_data = null;

    private final Object dataLock = new Object();

    boolean stopCalculationTrigger = false;
    private Thread thread = null;

    @Inject
    public IobCobCalculatorPlugin(
            HasAndroidInjector injector,
            AAPSLogger aapsLogger,
            RxBusWrapper rxBus,
            SP sp,
            ResourceHelper resourceHelper,
            ProfileFunction profileFunction,
            ActivePluginProvider activePlugin,
            TreatmentsPlugin treatmentsPlugin,
            SensitivityOref1Plugin sensitivityOref1Plugin,
            SensitivityAAPSPlugin sensitivityAAPSPlugin,
            SensitivityWeightedAveragePlugin sensitivityWeightedAveragePlugin,
            FabricPrivacy fabricPrivacy
    ) {
        super(new PluginDescription()
                        .mainType(PluginType.GENERAL)
                        .pluginName(R.string.iobcobcalculator)
                        .showInList(false)
                        .neverVisible(true)
                        .alwaysEnabled(true),
                aapsLogger, resourceHelper, injector
        );
        this.injector = injector;
        this.sp = sp;
        this.rxBus = rxBus;
        this.resourceHelper = resourceHelper;
        this.profileFunction = profileFunction;
        this.activePlugin = activePlugin;
        this.treatmentsPlugin = treatmentsPlugin;
        this.sensitivityOref1Plugin = sensitivityOref1Plugin;
        this.sensitivityAAPSPlugin = sensitivityAAPSPlugin;
        this.sensitivityWeightedAveragePlugin = sensitivityWeightedAveragePlugin;
        this.fabricPrivacy = fabricPrivacy;
    }

    @Override
    protected void onStart() {
        super.onStart();
        // EventConfigBuilderChange
        disposable.add(rxBus
                .toObservable(EventConfigBuilderChange.class)
                .observeOn(Schedulers.io())
                .subscribe(event -> {
                    stopCalculation("onEventConfigBuilderChange");
                    synchronized (dataLock) {
                        getAapsLogger().debug(LTag.AUTOSENS, "Invalidating cached data because of configuration change. IOB: " + iobTable.size() + " Autosens: " + autosensDataTable.size() + " records");
                        iobTable = new LongSparseArray<>();
                        autosensDataTable = new LongSparseArray<>();
                    }
                    runCalculation("onEventConfigBuilderChange", System.currentTimeMillis(), false, true, event);
                }, fabricPrivacy::logException)
        );
        // EventNewBasalProfile
        disposable.add(rxBus
                .toObservable(EventNewBasalProfile.class)
                .observeOn(Schedulers.io())
                .subscribe(event -> {
                    if (event == null) { // on init no need of reset
                        return;
                    }
                    stopCalculation("onNewProfile");
                    synchronized (dataLock) {
                        getAapsLogger().debug(LTag.AUTOSENS, "Invalidating cached data because of new profile. IOB: " + iobTable.size() + " Autosens: " + autosensDataTable.size() + " records");
                        iobTable = new LongSparseArray<>();
                        autosensDataTable = new LongSparseArray<>();
                        basalDataTable = new LongSparseArray<>();
                    }
                    runCalculation("onNewProfile", System.currentTimeMillis(), false, true, event);
                }, fabricPrivacy::logException)
        );
        // EventNewBG
        disposable.add(rxBus
                .toObservable(EventNewBG.class)
                .observeOn(Schedulers.io())
                .subscribe(event -> {
                    stopCalculation("onEventNewBG");
                    runCalculation("onEventNewBG", System.currentTimeMillis(), true, true, event);
                }, fabricPrivacy::logException)
        );
        // EventPreferenceChange
        disposable.add(rxBus
                .toObservable(EventPreferenceChange.class)
                .observeOn(Schedulers.io())
                .subscribe(event -> {
                    if (event.isChanged(resourceHelper, R.string.key_openapsama_autosens_period) ||
                            event.isChanged(resourceHelper, R.string.key_age) ||
                            event.isChanged(resourceHelper, R.string.key_absorption_maxtime) ||
                            event.isChanged(resourceHelper, R.string.key_openapsama_min_5m_carbimpact) ||
                            event.isChanged(resourceHelper, R.string.key_absorption_cutoff) ||
                            event.isChanged(resourceHelper, R.string.key_openapsama_autosens_max) ||
                            event.isChanged(resourceHelper, R.string.key_openapsama_autosens_min) ||
                            event.isChanged(resourceHelper, R.string.key_insulin_oref_peak)
                    ) {
                        stopCalculation("onEventPreferenceChange");
                        synchronized (dataLock) {
                            getAapsLogger().debug(LTag.AUTOSENS, "Invalidating cached data because of preference change. IOB: " + iobTable.size() + " Autosens: " + autosensDataTable.size() + " records" + " BasalData: " + basalDataTable.size() + " records");
                            iobTable = new LongSparseArray<>();
                            autosensDataTable = new LongSparseArray<>();
                            basalDataTable = new LongSparseArray<>();
                        }
                        runCalculation("onEventPreferenceChange", System.currentTimeMillis(), false, true, event);
                    }
                }, fabricPrivacy::logException)
        );
        // EventAppInitialized
        disposable.add(rxBus
                .toObservable(EventAppInitialized.class)
                .observeOn(Schedulers.io())
                .subscribe(event -> runCalculation("onEventAppInitialized", System.currentTimeMillis(), true, true, event), fabricPrivacy::logException)
        );
        // EventNewHistoryData
        disposable.add(rxBus
                .toObservable(EventNewHistoryData.class)
                .observeOn(Schedulers.io())
                .subscribe(this::newHistoryData, fabricPrivacy::logException)
        );
    }

    @Override
    protected void onStop() {
        disposable.clear();
        super.onStop();
    }

    public LongSparseArray<AutosensData> getAutosensDataTable() {
        return autosensDataTable;
    }

    public List<BgReading> getBgReadings() {
        return bgReadings;
    }

    public void setBgReadings(List<BgReading> bgReadings) {
        this.bgReadings = bgReadings;
    }

    public List<BgReading> getBucketedData() {
        return bucketed_data;
    }

    public Object getDataLock() {
        return dataLock;
    }

    // roundup to whole minute
    public static long roundUpTime(long time) {
        if (time % 60000 == 0)
            return time;
        long rounded = (time / 60000 + 1) * 60000;
        return rounded;
    }

    void loadBgData(long to) {
        Profile profile = profileFunction.getProfile(to);
        double dia = Constants.defaultDIA;
        if (profile != null) dia = profile.getDia();
        long start = to - T.hours((long) (24 + dia)).msecs();
        if (DateUtil.isCloseToNow(to)) {
            // if close to now expect there can be some readings with time in close future (caused by wrong time setting)
            // so read all records
            bgReadings = MainApp.getDbHelper().getBgreadingsDataFromTime(start, false);
            getAapsLogger().debug(LTag.AUTOSENS, "BG data loaded. Size: " + bgReadings.size() + " Start date: " + DateUtil.dateAndTimeString(start));
        } else {
            bgReadings = MainApp.getDbHelper().getBgreadingsDataFromTime(start, to, false);
            getAapsLogger().debug(LTag.AUTOSENS, "BG data loaded. Size: " + bgReadings.size() + " Start date: " + DateUtil.dateAndTimeString(start) + " End date: " + DateUtil.dateAndTimeString(to));
        }
    }

    public boolean isAbout5minData() {
        synchronized (dataLock) {
            if (bgReadings == null || bgReadings.size() < 3) {
                return true;
            }
            long totalDiff = 0;
            for (int i = 1; i < bgReadings.size(); ++i) {
                long bgTime = bgReadings.get(i).date;
                long lastbgTime = bgReadings.get(i - 1).date;
                long diff = lastbgTime - bgTime;
                diff %= T.mins(5).msecs();
                if (diff > T.mins(2).plus(T.secs(30)).msecs())
                    diff = diff - T.mins(5).msecs();
                totalDiff += diff;
                diff = Math.abs(diff);
                if (diff > T.secs(30).msecs()) {
                    getAapsLogger().debug(LTag.AUTOSENS, "Interval detection: values: " + bgReadings.size() + " diff: " + (diff / 1000) + "[s] is5minData: " + false);
                    return false;
                }
            }
            long averageDiff = totalDiff / bgReadings.size() / 1000;
            boolean is5mindata = averageDiff < 1;
            getAapsLogger().debug(LTag.AUTOSENS, "Interval detection: values: " + bgReadings.size() + " averageDiff: " + averageDiff + "[s] is5minData: " + is5mindata);
            return is5mindata;
        }
    }

    public void createBucketedData() {
        if (isAbout5minData())
            createBucketedData5min();
        else
            createBucketedDataRecalculated();
    }

    @Nullable
    public BgReading findNewer(long time) {
        BgReading lastFound = bgReadings.get(0);
        if (lastFound.date < time) return null;
        for (int i = 1; i < bgReadings.size(); ++i) {
            if (bgReadings.get(i).date == time) return bgReadings.get(i);
            if (bgReadings.get(i).date > time) continue;
            lastFound = bgReadings.get(i - 1);
            if (bgReadings.get(i).date < time) break;
        }
        return lastFound;
    }

    @Nullable
    public BgReading findOlder(long time) {
        BgReading lastFound = bgReadings.get(bgReadings.size() - 1);
        if (lastFound.date > time) return null;
        for (int i = bgReadings.size() - 2; i >= 0; --i) {
            if (bgReadings.get(i).date == time) return bgReadings.get(i);
            if (bgReadings.get(i).date < time) continue;
            lastFound = bgReadings.get(i + 1);
            if (bgReadings.get(i).date > time) break;
        }
        return lastFound;
    }

    private void createBucketedDataRecalculated() {
        if (bgReadings == null || bgReadings.size() < 3) {
            bucketed_data = null;
            return;
        }

        bucketed_data = new ArrayList<>();
        long currentTime = bgReadings.get(0).date - bgReadings.get(0).date % T.mins(5).msecs();
        //log.debug("First reading: " + new Date(currentTime).toLocaleString());

        while (true) {
            // test if current value is older than current time
            BgReading newer = findNewer(currentTime);
            BgReading older = findOlder(currentTime);
            if (newer == null || older == null)
                break;

            if (older.date == newer.date) { // direct hit
                bucketed_data.add(newer);
            } else {
                double bgDelta = newer.value - older.value;
                long timeDiffToNew = newer.date - currentTime;

                double currentBg = newer.value - (double) timeDiffToNew / (newer.date - older.date) * bgDelta;
                BgReading newBgreading = new BgReading(injector);
                newBgreading.date = currentTime;
                newBgreading.value = Math.round(currentBg);
                bucketed_data.add(newBgreading);
                //log.debug("BG: " + newBgreading.value + " (" + new Date(newBgreading.date).toLocaleString() + ") Prev: " + older.value + " (" + new Date(older.date).toLocaleString() + ") Newer: " + newer.value + " (" + new Date(newer.date).toLocaleString() + ")");
            }
            currentTime -= T.mins(5).msecs();

        }
    }


    private void createBucketedData5min() {
        if (bgReadings == null || bgReadings.size() < 3) {
            bucketed_data = null;
            return;
        }

        bucketed_data = new ArrayList<>();
        bucketed_data.add(bgReadings.get(0));
        getAapsLogger().debug(LTag.AUTOSENS, "Adding. bgTime: " + DateUtil.toISOString(bgReadings.get(0).date) + " lastbgTime: " + "none-first-value" + " " + bgReadings.get(0).toString());
        int j = 0;
        for (int i = 1; i < bgReadings.size(); ++i) {
            long bgTime = bgReadings.get(i).date;
            long lastbgTime = bgReadings.get(i - 1).date;
            //log.error("Processing " + i + ": " + new Date(bgTime).toString() + " " + bgReadings.get(i).value + "   Previous: " + new Date(lastbgTime).toString() + " " + bgReadings.get(i - 1).value);
            if (bgReadings.get(i).value < 39 || bgReadings.get(i - 1).value < 39) {
                throw new IllegalStateException("<39");
            }

            long elapsed_minutes = (bgTime - lastbgTime) / (60 * 1000);
            if (Math.abs(elapsed_minutes) > 8) {
                // interpolate missing data points
                double lastbg = bgReadings.get(i - 1).value;
                elapsed_minutes = Math.abs(elapsed_minutes);
                //console.error(elapsed_minutes);
                long nextbgTime;
                while (elapsed_minutes > 5) {
                    nextbgTime = lastbgTime - 5 * 60 * 1000;
                    j++;
                    BgReading newBgreading = new BgReading(injector);
                    newBgreading.date = nextbgTime;
                    double gapDelta = bgReadings.get(i).value - lastbg;
                    //console.error(gapDelta, lastbg, elapsed_minutes);
                    double nextbg = lastbg + (5d / elapsed_minutes * gapDelta);
                    newBgreading.value = Math.round(nextbg);
                    //console.error("Interpolated", bucketed_data[j]);
                    bucketed_data.add(newBgreading);
                    getAapsLogger().debug(LTag.AUTOSENS, "Adding. bgTime: " + DateUtil.toISOString(bgTime) + " lastbgTime: " + DateUtil.toISOString(lastbgTime) + " " + newBgreading.toString());

                    elapsed_minutes = elapsed_minutes - 5;
                    lastbg = nextbg;
                    lastbgTime = nextbgTime;
                }
                j++;
                BgReading newBgreading = new BgReading(injector);
                newBgreading.value = bgReadings.get(i).value;
                newBgreading.date = bgTime;
                bucketed_data.add(newBgreading);
                getAapsLogger().debug(LTag.AUTOSENS, "Adding. bgTime: " + DateUtil.toISOString(bgTime) + " lastbgTime: " + DateUtil.toISOString(lastbgTime) + " " + newBgreading.toString());
            } else if (Math.abs(elapsed_minutes) > 2) {
                j++;
                BgReading newBgreading = new BgReading(injector);
                newBgreading.value = bgReadings.get(i).value;
                newBgreading.date = bgTime;
                bucketed_data.add(newBgreading);
                getAapsLogger().debug(LTag.AUTOSENS, "Adding. bgTime: " + DateUtil.toISOString(bgTime) + " lastbgTime: " + DateUtil.toISOString(lastbgTime) + " " + newBgreading.toString());
            } else {
                bucketed_data.get(j).value = (bucketed_data.get(j).value + bgReadings.get(i).value) / 2;
                //log.error("***** Average");
            }
        }

        // Normalize bucketed data
        for (int i = bucketed_data.size() - 2; i >= 0; i--) {
            BgReading current = bucketed_data.get(i);
            BgReading previous = bucketed_data.get(i + 1);
            long msecDiff = current.date - previous.date;
            long adjusted = (msecDiff - T.mins(5).msecs()) / 1000;
            getAapsLogger().debug(LTag.AUTOSENS, "Adjusting bucketed data time. Current: " + DateUtil.toISOString(current.date) + " to: " + DateUtil.toISOString(previous.date + T.mins(5).msecs()) + " by " + adjusted + " sec");
            if (Math.abs(adjusted) > 90) {
                // too big adjustment, fallback to non 5 min data
                getAapsLogger().debug(LTag.AUTOSENS, "Fallback to non 5 min data");
                createBucketedDataRecalculated();
                return;
            }
            current.date = previous.date + T.mins(5).msecs();
        }

        getAapsLogger().debug(LTag.AUTOSENS, "Bucketed data created. Size: " + bucketed_data.size());
    }

    long calculateDetectionStart(long from, boolean limitDataToOldestAvailable) {
        Profile profile = profileFunction.getProfile(from);
        double dia = Constants.defaultDIA;
        if (profile != null) dia = profile.getDia();

        long oldestDataAvailable = treatmentsPlugin.oldestDataAvailable();
        long getBGDataFrom;
        if (limitDataToOldestAvailable) {
            getBGDataFrom = Math.max(oldestDataAvailable, (long) (from - T.hours(1).msecs() * (24 + dia)));
            if (getBGDataFrom == oldestDataAvailable)
                getAapsLogger().debug(LTag.AUTOSENS, "Limiting data to oldest available temps: " + DateUtil.dateAndTimeString(oldestDataAvailable));
        } else
            getBGDataFrom = (long) (from - T.hours(1).msecs() * (24 + dia));
        return getBGDataFrom;
    }

    public IobTotal calculateFromTreatmentsAndTempsSynchronized(long time, Profile profile) {
        synchronized (dataLock) {
            return calculateFromTreatmentsAndTemps(time, profile);
        }
    }

    private IobTotal calculateFromTreatmentsAndTempsSynchronized(long time, AutosensResult lastAutosensResult, boolean exercise_mode, int half_basal_exercise_target, boolean isTempTarget) {
        synchronized (dataLock) {
            return calculateFromTreatmentsAndTemps(time, lastAutosensResult, exercise_mode, half_basal_exercise_target, isTempTarget);
        }
    }

    IobTotal calculateFromTreatmentsAndTemps(long time, Profile profile) {
        long now = System.currentTimeMillis();
        time = roundUpTime(time);
        if (time < now && iobTable.get(time) != null) {
            //og.debug(">>> calculateFromTreatmentsAndTemps Cache hit " + new Date(time).toLocaleString());
            return iobTable.get(time);
        } else {
            //log.debug(">>> calculateFromTreatmentsAndTemps Cache miss " + new Date(time).toLocaleString());
        }
        IobTotal bolusIob = treatmentsPlugin.getCalculationToTimeTreatments(time).round();
        IobTotal basalIob = treatmentsPlugin.getCalculationToTimeTempBasals(time, true, now).round();
        // OpenAPSSMB only
        // Add expected zero temp basal for next 240 mins
        IobTotal basalIobWithZeroTemp = basalIob.copy();
<<<<<<< HEAD
        TemporaryBasal t = new TemporaryBasal()
=======
        TemporaryBasal t = new TemporaryBasal(injector)
>>>>>>> 1c0ba4ae
                .date(now + 60 * 1000L)
                .duration(240)
                .absolute(0);
        if (t.date < time) {
            IobTotal calc = t.iobCalc(time, profile);
            basalIobWithZeroTemp.plus(calc);
        }

        basalIob.iobWithZeroTemp = IobTotal.combine(bolusIob, basalIobWithZeroTemp).round();

        IobTotal iobTotal = IobTotal.combine(bolusIob, basalIob).round();
        if (time < System.currentTimeMillis()) {
            iobTable.put(time, iobTotal);
        }
        return iobTotal;
    }

    public IobTotal calculateAbsInsulinFromTreatmentsAndTempsSynchronized(long time, Profile profile) {
        synchronized (dataLock) {
            long now = System.currentTimeMillis();
            time = roundUpTime(time);
            if (time < now && absIobTable.get(time) != null) {
                //og.debug(">>> calculateFromTreatmentsAndTemps Cache hit " + new Date(time).toLocaleString());
                return absIobTable.get(time);
            } else {
                //log.debug(">>> calculateFromTreatmentsAndTemps Cache miss " + new Date(time).toLocaleString());
            }
            IobTotal bolusIob = treatmentsPlugin.getCalculationToTimeTreatments(time).round();
            IobTotal basalIob = treatmentsPlugin.getAbsoluteIOBTempBasals(time).round();

            IobTotal iobTotal = IobTotal.combine(bolusIob, basalIob).round();
            if (time < System.currentTimeMillis()) {
                absIobTable.put(time, iobTotal);
            }
            return iobTotal;
        }
    }

    private IobTotal calculateFromTreatmentsAndTemps(long time, AutosensResult lastAutosensResult, boolean exercise_mode, int half_basal_exercise_target, boolean isTempTarget) {
        long now = DateUtil.now();

        IobTotal bolusIob = treatmentsPlugin.getCalculationToTimeTreatments(time).round();
        IobTotal basalIob = treatmentsPlugin.getCalculationToTimeTempBasals(time, now, lastAutosensResult, exercise_mode, half_basal_exercise_target, isTempTarget).round();
        // OpenAPSSMB only
        // Add expected zero temp basal for next 240 mins
        IobTotal basalIobWithZeroTemp = basalIob.copy();
<<<<<<< HEAD
        TemporaryBasal t = new TemporaryBasal()
=======
        TemporaryBasal t = new TemporaryBasal(injector)
>>>>>>> 1c0ba4ae
                .date(now + 60 * 1000L)
                .duration(240)
                .absolute(0);
        if (t.date < time) {
            Profile profile = profileFunction.getProfile(t.date);
            if (profile != null) {
                IobTotal calc = t.iobCalc(time, profile, lastAutosensResult, exercise_mode, half_basal_exercise_target, isTempTarget);
                basalIobWithZeroTemp.plus(calc);
            }
        }

        basalIob.iobWithZeroTemp = IobTotal.combine(bolusIob, basalIobWithZeroTemp).round();

        return IobTotal.combine(bolusIob, basalIob).round();
    }

    @Nullable
    public Long findPreviousTimeFromBucketedData(long time) {
        if (bucketed_data == null)
            return null;
        for (int index = 0; index < bucketed_data.size(); index++) {
            if (bucketed_data.get(index).date <= time)
                return bucketed_data.get(index).date;
        }
        return null;
    }

    public BasalData getBasalData(Profile profile, long time) {
        synchronized (dataLock) {
            long now = System.currentTimeMillis();
            time = roundUpTime(time);
            BasalData retval = basalDataTable.get(time);
            if (retval == null) {
                retval = new BasalData();
                TemporaryBasal tb = treatmentsPlugin.getTempBasalFromHistory(time);
                retval.basal = profile.getBasal(time);
                if (tb != null) {
                    retval.isTempBasalRunning = true;
                    retval.tempBasalAbsolute = tb.tempBasalConvertedToAbsolute(time, profile);
                } else {
                    retval.isTempBasalRunning = false;
                    retval.tempBasalAbsolute = retval.basal;
                }
                if (time < now) {
                    basalDataTable.append(time, retval);
                }
                //log.debug(">>> getBasalData Cache miss " + new Date(time).toLocaleString());
            } else {
                //log.debug(">>> getBasalData Cache hit " +  new Date(time).toLocaleString());
            }
            return retval;
        }
    }

    @Nullable
    public AutosensData getAutosensData(long time) {
        synchronized (dataLock) {
            long now = System.currentTimeMillis();
            if (time > now) {
                return null;
            }
            Long previous = findPreviousTimeFromBucketedData(time);
            if (previous == null) {
                return null;
            }
            time = roundUpTime(previous);
            AutosensData data = autosensDataTable.get(time);
            if (data != null) {
                //log.debug(">>> AUTOSENSDATA Cache hit " + data.toString());
                return data;
            } else {
                //log.debug(">>> AUTOSENSDATA Cache miss " + new Date(time).toLocaleString());
                return null;
            }
        }
    }

    @Nullable
    public AutosensData getLastAutosensDataSynchronized(String reason) {
        if (thread != null && thread.isAlive()) {
            getAapsLogger().debug(LTag.AUTOSENS, "AUTOSENSDATA is waiting for calculation thread: " + reason);
            try {
                thread.join(5000);
            } catch (InterruptedException ignored) {
            }
            getAapsLogger().debug(LTag.AUTOSENS, "AUTOSENSDATA finished waiting for calculation thread: " + reason);
        }
        synchronized (dataLock) {
            return getLastAutosensData(reason);
        }
    }


    @NonNull
    public CobInfo getCobInfo(boolean _synchronized, String reason) {
        AutosensData autosensData = _synchronized ? getLastAutosensDataSynchronized(reason) : getLastAutosensData(reason);
        Double displayCob = null;
        double futureCarbs = 0;
        long now = now();
        List<Treatment> treatments = treatmentsPlugin.getTreatmentsFromHistory();

        if (autosensData != null) {
            displayCob = autosensData.cob;
            for (Treatment treatment : treatments) {
                if (!treatment.isValid) continue;
                if (IobCobCalculatorPlugin.roundUpTime(treatment.date) > IobCobCalculatorPlugin.roundUpTime(autosensData.time)
                        && treatment.date <= now && treatment.carbs > 0) {
                    displayCob += treatment.carbs;
                }
            }
        }
        for (Treatment treatment : treatments) {
            if (!treatment.isValid) continue;
            if (treatment.date > now && treatment.carbs > 0) {
                futureCarbs += treatment.carbs;
            }
        }
        return new CobInfo(displayCob, futureCarbs);
    }

    public double slowAbsorptionPercentage(int timeInMinutes) {
        double sum = 0;
        int count = 0;
        int valuesToProcess = timeInMinutes / 5;
        synchronized (dataLock) {
            for (int i = autosensDataTable.size() - 1; i >= 0 && count < valuesToProcess; i--) {
                if (autosensDataTable.valueAt(i).failoverToMinAbsorbtionRate)
                    sum++;
                count++;
            }
        }
        return sum / count;
    }

    @Nullable
    public AutosensData getLastAutosensData(String reason) {
        if (autosensDataTable.size() < 1) {
            getAapsLogger().debug(LTag.AUTOSENS, "AUTOSENSDATA null: autosensDataTable empty (" + reason + ")");
            return null;
        }
        AutosensData data;
        try {
            data = autosensDataTable.valueAt(autosensDataTable.size() - 1);
        } catch (Exception e) {
            // data can be processed on the background
            // in this rare case better return null and do not block UI
            // APS plugin should use getLastAutosensDataSynchronized where the blocking is not an issue
            getAapsLogger().error("AUTOSENSDATA null: Exception catched (" + reason + ")");
            return null;
        }
        if (data == null) {
            getAapsLogger().error("AUTOSENSDATA null: data==null");
            return null;
        }
        if (data.time < System.currentTimeMillis() - 11 * 60 * 1000) {
            getAapsLogger().debug(LTag.AUTOSENS, "AUTOSENSDATA null: data is old (" + reason + ") size()=" + autosensDataTable.size() + " lastdata=" + DateUtil.dateAndTimeString(data.time));
            return null;
        } else {
            getAapsLogger().debug(LTag.AUTOSENS, "AUTOSENSDATA (" + reason + ") " + data.toString());
            return data;
        }
    }

    public String lastDataTime() {
        if (autosensDataTable.size() > 0)
            return DateUtil.dateAndTimeString(autosensDataTable.valueAt(autosensDataTable.size() - 1).time);
        else
            return "autosensDataTable empty";
    }

    public MealData getMealData() {
        MealData result = new MealData();

        Profile profile = profileFunction.getProfile();
        if (profile == null) return result;

        long now = System.currentTimeMillis();
        long dia_ago = now - (Double.valueOf(profile.getDia() * T.hours(1).msecs())).longValue();

        double maxAbsorptionHours = Constants.DEFAULT_MAX_ABSORPTION_TIME;
        if (sensitivityAAPSPlugin.isEnabled() || sensitivityWeightedAveragePlugin.isEnabled()) {
            maxAbsorptionHours = sp.getDouble(R.string.key_absorption_maxtime, Constants.DEFAULT_MAX_ABSORPTION_TIME);
        } else {
            maxAbsorptionHours = sp.getDouble(R.string.key_absorption_cutoff, Constants.DEFAULT_MAX_ABSORPTION_TIME);
        }
        long absorptionTime_ago = now - (Double.valueOf(maxAbsorptionHours * T.hours(1).msecs())).longValue();

        List<Treatment> treatments = treatmentsPlugin.getTreatmentsFromHistory();
        for (Treatment treatment : treatments) {
            if (!treatment.isValid)
                continue;
            long t = treatment.date;

            if (t > dia_ago && t <= now) {
                if (treatment.insulin > 0 && treatment.mealBolus) {
                    result.boluses += treatment.insulin;
                }
            }

            if (t > absorptionTime_ago && t <= now) {
                if (treatment.carbs >= 1) {
                    result.carbs += treatment.carbs;
                    if (t > result.lastCarbTime)
                        result.lastCarbTime = t;
                }
            }
        }

        AutosensData autosensData = getLastAutosensDataSynchronized("getMealData()");
        if (autosensData != null) {
            result.mealCOB = autosensData.cob;
            result.slopeFromMinDeviation = autosensData.slopeFromMinDeviation;
            result.slopeFromMaxDeviation = autosensData.slopeFromMaxDeviation;
            result.usedMinCarbsImpact = autosensData.usedMinCarbsImpact;
        }
        result.lastBolusTime = treatmentsPlugin.getLastBolusTime();
        return result;
    }

    public IobTotal[] calculateIobArrayInDia(Profile profile) {
        // predict IOB out to DIA plus 30m
        long time = System.currentTimeMillis();
        time = roundUpTime(time);
        int len = (int) ((profile.getDia() * 60 + 30) / 5);
        IobTotal[] array = new IobTotal[len];
        int pos = 0;
        for (int i = 0; i < len; i++) {
            long t = time + i * 5 * 60000;
            IobTotal iob = calculateFromTreatmentsAndTempsSynchronized(t, profile);
            array[pos] = iob;
            pos++;
        }
        return array;
    }

    public IobTotal[] calculateIobArrayForSMB(AutosensResult lastAutosensResult, boolean exercise_mode, int half_basal_exercise_target, boolean isTempTarget) {
        // predict IOB out to DIA plus 30m
        long now = DateUtil.now();
        int len = (4 * 60) / 5;
        IobTotal[] array = new IobTotal[len];
        int pos = 0;
        for (int i = 0; i < len; i++) {
            long t = now + i * 5 * 60000;
            IobTotal iob = calculateFromTreatmentsAndTempsSynchronized(t, lastAutosensResult, exercise_mode, half_basal_exercise_target, isTempTarget);
            array[pos] = iob;
            pos++;
        }
        return array;
    }

    public String iobArrayToString(IobTotal[] array) {
        StringBuilder sb = new StringBuilder();
        sb.append("[");
        for (IobTotal i : array) {
            sb.append(DecimalFormatter.to2Decimal(i.iob));
            sb.append(", ");
        }
        sb.append("]");
        return sb.toString();
    }

    AutosensResult detectSensitivityWithLock(long fromTime, long toTime) {
        synchronized (dataLock) {
            return activePlugin.getActiveSensitivity().detectSensitivity(this, fromTime, toTime);
        }
    }

    public static JSONArray convertToJSONArray(IobTotal[] iobArray) {
        JSONArray array = new JSONArray();
        for (int i = 0; i < iobArray.length; i++) {
            array.put(iobArray[i].determineBasalJson());
        }
        return array;
    }

    public void stopCalculation(String from) {
        if (thread != null && thread.getState() != Thread.State.TERMINATED) {
            stopCalculationTrigger = true;
            getAapsLogger().debug(LTag.AUTOSENS, "Stopping calculation thread: " + from);
            while (thread.getState() != Thread.State.TERMINATED) {
                SystemClock.sleep(100);
            }
            getAapsLogger().debug(LTag.AUTOSENS, "Calculation thread stopped: " + from);
        }
    }

    public void runCalculation(String from, long end, boolean bgDataReload, boolean limitDataToOldestAvailable, Event cause) {
        getAapsLogger().debug(LTag.AUTOSENS, "Starting calculation thread: " + from + " to " + DateUtil.dateAndTimeString(end));
        if (thread == null || thread.getState() == Thread.State.TERMINATED) {
            if (sensitivityOref1Plugin.isEnabled())
                thread = new IobCobOref1Thread(injector, from, end, bgDataReload, limitDataToOldestAvailable, cause);
            else
                thread = new IobCobThread(injector, from, end, bgDataReload, limitDataToOldestAvailable, cause);
            thread.start();
        }
    }

    // When historical data is changed (comming from NS etc) finished calculations after this date must be invalidated
    private void newHistoryData(EventNewHistoryData ev) {
        //log.debug("Locking onNewHistoryData");
        stopCalculation("onEventNewHistoryData");
        synchronized (dataLock) {
            // clear up 5 min back for proper COB calculation
            long time = ev.getTime() - 5 * 60 * 1000L;
            getAapsLogger().debug(LTag.AUTOSENS, "Invalidating cached data to: " + DateUtil.dateAndTimeString(time));
            for (int index = iobTable.size() - 1; index >= 0; index--) {
                if (iobTable.keyAt(index) > time) {
                    getAapsLogger().debug(LTag.AUTOSENS, "Removing from iobTable: " + DateUtil.dateAndTimeString(iobTable.keyAt(index)));
                    iobTable.removeAt(index);
                } else {
                    break;
                }
            }
            for (int index = absIobTable.size() - 1; index >= 0; index--) {
                if (absIobTable.keyAt(index) > time) {
                    getAapsLogger().debug(LTag.AUTOSENS, "Removing from absIobTable: " + DateUtil.dateAndTimeString(absIobTable.keyAt(index)));
                    absIobTable.removeAt(index);
                } else {
                    break;
                }
            }
            for (int index = autosensDataTable.size() - 1; index >= 0; index--) {
                if (autosensDataTable.keyAt(index) > time) {
                    getAapsLogger().debug(LTag.AUTOSENS, "Removing from autosensDataTable: " + DateUtil.dateAndTimeString(autosensDataTable.keyAt(index)));
                    autosensDataTable.removeAt(index);
                } else {
                    break;
                }
            }
            for (int index = basalDataTable.size() - 1; index >= 0; index--) {
                if (basalDataTable.keyAt(index) > time) {
                    getAapsLogger().debug(LTag.AUTOSENS, "Removing from basalDataTable: " + DateUtil.dateAndTimeString(basalDataTable.keyAt(index)));
                    basalDataTable.removeAt(index);
                } else {
                    break;
                }
            }
        }
        runCalculation("onEventNewHistoryData", System.currentTimeMillis(), false, true, ev);
        //log.debug("Releasing onNewHistoryData");
    }

    public void clearCache() {
        synchronized (dataLock) {
            getAapsLogger().debug(LTag.AUTOSENS, "Clearing cached data.");
            iobTable = new LongSparseArray<>();
            autosensDataTable = new LongSparseArray<>();
            basalDataTable = new LongSparseArray<>();
        }
    }

    /*
     * Return last BgReading from database or null if db is empty
     */
    @Nullable
    public BgReading lastBg() {
        List<BgReading> bgList = getBgReadings();

        if (bgList == null)
            return null;

        for (int i = 0; i < bgList.size(); i++)
            if (bgList.get(i).value >= 39)
                return bgList.get(i);
        return null;
    }

    /*
     * Return bg reading if not old ( <9 min )
     * or null if older
     */
    @Nullable
    public BgReading actualBg() {
        BgReading lastBg = lastBg();

        if (lastBg == null)
            return null;

        if (lastBg.date > System.currentTimeMillis() - 9 * 60 * 1000)
            return lastBg;

        return null;
    }


    // From https://gist.github.com/IceCreamYou/6ffa1b18c4c8f6aeaad2
    // Returns the value at a given percentile in a sorted numeric array.
    // "Linear interpolation between closest ranks" method
    public static double percentile(Double[] arr, double p) {
        if (arr.length == 0) return 0;
        if (p <= 0) return arr[0];
        if (p >= 1) return arr[arr.length - 1];

        double index = arr.length * p,
                lower = Math.floor(index),
                upper = lower + 1,
                weight = index % 1;

        if (upper >= arr.length) return arr[(int) lower];
        return arr[(int) lower] * (1 - weight) + arr[(int) upper] * weight;
    }
}<|MERGE_RESOLUTION|>--- conflicted
+++ resolved
@@ -470,11 +470,7 @@
         // OpenAPSSMB only
         // Add expected zero temp basal for next 240 mins
         IobTotal basalIobWithZeroTemp = basalIob.copy();
-<<<<<<< HEAD
-        TemporaryBasal t = new TemporaryBasal()
-=======
         TemporaryBasal t = new TemporaryBasal(injector)
->>>>>>> 1c0ba4ae
                 .date(now + 60 * 1000L)
                 .duration(240)
                 .absolute(0);
@@ -521,11 +517,7 @@
         // OpenAPSSMB only
         // Add expected zero temp basal for next 240 mins
         IobTotal basalIobWithZeroTemp = basalIob.copy();
-<<<<<<< HEAD
-        TemporaryBasal t = new TemporaryBasal()
-=======
         TemporaryBasal t = new TemporaryBasal(injector)
->>>>>>> 1c0ba4ae
                 .date(now + 60 * 1000L)
                 .duration(240)
                 .absolute(0);
