package info.nightscout.androidaps.plugins.general.overview.graphExtensions

import android.content.Context
import android.graphics.Color
<<<<<<< HEAD
import info.nightscout.androidaps.R
=======
import info.nightscout.androidaps.core.R
>>>>>>> d3d28605
import info.nightscout.androidaps.database.entities.ExtendedBolus
import info.nightscout.androidaps.extensions.toStringTotal
import info.nightscout.androidaps.utils.resources.ResourceHelper
import javax.inject.Inject

class ExtendedBolusDataPoint @Inject constructor(
    val data: ExtendedBolus,
    private val rh: ResourceHelper
) : DataPointWithLabelInterface {

    private var yValue = 0.0

    override fun getX(): Double = data.timestamp.toDouble()
    override fun getY(): Double = yValue
    override val label get() = data.toStringTotal()
    override val duration get() = data.duration
    override val size = 10f
    override val shape = PointsWithLabelGraphSeries.Shape.EXTENDEDBOLUS
<<<<<<< HEAD
    override fun getColor(context: Context?): Int =  rh.gac(context, R.attr.smbColor)
=======
    override fun color(context: Context?): Int {
        return rh.gac(context, R.attr.extBolusColor)
    }
>>>>>>> d3d28605

    override fun setY(y: Double) {
        yValue = y
    }
}<|MERGE_RESOLUTION|>--- conflicted
+++ resolved
@@ -2,11 +2,7 @@
 
 import android.content.Context
 import android.graphics.Color
-<<<<<<< HEAD
-import info.nightscout.androidaps.R
-=======
 import info.nightscout.androidaps.core.R
->>>>>>> d3d28605
 import info.nightscout.androidaps.database.entities.ExtendedBolus
 import info.nightscout.androidaps.extensions.toStringTotal
 import info.nightscout.androidaps.utils.resources.ResourceHelper
@@ -25,13 +21,9 @@
     override val duration get() = data.duration
     override val size = 10f
     override val shape = PointsWithLabelGraphSeries.Shape.EXTENDEDBOLUS
-<<<<<<< HEAD
-    override fun getColor(context: Context?): Int =  rh.gac(context, R.attr.smbColor)
-=======
     override fun color(context: Context?): Int {
         return rh.gac(context, R.attr.extBolusColor)
     }
->>>>>>> d3d28605
 
     override fun setY(y: Double) {
         yValue = y
