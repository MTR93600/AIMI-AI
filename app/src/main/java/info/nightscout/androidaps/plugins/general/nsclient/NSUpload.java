--- conflicted
+++ resolved
@@ -77,10 +77,6 @@
         try {
             SharedPreferences SP = PreferenceManager.getDefaultSharedPreferences(MainApp.instance().getApplicationContext());
             boolean useAbsolute = SP.getBoolean("ns_sync_use_absolute", false);
-<<<<<<< HEAD
-            Profile profile = ConfigBuilderPlugin.getPlugin().getProfileFunction().getProfile(temporaryBasal.date);
-=======
->>>>>>> 1c0ba4ae
             double absoluteRate = 0;
             if (profile != null) {
                 absoluteRate = profile.getBasal(temporaryBasal.date) * temporaryBasal.percentRate / 100d;
@@ -274,15 +270,9 @@
             data.put("duration", tempTarget.durationInMinutes);
             if (tempTarget.low > 0) {
                 data.put("reason", tempTarget.reason);
-<<<<<<< HEAD
-                data.put("targetBottom", Profile.fromMgdlToUnits(tempTarget.low, ConfigBuilderPlugin.getPlugin().getProfileFunction().getUnits()));
-                data.put("targetTop", Profile.fromMgdlToUnits(tempTarget.high, ConfigBuilderPlugin.getPlugin().getProfileFunction().getUnits()));
-                data.put("units", ConfigBuilderPlugin.getPlugin().getProfileFunction().getUnits());
-=======
                 data.put("targetBottom", Profile.fromMgdlToUnits(tempTarget.low, profileFunction.getUnits()));
                 data.put("targetTop", Profile.fromMgdlToUnits(tempTarget.high, profileFunction.getUnits()));
                 data.put("units", profileFunction.getUnits());
->>>>>>> 1c0ba4ae
             }
             data.put("created_at", DateUtil.toISOString(tempTarget.date));
             data.put("enteredBy", MainApp.gs(R.string.app_name));
