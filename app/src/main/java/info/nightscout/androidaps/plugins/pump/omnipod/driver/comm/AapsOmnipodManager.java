--- conflicted
+++ resolved
@@ -39,27 +39,24 @@
 import info.nightscout.androidaps.plugins.pump.omnipod.comm.OmnipodCommunicationManager;
 import info.nightscout.androidaps.plugins.pump.omnipod.comm.OmnipodManager;
 import info.nightscout.androidaps.plugins.pump.omnipod.comm.SetupActionResult;
-<<<<<<< HEAD
 import info.nightscout.androidaps.plugins.pump.omnipod.comm.exception.ActionInitializationException;
 import info.nightscout.androidaps.plugins.pump.omnipod.comm.exception.CommandInitializationException;
 import info.nightscout.androidaps.plugins.pump.omnipod.comm.exception.CommunicationException;
 import info.nightscout.androidaps.plugins.pump.omnipod.comm.exception.CrcMismatchException;
 import info.nightscout.androidaps.plugins.pump.omnipod.comm.exception.IllegalDeliveryStatusException;
+import info.nightscout.androidaps.plugins.pump.omnipod.comm.exception.IllegalMessageAddressException;
+import info.nightscout.androidaps.plugins.pump.omnipod.comm.exception.IllegalMessageSequenceNumberException;
 import info.nightscout.androidaps.plugins.pump.omnipod.comm.exception.IllegalPacketTypeException;
 import info.nightscout.androidaps.plugins.pump.omnipod.comm.exception.IllegalPodProgressException;
 import info.nightscout.androidaps.plugins.pump.omnipod.comm.exception.IllegalResponseException;
 import info.nightscout.androidaps.plugins.pump.omnipod.comm.exception.IllegalSetupProgressException;
+import info.nightscout.androidaps.plugins.pump.omnipod.comm.exception.IllegalVersionResponseTypeException;
 import info.nightscout.androidaps.plugins.pump.omnipod.comm.exception.MessageDecodingException;
 import info.nightscout.androidaps.plugins.pump.omnipod.comm.exception.NonceOutOfSyncException;
 import info.nightscout.androidaps.plugins.pump.omnipod.comm.exception.NonceResyncException;
 import info.nightscout.androidaps.plugins.pump.omnipod.comm.exception.NotEnoughDataException;
 import info.nightscout.androidaps.plugins.pump.omnipod.comm.exception.PodFaultException;
 import info.nightscout.androidaps.plugins.pump.omnipod.comm.exception.PodReturnedErrorResponseException;
-=======
-import info.nightscout.androidaps.plugins.pump.omnipod.comm.exception.IllegalMessageAddressException;
-import info.nightscout.androidaps.plugins.pump.omnipod.comm.exception.IllegalMessageSequenceNumberException;
-import info.nightscout.androidaps.plugins.pump.omnipod.comm.exception.IllegalVersionResponseTypeException;
->>>>>>> 57be461f
 import info.nightscout.androidaps.plugins.pump.omnipod.comm.message.response.StatusResponse;
 import info.nightscout.androidaps.plugins.pump.omnipod.comm.message.response.podinfo.PodInfoRecentPulseLog;
 import info.nightscout.androidaps.plugins.pump.omnipod.comm.message.response.podinfo.PodInfoResponse;
@@ -204,14 +201,10 @@
 
                 Disposable disposable = delegate.pairAndPrime(address).subscribe(res -> //
                         handleSetupActionResult(podInitActionType, podInitReceiver, res, time, null));
-<<<<<<< HEAD
+
+                removeNextPodAddress();
+
                 return new PumpEnactResult(injector).success(true).enacted(true);
-=======
-
-                removeNextPodAddress();
-
-                return new PumpEnactResult().success(true).enacted(true);
->>>>>>> 57be461f
             } catch (Exception ex) {
                 String comment = handleAndTranslateException(ex);
                 podInitReceiver.returnInitTaskStatus(podInitActionType, false, comment);
@@ -313,12 +306,8 @@
 
         reportImplicitlyCanceledTbr();
 
-<<<<<<< HEAD
         this.omnipodUtil.setPodSessionState(null);
-=======
-        OmnipodUtil.setPodSessionState(null);
-        OmnipodUtil.removeNextPodAddress();
->>>>>>> 57be461f
+        this.omnipodUtil.removeNextPodAddress();
 
         addSuccessToHistory(System.currentTimeMillis(), PodHistoryEntryType.ResetPodState, null);
 
@@ -610,17 +599,17 @@
     }
 
     private int obtainNextPodAddress() {
-        Integer nextPodAddress = OmnipodUtil.getNextPodAddress();
-        if(nextPodAddress == null) {
+        Integer nextPodAddress = this.omnipodUtil.getNextPodAddress();
+        if (nextPodAddress == null) {
             nextPodAddress = OmnipodManager.generateRandomAddress();
-            OmnipodUtil.setNextPodAddress(nextPodAddress);
+            this.omnipodUtil.setNextPodAddress(nextPodAddress);
         }
 
         return nextPodAddress;
     }
 
     private void removeNextPodAddress() {
-        OmnipodUtil.removeNextPodAddress();
+        this.omnipodUtil.removeNextPodAddress();
     }
 
     private void handleSetupActionResult(PodInitActionType podInitActionType, PodInitReceiver podInitReceiver, SetupActionResult res, long time, Profile profile) {
@@ -654,7 +643,7 @@
             if (ex instanceof ActionInitializationException || ex instanceof CommandInitializationException) {
                 comment = getStringResource(R.string.omnipod_driver_error_invalid_parameters);
             } else if (ex instanceof CommunicationException) {
-                if(((CommunicationException) ex).getType() == CommunicationException.Type.TIMEOUT) {
+                if (((CommunicationException) ex).getType() == CommunicationException.Type.TIMEOUT) {
                     comment = getStringResource(R.string.omnipod_driver_error_communication_failed_timeout);
                 } else {
                     comment = getStringResource(R.string.omnipod_driver_error_communication_failed_unexpected_exception);
