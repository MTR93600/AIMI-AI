--- conflicted
+++ resolved
@@ -163,19 +163,11 @@
             @Suppress("SetTextI18n")
             holder.binding.text.text = dateUtil.timeString(notification.date) + " " + notification.text
             when (notification.level) {
-<<<<<<< HEAD
                 Notification.URGENT -> holder.binding.cv.setBackgroundColor(resourceHelper.getAttributeColor(null,R.attr.notificationUrgent ))
                 Notification.NORMAL -> holder.binding.cv.setBackgroundColor(resourceHelper.getAttributeColor(null,R.attr.notificationNormal ))
                 Notification.LOW -> holder.binding.cv.setBackgroundColor(resourceHelper.getAttributeColor(null,R.attr.notificationLow ))
                 Notification.INFO -> holder.binding.cv.setBackgroundColor(resourceHelper.getAttributeColor(null,R.attr.notificationInfo ))
                 Notification.ANNOUNCEMENT -> holder.binding.cv.setBackgroundColor(resourceHelper.getAttributeColor(null,R.attr.notificationAnnouncement ))
-=======
-                Notification.URGENT       -> holder.binding.cv.setBackgroundColor(resourceHelper.gc(R.color.notificationUrgent))
-                Notification.NORMAL       -> holder.binding.cv.setBackgroundColor(resourceHelper.gc(R.color.notificationNormal))
-                Notification.LOW          -> holder.binding.cv.setBackgroundColor(resourceHelper.gc(R.color.notificationLow))
-                Notification.INFO         -> holder.binding.cv.setBackgroundColor(resourceHelper.gc(R.color.notificationInfo))
-                Notification.ANNOUNCEMENT -> holder.binding.cv.setBackgroundColor(resourceHelper.gc(R.color.notificationAnnouncement))
->>>>>>> e047a0a3
             }
         }
 
