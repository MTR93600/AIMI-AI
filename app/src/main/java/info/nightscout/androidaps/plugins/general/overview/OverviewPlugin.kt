package info.nightscout.androidaps.plugins.general.overview

import androidx.preference.PreferenceFragmentCompat
import androidx.preference.SwitchPreference
import dagger.android.HasAndroidInjector
import info.nightscout.androidaps.R
<<<<<<< HEAD
import info.nightscout.androidaps.database.AppRepository
import info.nightscout.androidaps.database.ValueWrapper
import info.nightscout.androidaps.database.entities.GlucoseValue
import info.nightscout.androidaps.events.*
=======
import info.nightscout.androidaps.events.EventPumpStatusChanged
>>>>>>> be604bc3
import info.nightscout.androidaps.extensions.*
import info.nightscout.androidaps.interfaces.Config
import info.nightscout.androidaps.interfaces.Overview
import info.nightscout.androidaps.interfaces.PluginBase
import info.nightscout.androidaps.interfaces.PluginDescription
import info.nightscout.androidaps.interfaces.PluginType
import info.nightscout.androidaps.plugins.bus.RxBus
import info.nightscout.androidaps.plugins.general.overview.events.EventDismissNotification
import info.nightscout.androidaps.plugins.general.overview.events.EventNewNotification
import info.nightscout.androidaps.plugins.general.overview.events.EventUpdateOverviewCalcProgress
import info.nightscout.androidaps.plugins.general.overview.events.EventUpdateOverviewNotification
import info.nightscout.androidaps.plugins.general.overview.graphExtensions.Scale
import info.nightscout.androidaps.plugins.general.overview.graphExtensions.ScaledDataPoint
import info.nightscout.androidaps.plugins.general.overview.notifications.NotificationStore
import info.nightscout.androidaps.plugins.iob.iobCobCalculator.events.EventIobCalculationProgress
import info.nightscout.androidaps.utils.FabricPrivacy
import info.nightscout.androidaps.utils.resources.ResourceHelper
import info.nightscout.androidaps.utils.rx.AapsSchedulers
import info.nightscout.shared.logging.AAPSLogger
import info.nightscout.shared.sharedPreferences.SP
import io.reactivex.rxjava3.disposables.CompositeDisposable
import io.reactivex.rxjava3.kotlin.plusAssign
import org.json.JSONObject
import javax.inject.Inject
import javax.inject.Singleton

@Singleton
class OverviewPlugin @Inject constructor(
<<<<<<< HEAD
        injector: HasAndroidInjector,
        private val notificationStore: NotificationStore,
        private val fabricPrivacy: FabricPrivacy,
        private val rxBus: RxBus,
        private val sp: SP,
        aapsLogger: AAPSLogger,
        private val aapsSchedulers: AapsSchedulers,
        rh: ResourceHelper,
        private val config: Config,
        private val dateUtil: DateUtil,
        private val iobCobCalculator: IobCobCalculator,
        private val repository: AppRepository,
        private val overviewData: OverviewData,
        private val overviewMenus: OverviewMenus
=======
    injector: HasAndroidInjector,
    private val notificationStore: NotificationStore,
    private val fabricPrivacy: FabricPrivacy,
    private val rxBus: RxBus,
    private val sp: SP,
    aapsLogger: AAPSLogger,
    private val aapsSchedulers: AapsSchedulers,
    rh: ResourceHelper,
    private val config: Config,
    private val overviewData: OverviewData,
    private val overviewMenus: OverviewMenus
>>>>>>> be604bc3
) : PluginBase(
        PluginDescription()
                .mainType(PluginType.GENERAL)
                .fragmentClass(OverviewFragment::class.qualifiedName)
                .alwaysVisible(true)
                .alwaysEnabled(true)
                .pluginIcon(R.drawable.ic_home)
                .pluginName(R.string.overview)
                .shortName(R.string.overview_shortname)
                .preferencesId(R.xml.pref_overview)
                .description(R.string.description_overview),
        aapsLogger, rh, injector
), Overview {

    private var disposable: CompositeDisposable = CompositeDisposable()

    override val overviewBus = RxBus(aapsSchedulers, aapsLogger)

    class DeviationDataPoint(x: Double, y: Double, var color: Int, scale: Scale) : ScaledDataPoint(x, y, scale)

    override fun onStart() {
        super.onStart()
        overviewMenus.loadGraphConfig()
        overviewData.initRange()

        notificationStore.createNotificationChannel()
        disposable += rxBus
                .toObservable(EventNewNotification::class.java)
                .observeOn(aapsSchedulers.io)
                .subscribe({ n ->
                    if (notificationStore.add(n.notification))
                        overviewBus.send(EventUpdateOverviewNotification("EventNewNotification"))
                }, fabricPrivacy::logException)
        disposable += rxBus
                .toObservable(EventDismissNotification::class.java)
                .observeOn(aapsSchedulers.io)
                .subscribe({ n ->
                    if (notificationStore.remove(n.id))
                        overviewBus.send(EventUpdateOverviewNotification("EventDismissNotification"))
                }, fabricPrivacy::logException)
        disposable += rxBus
<<<<<<< HEAD
                .toObservable(EventIobCalculationProgress::class.java)
                .observeOn(aapsSchedulers.io)
                .subscribe({ overviewData.calcProgress = it.progress; overviewBus.send(EventUpdateOverviewCalcProgress("EventIobCalculationProgress")) }, fabricPrivacy::logException)
        disposable += rxBus
                .toObservable(EventTempBasalChange::class.java)
                .observeOn(aapsSchedulers.io)
                .subscribe({ overviewBus.send(EventUpdateOverviewTemporaryBasal("EventTempBasalChange")) }, fabricPrivacy::logException)
        disposable += rxBus
                .toObservable(EventExtendedBolusChange::class.java)
                .observeOn(aapsSchedulers.io)
                .subscribe({ overviewBus.send(EventUpdateOverviewExtendedBolus("EventExtendedBolusChange")) }, fabricPrivacy::logException)
        disposable += rxBus
                .toObservable(EventNewBG::class.java)
                .observeOn(aapsSchedulers.io)
                .subscribe({ loadBg("EventNewBG") }, fabricPrivacy::logException)
        disposable += rxBus
                .toObservable(EventTempTargetChange::class.java)
                .observeOn(aapsSchedulers.io)
                .subscribe({ loadTemporaryTarget("EventTempTargetChange") }, fabricPrivacy::logException)
        disposable += rxBus
                .toObservable(EventTreatmentChange::class.java)
                .observeOn(aapsSchedulers.io)
                .subscribe({
                    loadIobCobResults("EventTreatmentChange")
                    overviewData.prepareTreatmentsData("EventTreatmentChange")
                    overviewBus.send(EventUpdateOverviewGraph("EventTreatmentChange"))
                }, fabricPrivacy::logException)
        disposable += rxBus
                .toObservable(EventTherapyEventChange::class.java)
                .observeOn(aapsSchedulers.io)
                .subscribe({
                    overviewData.prepareTreatmentsData("EventTherapyEventChange")
                    overviewBus.send(EventUpdateOverviewGraph("EventTherapyEventChange"))
                }, fabricPrivacy::logException)
        disposable += rxBus
                .toObservable(EventBucketedDataCreated::class.java)
                .observeOn(aapsSchedulers.io)
                .subscribe({
                    overviewData.prepareBucketedData("EventBucketedDataCreated")
                    overviewData.prepareBgData("EventBucketedDataCreated")
                    overviewBus.send(EventUpdateOverviewGraph("EventBucketedDataCreated"))
                }, fabricPrivacy::logException)
        disposable += rxBus
                .toObservable(EventLoopInvoked::class.java)
                .observeOn(aapsSchedulers.io)
                .subscribe({ overviewData.preparePredictions("EventLoopInvoked") }, fabricPrivacy::logException)
        disposable += rxBus
                .toObservable(EventEffectiveProfileSwitchChanged::class.java)
                .observeOn(aapsSchedulers.io)
                .subscribe({
                    loadProfile("EventEffectiveProfileSwitchChanged")
                    overviewData.prepareBasalData("EventEffectiveProfileSwitchChanged")
                }, fabricPrivacy::logException)
        disposable += rxBus
                .toObservable(EventAutosensCalculationFinished::class.java)
                .observeOn(aapsSchedulers.io)
                .subscribe({
                    if (it.cause !is EventCustomCalculationFinished) refreshLoop("EventAutosensCalculationFinished")
                }, fabricPrivacy::logException)
        disposable += rxBus
                .toObservable(EventPumpStatusChanged::class.java)
                .observeOn(aapsSchedulers.io)
                .subscribe({
                    overviewData.pumpStatus = it.getStatus(rh)
                }, fabricPrivacy::logException)
        disposable += rxBus
                .toObservable(EventPreferenceChange::class.java)
                .observeOn(aapsSchedulers.io)
                .subscribe({ event ->
                    if (event.isChanged(rh, R.string.key_units)) {
                        overviewData.reset()
                        overviewData.prepareBucketedData("EventBucketedDataCreated")
                        overviewData.prepareBgData("EventBucketedDataCreated")
                        overviewBus.send(EventUpdateOverviewGraph("EventBucketedDataCreated"))
                        loadAll("EventPreferenceChange")
                    }
                }, fabricPrivacy::logException)
=======
            .toObservable(EventIobCalculationProgress::class.java)
            .observeOn(aapsSchedulers.io)
            .subscribe({
                           overviewData.calcProgressPct = it.pass.finalPercent(it.progressPct)
                           overviewBus.send(EventUpdateOverviewCalcProgress("EventIobCalculationProgress"))
                       }, fabricPrivacy::logException)
        disposable += rxBus
            .toObservable(EventPumpStatusChanged::class.java)
            .observeOn(aapsSchedulers.io)
            .subscribe({
                           overviewData.pumpStatus = it.getStatus(rh)
                       }, fabricPrivacy::logException)
>>>>>>> be604bc3

    }

    override fun onStop() {
        disposable.clear()
        super.onStop()
    }

    override fun preprocessPreferences(preferenceFragment: PreferenceFragmentCompat) {
        super.preprocessPreferences(preferenceFragment)
        if (config.NSCLIENT) {
            (preferenceFragment.findPreference(rh.gs(R.string.key_show_cgm_button)) as SwitchPreference?)?.let {
                it.isVisible = false
                it.isEnabled = false
            }
            (preferenceFragment.findPreference(rh.gs(R.string.key_show_calibration_button)) as SwitchPreference?)?.let {
                it.isVisible = false
                it.isEnabled = false
            }
        }
    }

    override fun configuration(): JSONObject =
            JSONObject()
                    .putString(R.string.key_units, sp, rh)
                    .putString(R.string.key_quickwizard, sp, rh)
                    .putInt(R.string.key_eatingsoon_duration, sp, rh)
                    .putDouble(R.string.key_eatingsoon_target, sp, rh)
                    .putInt(R.string.key_activity_duration, sp, rh)
                    .putDouble(R.string.key_activity_target, sp, rh)
                    .putInt(R.string.key_hypo_duration, sp, rh)
                    .putDouble(R.string.key_hypo_target, sp, rh)
                    .putDouble(R.string.key_low_mark, sp, rh)
                    .putDouble(R.string.key_high_mark, sp, rh)
                    .putDouble(R.string.key_statuslights_cage_warning, sp, rh)
                    .putDouble(R.string.key_statuslights_cage_critical, sp, rh)
                    .putDouble(R.string.key_statuslights_iage_warning, sp, rh)
                    .putDouble(R.string.key_statuslights_iage_critical, sp, rh)
                    .putDouble(R.string.key_statuslights_sage_warning, sp, rh)
                    .putDouble(R.string.key_statuslights_sage_critical, sp, rh)
                    .putDouble(R.string.key_statuslights_sbat_warning, sp, rh)
                    .putDouble(R.string.key_statuslights_sbat_critical, sp, rh)
                    .putDouble(R.string.key_statuslights_bage_warning, sp, rh)
                    .putDouble(R.string.key_statuslights_bage_critical, sp, rh)
                    .putDouble(R.string.key_statuslights_res_warning, sp, rh)
                    .putDouble(R.string.key_statuslights_res_critical, sp, rh)
                    .putDouble(R.string.key_statuslights_bat_warning, sp, rh)
                    .putDouble(R.string.key_statuslights_bat_critical, sp, rh)
                    .putInt(R.string.key_boluswizard_percentage, sp, rh)

    override fun applyConfiguration(configuration: JSONObject) {
        configuration
                .storeString(R.string.key_units, sp, rh)
                .storeString(R.string.key_quickwizard, sp, rh)
                .storeInt(R.string.key_eatingsoon_duration, sp, rh)
                .storeDouble(R.string.key_eatingsoon_target, sp, rh)
                .storeInt(R.string.key_activity_duration, sp, rh)
                .storeDouble(R.string.key_activity_target, sp, rh)
                .storeInt(R.string.key_hypo_duration, sp, rh)
                .storeDouble(R.string.key_hypo_target, sp, rh)
                .storeDouble(R.string.key_low_mark, sp, rh)
                .storeDouble(R.string.key_high_mark, sp, rh)
                .storeDouble(R.string.key_statuslights_cage_warning, sp, rh)
                .storeDouble(R.string.key_statuslights_cage_critical, sp, rh)
                .storeDouble(R.string.key_statuslights_iage_warning, sp, rh)
                .storeDouble(R.string.key_statuslights_iage_critical, sp, rh)
                .storeDouble(R.string.key_statuslights_sage_warning, sp, rh)
                .storeDouble(R.string.key_statuslights_sage_critical, sp, rh)
                .storeDouble(R.string.key_statuslights_sbat_warning, sp, rh)
                .storeDouble(R.string.key_statuslights_sbat_critical, sp, rh)
                .storeDouble(R.string.key_statuslights_bage_warning, sp, rh)
                .storeDouble(R.string.key_statuslights_bage_critical, sp, rh)
                .storeDouble(R.string.key_statuslights_res_warning, sp, rh)
                .storeDouble(R.string.key_statuslights_res_critical, sp, rh)
                .storeDouble(R.string.key_statuslights_bat_warning, sp, rh)
                .storeDouble(R.string.key_statuslights_bat_critical, sp, rh)
                .storeInt(R.string.key_boluswizard_percentage, sp, rh)
    }
/*
    @Volatile
    var runningRefresh = false
    override fun refreshLoop(from: String) {
        if (runningRefresh) return
        runningRefresh = true
        overviewBus.send(EventUpdateOverviewNotification(from))
        loadIobCobResults(from)
        overviewBus.send(EventUpdateOverviewProfile(from))
        overviewBus.send(EventUpdateOverviewBg(from))
        overviewBus.send(EventUpdateOverviewTime(from))
        overviewBus.send(EventUpdateOverviewTemporaryBasal(from))
        overviewBus.send(EventUpdateOverviewExtendedBolus(from))
        overviewBus.send(EventUpdateOverviewTemporaryTarget(from))
        loadAsData(from)
        overviewData.preparePredictions(from)
        overviewData.prepareBasalData(from)
        overviewData.prepareTemporaryTargetData(from)
        overviewData.prepareTreatmentsData(from)
        overviewData.prepareIobAutosensData(from)
        overviewBus.send(EventUpdateOverviewGraph(from))
        overviewBus.send(EventUpdateOverviewIobCob(from))
        aapsLogger.debug(LTag.UI, "refreshLoop finished")
        runningRefresh = false
    }

    @Suppress("SameParameterValue")
    private fun loadAll(from: String) {
        loadBg(from)
        loadProfile(from)
        loadTemporaryTarget(from)
        loadIobCobResults(from)
        loadAsData(from)
        overviewData.prepareBasalData(from)
        overviewData.prepareTemporaryTargetData(from)
        overviewData.prepareTreatmentsData(from)
//        prepareIobAutosensData(from)
//        preparePredictions(from)
        overviewBus.send(EventUpdateOverviewGraph(from))
        aapsLogger.debug(LTag.UI, "loadAll finished")
    }
<<<<<<< HEAD

    private fun loadProfile(from: String) {
        overviewBus.send(EventUpdateOverviewProfile(from))
    }

    private fun loadTemporaryTarget(from: String) {
        val tempTarget = repository.getTemporaryTargetActiveAt(dateUtil.now()).blockingGet()
        if (tempTarget is ValueWrapper.Existing) overviewData.temporaryTarget = tempTarget.value
        else overviewData.temporaryTarget = null
        overviewBus.send(EventUpdateOverviewTemporaryTarget(from))
    }

    private fun loadAsData(from: String) {
        overviewData.lastAutosensData = iobCobCalculator.ads.getLastAutosensData("Overview", aapsLogger, dateUtil)
        overviewBus.send(EventUpdateOverviewSensitivity(from))
    }

    private fun loadBg(from: String) {
            var gvWrapped = repository.getLastGlucoseValueWrapped().blockingGet()
        if (gvWrapped is ValueWrapper.Existing) {
            if (gvWrapped.value.sourceSensor == GlucoseValue.SourceSensor.MM_ENLITE) {
                gvWrapped = repository.getLastMedLinkGlucoseValueWrapped().blockingGet()
            }
            if (gvWrapped is ValueWrapper.Existing) {
                overviewData.lastBg = gvWrapped.value
            }
        } else overviewData.lastBg = null
        overviewBus.send(EventUpdateOverviewBg(from))
    }

    private fun loadIobCobResults(from: String) {
        overviewData.bolusIob = iobCobCalculator.calculateIobFromBolus().round()
        overviewData.basalIob = iobCobCalculator.calculateIobFromTempBasalsIncludingConvertedExtended().round()
        overviewData.cobInfo = iobCobCalculator.getCobInfo(true, "Overview COB")
        val lastCarbs = repository.getLastCarbsRecordWrapped().blockingGet()
        overviewData.lastCarbsTime = if (lastCarbs is ValueWrapper.Existing) lastCarbs.value.timestamp else 0L

        overviewBus.send(EventUpdateOverviewIobCob(from))
    }

=======
*/
>>>>>>> be604bc3
}<|MERGE_RESOLUTION|>--- conflicted
+++ resolved
@@ -4,14 +4,11 @@
 import androidx.preference.SwitchPreference
 import dagger.android.HasAndroidInjector
 import info.nightscout.androidaps.R
-<<<<<<< HEAD
 import info.nightscout.androidaps.database.AppRepository
 import info.nightscout.androidaps.database.ValueWrapper
 import info.nightscout.androidaps.database.entities.GlucoseValue
 import info.nightscout.androidaps.events.*
-=======
 import info.nightscout.androidaps.events.EventPumpStatusChanged
->>>>>>> be604bc3
 import info.nightscout.androidaps.extensions.*
 import info.nightscout.androidaps.interfaces.Config
 import info.nightscout.androidaps.interfaces.Overview
@@ -40,7 +37,6 @@
 
 @Singleton
 class OverviewPlugin @Inject constructor(
-<<<<<<< HEAD
         injector: HasAndroidInjector,
         private val notificationStore: NotificationStore,
         private val fabricPrivacy: FabricPrivacy,
@@ -50,24 +46,8 @@
         private val aapsSchedulers: AapsSchedulers,
         rh: ResourceHelper,
         private val config: Config,
-        private val dateUtil: DateUtil,
-        private val iobCobCalculator: IobCobCalculator,
-        private val repository: AppRepository,
         private val overviewData: OverviewData,
         private val overviewMenus: OverviewMenus
-=======
-    injector: HasAndroidInjector,
-    private val notificationStore: NotificationStore,
-    private val fabricPrivacy: FabricPrivacy,
-    private val rxBus: RxBus,
-    private val sp: SP,
-    aapsLogger: AAPSLogger,
-    private val aapsSchedulers: AapsSchedulers,
-    rh: ResourceHelper,
-    private val config: Config,
-    private val overviewData: OverviewData,
-    private val overviewMenus: OverviewMenus
->>>>>>> be604bc3
 ) : PluginBase(
         PluginDescription()
                 .mainType(PluginType.GENERAL)
@@ -109,65 +89,11 @@
                         overviewBus.send(EventUpdateOverviewNotification("EventDismissNotification"))
                 }, fabricPrivacy::logException)
         disposable += rxBus
-<<<<<<< HEAD
                 .toObservable(EventIobCalculationProgress::class.java)
                 .observeOn(aapsSchedulers.io)
-                .subscribe({ overviewData.calcProgress = it.progress; overviewBus.send(EventUpdateOverviewCalcProgress("EventIobCalculationProgress")) }, fabricPrivacy::logException)
-        disposable += rxBus
-                .toObservable(EventTempBasalChange::class.java)
-                .observeOn(aapsSchedulers.io)
-                .subscribe({ overviewBus.send(EventUpdateOverviewTemporaryBasal("EventTempBasalChange")) }, fabricPrivacy::logException)
-        disposable += rxBus
-                .toObservable(EventExtendedBolusChange::class.java)
-                .observeOn(aapsSchedulers.io)
-                .subscribe({ overviewBus.send(EventUpdateOverviewExtendedBolus("EventExtendedBolusChange")) }, fabricPrivacy::logException)
-        disposable += rxBus
-                .toObservable(EventNewBG::class.java)
-                .observeOn(aapsSchedulers.io)
-                .subscribe({ loadBg("EventNewBG") }, fabricPrivacy::logException)
-        disposable += rxBus
-                .toObservable(EventTempTargetChange::class.java)
-                .observeOn(aapsSchedulers.io)
-                .subscribe({ loadTemporaryTarget("EventTempTargetChange") }, fabricPrivacy::logException)
-        disposable += rxBus
-                .toObservable(EventTreatmentChange::class.java)
-                .observeOn(aapsSchedulers.io)
                 .subscribe({
-                    loadIobCobResults("EventTreatmentChange")
-                    overviewData.prepareTreatmentsData("EventTreatmentChange")
-                    overviewBus.send(EventUpdateOverviewGraph("EventTreatmentChange"))
-                }, fabricPrivacy::logException)
-        disposable += rxBus
-                .toObservable(EventTherapyEventChange::class.java)
-                .observeOn(aapsSchedulers.io)
-                .subscribe({
-                    overviewData.prepareTreatmentsData("EventTherapyEventChange")
-                    overviewBus.send(EventUpdateOverviewGraph("EventTherapyEventChange"))
-                }, fabricPrivacy::logException)
-        disposable += rxBus
-                .toObservable(EventBucketedDataCreated::class.java)
-                .observeOn(aapsSchedulers.io)
-                .subscribe({
-                    overviewData.prepareBucketedData("EventBucketedDataCreated")
-                    overviewData.prepareBgData("EventBucketedDataCreated")
-                    overviewBus.send(EventUpdateOverviewGraph("EventBucketedDataCreated"))
-                }, fabricPrivacy::logException)
-        disposable += rxBus
-                .toObservable(EventLoopInvoked::class.java)
-                .observeOn(aapsSchedulers.io)
-                .subscribe({ overviewData.preparePredictions("EventLoopInvoked") }, fabricPrivacy::logException)
-        disposable += rxBus
-                .toObservable(EventEffectiveProfileSwitchChanged::class.java)
-                .observeOn(aapsSchedulers.io)
-                .subscribe({
-                    loadProfile("EventEffectiveProfileSwitchChanged")
-                    overviewData.prepareBasalData("EventEffectiveProfileSwitchChanged")
-                }, fabricPrivacy::logException)
-        disposable += rxBus
-                .toObservable(EventAutosensCalculationFinished::class.java)
-                .observeOn(aapsSchedulers.io)
-                .subscribe({
-                    if (it.cause !is EventCustomCalculationFinished) refreshLoop("EventAutosensCalculationFinished")
+                           overviewData.calcProgressPct = it.pass.finalPercent(it.progressPct)
+                           overviewBus.send(EventUpdateOverviewCalcProgress("EventIobCalculationProgress"))
                 }, fabricPrivacy::logException)
         disposable += rxBus
                 .toObservable(EventPumpStatusChanged::class.java)
@@ -175,32 +101,6 @@
                 .subscribe({
                     overviewData.pumpStatus = it.getStatus(rh)
                 }, fabricPrivacy::logException)
-        disposable += rxBus
-                .toObservable(EventPreferenceChange::class.java)
-                .observeOn(aapsSchedulers.io)
-                .subscribe({ event ->
-                    if (event.isChanged(rh, R.string.key_units)) {
-                        overviewData.reset()
-                        overviewData.prepareBucketedData("EventBucketedDataCreated")
-                        overviewData.prepareBgData("EventBucketedDataCreated")
-                        overviewBus.send(EventUpdateOverviewGraph("EventBucketedDataCreated"))
-                        loadAll("EventPreferenceChange")
-                    }
-                }, fabricPrivacy::logException)
-=======
-            .toObservable(EventIobCalculationProgress::class.java)
-            .observeOn(aapsSchedulers.io)
-            .subscribe({
-                           overviewData.calcProgressPct = it.pass.finalPercent(it.progressPct)
-                           overviewBus.send(EventUpdateOverviewCalcProgress("EventIobCalculationProgress"))
-                       }, fabricPrivacy::logException)
-        disposable += rxBus
-            .toObservable(EventPumpStatusChanged::class.java)
-            .observeOn(aapsSchedulers.io)
-            .subscribe({
-                           overviewData.pumpStatus = it.getStatus(rh)
-                       }, fabricPrivacy::logException)
->>>>>>> be604bc3
 
     }
 
@@ -320,48 +220,5 @@
         overviewBus.send(EventUpdateOverviewGraph(from))
         aapsLogger.debug(LTag.UI, "loadAll finished")
     }
-<<<<<<< HEAD
-
-    private fun loadProfile(from: String) {
-        overviewBus.send(EventUpdateOverviewProfile(from))
-    }
-
-    private fun loadTemporaryTarget(from: String) {
-        val tempTarget = repository.getTemporaryTargetActiveAt(dateUtil.now()).blockingGet()
-        if (tempTarget is ValueWrapper.Existing) overviewData.temporaryTarget = tempTarget.value
-        else overviewData.temporaryTarget = null
-        overviewBus.send(EventUpdateOverviewTemporaryTarget(from))
-    }
-
-    private fun loadAsData(from: String) {
-        overviewData.lastAutosensData = iobCobCalculator.ads.getLastAutosensData("Overview", aapsLogger, dateUtil)
-        overviewBus.send(EventUpdateOverviewSensitivity(from))
-    }
-
-    private fun loadBg(from: String) {
-            var gvWrapped = repository.getLastGlucoseValueWrapped().blockingGet()
-        if (gvWrapped is ValueWrapper.Existing) {
-            if (gvWrapped.value.sourceSensor == GlucoseValue.SourceSensor.MM_ENLITE) {
-                gvWrapped = repository.getLastMedLinkGlucoseValueWrapped().blockingGet()
-            }
-            if (gvWrapped is ValueWrapper.Existing) {
-                overviewData.lastBg = gvWrapped.value
-            }
-        } else overviewData.lastBg = null
-        overviewBus.send(EventUpdateOverviewBg(from))
-    }
-
-    private fun loadIobCobResults(from: String) {
-        overviewData.bolusIob = iobCobCalculator.calculateIobFromBolus().round()
-        overviewData.basalIob = iobCobCalculator.calculateIobFromTempBasalsIncludingConvertedExtended().round()
-        overviewData.cobInfo = iobCobCalculator.getCobInfo(true, "Overview COB")
-        val lastCarbs = repository.getLastCarbsRecordWrapped().blockingGet()
-        overviewData.lastCarbsTime = if (lastCarbs is ValueWrapper.Existing) lastCarbs.value.timestamp else 0L
-
-        overviewBus.send(EventUpdateOverviewIobCob(from))
-    }
-
-=======
 */
->>>>>>> be604bc3
 }