--- conflicted
+++ resolved
@@ -330,19 +330,6 @@
         localProfilePlugin.storeSettings()
     }
 
-<<<<<<< HEAD
-    fun calcDays(daysBack:Int): Int {
-            var endTime = MidnightTime.calc(dateUtil.now()) + autotuneStartHour * 60 * 60 * 1000L
-            if (endTime > dateUtil.now()) endTime -= T.days(1).msecs()      // Check if 4 AM is before now
-            val starttime = endTime - daysBack * T.days(1).msecs()
-            var result = 0
-            for (i in 0 until daysBack) {
-                if (days.isSet(starttime + i * T.days(1).msecs()))
-                    result++
-            }
-            return result
-        }
-=======
     fun saveLastRun() {
         val json = JSONObject()
         json.put("lastNbDays", lastNbDays)
@@ -390,7 +377,18 @@
         updateButtonVisibility = JsonHelper.safeGetInt(json, "updateButtonVisibility")
         lastRunSuccess = true
     }
->>>>>>> e89e5102
+
+    fun calcDays(daysBack:Int): Int {
+            var endTime = MidnightTime.calc(dateUtil.now()) + autotuneStartHour * 60 * 60 * 1000L
+            if (endTime > dateUtil.now()) endTime -= T.days(1).msecs()      // Check if 4 AM is before now
+            val starttime = endTime - daysBack * T.days(1).msecs()
+            var result = 0
+            for (i in 0 until daysBack) {
+                if (days.isSet(starttime + i * T.days(1).msecs()))
+                    result++
+            }
+            return result
+        }
 
     private fun log(message: String) {
         atLog("[Plugin] $message")
