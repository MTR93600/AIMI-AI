package info.nightscout.androidaps.plugins.general.overview.graphExtensions

import android.content.Context
<<<<<<< HEAD
import info.nightscout.androidaps.R
=======
import android.graphics.Color
import info.nightscout.androidaps.core.R
>>>>>>> d3d28605
import info.nightscout.androidaps.database.entities.EffectiveProfileSwitch
import info.nightscout.androidaps.utils.resources.ResourceHelper
import javax.inject.Inject

class EffectiveProfileSwitchDataPoint @Inject constructor(
    val data: EffectiveProfileSwitch,
    private val rh: ResourceHelper
) : DataPointWithLabelInterface {

    private var yValue = 0.0

    override fun getX(): Double = data.timestamp.toDouble()
    override fun getY(): Double = yValue

    override fun setY(y: Double) {
        yValue = y
    }

    override val label get() = data.originalCustomizedName
    override val duration = 0L
    override val shape = PointsWithLabelGraphSeries.Shape.PROFILE
    override val size = 10f
<<<<<<< HEAD
    override fun getColor(context: Context?): Int = rh.gac(context, R.attr.smbColor)
=======
    override fun color(context: Context?): Int {
        return rh.gac(context, R.attr.profileSwitchColor)
    }
>>>>>>> d3d28605
}<|MERGE_RESOLUTION|>--- conflicted
+++ resolved
@@ -1,12 +1,8 @@
 package info.nightscout.androidaps.plugins.general.overview.graphExtensions
 
 import android.content.Context
-<<<<<<< HEAD
-import info.nightscout.androidaps.R
-=======
 import android.graphics.Color
 import info.nightscout.androidaps.core.R
->>>>>>> d3d28605
 import info.nightscout.androidaps.database.entities.EffectiveProfileSwitch
 import info.nightscout.androidaps.utils.resources.ResourceHelper
 import javax.inject.Inject
@@ -29,11 +25,7 @@
     override val duration = 0L
     override val shape = PointsWithLabelGraphSeries.Shape.PROFILE
     override val size = 10f
-<<<<<<< HEAD
-    override fun getColor(context: Context?): Int = rh.gac(context, R.attr.smbColor)
-=======
     override fun color(context: Context?): Int {
         return rh.gac(context, R.attr.profileSwitchColor)
     }
->>>>>>> d3d28605
 }