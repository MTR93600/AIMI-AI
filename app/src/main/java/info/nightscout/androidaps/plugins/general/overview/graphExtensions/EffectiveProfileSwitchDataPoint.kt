package info.nightscout.androidaps.plugins.general.overview.graphExtensions

import android.content.Context
import info.nightscout.androidaps.R
import info.nightscout.androidaps.database.entities.EffectiveProfileSwitch
import info.nightscout.androidaps.utils.resources.ResourceHelper
import javax.inject.Inject

class EffectiveProfileSwitchDataPoint @Inject constructor(
    val data: EffectiveProfileSwitch,
    private val rh: ResourceHelper
) : DataPointWithLabelInterface {

    private var yValue = 0.0

    override fun getX(): Double = data.timestamp.toDouble()
    override fun getY(): Double = yValue

    override fun setY(y: Double) {
        yValue = y
    }

    override val label get() = data.originalCustomizedName
    override val duration = 0L
    override val shape = PointsWithLabelGraphSeries.Shape.PROFILE
    override val size = 10f
<<<<<<< HEAD
    override fun getColor(context: Context?): Int = rh.getAttributeColor(context, R.attr.smbColor)
=======
    override fun getColor(context: Context?): Int = rh.gac(context, R.attr.smbColor)
>>>>>>> 930fab69
}<|MERGE_RESOLUTION|>--- conflicted
+++ resolved
@@ -24,9 +24,5 @@
     override val duration = 0L
     override val shape = PointsWithLabelGraphSeries.Shape.PROFILE
     override val size = 10f
-<<<<<<< HEAD
-    override fun getColor(context: Context?): Int = rh.getAttributeColor(context, R.attr.smbColor)
-=======
     override fun getColor(context: Context?): Int = rh.gac(context, R.attr.smbColor)
->>>>>>> 930fab69
 }