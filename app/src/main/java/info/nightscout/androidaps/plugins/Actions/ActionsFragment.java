--- conflicted
+++ resolved
@@ -207,7 +207,6 @@
                     else
                         tempTarget.setVisibility(View.VISIBLE);
 
-<<<<<<< HEAD
                     if (!pump.getPumpDescription().supportsTDDs)
                         tddStats.setVisibility(View.GONE);
                     else
@@ -215,10 +214,6 @@
 
                     checkPumpCustomActions();
 
-=======
-                    if (!ConfigBuilderPlugin.getPlugin().getActivePump().getPumpDescription().supportsTDDs) tddStats.setVisibility(View.GONE);
-                    else tddStats.setVisibility(View.VISIBLE);
->>>>>>> 65c5aebb
                 }
             });
     }
@@ -230,7 +225,7 @@
 
         CustomAction customAction = this.pumpCustomActions.get(btn.getText().toString());
 
-        ConfigBuilderPlugin.getActivePump().executeCustomAction(customAction.getCustomActionType());
+        ConfigBuilderPlugin.getPlugin().getActivePump().executeCustomAction(customAction.getCustomActionType());
 
     };
 
@@ -263,7 +258,7 @@
                 btn.setLayoutParams(layoutParams);
                 btn.setOnClickListener(pumpCustomActionsListener);
 
-                Drawable top = getResources().getDrawable(R.drawable.icon_actions_profileswitch);
+                Drawable top = getResources().getDrawable(customAction.getIconResourceId());
                 btn.setCompoundDrawablesWithIntrinsicBounds(null, top, null, null);
 
                 ll.addView(btn);
