package info.nightscout.androidaps.plugins.general.overview.graphExtensions

import android.content.Context
import android.graphics.Color
import info.nightscout.androidaps.core.R
import info.nightscout.androidaps.database.entities.Bolus
import info.nightscout.androidaps.interfaces.ActivePlugin
import info.nightscout.androidaps.utils.DecimalFormatter
import info.nightscout.androidaps.utils.DefaultValueHelper
import info.nightscout.androidaps.utils.resources.ResourceHelper
import javax.inject.Inject

class BolusDataPoint @Inject constructor(
    val data: Bolus,
    private val rh: ResourceHelper,
    private val activePlugin: ActivePlugin,
    private val defaultValueHelper: DefaultValueHelper
) : DataPointWithLabelInterface {

    private var yValue = 0.0

    override fun getX(): Double = data.timestamp.toDouble()
    override fun getY(): Double = if (data.type == Bolus.Type.SMB) defaultValueHelper.determineLowLine() else yValue
    override val label
        get() = DecimalFormatter.toPumpSupportedBolus(data.amount, activePlugin.activePump, rh)
    override val duration = 0L
    override val size = 2f

    override val shape
        get() = if (data.type == Bolus.Type.SMB) PointsWithLabelGraphSeries.Shape.SMB else PointsWithLabelGraphSeries.Shape.BOLUS

    override fun getColor(context: Context?): Int =
<<<<<<< HEAD
        if (data.type == Bolus.Type.SMB) rh.getAttributeColor(context, R.attr.smbColor)
        else if (data.isValid) Color.CYAN
        else rh.getAttributeColor(null, R.attr.statuslightAlarm)
=======
        if (data.type == Bolus.Type.SMB) rh.gac(context, R.attr.smbColor)
        else if (data.isValid) Color.CYAN
        else rh.gac( R.attr.statuslightAlarm)
>>>>>>> 28e7ea70

    override fun setY(y: Double) {
        yValue = y
    }
}<|MERGE_RESOLUTION|>--- conflicted
+++ resolved
@@ -30,15 +30,9 @@
         get() = if (data.type == Bolus.Type.SMB) PointsWithLabelGraphSeries.Shape.SMB else PointsWithLabelGraphSeries.Shape.BOLUS
 
     override fun getColor(context: Context?): Int =
-<<<<<<< HEAD
-        if (data.type == Bolus.Type.SMB) rh.getAttributeColor(context, R.attr.smbColor)
-        else if (data.isValid) Color.CYAN
-        else rh.getAttributeColor(null, R.attr.statuslightAlarm)
-=======
         if (data.type == Bolus.Type.SMB) rh.gac(context, R.attr.smbColor)
         else if (data.isValid) Color.CYAN
         else rh.gac( R.attr.statuslightAlarm)
->>>>>>> 28e7ea70
 
     override fun setY(y: Double) {
         yValue = y
