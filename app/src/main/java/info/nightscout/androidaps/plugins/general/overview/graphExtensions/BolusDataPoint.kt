package info.nightscout.androidaps.plugins.general.overview.graphExtensions

import android.content.Context
import android.graphics.Color
import info.nightscout.androidaps.core.R
import info.nightscout.androidaps.database.entities.Bolus
import info.nightscout.androidaps.interfaces.ActivePlugin
import info.nightscout.androidaps.utils.DecimalFormatter
import info.nightscout.androidaps.utils.DefaultValueHelper
import info.nightscout.androidaps.utils.resources.ResourceHelper
import javax.inject.Inject

class BolusDataPoint @Inject constructor(
    val data: Bolus,
    private val rh: ResourceHelper,
    private val activePlugin: ActivePlugin,
    private val defaultValueHelper: DefaultValueHelper
) : DataPointWithLabelInterface {

    private var yValue = 0.0

    override fun getX(): Double = data.timestamp.toDouble()
    override fun getY(): Double = if (data.isSMBorBasal()) defaultValueHelper.determineLowLine() else yValue
    override val label
        get() = DecimalFormatter.toPumpSupportedBolus(data.amount, activePlugin.activePump, rh)
    override val duration = 0L
    override val size = 2f

    override val shape
        get() = if (data.type == Bolus.Type.SMB) PointsWithLabelGraphSeries.Shape.SMB
        else if (data.type == Bolus.Type.TBR) PointsWithLabelGraphSeries.Shape.TBR_BOLUS
        else PointsWithLabelGraphSeries.Shape.BOLUS

<<<<<<< HEAD
    override val color
        get() =
            when {
                data.type == Bolus.Type.SMB -> rh.gc(R.color.tempbasal)
                data.type == Bolus.Type.TBR -> rh.gc(R.color.basal)
                data.isValid                -> Color.CYAN
                else                        -> rh.gc(android.R.color.holo_red_light)
            }
=======
    override fun color(context: Context?): Int =
        if (data.type == Bolus.Type.SMB) rh.gac(context, R.attr.smbColor)
        else if (data.isValid) rh.gac(context,  R.attr.bolusDataPointColor)
        else rh.gac(context,  R.attr.alarmColor)

>>>>>>> be604bc3

    override fun setY(y: Double) {
        yValue = y
    }
}<|MERGE_RESOLUTION|>--- conflicted
+++ resolved
@@ -24,31 +24,23 @@
     override val label
         get() = DecimalFormatter.toPumpSupportedBolus(data.amount, activePlugin.activePump, rh)
     override val duration = 0L
+    override fun setY(y: Double) {
+        yValue = y
+    }
+
     override val size = 2f
+
 
     override val shape
         get() = if (data.type == Bolus.Type.SMB) PointsWithLabelGraphSeries.Shape.SMB
         else if (data.type == Bolus.Type.TBR) PointsWithLabelGraphSeries.Shape.TBR_BOLUS
         else PointsWithLabelGraphSeries.Shape.BOLUS
 
-<<<<<<< HEAD
-    override val color
-        get() =
+    override fun color(context: Context?) =
             when {
-                data.type == Bolus.Type.SMB -> rh.gc(R.color.tempbasal)
-                data.type == Bolus.Type.TBR -> rh.gc(R.color.basal)
-                data.isValid                -> Color.CYAN
-                else                        -> rh.gc(android.R.color.holo_red_light)
+                data.type == Bolus.Type.SMB -> rh.gac(context, R.attr.smbColor)
+                data.type == Bolus.Type.TBR -> rh.gac(context, R.attr.basal)
+                data.isValid                -> rh.gac(context,  R.attr.bolusDataPointColor)
+                else                        -> rh.gac(context,  R.attr.alarmColor)
             }
-=======
-    override fun color(context: Context?): Int =
-        if (data.type == Bolus.Type.SMB) rh.gac(context, R.attr.smbColor)
-        else if (data.isValid) rh.gac(context,  R.attr.bolusDataPointColor)
-        else rh.gac(context,  R.attr.alarmColor)
-
->>>>>>> be604bc3
-
-    override fun setY(y: Double) {
-        yValue = y
-    }
 }