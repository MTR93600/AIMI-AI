--- conflicted
+++ resolved
@@ -24,8 +24,6 @@
     override val label
         get() = DecimalFormatter.toPumpSupportedBolus(data.amount, activePlugin.activePump, rh)
     override val duration = 0L
-<<<<<<< HEAD
-=======
     override val size = 2f
 
     override val shape
@@ -36,7 +34,6 @@
         else if (data.isValid) rh.gac(context,  R.attr.bolusDataPointColor)
         else rh.gac(context,  R.attr.alarmColor)
 
->>>>>>> 7818945a
     override fun setY(y: Double) {
         yValue = y
     }
