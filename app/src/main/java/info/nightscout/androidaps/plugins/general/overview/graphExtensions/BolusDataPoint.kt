--- conflicted
+++ resolved
@@ -29,18 +29,11 @@
     override val shape
         get() = if (data.type == Bolus.Type.SMB) PointsWithLabelGraphSeries.Shape.SMB else PointsWithLabelGraphSeries.Shape.BOLUS
 
-<<<<<<< HEAD
-    override fun getColor(context: Context?): Int =
-        if (data.type == Bolus.Type.SMB) rh.gac(context, R.attr.smbColor)
-        else if (data.isValid) Color.CYAN
-        else rh.gac( R.attr.statuslightAlarm)
-=======
     override fun color(context: Context?): Int =
         if (data.type == Bolus.Type.SMB) rh.gac(context, R.attr.smbColor)
         else if (data.isValid) rh.gac(context,  R.attr.bolusDataPointColor)
         else rh.gac(context,  R.attr.alarmColor)
 
->>>>>>> d3d28605
 
     override fun setY(y: Double) {
         yValue = y
