package info.nightscout.androidaps.plugins.general.overview.graphExtensions

import android.content.Context
import android.graphics.Color
import info.nightscout.androidaps.core.R
import info.nightscout.androidaps.database.entities.Bolus
import info.nightscout.androidaps.interfaces.ActivePlugin
import info.nightscout.androidaps.utils.DecimalFormatter
import info.nightscout.androidaps.utils.DefaultValueHelper
import info.nightscout.androidaps.utils.resources.ResourceHelper
import javax.inject.Inject

class BolusDataPoint @Inject constructor(
    val data: Bolus,
    private val rh: ResourceHelper,
    private val activePlugin: ActivePlugin,
    private val defaultValueHelper: DefaultValueHelper
) : DataPointWithLabelInterface {

    private var yValue = 0.0

    override fun getX(): Double = data.timestamp.toDouble()
    override fun getY(): Double = if (data.type == Bolus.Type.SMB) defaultValueHelper.determineLowLine() else yValue
    override val label
        get() = DecimalFormatter.toPumpSupportedBolus(data.amount, activePlugin.activePump, rh)
    override val duration = 0L
    override val size = 2f

    override val shape
        get() = if (data.type == Bolus.Type.SMB) PointsWithLabelGraphSeries.Shape.SMB else PointsWithLabelGraphSeries.Shape.BOLUS

<<<<<<< HEAD
    override fun getColor(context: Context): Int =
        if (data.type == Bolus.Type.SMB) resourceHelper.getAttributeColor(context, R.attr.smbColor)
        else if (data.isValid) Color.CYAN
        else resourceHelper.getAttributeColor(null, R.attr.statuslightAlarm)
=======
    override val color
        get() =
            when {
                data.type == Bolus.Type.SMB -> rh.gc(R.color.tempbasal)
                data.isValid                -> Color.CYAN
                else                        -> rh.gc(android.R.color.holo_red_light)
            }
>>>>>>> 0b481536

    override fun setY(y: Double) {
        yValue = y
    }
}<|MERGE_RESOLUTION|>--- conflicted
+++ resolved
@@ -29,20 +29,10 @@
     override val shape
         get() = if (data.type == Bolus.Type.SMB) PointsWithLabelGraphSeries.Shape.SMB else PointsWithLabelGraphSeries.Shape.BOLUS
 
-<<<<<<< HEAD
     override fun getColor(context: Context): Int =
         if (data.type == Bolus.Type.SMB) resourceHelper.getAttributeColor(context, R.attr.smbColor)
         else if (data.isValid) Color.CYAN
         else resourceHelper.getAttributeColor(null, R.attr.statuslightAlarm)
-=======
-    override val color
-        get() =
-            when {
-                data.type == Bolus.Type.SMB -> rh.gc(R.color.tempbasal)
-                data.isValid                -> Color.CYAN
-                else                        -> rh.gc(android.R.color.holo_red_light)
-            }
->>>>>>> 0b481536
 
     override fun setY(y: Double) {
         yValue = y
