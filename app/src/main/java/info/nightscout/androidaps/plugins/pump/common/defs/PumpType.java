package info.nightscout.androidaps.plugins.pump.common.defs;


import java.util.HashMap;
import java.util.Map;

import info.nightscout.androidaps.MainApp;
import info.nightscout.androidaps.R;
import info.nightscout.androidaps.plugins.common.ManufacturerType;
import info.nightscout.androidaps.plugins.pump.common.data.DoseSettings;
import info.nightscout.androidaps.utils.Round;


/**
 * Created by andy on 02/05/2018.
 * <p>
 * Most of this defintions is intended for VirtualPump only, but they can be used by other plugins.
 */

public enum PumpType {

    GenericAAPS("Generic AAPS", ManufacturerType.AndroidAPS, "VirutalPump", 0.1d, null, //
            new DoseSettings(0.05d, 30, 8 * 60, 0.05d), //
            PumpTempBasalType.Percent, //
            new DoseSettings(10, 30, 24 * 60, 0d, 500d), PumpCapability.BasalRate_Duration15and30minAllowed, //
            0.01d, 0.01d, null, PumpCapability.VirtualPumpCapabilities, false, false), //

    // Cellnovo

    Cellnovo1("Cellnovo", ManufacturerType.Cellnovo, "Cellnovo", 0.05d, null, //
            new DoseSettings(0.05d, 30, 24 * 60, 1d, null),
            PumpTempBasalType.Percent,
            new DoseSettings(5, 30, 24 * 60, 0d, 200d), PumpCapability.BasalRate_Duration30minAllowed, //
            0.05d, 0.05d, null, PumpCapability.VirtualPumpCapabilities, false, false), //

    // Accu-Chek

    AccuChekCombo("Accu-Chek Combo", ManufacturerType.Roche, "Combo", 0.1d, null, //
            new DoseSettings(0.1d, 15, 12 * 60, 0.1d), //
            PumpTempBasalType.Percent,
            new DoseSettings(10, 15, 12 * 60, 0d, 500d), PumpCapability.BasalRate_Duration15and30minAllowed, //
            0.01d, 0.01d, DoseStepSize.ComboBasal, PumpCapability.ComboCapabilities, false, false), //

    AccuChekSpirit("Accu-Chek Spirit", ManufacturerType.Roche, "Spirit", 0.1d, null, //
            new DoseSettings(0.1d, 15, 12 * 60, 0.1d), //
            PumpTempBasalType.Percent,
            new DoseSettings(10, 15, 12 * 60, 0d, 500d), PumpCapability.BasalRate_Duration15and30minAllowed, //
            0.01d, 0.1d, null, PumpCapability.VirtualPumpCapabilities, false, false), //

    AccuChekInsight("Accu-Chek Insight", ManufacturerType.Roche, "Insight", 0.05d, DoseStepSize.InsightBolus, //
            new DoseSettings(0.05d, 15, 24 * 60, 0.05d), //
            PumpTempBasalType.Percent,
            new DoseSettings(10, 15, 24 * 60, 0d, 250d), PumpCapability.BasalRate_Duration15and30minAllowed, //
            0.02d, 0.01d, null, PumpCapability.InsightCapabilities, false, false), //

    AccuChekInsightBluetooth("Accu-Chek Insight", ManufacturerType.Roche, "Insight", 0.01d, null, //
            new DoseSettings(0.01d, 15, 24 * 60, 0.05d), //
            PumpTempBasalType.Percent,
            new DoseSettings(10, 15, 24 * 60, 0d, 250d), PumpCapability.BasalRate_Duration15and30minAllowed, //
<<<<<<< HEAD
            0.02d, 0.01d, DoseStepSize.InsightBolus, PumpCapability.InsightCapabilities, false, false), //
=======
            0.02d, null, 0.01d, DoseStepSize.InsightBolus, PumpCapability.InsightCapabilities, false, false), //
>>>>>>> 777dd9f9

    AccuChekSolo("Accu-Chek Solo", ManufacturerType.Roche, "Solo", 0.01d, null, //
            new DoseSettings(0.01d, 15, 24 * 60, 0.05d), //
            PumpTempBasalType.Percent,
            new DoseSettings(10, 15, 24 * 60, 0d, 250d), PumpCapability.BasalRate_Duration15and30minAllowed, //
<<<<<<< HEAD
            0.02d, 0.01d, DoseStepSize.InsightBolus, PumpCapability.InsightCapabilities, false, false), //
=======
            0.02d, null, 0.01d, DoseStepSize.InsightBolus, PumpCapability.InsightCapabilities, false, false), //
>>>>>>> 777dd9f9


    // Animas
    AnimasVibe("Animas Vibe", ManufacturerType.Animas, "Vibe", 0.05d, null, // AnimasBolus?
            new DoseSettings(0.05d, 30, 12 * 60, 0.05d), //
            PumpTempBasalType.Percent, //
            new DoseSettings(10, 30, 24 * 60, 0d, 300d), PumpCapability.BasalRate_Duration30minAllowed, //
            0.025d, 5d, 0d, null, PumpCapability.VirtualPumpCapabilities, false, false), //

    AnimasPing("Animas Ping", "Ping", AnimasVibe),

    // Dana
    DanaR("DanaR", ManufacturerType.Sooil, "DanaR", 0.05d, null, //
            new DoseSettings(0.05d, 30, 8 * 60, 0.05d), //
            PumpTempBasalType.Percent, //
            new DoseSettings(10d, 60, 24 * 60, 0d, 200d), PumpCapability.BasalRate_Duration15and30minNotAllowed, //
            0.04d, 0.01d, null, PumpCapability.DanaCapabilities, false, false),

    DanaRKorean("DanaR Korean", ManufacturerType.Sooil, "DanaRKorean", 0.05d, null, //
            new DoseSettings(0.05d, 30, 8 * 60, 0.05d), //
            PumpTempBasalType.Percent, //
            new DoseSettings(10d, 60, 24 * 60, 0d, 200d), PumpCapability.BasalRate_Duration15and30minNotAllowed, //
            0.1d, 0.01d, null, PumpCapability.DanaCapabilities, false, false),

    DanaRS("DanaRS", ManufacturerType.Sooil, "DanaRS", 0.05d, null, //
            new DoseSettings(0.05d, 30, 8 * 60, 0.05d), //
            PumpTempBasalType.Percent, //
            new DoseSettings(10d, 60, 24 * 60, 0d, 200d), PumpCapability.BasalRate_Duration15and30minAllowed, //
            0.04d, 0.01d, null, PumpCapability.DanaWithHistoryCapabilities, false, false),

    DanaRv2("DanaRv2", "DanaRv2", DanaRS),

    // Insulet
    Insulet_Omnipod("Insulet Omnipod", ManufacturerType.Insulet, "Omnipod (Eros)", 0.05d, null, //
<<<<<<< HEAD
            new DoseSettings(0.05d, 30, 8 * 60, 0.05d), //
            PumpTempBasalType.Absolute, //
            new DoseSettings(0.05d, 30, 12 * 60, 0d, 30.0d), PumpCapability.BasalRate_Duration30minAllowed, //
            0.05d, 0.05d, null, PumpCapability.OmnipodCapabilities, true, true),

    Insulet_Omnipod_Dash("Insulet Omnipod Dash", ManufacturerType.Insulet, "Omnipod Dash", 0.05d, null, //
            new DoseSettings(0.05d, 30, 8 * 60, 0.05d), //
            PumpTempBasalType.Absolute, //
            new DoseSettings(0.05d, 30, 12 * 60, 0d, 30.0d), PumpCapability.BasalRate_Duration30minAllowed, // 
            0.05d, 0.05d, null, PumpCapability.OmnipodCapabilities, true, true), // TODO just copied OmniPod for now
=======
            new DoseSettings(0.05d, 30, 8 * 60, 0.05d), //
            PumpTempBasalType.Absolute, //
            new DoseSettings(0.05d, 30, 12 * 60, 0d, 30.0d), PumpCapability.BasalRate_Duration30minAllowed, //
            0.05d, null, 0.05d, null, PumpCapability.OmnipodCapabilities, true, true),

    Insulet_Omnipod_Dash("Insulet Omnipod Dash", ManufacturerType.Insulet, "Omnipod Dash", 0.05d, null, //
            new DoseSettings(0.05d, 30, 8 * 60, 0.05d), //
            PumpTempBasalType.Absolute, //
            new DoseSettings(0.05d, 30, 12 * 60, 0d, 30.0d), PumpCapability.BasalRate_Duration30minAllowed, // 
            0.05d, null, 0.05d, null, PumpCapability.OmnipodCapabilities, true, true), // TODO just copied OmniPod for now
>>>>>>> 777dd9f9

    // Medtronic
    Medtronic_512_712("Medtronic 512/712", ManufacturerType.Medtronic, "512/712", 0.1d, null, //
            new DoseSettings(0.05d, 30, 8 * 60, 0.05d), //
            PumpTempBasalType.Absolute, //
            new DoseSettings(0.05d, 30, 24 * 60, 0d, 35d), PumpCapability.BasalRate_Duration30minAllowed, //
            0.05d, 0.05d, null, PumpCapability.MedtronicCapabilities, false, false), //

    Medtronic_515_715("Medtronic 515/715", "515/715", Medtronic_512_712),
    Medtronic_522_722("Medtronic 522/722", "522/722", Medtronic_512_712),

    Medtronic_523_723_Revel("Medtronic 523/723 (Revel)", ManufacturerType.Medtronic, "523/723 (Revel)", 0.05d, null, //
            new DoseSettings(0.05d, 30, 8 * 60, 0.05d), //
            PumpTempBasalType.Absolute, //
            new DoseSettings(0.05d, 30, 24 * 60, 0d, 35d), PumpCapability.BasalRate_Duration30minAllowed, //
            0.025d, 0.025d, DoseStepSize.MedtronicVeoBasal, PumpCapability.MedtronicCapabilities, false, false), //

    Medtronic_554_754_Veo("Medtronic 554/754 (Veo)", "554/754 (Veo)", Medtronic_523_723_Revel), // TODO

    Medtronic_640G("Medtronic 640G", ManufacturerType.Medtronic, "640G", 0.025d, null, //
            new DoseSettings(0.05d, 30, 8 * 60, 0.05d), //
            PumpTempBasalType.Absolute, //
            new DoseSettings(0.05d, 30, 24 * 60, 0d, 35d), PumpCapability.BasalRate_Duration30minAllowed, //
            0.025d, 0.025d, DoseStepSize.MedtronicVeoBasal, PumpCapability.VirtualPumpCapabilities, false, false), //

    // Tandem
    TandemTSlim("Tandem t:slim", ManufacturerType.Tandem, "t:slim", 0.01d, null, //
            new DoseSettings(0.01d, 15, 8 * 60, 0.4d),
            PumpTempBasalType.Percent,
            new DoseSettings(1, 15, 8 * 60, 0d, 250d), PumpCapability.BasalRate_Duration15and30minAllowed, //
            0.1d, 0.001d, null, PumpCapability.VirtualPumpCapabilities, false, false),

    TandemTFlex("Tandem t:flex", "t:flex", TandemTSlim), //
    TandemTSlimG4("Tandem t:slim G4", "t:slim G4", TandemTSlim), //
    TandemTSlimX2("Tandem t:slim X2", "t:slim X2", TandemTSlim), //

    // MDI
    MDI("MDI", ManufacturerType.AndroidAPS, "MDI");

    private String description;
    private ManufacturerType manufacturer;
    private String model;
    private double bolusSize;
    private DoseStepSize specialBolusSize;
    private DoseSettings extendedBolusSettings;
    private PumpTempBasalType pumpTempBasalType;
    private DoseSettings tbrSettings;
    private PumpCapability specialBasalDurations;
    private double baseBasalMinValue; //
    private Double baseBasalMaxValue;
    private double baseBasalStep; //
    private DoseStepSize baseBasalSpecialSteps; //
    private PumpCapability pumpCapability;
    private boolean hasFixedUnreachableAlert;
    private boolean hasCustomUnreachableAlertCheck;

    private PumpType parent;
    private static Map<String, PumpType> mapByDescription;

    static {
        mapByDescription = new HashMap<>();

        for (PumpType pumpType : values()) {
            mapByDescription.put(pumpType.getDescription(), pumpType);
        }
    }


    PumpType(String description, String model, PumpType parent) {
        this.description = description;
        this.parent = parent;
        this.model = model;
    }


    PumpType(String description, ManufacturerType manufacturer, String model) {
        this.description = description;
        this.manufacturer = manufacturer;
        this.model = model;
    }


    PumpType(String description, String model, PumpType parent, PumpCapability pumpCapability) {
        this.description = description;
        this.parent = parent;
        this.pumpCapability = pumpCapability;
        parent.model = model;
    }

    PumpType(String description,
             ManufacturerType manufacturer,
             String model,
             double bolusSize,
             DoseStepSize specialBolusSize, //
             DoseSettings extendedBolusSettings, //
<<<<<<< HEAD
             PumpTempBasalType pumpTempBasalType, DoseSettings tbrSettings, PumpCapability specialBasalDurations, //
             double baseBasalMinValue, double baseBasalStep, DoseStepSize baseBasalSpecialSteps, PumpCapability pumpCapability, boolean hasFixedUnreachableAlert, boolean hasCustomUnreachableAlertCheck) {
        this(description, manufacturer, model, bolusSize, specialBolusSize, extendedBolusSettings, pumpTempBasalType, tbrSettings, specialBasalDurations, baseBasalMinValue, null, baseBasalStep, baseBasalSpecialSteps, pumpCapability, hasFixedUnreachableAlert, hasCustomUnreachableAlertCheck);
=======
             PumpTempBasalType pumpTempBasalType,
             DoseSettings tbrSettings,
             PumpCapability specialBasalDurations, //
             double baseBasalMinValue,
             double baseBasalStep,
             DoseStepSize baseBasalSpecialSteps,
             PumpCapability pumpCapability) {
        this(description, manufacturer, model, bolusSize, specialBolusSize, extendedBolusSettings, pumpTempBasalType, tbrSettings, specialBasalDurations, baseBasalMinValue, null, baseBasalStep, baseBasalSpecialSteps, pumpCapability);
>>>>>>> 777dd9f9
    }

    PumpType(String description,
             ManufacturerType manufacturer,
             String model,
             double bolusSize,
             DoseStepSize specialBolusSize, //
             DoseSettings extendedBolusSettings, //
<<<<<<< HEAD
             PumpTempBasalType pumpTempBasalType, DoseSettings tbrSettings, PumpCapability specialBasalDurations, //
             double baseBasalMinValue, Double baseBasalMaxValue, double baseBasalStep, DoseStepSize baseBasalSpecialSteps, //
             PumpCapability pumpCapability, boolean hasFixedUnreachableAlert, boolean hasCustomUnreachableAlertCheck) {
=======
             PumpTempBasalType pumpTempBasalType,
             DoseSettings tbrSettings,
             PumpCapability specialBasalDurations, //
             double baseBasalMinValue,
             Double baseBasalMaxValue,
             double baseBasalStep,
             DoseStepSize baseBasalSpecialSteps,
             PumpCapability pumpCapability) {
        this(description, manufacturer, model, bolusSize, specialBolusSize, extendedBolusSettings, pumpTempBasalType,
                tbrSettings, specialBasalDurations, baseBasalMinValue, null, baseBasalStep,
                baseBasalSpecialSteps, pumpCapability, false, false);
    }


    PumpType(String description,
             ManufacturerType manufacturer,
             String model,
             double bolusSize,
             DoseStepSize specialBolusSize, //
             DoseSettings extendedBolusSettings, //
             PumpTempBasalType pumpTempBasalType,
             DoseSettings tbrSettings,
             PumpCapability specialBasalDurations, //
             double baseBasalMinValue,
             Double baseBasalMaxValue,
             double baseBasalStep,
             DoseStepSize baseBasalSpecialSteps, //
             PumpCapability pumpCapability,
             boolean hasFixedUnreachableAlert,
             boolean hasCustomUnreachableAlertCheck) {
>>>>>>> 777dd9f9
        this.description = description;
        this.manufacturer = manufacturer;
        this.model = model;
        this.bolusSize = bolusSize;
        this.specialBolusSize = specialBolusSize;
        this.extendedBolusSettings = extendedBolusSettings;
        this.pumpTempBasalType = pumpTempBasalType;
        this.tbrSettings = tbrSettings;
        this.specialBasalDurations = specialBasalDurations;
        this.baseBasalMinValue = baseBasalMinValue;
        this.baseBasalMaxValue = baseBasalMaxValue;
        this.baseBasalStep = baseBasalStep;
        this.baseBasalSpecialSteps = baseBasalSpecialSteps;
        this.pumpCapability = pumpCapability;
        this.hasFixedUnreachableAlert = hasFixedUnreachableAlert;
        this.hasCustomUnreachableAlertCheck = hasCustomUnreachableAlertCheck;
    }

    public boolean getHasFixedUnreachableAlert() {
        return hasFixedUnreachableAlert;
    }

    public boolean getHasCustomUnreachableAlertCheck() {
        return hasFixedUnreachableAlert;
    }

    public boolean getHasFixedUnreachableAlert() {
        return hasFixedUnreachableAlert;
    }

    public boolean getHasCustomUnreachableAlertCheck() {
        return hasFixedUnreachableAlert;
    }

    public String getDescription() {
        return description;
    }

    public ManufacturerType getManufacturer() {
        return isParentSet() ? parent.manufacturer : manufacturer;
    }

    public String getModel() {
        return isParentSet() ? parent.model : model;
    }

    public PumpCapability getPumpCapability() {

        if (isParentSet())
            return this.pumpCapability == null ? parent.pumpCapability : pumpCapability;
        else
            return this.pumpCapability;
    }

    public double getBolusSize() {
        return isParentSet() ? parent.bolusSize : bolusSize;
    }


    public DoseStepSize getSpecialBolusSize() {
        return isParentSet() ? parent.specialBolusSize : specialBolusSize;
    }


    public DoseSettings getExtendedBolusSettings() {
        return isParentSet() ? parent.extendedBolusSettings : extendedBolusSettings;
    }


    public PumpTempBasalType getPumpTempBasalType() {
        return isParentSet() ? parent.pumpTempBasalType : pumpTempBasalType;
    }


    public DoseSettings getTbrSettings() {
        return isParentSet() ? parent.tbrSettings : tbrSettings;
    }


    public double getBaseBasalMinValue() {
        return isParentSet() ? parent.baseBasalMinValue : baseBasalMinValue;
    }


    public Double getBaseBasalMaxValue() {
        return isParentSet() ? parent.baseBasalMaxValue : baseBasalMaxValue;
    }


    public double getBaseBasalStep() {
        return isParentSet() ? parent.baseBasalStep : baseBasalStep;
    }


    public DoseStepSize getBaseBasalSpecialSteps() {
        return isParentSet() ? parent.baseBasalSpecialSteps : baseBasalSpecialSteps;
    }


    public PumpType getParent() {
        return parent;
    }


    private boolean isParentSet() {
        return this.parent != null;
    }


    public static PumpType getByDescription(String desc) {
        if (mapByDescription.containsKey(desc)) {
            return mapByDescription.get(desc);
        } else {
            return PumpType.GenericAAPS;
        }
    }


    public String getFullDescription(String i18nTemplate, boolean hasExtendedBasals) {

        String unit = getPumpTempBasalType() == PumpTempBasalType.Percent ? "%" : "";

        DoseSettings eb = getExtendedBolusSettings();
        DoseSettings tbr = getTbrSettings();

        String extendedNote = hasExtendedBasals ? MainApp.gs(R.string.virtualpump_pump_def_extended_note) : "";

        return String.format(i18nTemplate, //
                getStep("" + getBolusSize(), getSpecialBolusSize()), //
                eb.getStep(), eb.getDurationStep(), eb.getMaxDuration() / 60, //
                getStep(getBaseBasalRange(), getBaseBasalSpecialSteps()), //
                tbr.getMinDose() + unit + "-" + tbr.getMaxDose() + unit, tbr.getStep() + unit,
                tbr.getDurationStep(), tbr.getMaxDuration() / 60, extendedNote);
    }


    private String getBaseBasalRange() {
        Double maxValue = getBaseBasalMaxValue();

        return maxValue == null ? "" + getBaseBasalMinValue() : getBaseBasalMinValue() + "-" + maxValue;
    }


    private String getStep(String step, DoseStepSize stepSize) {
        if (stepSize != null)
            return step + " [" + stepSize.getDescription() + "] *";
        else
            return "" + step;
    }


    public boolean hasExtendedBasals() {
        return ((getBaseBasalSpecialSteps() != null) || (getSpecialBolusSize() != null));
    }


    public PumpCapability getSpecialBasalDurations() {

        if (isParentSet()) {
            return parent.getSpecialBasalDurations();
        } else {
            return specialBasalDurations == null ? //
                    PumpCapability.BasalRate_Duration15and30minNotAllowed : specialBasalDurations;
        }
    }

    public double determineCorrectBolusSize(double bolusAmount) {
        if (bolusAmount == 0.0d) {
            return bolusAmount;
        }

        double bolusStepSize = getBolusSize();

        if (getSpecialBolusSize() != null) {
            DoseStepSize specialBolusSize = getSpecialBolusSize();
            bolusStepSize = specialBolusSize.getStepSizeForAmount(bolusAmount);
        }

        return Round.roundTo(bolusAmount, bolusStepSize);
    }


    public double determineCorrectBolusStepSize(double bolusAmount) {
        DoseStepSize specialBolusSize = getSpecialBolusSize();
        if (specialBolusSize != null)
            return specialBolusSize.getStepSizeForAmount(bolusAmount);
        return getBolusSize();
    }

    public double determineCorrectExtendedBolusSize(double bolusAmount) {
        if (bolusAmount == 0.0d) {
            return bolusAmount;
        }

        double bolusStepSize;

        if (getExtendedBolusSettings() == null) { // this should be never null
            return 0.0d;
        }

        DoseSettings extendedBolusSettings = getExtendedBolusSettings();

        bolusStepSize = extendedBolusSettings.getStep();

        if (bolusAmount > extendedBolusSettings.getMaxDose()) {
            bolusAmount = extendedBolusSettings.getMaxDose();
        }

        return Round.roundTo(bolusAmount, bolusStepSize);
    }


    public double determineCorrectBasalSize(double basalAmount) {
        if (basalAmount == 0.0d) {
            return basalAmount;
        }

        double basalStepSize;

        if (getBaseBasalSpecialSteps() == null) {
            basalStepSize = getBaseBasalStep();
        } else {
            DoseStepSize specialBolusSize = getBaseBasalSpecialSteps();

            basalStepSize = specialBolusSize.getStepSizeForAmount((double) basalAmount);
        }

        if (basalAmount > getTbrSettings().getMaxDose())
            basalAmount = getTbrSettings().getMaxDose().doubleValue();

        return Round.roundTo(basalAmount, basalStepSize);

    }
}<|MERGE_RESOLUTION|>--- conflicted
+++ resolved
@@ -23,7 +23,7 @@
             new DoseSettings(0.05d, 30, 8 * 60, 0.05d), //
             PumpTempBasalType.Percent, //
             new DoseSettings(10, 30, 24 * 60, 0d, 500d), PumpCapability.BasalRate_Duration15and30minAllowed, //
-            0.01d, 0.01d, null, PumpCapability.VirtualPumpCapabilities, false, false), //
+            0.01d, 0.01d, null, PumpCapability.VirtualPumpCapabilities), //
 
     // Cellnovo
 
@@ -31,7 +31,7 @@
             new DoseSettings(0.05d, 30, 24 * 60, 1d, null),
             PumpTempBasalType.Percent,
             new DoseSettings(5, 30, 24 * 60, 0d, 200d), PumpCapability.BasalRate_Duration30minAllowed, //
-            0.05d, 0.05d, null, PumpCapability.VirtualPumpCapabilities, false, false), //
+            0.05d, 0.05d, null, PumpCapability.VirtualPumpCapabilities), //
 
     // Accu-Chek
 
@@ -39,39 +39,31 @@
             new DoseSettings(0.1d, 15, 12 * 60, 0.1d), //
             PumpTempBasalType.Percent,
             new DoseSettings(10, 15, 12 * 60, 0d, 500d), PumpCapability.BasalRate_Duration15and30minAllowed, //
-            0.01d, 0.01d, DoseStepSize.ComboBasal, PumpCapability.ComboCapabilities, false, false), //
+            0.01d, 0.01d, DoseStepSize.ComboBasal, PumpCapability.ComboCapabilities), //
 
     AccuChekSpirit("Accu-Chek Spirit", ManufacturerType.Roche, "Spirit", 0.1d, null, //
             new DoseSettings(0.1d, 15, 12 * 60, 0.1d), //
             PumpTempBasalType.Percent,
             new DoseSettings(10, 15, 12 * 60, 0d, 500d), PumpCapability.BasalRate_Duration15and30minAllowed, //
-            0.01d, 0.1d, null, PumpCapability.VirtualPumpCapabilities, false, false), //
+            0.01d, 0.1d, null, PumpCapability.VirtualPumpCapabilities), //
 
     AccuChekInsight("Accu-Chek Insight", ManufacturerType.Roche, "Insight", 0.05d, DoseStepSize.InsightBolus, //
             new DoseSettings(0.05d, 15, 24 * 60, 0.05d), //
             PumpTempBasalType.Percent,
             new DoseSettings(10, 15, 24 * 60, 0d, 250d), PumpCapability.BasalRate_Duration15and30minAllowed, //
-            0.02d, 0.01d, null, PumpCapability.InsightCapabilities, false, false), //
+            0.02d, 0.01d, null, PumpCapability.InsightCapabilities), //
 
     AccuChekInsightBluetooth("Accu-Chek Insight", ManufacturerType.Roche, "Insight", 0.01d, null, //
             new DoseSettings(0.01d, 15, 24 * 60, 0.05d), //
             PumpTempBasalType.Percent,
             new DoseSettings(10, 15, 24 * 60, 0d, 250d), PumpCapability.BasalRate_Duration15and30minAllowed, //
-<<<<<<< HEAD
-            0.02d, 0.01d, DoseStepSize.InsightBolus, PumpCapability.InsightCapabilities, false, false), //
-=======
-            0.02d, null, 0.01d, DoseStepSize.InsightBolus, PumpCapability.InsightCapabilities, false, false), //
->>>>>>> 777dd9f9
+            0.02d, null, 0.01d, DoseStepSize.InsightBolus, PumpCapability.InsightCapabilities), //
 
     AccuChekSolo("Accu-Chek Solo", ManufacturerType.Roche, "Solo", 0.01d, null, //
             new DoseSettings(0.01d, 15, 24 * 60, 0.05d), //
             PumpTempBasalType.Percent,
             new DoseSettings(10, 15, 24 * 60, 0d, 250d), PumpCapability.BasalRate_Duration15and30minAllowed, //
-<<<<<<< HEAD
-            0.02d, 0.01d, DoseStepSize.InsightBolus, PumpCapability.InsightCapabilities, false, false), //
-=======
-            0.02d, null, 0.01d, DoseStepSize.InsightBolus, PumpCapability.InsightCapabilities, false, false), //
->>>>>>> 777dd9f9
+            0.02d, null, 0.01d, DoseStepSize.InsightBolus, PumpCapability.InsightCapabilities), //
 
 
     // Animas
@@ -79,7 +71,7 @@
             new DoseSettings(0.05d, 30, 12 * 60, 0.05d), //
             PumpTempBasalType.Percent, //
             new DoseSettings(10, 30, 24 * 60, 0d, 300d), PumpCapability.BasalRate_Duration30minAllowed, //
-            0.025d, 5d, 0d, null, PumpCapability.VirtualPumpCapabilities, false, false), //
+            0.025d, 5d, 0d, null, PumpCapability.VirtualPumpCapabilities), //
 
     AnimasPing("Animas Ping", "Ping", AnimasVibe),
 
@@ -88,36 +80,25 @@
             new DoseSettings(0.05d, 30, 8 * 60, 0.05d), //
             PumpTempBasalType.Percent, //
             new DoseSettings(10d, 60, 24 * 60, 0d, 200d), PumpCapability.BasalRate_Duration15and30minNotAllowed, //
-            0.04d, 0.01d, null, PumpCapability.DanaCapabilities, false, false),
+            0.04d, 0.01d, null, PumpCapability.DanaCapabilities),
 
     DanaRKorean("DanaR Korean", ManufacturerType.Sooil, "DanaRKorean", 0.05d, null, //
             new DoseSettings(0.05d, 30, 8 * 60, 0.05d), //
             PumpTempBasalType.Percent, //
             new DoseSettings(10d, 60, 24 * 60, 0d, 200d), PumpCapability.BasalRate_Duration15and30minNotAllowed, //
-            0.1d, 0.01d, null, PumpCapability.DanaCapabilities, false, false),
+            0.1d, 0.01d, null, PumpCapability.DanaCapabilities),
 
     DanaRS("DanaRS", ManufacturerType.Sooil, "DanaRS", 0.05d, null, //
             new DoseSettings(0.05d, 30, 8 * 60, 0.05d), //
             PumpTempBasalType.Percent, //
             new DoseSettings(10d, 60, 24 * 60, 0d, 200d), PumpCapability.BasalRate_Duration15and30minAllowed, //
-            0.04d, 0.01d, null, PumpCapability.DanaWithHistoryCapabilities, false, false),
+            0.04d, 0.01d, null, PumpCapability.DanaWithHistoryCapabilities),
 
     DanaRv2("DanaRv2", "DanaRv2", DanaRS),
+
 
     // Insulet
     Insulet_Omnipod("Insulet Omnipod", ManufacturerType.Insulet, "Omnipod (Eros)", 0.05d, null, //
-<<<<<<< HEAD
-            new DoseSettings(0.05d, 30, 8 * 60, 0.05d), //
-            PumpTempBasalType.Absolute, //
-            new DoseSettings(0.05d, 30, 12 * 60, 0d, 30.0d), PumpCapability.BasalRate_Duration30minAllowed, //
-            0.05d, 0.05d, null, PumpCapability.OmnipodCapabilities, true, true),
-
-    Insulet_Omnipod_Dash("Insulet Omnipod Dash", ManufacturerType.Insulet, "Omnipod Dash", 0.05d, null, //
-            new DoseSettings(0.05d, 30, 8 * 60, 0.05d), //
-            PumpTempBasalType.Absolute, //
-            new DoseSettings(0.05d, 30, 12 * 60, 0d, 30.0d), PumpCapability.BasalRate_Duration30minAllowed, // 
-            0.05d, 0.05d, null, PumpCapability.OmnipodCapabilities, true, true), // TODO just copied OmniPod for now
-=======
             new DoseSettings(0.05d, 30, 8 * 60, 0.05d), //
             PumpTempBasalType.Absolute, //
             new DoseSettings(0.05d, 30, 12 * 60, 0d, 30.0d), PumpCapability.BasalRate_Duration30minAllowed, //
@@ -128,14 +109,13 @@
             PumpTempBasalType.Absolute, //
             new DoseSettings(0.05d, 30, 12 * 60, 0d, 30.0d), PumpCapability.BasalRate_Duration30minAllowed, // 
             0.05d, null, 0.05d, null, PumpCapability.OmnipodCapabilities, true, true), // TODO just copied OmniPod for now
->>>>>>> 777dd9f9
 
     // Medtronic
     Medtronic_512_712("Medtronic 512/712", ManufacturerType.Medtronic, "512/712", 0.1d, null, //
             new DoseSettings(0.05d, 30, 8 * 60, 0.05d), //
             PumpTempBasalType.Absolute, //
             new DoseSettings(0.05d, 30, 24 * 60, 0d, 35d), PumpCapability.BasalRate_Duration30minAllowed, //
-            0.05d, 0.05d, null, PumpCapability.MedtronicCapabilities, false, false), //
+            0.05d, 0.05d, null, PumpCapability.MedtronicCapabilities), //
 
     Medtronic_515_715("Medtronic 515/715", "515/715", Medtronic_512_712),
     Medtronic_522_722("Medtronic 522/722", "522/722", Medtronic_512_712),
@@ -144,7 +124,7 @@
             new DoseSettings(0.05d, 30, 8 * 60, 0.05d), //
             PumpTempBasalType.Absolute, //
             new DoseSettings(0.05d, 30, 24 * 60, 0d, 35d), PumpCapability.BasalRate_Duration30minAllowed, //
-            0.025d, 0.025d, DoseStepSize.MedtronicVeoBasal, PumpCapability.MedtronicCapabilities, false, false), //
+            0.025d, 0.025d, DoseStepSize.MedtronicVeoBasal, PumpCapability.MedtronicCapabilities), //
 
     Medtronic_554_754_Veo("Medtronic 554/754 (Veo)", "554/754 (Veo)", Medtronic_523_723_Revel), // TODO
 
@@ -152,14 +132,14 @@
             new DoseSettings(0.05d, 30, 8 * 60, 0.05d), //
             PumpTempBasalType.Absolute, //
             new DoseSettings(0.05d, 30, 24 * 60, 0d, 35d), PumpCapability.BasalRate_Duration30minAllowed, //
-            0.025d, 0.025d, DoseStepSize.MedtronicVeoBasal, PumpCapability.VirtualPumpCapabilities, false, false), //
+            0.025d, 0.025d, DoseStepSize.MedtronicVeoBasal, PumpCapability.VirtualPumpCapabilities), //
 
     // Tandem
     TandemTSlim("Tandem t:slim", ManufacturerType.Tandem, "t:slim", 0.01d, null, //
             new DoseSettings(0.01d, 15, 8 * 60, 0.4d),
             PumpTempBasalType.Percent,
             new DoseSettings(1, 15, 8 * 60, 0d, 250d), PumpCapability.BasalRate_Duration15and30minAllowed, //
-            0.1d, 0.001d, null, PumpCapability.VirtualPumpCapabilities, false, false),
+            0.1d, 0.001d, null, PumpCapability.VirtualPumpCapabilities),
 
     TandemTFlex("Tandem t:flex", "t:flex", TandemTSlim), //
     TandemTSlimG4("Tandem t:slim G4", "t:slim G4", TandemTSlim), //
@@ -167,6 +147,7 @@
 
     // MDI
     MDI("MDI", ManufacturerType.AndroidAPS, "MDI");
+
 
     private String description;
     private ManufacturerType manufacturer;
@@ -224,11 +205,6 @@
              double bolusSize,
              DoseStepSize specialBolusSize, //
              DoseSettings extendedBolusSettings, //
-<<<<<<< HEAD
-             PumpTempBasalType pumpTempBasalType, DoseSettings tbrSettings, PumpCapability specialBasalDurations, //
-             double baseBasalMinValue, double baseBasalStep, DoseStepSize baseBasalSpecialSteps, PumpCapability pumpCapability, boolean hasFixedUnreachableAlert, boolean hasCustomUnreachableAlertCheck) {
-        this(description, manufacturer, model, bolusSize, specialBolusSize, extendedBolusSettings, pumpTempBasalType, tbrSettings, specialBasalDurations, baseBasalMinValue, null, baseBasalStep, baseBasalSpecialSteps, pumpCapability, hasFixedUnreachableAlert, hasCustomUnreachableAlertCheck);
-=======
              PumpTempBasalType pumpTempBasalType,
              DoseSettings tbrSettings,
              PumpCapability specialBasalDurations, //
@@ -237,7 +213,6 @@
              DoseStepSize baseBasalSpecialSteps,
              PumpCapability pumpCapability) {
         this(description, manufacturer, model, bolusSize, specialBolusSize, extendedBolusSettings, pumpTempBasalType, tbrSettings, specialBasalDurations, baseBasalMinValue, null, baseBasalStep, baseBasalSpecialSteps, pumpCapability);
->>>>>>> 777dd9f9
     }
 
     PumpType(String description,
@@ -246,11 +221,6 @@
              double bolusSize,
              DoseStepSize specialBolusSize, //
              DoseSettings extendedBolusSettings, //
-<<<<<<< HEAD
-             PumpTempBasalType pumpTempBasalType, DoseSettings tbrSettings, PumpCapability specialBasalDurations, //
-             double baseBasalMinValue, Double baseBasalMaxValue, double baseBasalStep, DoseStepSize baseBasalSpecialSteps, //
-             PumpCapability pumpCapability, boolean hasFixedUnreachableAlert, boolean hasCustomUnreachableAlertCheck) {
-=======
              PumpTempBasalType pumpTempBasalType,
              DoseSettings tbrSettings,
              PumpCapability specialBasalDurations, //
@@ -281,7 +251,6 @@
              PumpCapability pumpCapability,
              boolean hasFixedUnreachableAlert,
              boolean hasCustomUnreachableAlertCheck) {
->>>>>>> 777dd9f9
         this.description = description;
         this.manufacturer = manufacturer;
         this.model = model;
@@ -300,13 +269,6 @@
         this.hasCustomUnreachableAlertCheck = hasCustomUnreachableAlertCheck;
     }
 
-    public boolean getHasFixedUnreachableAlert() {
-        return hasFixedUnreachableAlert;
-    }
-
-    public boolean getHasCustomUnreachableAlertCheck() {
-        return hasFixedUnreachableAlert;
-    }
 
     public boolean getHasFixedUnreachableAlert() {
         return hasFixedUnreachableAlert;
