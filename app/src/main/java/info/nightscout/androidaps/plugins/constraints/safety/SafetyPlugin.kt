package info.nightscout.androidaps.plugins.constraints.safety

import dagger.android.HasAndroidInjector
import info.nightscout.androidaps.interfaces.Config
import info.nightscout.androidaps.R
import info.nightscout.androidaps.extensions.*
import info.nightscout.androidaps.interfaces.Profile
import info.nightscout.androidaps.interfaces.*
import info.nightscout.shared.logging.AAPSLogger
import info.nightscout.androidaps.plugins.aps.fullUAM.FullUAMPlugin
import info.nightscout.androidaps.plugins.aps.openAPSAMA.OpenAPSAMAPlugin
import info.nightscout.androidaps.plugins.aps.openAPSSMB.OpenAPSSMBPlugin
import info.nightscout.androidaps.plugins.aps.EN.ENPlugin
import info.nightscout.androidaps.plugins.bus.RxBus
import info.nightscout.androidaps.plugins.configBuilder.ConstraintChecker
import info.nightscout.androidaps.plugins.general.overview.events.EventNewNotification
import info.nightscout.androidaps.plugins.general.overview.notifications.Notification
import info.nightscout.androidaps.plugins.sensitivity.SensitivityOref1Plugin
import info.nightscout.androidaps.utils.DateUtil
import info.nightscout.androidaps.utils.DecimalFormatter
import info.nightscout.androidaps.utils.HardLimits
import info.nightscout.androidaps.utils.Round
import info.nightscout.androidaps.utils.buildHelper.BuildHelper
import info.nightscout.androidaps.utils.resources.ResourceHelper
import info.nightscout.shared.sharedPreferences.SP
import org.json.JSONObject
import javax.inject.Inject
import javax.inject.Singleton
import kotlin.math.floor

@Singleton
class SafetyPlugin @Inject constructor(
    injector: HasAndroidInjector,
    aapsLogger: AAPSLogger,
    rh: ResourceHelper,
    private val sp: SP,
    private val rxBus: RxBus,
    private val constraintChecker: ConstraintChecker,
    private val openAPSAMAPlugin: OpenAPSAMAPlugin,
    private val openAPSSMBPlugin: OpenAPSSMBPlugin,
<<<<<<< HEAD
    private val fullUAMPlugin: FullUAMPlugin,
=======
    private val ENPlugin: ENPlugin,
>>>>>>> c29cd0ec
    private val sensitivityOref1Plugin: SensitivityOref1Plugin,
    private val activePlugin: ActivePlugin,
    private val hardLimits: HardLimits,
    private val buildHelper: BuildHelper,
    private val iobCobCalculator: IobCobCalculator,
    private val config: Config,
    private val dateUtil: DateUtil
) : PluginBase(PluginDescription()
    .mainType(PluginType.CONSTRAINTS)
    .neverVisible(true)
    .alwaysEnabled(true)
    .showInList(false)
    .pluginName(R.string.safety)
    .preferencesId(R.xml.pref_safety),
    aapsLogger, rh, injector
), Constraints, Safety {

    /**
     * Constraints interface
     */
    override fun isLoopInvocationAllowed(value: Constraint<Boolean>): Constraint<Boolean> {
        if (!activePlugin.activePump.pumpDescription.isTempBasalCapable) value.set(aapsLogger, false, rh.gs(R.string.pumpisnottempbasalcapable), this)
        return value
    }

    override fun isClosedLoopAllowed(value: Constraint<Boolean>): Constraint<Boolean> {
        val mode = sp.getString(R.string.key_aps_mode, "open")
        if (mode == "open") value.set(aapsLogger, false, rh.gs(R.string.closedmodedisabledinpreferences), this)
        if (!buildHelper.isEngineeringModeOrRelease()) {
            if (value.value()) {
                val n = Notification(Notification.TOAST_ALARM, rh.gs(R.string.closed_loop_disabled_on_dev_branch), Notification.NORMAL)
                rxBus.send(EventNewNotification(n))
            }
            value.set(aapsLogger, false, rh.gs(R.string.closed_loop_disabled_on_dev_branch), this)
        }
        val pump = activePlugin.activePump
        if (!pump.isFakingTempsByExtendedBoluses && iobCobCalculator.getExtendedBolus(dateUtil.now()) != null) {
            value.set(aapsLogger, false, rh.gs(R.string.closed_loop_disabled_with_eb), this)
        }
        return value
    }

    override fun isAutosensModeEnabled(value: Constraint<Boolean>): Constraint<Boolean> {
        val enabled = sp.getBoolean(R.string.key_openapsama_useautosens, false)
        if (!enabled) value.set(aapsLogger, false, rh.gs(R.string.autosensdisabledinpreferences), this)
        return value
    }

    override fun isSMBModeEnabled(value: Constraint<Boolean>): Constraint<Boolean> {
        val enabled = sp.getBoolean(R.string.key_use_smb, false)
        if (!enabled) value.set(aapsLogger, false, rh.gs(R.string.smbdisabledinpreferences), this)
        val closedLoop = constraintChecker.isClosedLoopAllowed()
        if (!closedLoop.value()) value.set(aapsLogger, false, rh.gs(R.string.smbnotallowedinopenloopmode), this)
        return value
    }

    override fun isUAMEnabled(value: Constraint<Boolean>): Constraint<Boolean> {
        val enabled = sp.getBoolean(R.string.key_use_uam, false)
        if (!enabled) value.set(aapsLogger, false, rh.gs(R.string.uamdisabledinpreferences), this)
        val oref1Enabled = sensitivityOref1Plugin.isEnabled()
        if (!oref1Enabled) value.set(aapsLogger, false, rh.gs(R.string.uamdisabledoref1notselected), this)
        return value
    }


    override fun isAdvancedFilteringEnabled(value: Constraint<Boolean>): Constraint<Boolean> {
        val bgSource = activePlugin.activeBgSource
<<<<<<< HEAD
        //if (!bgSource.advancedFilteringSupported()) value[aapsLogger, false, resourceHelper.gs(R.string.smbalwaysdisabled)] = this
        if (!bgSource.advancedFilteringSupported()) value.set(aapsLogger, true, rh.gs(R.string.disable_Libre_smb_restrictions), this)
=======
        if (!bgSource.advancedFilteringSupported()) value.set(aapsLogger, false, rh.gs(R.string.smbalwaysdisabled), this)
>>>>>>> c29cd0ec
        return value
    }

    override fun applyBasalConstraints(absoluteRate: Constraint<Double>, profile: Profile): Constraint<Double> {
        absoluteRate.setIfGreater(aapsLogger, 0.0, String.format(rh.gs(R.string.limitingbasalratio), 0.0, rh.gs(R.string.itmustbepositivevalue)), this)
        if (config.APS) {
            var maxBasal = sp.getDouble(R.string.key_openapsma_max_basal, 1.0)
            if (maxBasal < profile.getMaxDailyBasal()) {
                maxBasal = profile.getMaxDailyBasal()
                absoluteRate.addReason(rh.gs(R.string.increasingmaxbasal), this)
            }
            absoluteRate.setIfSmaller(aapsLogger, maxBasal, String.format(rh.gs(R.string.limitingbasalratio), maxBasal, rh.gs(R.string.maxvalueinpreferences)), this)

            // Check percentRate but absolute rate too, because we know real current basal in pump
            val maxBasalMultiplier = sp.getDouble(R.string.key_openapsama_current_basal_safety_multiplier, 4.0)
            val maxFromBasalMultiplier = floor(maxBasalMultiplier * profile.getBasal() * 100) / 100
            absoluteRate.setIfSmaller(aapsLogger, maxFromBasalMultiplier, String.format(rh.gs(R.string.limitingbasalratio), maxFromBasalMultiplier, rh.gs(R.string.maxbasalmultiplier)), this)
            val maxBasalFromDaily = sp.getDouble(R.string.key_openapsama_max_daily_safety_multiplier, 3.0)
            val maxFromDaily = floor(profile.getMaxDailyBasal() * maxBasalFromDaily * 100) / 100
            absoluteRate.setIfSmaller(aapsLogger, maxFromDaily, String.format(rh.gs(R.string.limitingbasalratio), maxFromDaily, rh.gs(R.string.maxdailybasalmultiplier)), this)
        }
        absoluteRate.setIfSmaller(aapsLogger, hardLimits.maxBasal(), String.format(rh.gs(R.string.limitingbasalratio), hardLimits.maxBasal(), rh.gs(R.string.hardlimit)), this)
        val pump = activePlugin.activePump
        // check for pump max
        if (pump.pumpDescription.tempBasalStyle == PumpDescription.ABSOLUTE) {
            val pumpLimit = pump.pumpDescription.pumpType.tbrSettings?.maxDose ?: 0.0
            absoluteRate.setIfSmaller(aapsLogger, pumpLimit, String.format(rh.gs(R.string.limitingbasalratio), pumpLimit, rh.gs(R.string.pumplimit)), this)
        }

        // do rounding
        if (pump.pumpDescription.tempBasalStyle == PumpDescription.ABSOLUTE) {
            absoluteRate.set(aapsLogger, Round.roundTo(absoluteRate.value(), pump.pumpDescription.tempAbsoluteStep))
        }
        return absoluteRate
    }

    override fun applyBasalPercentConstraints(percentRate: Constraint<Int>, profile: Profile): Constraint<Int> {
        val currentBasal = profile.getBasal()
        val absoluteRate = currentBasal * (percentRate.originalValue().toDouble() / 100)
        percentRate.addReason("Percent rate " + percentRate.originalValue() + "% recalculated to " + DecimalFormatter.to2Decimal(absoluteRate) + " U/h with current basal " + DecimalFormatter.to2Decimal(currentBasal) + " U/h", this)
        val absoluteConstraint = Constraint(absoluteRate)
        applyBasalConstraints(absoluteConstraint, profile)
        percentRate.copyReasons(absoluteConstraint)
        val pump = activePlugin.activePump
        var percentRateAfterConst = java.lang.Double.valueOf(absoluteConstraint.value() / currentBasal * 100).toInt()
        percentRateAfterConst = if (percentRateAfterConst < 100) Round.ceilTo(percentRateAfterConst.toDouble(), pump.pumpDescription.tempPercentStep.toDouble()).toInt() else Round.floorTo(percentRateAfterConst.toDouble(), pump.pumpDescription.tempPercentStep.toDouble()).toInt()
        percentRate.set(aapsLogger, percentRateAfterConst, String.format(rh.gs(R.string.limitingpercentrate), percentRateAfterConst, rh.gs(R.string.pumplimit)), this)
        if (pump.pumpDescription.tempBasalStyle == PumpDescription.PERCENT) {
            val pumpLimit = pump.pumpDescription.pumpType.tbrSettings?.maxDose ?: 0.0
            percentRate.setIfSmaller(aapsLogger, pumpLimit.toInt(), String.format(rh.gs(R.string.limitingbasalratio), pumpLimit, rh.gs(R.string.pumplimit)), this)
        }
        return percentRate
    }

    override fun applyBolusConstraints(insulin: Constraint<Double>): Constraint<Double> {
        insulin.setIfGreater(aapsLogger, 0.0, String.format(rh.gs(R.string.limitingbolus), 0.0, rh.gs(R.string.itmustbepositivevalue)), this)
        val maxBolus = sp.getDouble(R.string.key_treatmentssafety_maxbolus, 3.0)
        insulin.setIfSmaller(aapsLogger, maxBolus, String.format(rh.gs(R.string.limitingbolus), maxBolus, rh.gs(R.string.maxvalueinpreferences)), this)
        insulin.setIfSmaller(aapsLogger, hardLimits.maxBolus(), String.format(rh.gs(R.string.limitingbolus), hardLimits.maxBolus(), rh.gs(R.string.hardlimit)), this)
        val pump = activePlugin.activePump
        val rounded = pump.pumpDescription.pumpType.determineCorrectBolusSize(insulin.value())
        insulin.setIfDifferent(aapsLogger, rounded, rh.gs(R.string.pumplimit), this)
        return insulin
    }

    override fun applyExtendedBolusConstraints(insulin: Constraint<Double>): Constraint<Double> {
        insulin.setIfGreater(aapsLogger, 0.0, String.format(rh.gs(R.string.limitingextendedbolus), 0.0, rh.gs(R.string.itmustbepositivevalue)), this)
        val maxBolus = sp.getDouble(R.string.key_treatmentssafety_maxbolus, 3.0)
        insulin.setIfSmaller(aapsLogger, maxBolus, String.format(rh.gs(R.string.limitingextendedbolus), maxBolus, rh.gs(R.string.maxvalueinpreferences)), this)
        insulin.setIfSmaller(aapsLogger, hardLimits.maxBolus(), String.format(rh.gs(R.string.limitingextendedbolus), hardLimits.maxBolus(), rh.gs(R.string.hardlimit)), this)
        val pump = activePlugin.activePump
        val rounded = pump.pumpDescription.pumpType.determineCorrectExtendedBolusSize(insulin.value())
        insulin.setIfDifferent(aapsLogger, rounded, rh.gs(R.string.pumplimit), this)
        return insulin
    }

    override fun applyCarbsConstraints(carbs: Constraint<Int>): Constraint<Int> {
        carbs.setIfGreater(aapsLogger, 0, String.format(rh.gs(R.string.limitingcarbs), 0, rh.gs(R.string.itmustbepositivevalue)), this)
        val maxCarbs = sp.getInt(R.string.key_treatmentssafety_maxcarbs, 48)
        carbs.setIfSmaller(aapsLogger, maxCarbs, String.format(rh.gs(R.string.limitingcarbs), maxCarbs, rh.gs(R.string.maxvalueinpreferences)), this)
        return carbs
    }

    override fun applyMaxIOBConstraints(maxIob: Constraint<Double>): Constraint<Double> {
        val apsMode = sp.getString(R.string.key_aps_mode, "open")
        val maxIobPref: Double = when {
<<<<<<< HEAD
            fullUAMPlugin.isEnabled(PluginType.APS)     -> sp.getDouble( R.string.key_openapssmb_max_iob,3.0)
=======
            ENPlugin.isEnabled(PluginType.APS)          -> sp.getDouble( R.string.key_openapssmb_max_iob,3.0)
>>>>>>> c29cd0ec
            openAPSSMBPlugin.isEnabled(PluginType.APS)  -> sp.getDouble( R.string.key_openapssmb_max_iob,3.0)
            else                                        -> sp.getDouble( R.string.key_openapsma_max_iob,1.5)
        }
        maxIob.setIfSmaller(aapsLogger, maxIobPref, String.format(rh.gs(R.string.limitingiob), maxIobPref, rh.gs(R.string.maxvalueinpreferences)), this)
        if (openAPSAMAPlugin.isEnabled()) maxIob.setIfSmaller(aapsLogger, hardLimits.maxIobAMA(), String.format(rh.gs(R.string.limitingiob), hardLimits.maxIobAMA(), rh.gs(R.string.hardlimit)), this)
        if (openAPSSMBPlugin.isEnabled()) maxIob.setIfSmaller(aapsLogger, hardLimits.maxIobSMB(), String.format(rh.gs(R.string.limitingiob), hardLimits.maxIobSMB(), rh.gs(R.string.hardlimit)), this)
<<<<<<< HEAD
        if (fullUAMPlugin.isEnabled()) maxIob.setIfSmaller(aapsLogger, hardLimits.maxIobFullUAM(), String.format(rh.gs(R.string.limitingiob), hardLimits.maxIobFullUAM(), rh.gs(R.string.hardlimit)), this)
=======
        if (ENPlugin.isEnabled()) maxIob.setIfSmaller(aapsLogger, hardLimits.maxIobEN(), String.format(rh.gs(R.string.limitingiob), hardLimits.maxIobEN(), rh.gs(R.string.hardlimit)), this)
>>>>>>> c29cd0ec
        if (apsMode == "lgs") maxIob.setIfSmaller(aapsLogger, HardLimits.MAX_IOB_LGS, String.format(rh.gs(R.string.limitingiob), HardLimits.MAX_IOB_LGS, rh.gs(R.string.lowglucosesuspend)), this)
        return maxIob
    }

    override fun configuration(): JSONObject =
        JSONObject()
            .putString(R.string.key_age, sp, rh)
            .putDouble(R.string.key_treatmentssafety_maxbolus, sp, rh)
            .putInt(R.string.key_treatmentssafety_maxcarbs, sp, rh)

    override fun applyConfiguration(configuration: JSONObject) {
        configuration.storeString(R.string.key_age, sp, rh)
        configuration.storeDouble(R.string.key_treatmentssafety_maxbolus, sp, rh)
        configuration.storeInt(R.string.key_treatmentssafety_maxcarbs, sp, rh)
    }
}<|MERGE_RESOLUTION|>--- conflicted
+++ resolved
@@ -38,11 +38,8 @@
     private val constraintChecker: ConstraintChecker,
     private val openAPSAMAPlugin: OpenAPSAMAPlugin,
     private val openAPSSMBPlugin: OpenAPSSMBPlugin,
-<<<<<<< HEAD
     private val fullUAMPlugin: FullUAMPlugin,
-=======
     private val ENPlugin: ENPlugin,
->>>>>>> c29cd0ec
     private val sensitivityOref1Plugin: SensitivityOref1Plugin,
     private val activePlugin: ActivePlugin,
     private val hardLimits: HardLimits,
@@ -107,15 +104,10 @@
         return value
     }
 
-
     override fun isAdvancedFilteringEnabled(value: Constraint<Boolean>): Constraint<Boolean> {
         val bgSource = activePlugin.activeBgSource
-<<<<<<< HEAD
         //if (!bgSource.advancedFilteringSupported()) value[aapsLogger, false, resourceHelper.gs(R.string.smbalwaysdisabled)] = this
         if (!bgSource.advancedFilteringSupported()) value.set(aapsLogger, true, rh.gs(R.string.disable_Libre_smb_restrictions), this)
-=======
-        if (!bgSource.advancedFilteringSupported()) value.set(aapsLogger, false, rh.gs(R.string.smbalwaysdisabled), this)
->>>>>>> c29cd0ec
         return value
     }
 
@@ -202,22 +194,16 @@
     override fun applyMaxIOBConstraints(maxIob: Constraint<Double>): Constraint<Double> {
         val apsMode = sp.getString(R.string.key_aps_mode, "open")
         val maxIobPref: Double = when {
-<<<<<<< HEAD
-            fullUAMPlugin.isEnabled(PluginType.APS)     -> sp.getDouble( R.string.key_openapssmb_max_iob,3.0)
-=======
-            ENPlugin.isEnabled(PluginType.APS)          -> sp.getDouble( R.string.key_openapssmb_max_iob,3.0)
->>>>>>> c29cd0ec
+            fullUAMPlugin.isEnabled(PluginType.APS)     -> sp.getDouble( R.string.key_openapssmb_max_iob,3.0
+                ENPlugin.isEnabled(PluginType.APS)          -> sp.getDouble( R.string.key_openapssmb_max_iob,3.0)
             openAPSSMBPlugin.isEnabled(PluginType.APS)  -> sp.getDouble( R.string.key_openapssmb_max_iob,3.0)
             else                                        -> sp.getDouble( R.string.key_openapsma_max_iob,1.5)
         }
         maxIob.setIfSmaller(aapsLogger, maxIobPref, String.format(rh.gs(R.string.limitingiob), maxIobPref, rh.gs(R.string.maxvalueinpreferences)), this)
         if (openAPSAMAPlugin.isEnabled()) maxIob.setIfSmaller(aapsLogger, hardLimits.maxIobAMA(), String.format(rh.gs(R.string.limitingiob), hardLimits.maxIobAMA(), rh.gs(R.string.hardlimit)), this)
         if (openAPSSMBPlugin.isEnabled()) maxIob.setIfSmaller(aapsLogger, hardLimits.maxIobSMB(), String.format(rh.gs(R.string.limitingiob), hardLimits.maxIobSMB(), rh.gs(R.string.hardlimit)), this)
-<<<<<<< HEAD
+        if (ENPlugin.isEnabled()) maxIob.setIfSmaller(aapsLogger, hardLimits.maxIobEN(), String.format(rh.gs(R.string.limitingiob), hardLimits.maxIobEN(), rh.gs(R.string.hardlimit)), this)
         if (fullUAMPlugin.isEnabled()) maxIob.setIfSmaller(aapsLogger, hardLimits.maxIobFullUAM(), String.format(rh.gs(R.string.limitingiob), hardLimits.maxIobFullUAM(), rh.gs(R.string.hardlimit)), this)
-=======
-        if (ENPlugin.isEnabled()) maxIob.setIfSmaller(aapsLogger, hardLimits.maxIobEN(), String.format(rh.gs(R.string.limitingiob), hardLimits.maxIobEN(), rh.gs(R.string.hardlimit)), this)
->>>>>>> c29cd0ec
         if (apsMode == "lgs") maxIob.setIfSmaller(aapsLogger, HardLimits.MAX_IOB_LGS, String.format(rh.gs(R.string.limitingiob), HardLimits.MAX_IOB_LGS, rh.gs(R.string.lowglucosesuspend)), this)
         return maxIob
     }
