package info.nightscout.androidaps.plugins.constraints.safety

import dagger.android.HasAndroidInjector
import info.nightscout.androidaps.interfaces.Config
import info.nightscout.androidaps.R
import info.nightscout.androidaps.extensions.*
import info.nightscout.androidaps.interfaces.Profile
import info.nightscout.androidaps.interfaces.*
import info.nightscout.androidaps.logging.AAPSLogger
import info.nightscout.androidaps.plugins.aps.fullUAM.FullUAMPlugin
import info.nightscout.androidaps.plugins.aps.openAPSAMA.OpenAPSAMAPlugin
import info.nightscout.androidaps.plugins.aps.openAPSSMB.OpenAPSSMBPlugin
import info.nightscout.androidaps.plugins.bus.RxBus
import info.nightscout.androidaps.plugins.configBuilder.ConstraintChecker
import info.nightscout.androidaps.plugins.general.overview.events.EventNewNotification
import info.nightscout.androidaps.plugins.general.overview.notifications.Notification
import info.nightscout.androidaps.plugins.sensitivity.SensitivityOref1Plugin
import info.nightscout.androidaps.utils.DateUtil
import info.nightscout.androidaps.utils.DecimalFormatter
import info.nightscout.androidaps.utils.HardLimits
import info.nightscout.androidaps.utils.Round
import info.nightscout.androidaps.utils.buildHelper.BuildHelper
import info.nightscout.androidaps.utils.resources.ResourceHelper
import info.nightscout.androidaps.utils.sharedPreferences.SP
import org.json.JSONObject
import javax.inject.Inject
import javax.inject.Singleton
import kotlin.math.floor

@Singleton
class SafetyPlugin @Inject constructor(
    injector: HasAndroidInjector,
    aapsLogger: AAPSLogger,
    rh: ResourceHelper,
    private val sp: SP,
    private val rxBus: RxBus,
    private val constraintChecker: ConstraintChecker,
    private val openAPSAMAPlugin: OpenAPSAMAPlugin,
    private val openAPSSMBPlugin: OpenAPSSMBPlugin,
    private val fullUAMPlugin: FullUAMPlugin,
    private val sensitivityOref1Plugin: SensitivityOref1Plugin,
    private val activePlugin: ActivePlugin,
    private val hardLimits: HardLimits,
    private val buildHelper: BuildHelper,
    private val iobCobCalculator: IobCobCalculator,
    private val config: Config,
    private val dateUtil: DateUtil
) : PluginBase(PluginDescription()
    .mainType(PluginType.CONSTRAINTS)
    .neverVisible(true)
    .alwaysEnabled(true)
    .showInList(false)
    .pluginName(R.string.safety)
    .preferencesId(R.xml.pref_safety),
    aapsLogger, rh, injector
), Constraints, Safety {

    /**
     * Constraints interface
     */
    override fun isLoopInvocationAllowed(value: Constraint<Boolean>): Constraint<Boolean> {
        if (!activePlugin.activePump.pumpDescription.isTempBasalCapable) value[aapsLogger, false, rh.gs(R.string.pumpisnottempbasalcapable)] = this
        return value
    }

    override fun isClosedLoopAllowed(value: Constraint<Boolean>): Constraint<Boolean> {
        val mode = sp.getString(R.string.key_aps_mode, "open")
        if (mode == "open") value[aapsLogger, false, rh.gs(R.string.closedmodedisabledinpreferences)] = this
        if (!buildHelper.isEngineeringModeOrRelease()) {
            if (value.value()) {
                val n = Notification(Notification.TOAST_ALARM, rh.gs(R.string.closed_loop_disabled_on_dev_branch), Notification.NORMAL)
                rxBus.send(EventNewNotification(n))
            }
            value[aapsLogger, false, rh.gs(R.string.closed_loop_disabled_on_dev_branch)] = this
        }
        val pump = activePlugin.activePump
        if (!pump.isFakingTempsByExtendedBoluses && iobCobCalculator.getExtendedBolus(dateUtil.now()) != null) {
            value[aapsLogger, false, rh.gs(R.string.closed_loop_disabled_with_eb)] = this
        }
        return value
    }

    override fun isAutosensModeEnabled(value: Constraint<Boolean>): Constraint<Boolean> {
        val enabled = sp.getBoolean(R.string.key_openapsama_useautosens, false)
        if (!enabled) value[aapsLogger, false, rh.gs(R.string.autosensdisabledinpreferences)] = this
        return value
    }

    override fun isSMBModeEnabled(value: Constraint<Boolean>): Constraint<Boolean> {
        val enabled = sp.getBoolean(R.string.key_use_smb, false)
        if (!enabled) value[aapsLogger, false, rh.gs(R.string.smbdisabledinpreferences)] = this
        val closedLoop = constraintChecker.isClosedLoopAllowed()
        if (!closedLoop.value()) value[aapsLogger, false, rh.gs(R.string.smbnotallowedinopenloopmode)] = this
        return value
    }

    override fun isUAMEnabled(value: Constraint<Boolean>): Constraint<Boolean> {
        val enabled = sp.getBoolean(R.string.key_use_uam, false)
        if (!enabled) value[aapsLogger, false, rh.gs(R.string.uamdisabledinpreferences)] = this
        val oref1Enabled = sensitivityOref1Plugin.isEnabled()
        if (!oref1Enabled) value[aapsLogger, false, rh.gs(R.string.uamdisabledoref1notselected)] = this
        return value
    }

    override fun isAdvancedFilteringEnabled(value: Constraint<Boolean>): Constraint<Boolean> {
        val bgSource = activePlugin.activeBgSource
<<<<<<< HEAD
        if (!bgSource.advancedFilteringSupported()) value[aapsLogger, false, rh.gs(R.string.smbalwaysdisabled)] = this
=======
        //if (!bgSource.advancedFilteringSupported()) value[aapsLogger, false, resourceHelper.gs(R.string.smbalwaysdisabled)] = this
        if (!bgSource.advancedFilteringSupported()) value[aapsLogger, true, resourceHelper.gs(R.string.disable_Libre_smb_restrictions)] = this
>>>>>>> 23948653
        return value
    }

    override fun applyBasalConstraints(absoluteRate: Constraint<Double>, profile: Profile): Constraint<Double> {
        absoluteRate.setIfGreater(aapsLogger, 0.0, String.format(rh.gs(R.string.limitingbasalratio), 0.0, rh.gs(R.string.itmustbepositivevalue)), this)
        if (config.APS) {
            var maxBasal = sp.getDouble(R.string.key_openapsma_max_basal, 1.0)
            if (maxBasal < profile.getMaxDailyBasal()) {
                maxBasal = profile.getMaxDailyBasal()
                absoluteRate.addReason(rh.gs(R.string.increasingmaxbasal), this)
            }
            absoluteRate.setIfSmaller(aapsLogger, maxBasal, String.format(rh.gs(R.string.limitingbasalratio), maxBasal, rh.gs(R.string.maxvalueinpreferences)), this)

            // Check percentRate but absolute rate too, because we know real current basal in pump
            val maxBasalMultiplier = sp.getDouble(R.string.key_openapsama_current_basal_safety_multiplier, 4.0)
            val maxFromBasalMultiplier = floor(maxBasalMultiplier * profile.getBasal() * 100) / 100
            absoluteRate.setIfSmaller(aapsLogger, maxFromBasalMultiplier, String.format(rh.gs(R.string.limitingbasalratio), maxFromBasalMultiplier, rh.gs(R.string.maxbasalmultiplier)), this)
            val maxBasalFromDaily = sp.getDouble(R.string.key_openapsama_max_daily_safety_multiplier, 3.0)
            val maxFromDaily = floor(profile.getMaxDailyBasal() * maxBasalFromDaily * 100) / 100
            absoluteRate.setIfSmaller(aapsLogger, maxFromDaily, String.format(rh.gs(R.string.limitingbasalratio), maxFromDaily, rh.gs(R.string.maxdailybasalmultiplier)), this)
        }
        absoluteRate.setIfSmaller(aapsLogger, hardLimits.maxBasal(), String.format(rh.gs(R.string.limitingbasalratio), hardLimits.maxBasal(), rh.gs(R.string.hardlimit)), this)
        val pump = activePlugin.activePump
        // check for pump max
        if (pump.pumpDescription.tempBasalStyle == PumpDescription.ABSOLUTE) {
            val pumpLimit = pump.pumpDescription.pumpType.tbrSettings?.maxDose ?: 0.0
            absoluteRate.setIfSmaller(aapsLogger, pumpLimit, String.format(rh.gs(R.string.limitingbasalratio), pumpLimit, rh.gs(R.string.pumplimit)), this)
        }

        // do rounding
        if (pump.pumpDescription.tempBasalStyle == PumpDescription.ABSOLUTE) {
            absoluteRate[aapsLogger] = Round.roundTo(absoluteRate.value(), pump.pumpDescription.tempAbsoluteStep)
        }
        return absoluteRate
    }

    override fun applyBasalPercentConstraints(percentRate: Constraint<Int>, profile: Profile): Constraint<Int> {
        val currentBasal = profile.getBasal()
        val absoluteRate = currentBasal * (percentRate.originalValue().toDouble() / 100)
        percentRate.addReason("Percent rate " + percentRate.originalValue() + "% recalculated to " + DecimalFormatter.to2Decimal(absoluteRate) + " U/h with current basal " + DecimalFormatter.to2Decimal(currentBasal) + " U/h", this)
        val absoluteConstraint = Constraint(absoluteRate)
        applyBasalConstraints(absoluteConstraint, profile)
        percentRate.copyReasons(absoluteConstraint)
        val pump = activePlugin.activePump
        var percentRateAfterConst = java.lang.Double.valueOf(absoluteConstraint.value() / currentBasal * 100).toInt()
        percentRateAfterConst = if (percentRateAfterConst < 100) Round.ceilTo(percentRateAfterConst.toDouble(), pump.pumpDescription.tempPercentStep.toDouble()).toInt() else Round.floorTo(percentRateAfterConst.toDouble(), pump.pumpDescription.tempPercentStep.toDouble()).toInt()
        percentRate[aapsLogger, percentRateAfterConst, String.format(rh.gs(R.string.limitingpercentrate), percentRateAfterConst, rh.gs(R.string.pumplimit))] = this
        if (pump.pumpDescription.tempBasalStyle == PumpDescription.PERCENT) {
            val pumpLimit = pump.pumpDescription.pumpType.tbrSettings?.maxDose ?: 0.0
            percentRate.setIfSmaller(aapsLogger, pumpLimit.toInt(), String.format(rh.gs(R.string.limitingbasalratio), pumpLimit, rh.gs(R.string.pumplimit)), this)
        }
        return percentRate
    }

    override fun applyBolusConstraints(insulin: Constraint<Double>): Constraint<Double> {
        insulin.setIfGreater(aapsLogger, 0.0, String.format(rh.gs(R.string.limitingbolus), 0.0, rh.gs(R.string.itmustbepositivevalue)), this)
        val maxBolus = sp.getDouble(R.string.key_treatmentssafety_maxbolus, 3.0)
        insulin.setIfSmaller(aapsLogger, maxBolus, String.format(rh.gs(R.string.limitingbolus), maxBolus, rh.gs(R.string.maxvalueinpreferences)), this)
        insulin.setIfSmaller(aapsLogger, hardLimits.maxBolus(), String.format(rh.gs(R.string.limitingbolus), hardLimits.maxBolus(), rh.gs(R.string.hardlimit)), this)
        val pump = activePlugin.activePump
        val rounded = pump.pumpDescription.pumpType.determineCorrectBolusSize(insulin.value())
        insulin.setIfDifferent(aapsLogger, rounded, rh.gs(R.string.pumplimit), this)
        return insulin
    }

    override fun applyExtendedBolusConstraints(insulin: Constraint<Double>): Constraint<Double> {
        insulin.setIfGreater(aapsLogger, 0.0, String.format(rh.gs(R.string.limitingextendedbolus), 0.0, rh.gs(R.string.itmustbepositivevalue)), this)
        val maxBolus = sp.getDouble(R.string.key_treatmentssafety_maxbolus, 3.0)
        insulin.setIfSmaller(aapsLogger, maxBolus, String.format(rh.gs(R.string.limitingextendedbolus), maxBolus, rh.gs(R.string.maxvalueinpreferences)), this)
        insulin.setIfSmaller(aapsLogger, hardLimits.maxBolus(), String.format(rh.gs(R.string.limitingextendedbolus), hardLimits.maxBolus(), rh.gs(R.string.hardlimit)), this)
        val pump = activePlugin.activePump
        val rounded = pump.pumpDescription.pumpType.determineCorrectExtendedBolusSize(insulin.value())
        insulin.setIfDifferent(aapsLogger, rounded, rh.gs(R.string.pumplimit), this)
        return insulin
    }

    override fun applyCarbsConstraints(carbs: Constraint<Int>): Constraint<Int> {
        carbs.setIfGreater(aapsLogger, 0, String.format(rh.gs(R.string.limitingcarbs), 0, rh.gs(R.string.itmustbepositivevalue)), this)
        val maxCarbs = sp.getInt(R.string.key_treatmentssafety_maxcarbs, 48)
        carbs.setIfSmaller(aapsLogger, maxCarbs, String.format(rh.gs(R.string.limitingcarbs), maxCarbs, rh.gs(R.string.maxvalueinpreferences)), this)
        return carbs
    }

    override fun applyMaxIOBConstraints(maxIob: Constraint<Double>): Constraint<Double> {
        val apsMode = sp.getString(R.string.key_aps_mode, "open")
        val maxIobPref: Double = when {
            fullUAMPlugin.isEnabled(PluginType.APS)     -> sp.getDouble( R.string.key_openapssmb_max_iob,3.0)
            openAPSSMBPlugin.isEnabled(PluginType.APS)  -> sp.getDouble( R.string.key_openapssmb_max_iob,3.0)
            else                                        -> sp.getDouble( R.string.key_openapsma_max_iob,1.5)
        }
        maxIob.setIfSmaller(aapsLogger, maxIobPref, String.format(rh.gs(R.string.limitingiob), maxIobPref, rh.gs(R.string.maxvalueinpreferences)), this)
        if (openAPSAMAPlugin.isEnabled()) maxIob.setIfSmaller(aapsLogger, hardLimits.maxIobAMA(), String.format(rh.gs(R.string.limitingiob), hardLimits.maxIobAMA(), resourceHelper.gs(R.string.hardlimit)), this)
        if (openAPSSMBPlugin.isEnabled()) maxIob.setIfSmaller(aapsLogger, hardLimits.maxIobSMB(), String.format(rh.gs(R.string.limitingiob), hardLimits.maxIobSMB(), resourceHelper.gs(R.string.hardlimit)), this)
        if (fullUAMPlugin.isEnabled()) maxIob.setIfSmaller(aapsLogger, hardLimits.maxIobFullUAM(), String.format(rh.gs(R.string.limitingiob), hardLimits.maxIobFullUAM(), resourceHelper.gs(R.string.hardlimit)), this)
        if (apsMode == "lgs") maxIob.setIfSmaller(aapsLogger, HardLimits.MAX_IOB_LGS, String.format(resourceHelper.gs(R.string.limitingiob), HardLimits.MAX_IOB_LGS, resourceHelper.gs(R.string.lowglucosesuspend)), this)
        return maxIob
    }

    override fun configuration(): JSONObject =
        JSONObject()
            .putString(R.string.key_age, sp, rh)
            .putDouble(R.string.key_treatmentssafety_maxbolus, sp, rh)
            .putInt(R.string.key_treatmentssafety_maxcarbs, sp, rh)

    override fun applyConfiguration(configuration: JSONObject) {
        configuration.storeString(R.string.key_age, sp, rh)
        configuration.storeDouble(R.string.key_treatmentssafety_maxbolus, sp, rh)
        configuration.storeInt(R.string.key_treatmentssafety_maxcarbs, sp, rh)
    }
}<|MERGE_RESOLUTION|>--- conflicted
+++ resolved
@@ -104,12 +104,8 @@
 
     override fun isAdvancedFilteringEnabled(value: Constraint<Boolean>): Constraint<Boolean> {
         val bgSource = activePlugin.activeBgSource
-<<<<<<< HEAD
-        if (!bgSource.advancedFilteringSupported()) value[aapsLogger, false, rh.gs(R.string.smbalwaysdisabled)] = this
-=======
         //if (!bgSource.advancedFilteringSupported()) value[aapsLogger, false, resourceHelper.gs(R.string.smbalwaysdisabled)] = this
-        if (!bgSource.advancedFilteringSupported()) value[aapsLogger, true, resourceHelper.gs(R.string.disable_Libre_smb_restrictions)] = this
->>>>>>> 23948653
+        if (!bgSource.advancedFilteringSupported()) value[aapsLogger, true, rh.gs(R.string.disable_Libre_smb_restrictions)] = this
         return value
     }
 
