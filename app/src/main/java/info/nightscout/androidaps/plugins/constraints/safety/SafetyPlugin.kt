package info.nightscout.androidaps.plugins.constraints.safety

import dagger.android.HasAndroidInjector
import info.nightscout.androidaps.interfaces.Config
import info.nightscout.androidaps.R
import info.nightscout.androidaps.extensions.*
import info.nightscout.androidaps.interfaces.Profile
import info.nightscout.androidaps.interfaces.*
import info.nightscout.androidaps.logging.AAPSLogger
import info.nightscout.androidaps.plugins.aps.fullUAM.FullUAMPlugin
import info.nightscout.androidaps.plugins.aps.openAPSAMA.OpenAPSAMAPlugin
import info.nightscout.androidaps.plugins.aps.openAPSSMB.OpenAPSSMBPlugin
import info.nightscout.androidaps.plugins.bus.RxBus
import info.nightscout.androidaps.plugins.configBuilder.ConstraintChecker
import info.nightscout.androidaps.plugins.general.overview.events.EventNewNotification
import info.nightscout.androidaps.plugins.general.overview.notifications.Notification
import info.nightscout.androidaps.plugins.sensitivity.SensitivityOref1Plugin
import info.nightscout.androidaps.utils.DateUtil
import info.nightscout.androidaps.utils.DecimalFormatter
import info.nightscout.androidaps.utils.HardLimits
import info.nightscout.androidaps.utils.Round
import info.nightscout.androidaps.utils.buildHelper.BuildHelper
import info.nightscout.androidaps.utils.resources.ResourceHelper
import info.nightscout.androidaps.utils.sharedPreferences.SP
import org.json.JSONObject
import javax.inject.Inject
import javax.inject.Singleton
import kotlin.math.floor

@Singleton
class SafetyPlugin @Inject constructor(
    injector: HasAndroidInjector,
    aapsLogger: AAPSLogger,
    rh: ResourceHelper,
    private val sp: SP,
    private val rxBus: RxBus,
    private val constraintChecker: ConstraintChecker,
    private val openAPSAMAPlugin: OpenAPSAMAPlugin,
    private val openAPSSMBPlugin: OpenAPSSMBPlugin,
    private val fullUAMPlugin: FullUAMPlugin,
    private val sensitivityOref1Plugin: SensitivityOref1Plugin,
    private val activePlugin: ActivePlugin,
    private val hardLimits: HardLimits,
    private val buildHelper: BuildHelper,
    private val iobCobCalculator: IobCobCalculator,
    private val config: Config,
    private val dateUtil: DateUtil
) : PluginBase(PluginDescription()
    .mainType(PluginType.CONSTRAINTS)
    .neverVisible(true)
    .alwaysEnabled(true)
    .showInList(false)
    .pluginName(R.string.safety)
    .preferencesId(R.xml.pref_safety),
    aapsLogger, rh, injector
), Constraints, Safety {

    /**
     * Constraints interface
     */
    override fun isLoopInvocationAllowed(value: Constraint<Boolean>): Constraint<Boolean> {
        if (!activePlugin.activePump.pumpDescription.isTempBasalCapable) value[aapsLogger, false, rh.gs(R.string.pumpisnottempbasalcapable)] = this
        return value
    }

    override fun isClosedLoopAllowed(value: Constraint<Boolean>): Constraint<Boolean> {
        val mode = sp.getString(R.string.key_aps_mode, "open")
        if (mode == "open") value[aapsLogger, false, rh.gs(R.string.closedmodedisabledinpreferences)] = this
        if (!buildHelper.isEngineeringModeOrRelease()) {
            if (value.value()) {
                val n = Notification(Notification.TOAST_ALARM, rh.gs(R.string.closed_loop_disabled_on_dev_branch), Notification.NORMAL)
                rxBus.send(EventNewNotification(n))
            }
            value[aapsLogger, false, rh.gs(R.string.closed_loop_disabled_on_dev_branch)] = this
        }
        val pump = activePlugin.activePump
        if (!pump.isFakingTempsByExtendedBoluses && iobCobCalculator.getExtendedBolus(dateUtil.now()) != null) {
            value[aapsLogger, false, rh.gs(R.string.closed_loop_disabled_with_eb)] = this
        }
        return value
    }

    override fun isAutosensModeEnabled(value: Constraint<Boolean>): Constraint<Boolean> {
        val enabled = sp.getBoolean(R.string.key_openapsama_useautosens, false)
        if (!enabled) value[aapsLogger, false, rh.gs(R.string.autosensdisabledinpreferences)] = this
        return value
    }

    override fun isSMBModeEnabled(value: Constraint<Boolean>): Constraint<Boolean> {
        val enabled = sp.getBoolean(R.string.key_use_smb, false)
        if (!enabled) value[aapsLogger, false, rh.gs(R.string.smbdisabledinpreferences)] = this
        val closedLoop = constraintChecker.isClosedLoopAllowed()
        if (!closedLoop.value()) value[aapsLogger, false, rh.gs(R.string.smbnotallowedinopenloopmode)] = this
        return value
    }

    override fun isUAMEnabled(value: Constraint<Boolean>): Constraint<Boolean> {
        val enabled = sp.getBoolean(R.string.key_use_uam, false)
        if (!enabled) value[aapsLogger, false, rh.gs(R.string.uamdisabledinpreferences)] = this
        val oref1Enabled = sensitivityOref1Plugin.isEnabled()
        if (!oref1Enabled) value[aapsLogger, false, rh.gs(R.string.uamdisabledoref1notselected)] = this
        return value
    }

    override fun isAdvancedFilteringEnabled(value: Constraint<Boolean>): Constraint<Boolean> {
        val bgSource = activePlugin.activeBgSource
        //if (!bgSource.advancedFilteringSupported()) value[aapsLogger, false, resourceHelper.gs(R.string.smbalwaysdisabled)] = this
        if (!bgSource.advancedFilteringSupported()) value[aapsLogger, true, rh.gs(R.string.disable_Libre_smb_restrictions)] = this
        return value
    }

    override fun applyBasalConstraints(absoluteRate: Constraint<Double>, profile: Profile): Constraint<Double> {
        absoluteRate.setIfGreater(aapsLogger, 0.0, String.format(rh.gs(R.string.limitingbasalratio), 0.0, rh.gs(R.string.itmustbepositivevalue)), this)
        if (config.APS) {
            var maxBasal = sp.getDouble(R.string.key_openapsma_max_basal, 1.0)
            if (maxBasal < profile.getMaxDailyBasal()) {
                maxBasal = profile.getMaxDailyBasal()
                absoluteRate.addReason(rh.gs(R.string.increasingmaxbasal), this)
            }
            absoluteRate.setIfSmaller(aapsLogger, maxBasal, String.format(rh.gs(R.string.limitingbasalratio), maxBasal, rh.gs(R.string.maxvalueinpreferences)), this)

            // Check percentRate but absolute rate too, because we know real current basal in pump
            val maxBasalMultiplier = sp.getDouble(R.string.key_openapsama_current_basal_safety_multiplier, 4.0)
            val maxFromBasalMultiplier = floor(maxBasalMultiplier * profile.getBasal() * 100) / 100
            absoluteRate.setIfSmaller(aapsLogger, maxFromBasalMultiplier, String.format(rh.gs(R.string.limitingbasalratio), maxFromBasalMultiplier, rh.gs(R.string.maxbasalmultiplier)), this)
            val maxBasalFromDaily = sp.getDouble(R.string.key_openapsama_max_daily_safety_multiplier, 3.0)
            val maxFromDaily = floor(profile.getMaxDailyBasal() * maxBasalFromDaily * 100) / 100
            absoluteRate.setIfSmaller(aapsLogger, maxFromDaily, String.format(rh.gs(R.string.limitingbasalratio), maxFromDaily, rh.gs(R.string.maxdailybasalmultiplier)), this)
        }
        absoluteRate.setIfSmaller(aapsLogger, hardLimits.maxBasal(), String.format(rh.gs(R.string.limitingbasalratio), hardLimits.maxBasal(), rh.gs(R.string.hardlimit)), this)
        val pump = activePlugin.activePump
        // check for pump max
        if (pump.pumpDescription.tempBasalStyle == PumpDescription.ABSOLUTE) {
            val pumpLimit = pump.pumpDescription.pumpType.tbrSettings?.maxDose ?: 0.0
            absoluteRate.setIfSmaller(aapsLogger, pumpLimit, String.format(rh.gs(R.string.limitingbasalratio), pumpLimit, rh.gs(R.string.pumplimit)), this)
        }

        // do rounding
        if (pump.pumpDescription.tempBasalStyle == PumpDescription.ABSOLUTE) {
            absoluteRate[aapsLogger] = Round.roundTo(absoluteRate.value(), pump.pumpDescription.tempAbsoluteStep)
        }
        return absoluteRate
    }

    override fun applyBasalPercentConstraints(percentRate: Constraint<Int>, profile: Profile): Constraint<Int> {
        val currentBasal = profile.getBasal()
        val absoluteRate = currentBasal * (percentRate.originalValue().toDouble() / 100)
        percentRate.addReason("Percent rate " + percentRate.originalValue() + "% recalculated to " + DecimalFormatter.to2Decimal(absoluteRate) + " U/h with current basal " + DecimalFormatter.to2Decimal(currentBasal) + " U/h", this)
        val absoluteConstraint = Constraint(absoluteRate)
        applyBasalConstraints(absoluteConstraint, profile)
        percentRate.copyReasons(absoluteConstraint)
        val pump = activePlugin.activePump
        var percentRateAfterConst = java.lang.Double.valueOf(absoluteConstraint.value() / currentBasal * 100).toInt()
        percentRateAfterConst = if (percentRateAfterConst < 100) Round.ceilTo(percentRateAfterConst.toDouble(), pump.pumpDescription.tempPercentStep.toDouble()).toInt() else Round.floorTo(percentRateAfterConst.toDouble(), pump.pumpDescription.tempPercentStep.toDouble()).toInt()
        percentRate[aapsLogger, percentRateAfterConst, String.format(rh.gs(R.string.limitingpercentrate), percentRateAfterConst, rh.gs(R.string.pumplimit))] = this
        if (pump.pumpDescription.tempBasalStyle == PumpDescription.PERCENT) {
            val pumpLimit = pump.pumpDescription.pumpType.tbrSettings?.maxDose ?: 0.0
            percentRate.setIfSmaller(aapsLogger, pumpLimit.toInt(), String.format(rh.gs(R.string.limitingbasalratio), pumpLimit, rh.gs(R.string.pumplimit)), this)
        }
        return percentRate
    }

    override fun applyBolusConstraints(insulin: Constraint<Double>): Constraint<Double> {
        insulin.setIfGreater(aapsLogger, 0.0, String.format(rh.gs(R.string.limitingbolus), 0.0, rh.gs(R.string.itmustbepositivevalue)), this)
        val maxBolus = sp.getDouble(R.string.key_treatmentssafety_maxbolus, 3.0)
        insulin.setIfSmaller(aapsLogger, maxBolus, String.format(rh.gs(R.string.limitingbolus), maxBolus, rh.gs(R.string.maxvalueinpreferences)), this)
        insulin.setIfSmaller(aapsLogger, hardLimits.maxBolus(), String.format(rh.gs(R.string.limitingbolus), hardLimits.maxBolus(), rh.gs(R.string.hardlimit)), this)
        val pump = activePlugin.activePump
        val rounded = pump.pumpDescription.pumpType.determineCorrectBolusSize(insulin.value())
        insulin.setIfDifferent(aapsLogger, rounded, rh.gs(R.string.pumplimit), this)
        return insulin
    }

    override fun applyExtendedBolusConstraints(insulin: Constraint<Double>): Constraint<Double> {
        insulin.setIfGreater(aapsLogger, 0.0, String.format(rh.gs(R.string.limitingextendedbolus), 0.0, rh.gs(R.string.itmustbepositivevalue)), this)
        val maxBolus = sp.getDouble(R.string.key_treatmentssafety_maxbolus, 3.0)
        insulin.setIfSmaller(aapsLogger, maxBolus, String.format(rh.gs(R.string.limitingextendedbolus), maxBolus, rh.gs(R.string.maxvalueinpreferences)), this)
        insulin.setIfSmaller(aapsLogger, hardLimits.maxBolus(), String.format(rh.gs(R.string.limitingextendedbolus), hardLimits.maxBolus(), rh.gs(R.string.hardlimit)), this)
        val pump = activePlugin.activePump
        val rounded = pump.pumpDescription.pumpType.determineCorrectExtendedBolusSize(insulin.value())
        insulin.setIfDifferent(aapsLogger, rounded, rh.gs(R.string.pumplimit), this)
        return insulin
    }

    override fun applyCarbsConstraints(carbs: Constraint<Int>): Constraint<Int> {
        carbs.setIfGreater(aapsLogger, 0, String.format(rh.gs(R.string.limitingcarbs), 0, rh.gs(R.string.itmustbepositivevalue)), this)
        val maxCarbs = sp.getInt(R.string.key_treatmentssafety_maxcarbs, 48)
        carbs.setIfSmaller(aapsLogger, maxCarbs, String.format(rh.gs(R.string.limitingcarbs), maxCarbs, rh.gs(R.string.maxvalueinpreferences)), this)
        return carbs
    }

    override fun applyMaxIOBConstraints(maxIob: Constraint<Double>): Constraint<Double> {
        val apsMode = sp.getString(R.string.key_aps_mode, "open")
        val maxIobPref: Double = when {
            fullUAMPlugin.isEnabled(PluginType.APS)     -> sp.getDouble( R.string.key_openapssmb_max_iob,3.0)
            openAPSSMBPlugin.isEnabled(PluginType.APS)  -> sp.getDouble( R.string.key_openapssmb_max_iob,3.0)
            else                                        -> sp.getDouble( R.string.key_openapsma_max_iob,1.5)
        }
        maxIob.setIfSmaller(aapsLogger, maxIobPref, String.format(rh.gs(R.string.limitingiob), maxIobPref, rh.gs(R.string.maxvalueinpreferences)), this)
        if (openAPSAMAPlugin.isEnabled()) maxIob.setIfSmaller(aapsLogger, hardLimits.maxIobAMA(), String.format(rh.gs(R.string.limitingiob), hardLimits.maxIobAMA(), rh.gs(R.string.hardlimit)), this)
        if (openAPSSMBPlugin.isEnabled()) maxIob.setIfSmaller(aapsLogger, hardLimits.maxIobSMB(), String.format(rh.gs(R.string.limitingiob), hardLimits.maxIobSMB(), rh.gs(R.string.hardlimit)), this)
        if (fullUAMPlugin.isEnabled()) maxIob.setIfSmaller(aapsLogger, hardLimits.maxIobFullUAM(), String.format(rh.gs(R.string.limitingiob), hardLimits.maxIobFullUAM(), rh.gs(R.string.hardlimit)), this)
<<<<<<< HEAD
        if (apsMode == "lgs") maxIob.setIfSmaller(aapsLogger, HardLimits.MAX_IOB_LGS, String.format(rh.gs(R.string.limitingiob), HardLimits.MAX_IOB_LGS, rh.gs(R.string.lowglucosesuspend)
        ), this)
=======
        if (apsMode == "lgs") maxIob.setIfSmaller(aapsLogger, HardLimits.MAX_IOB_LGS, String.format(rh.gs(R.string.limitingiob), HardLimits.MAX_IOB_LGS, rh.gs(R.string.lowglucosesuspend)), this)
>>>>>>> 602c8e6a
        return maxIob
    }

    override fun configuration(): JSONObject =
        JSONObject()
            .putString(R.string.key_age, sp, rh)
            .putDouble(R.string.key_treatmentssafety_maxbolus, sp, rh)
            .putInt(R.string.key_treatmentssafety_maxcarbs, sp, rh)

    override fun applyConfiguration(configuration: JSONObject) {
        configuration.storeString(R.string.key_age, sp, rh)
        configuration.storeDouble(R.string.key_treatmentssafety_maxbolus, sp, rh)
        configuration.storeInt(R.string.key_treatmentssafety_maxcarbs, sp, rh)
    }
}<|MERGE_RESOLUTION|>--- conflicted
+++ resolved
@@ -200,12 +200,8 @@
         if (openAPSAMAPlugin.isEnabled()) maxIob.setIfSmaller(aapsLogger, hardLimits.maxIobAMA(), String.format(rh.gs(R.string.limitingiob), hardLimits.maxIobAMA(), rh.gs(R.string.hardlimit)), this)
         if (openAPSSMBPlugin.isEnabled()) maxIob.setIfSmaller(aapsLogger, hardLimits.maxIobSMB(), String.format(rh.gs(R.string.limitingiob), hardLimits.maxIobSMB(), rh.gs(R.string.hardlimit)), this)
         if (fullUAMPlugin.isEnabled()) maxIob.setIfSmaller(aapsLogger, hardLimits.maxIobFullUAM(), String.format(rh.gs(R.string.limitingiob), hardLimits.maxIobFullUAM(), rh.gs(R.string.hardlimit)), this)
-<<<<<<< HEAD
         if (apsMode == "lgs") maxIob.setIfSmaller(aapsLogger, HardLimits.MAX_IOB_LGS, String.format(rh.gs(R.string.limitingiob), HardLimits.MAX_IOB_LGS, rh.gs(R.string.lowglucosesuspend)
         ), this)
-=======
-        if (apsMode == "lgs") maxIob.setIfSmaller(aapsLogger, HardLimits.MAX_IOB_LGS, String.format(rh.gs(R.string.limitingiob), HardLimits.MAX_IOB_LGS, rh.gs(R.string.lowglucosesuspend)), this)
->>>>>>> 602c8e6a
         return maxIob
     }
 
