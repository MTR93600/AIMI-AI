--- conflicted
+++ resolved
@@ -190,24 +190,16 @@
 
     override fun applyMaxIOBConstraints(maxIob: Constraint<Double>): Constraint<Double> {
         val apsMode = sp.getString(R.string.key_aps_mode, "open")
-<<<<<<< HEAD
         val maxIobPref: Double = when {
             fullUAMPlugin.isEnabled(PluginType.APS)     -> sp.getDouble( R.string.key_openapssmb_max_iob,3.0)
             openAPSSMBPlugin.isEnabled(PluginType.APS)  -> sp.getDouble( R.string.key_openapssmb_max_iob,3.0)
             else                                        -> sp.getDouble( R.string.key_openapsma_max_iob,1.5)
         }
-        maxIob.setIfSmaller(aapsLogger, maxIobPref, String.format(resourceHelper.gs(R.string.limitingiob), maxIobPref, resourceHelper.gs(R.string.maxvalueinpreferences)), this)
-        if (openAPSAMAPlugin.isEnabled()) maxIob.setIfSmaller(aapsLogger, hardLimits.maxIobAMA(), String.format(resourceHelper.gs(R.string.limitingiob), hardLimits.maxIobAMA(), resourceHelper.gs(R.string.hardlimit)), this)
-        if (openAPSSMBPlugin.isEnabled()) maxIob.setIfSmaller(aapsLogger, hardLimits.maxIobSMB(), String.format(resourceHelper.gs(R.string.limitingiob), hardLimits.maxIobSMB(), resourceHelper.gs(R.string.hardlimit)), this)
-        if (fullUAMPlugin.isEnabled()) maxIob.setIfSmaller(aapsLogger, hardLimits.maxIobFullUAM(), String.format(resourceHelper.gs(R.string.limitingiob), hardLimits.maxIobFullUAM(), resourceHelper.gs(R.string.hardlimit)), this)
+        maxIob.setIfSmaller(aapsLogger, maxIobPref, String.format(rh.gs(R.string.limitingiob), maxIobPref, rh.gs(R.string.maxvalueinpreferences)), this)
+        if (openAPSAMAPlugin.isEnabled()) maxIob.setIfSmaller(aapsLogger, hardLimits.maxIobAMA(), String.format(rh.gs(R.string.limitingiob), hardLimits.maxIobAMA(), resourceHelper.gs(R.string.hardlimit)), this)
+        if (openAPSSMBPlugin.isEnabled()) maxIob.setIfSmaller(aapsLogger, hardLimits.maxIobSMB(), String.format(rh.gs(R.string.limitingiob), hardLimits.maxIobSMB(), resourceHelper.gs(R.string.hardlimit)), this)
+        if (fullUAMPlugin.isEnabled()) maxIob.setIfSmaller(aapsLogger, hardLimits.maxIobFullUAM(), String.format(rh.gs(R.string.limitingiob), hardLimits.maxIobFullUAM(), resourceHelper.gs(R.string.hardlimit)), this)
         if (apsMode == "lgs") maxIob.setIfSmaller(aapsLogger, HardLimits.MAX_IOB_LGS, String.format(resourceHelper.gs(R.string.limitingiob), HardLimits.MAX_IOB_LGS, resourceHelper.gs(R.string.lowglucosesuspend)), this)
-=======
-        val maxIobPref: Double = if (openAPSSMBPlugin.isEnabled()) sp.getDouble(R.string.key_openapssmb_max_iob, 3.0) else sp.getDouble(R.string.key_openapsma_max_iob, 1.5)
-        maxIob.setIfSmaller(aapsLogger, maxIobPref, String.format(rh.gs(R.string.limitingiob), maxIobPref, rh.gs(R.string.maxvalueinpreferences)), this)
-        if (openAPSAMAPlugin.isEnabled()) maxIob.setIfSmaller(aapsLogger, hardLimits.maxIobAMA(), String.format(rh.gs(R.string.limitingiob), hardLimits.maxIobAMA(), rh.gs(R.string.hardlimit)), this)
-        if (openAPSSMBPlugin.isEnabled()) maxIob.setIfSmaller(aapsLogger, hardLimits.maxIobSMB(), String.format(rh.gs(R.string.limitingiob), hardLimits.maxIobSMB(), rh.gs(R.string.hardlimit)), this)
-        if (apsMode == "lgs") maxIob.setIfSmaller(aapsLogger, HardLimits.MAX_IOB_LGS, String.format(rh.gs(R.string.limitingiob), HardLimits.MAX_IOB_LGS, rh.gs(R.string.lowglucosesuspend)), this)
->>>>>>> aa58b376
         return maxIob
     }
 
