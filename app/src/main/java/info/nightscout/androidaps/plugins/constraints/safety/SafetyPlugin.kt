package info.nightscout.androidaps.plugins.constraints.safety

import dagger.android.HasAndroidInjector
import info.nightscout.androidaps.interfaces.Config
import info.nightscout.androidaps.R
import info.nightscout.androidaps.extensions.*
import info.nightscout.androidaps.interfaces.Profile
import info.nightscout.androidaps.interfaces.*
import info.nightscout.androidaps.logging.AAPSLogger
import info.nightscout.androidaps.plugins.aps.fullUAM.FullUAMPlugin
import info.nightscout.androidaps.plugins.aps.openAPSAMA.OpenAPSAMAPlugin
import info.nightscout.androidaps.plugins.aps.openAPSSMB.OpenAPSSMBPlugin
import info.nightscout.androidaps.plugins.bus.RxBus
import info.nightscout.androidaps.plugins.configBuilder.ConstraintChecker
import info.nightscout.androidaps.plugins.general.overview.events.EventNewNotification
import info.nightscout.androidaps.plugins.general.overview.notifications.Notification
import info.nightscout.androidaps.plugins.sensitivity.SensitivityOref1Plugin
import info.nightscout.androidaps.utils.DateUtil
import info.nightscout.androidaps.utils.DecimalFormatter
import info.nightscout.androidaps.utils.HardLimits
import info.nightscout.androidaps.utils.Round
import info.nightscout.androidaps.utils.buildHelper.BuildHelper
import info.nightscout.androidaps.utils.resources.ResourceHelper
import info.nightscout.androidaps.utils.sharedPreferences.SP
import org.json.JSONObject
import javax.inject.Inject
import javax.inject.Singleton
import kotlin.math.floor

@Singleton
class SafetyPlugin @Inject constructor(
    injector: HasAndroidInjector,
    aapsLogger: AAPSLogger,
    rh: ResourceHelper,
    private val sp: SP,
    private val rxBus: RxBus,
    private val constraintChecker: ConstraintChecker,
    private val openAPSAMAPlugin: OpenAPSAMAPlugin,
    private val openAPSSMBPlugin: OpenAPSSMBPlugin,
    private val fullUAMPlugin: FullUAMPlugin,
    private val sensitivityOref1Plugin: SensitivityOref1Plugin,
    private val activePlugin: ActivePlugin,
    private val hardLimits: HardLimits,
    private val buildHelper: BuildHelper,
    private val iobCobCalculator: IobCobCalculator,
    private val config: Config,
    private val dateUtil: DateUtil
) : PluginBase(PluginDescription()
    .mainType(PluginType.CONSTRAINTS)
    .neverVisible(true)
    .alwaysEnabled(true)
    .showInList(false)
    .pluginName(R.string.safety)
    .preferencesId(R.xml.pref_safety),
    aapsLogger, rh, injector
), Constraints, Safety {

    /**
     * Constraints interface
     */
    override fun isLoopInvocationAllowed(value: Constraint<Boolean>): Constraint<Boolean> {
        if (!activePlugin.activePump.pumpDescription.isTempBasalCapable) value[aapsLogger, false, rh.gs(R.string.pumpisnottempbasalcapable)] = this
        return value
    }

    override fun isClosedLoopAllowed(value: Constraint<Boolean>): Constraint<Boolean> {
        val mode = sp.getString(R.string.key_aps_mode, "open")
        if (mode == "open") value[aapsLogger, false, rh.gs(R.string.closedmodedisabledinpreferences)] = this
        if (!buildHelper.isEngineeringModeOrRelease()) {
            if (value.value()) {
                val n = Notification(Notification.TOAST_ALARM, rh.gs(R.string.closed_loop_disabled_on_dev_branch), Notification.NORMAL)
                rxBus.send(EventNewNotification(n))
            }
            value[aapsLogger, false, rh.gs(R.string.closed_loop_disabled_on_dev_branch)] = this
        }
        val pump = activePlugin.activePump
        if (!pump.isFakingTempsByExtendedBoluses && iobCobCalculator.getExtendedBolus(dateUtil.now()) != null) {
            value[aapsLogger, false, rh.gs(R.string.closed_loop_disabled_with_eb)] = this
        }
        return value
    }

    override fun isAutosensModeEnabled(value: Constraint<Boolean>): Constraint<Boolean> {
        val enabled = sp.getBoolean(R.string.key_openapsama_useautosens, false)
        if (!enabled) value[aapsLogger, false, rh.gs(R.string.autosensdisabledinpreferences)] = this
        return value
    }

    override fun isSMBModeEnabled(value: Constraint<Boolean>): Constraint<Boolean> {
        val enabled = sp.getBoolean(R.string.key_use_smb, false)
        if (!enabled) value[aapsLogger, false, rh.gs(R.string.smbdisabledinpreferences)] = this
        val closedLoop = constraintChecker.isClosedLoopAllowed()
        if (!closedLoop.value()) value[aapsLogger, false, rh.gs(R.string.smbnotallowedinopenloopmode)] = this
        return value
    }

    override fun isUAMEnabled(value: Constraint<Boolean>): Constraint<Boolean> {
        val enabled = sp.getBoolean(R.string.key_use_uam, false)
        if (!enabled) value[aapsLogger, false, rh.gs(R.string.uamdisabledinpreferences)] = this
        val oref1Enabled = sensitivityOref1Plugin.isEnabled()
        if (!oref1Enabled) value[aapsLogger, false, rh.gs(R.string.uamdisabledoref1notselected)] = this
        return value
    }

    override fun isAdvancedFilteringEnabled(value: Constraint<Boolean>): Constraint<Boolean> {
        val bgSource = activePlugin.activeBgSource
        if (!bgSource.advancedFilteringSupported()) value[aapsLogger, false, rh.gs(R.string.smbalwaysdisabled)] = this
        return value
    }

    override fun applyBasalConstraints(absoluteRate: Constraint<Double>, profile: Profile): Constraint<Double> {
        absoluteRate.setIfGreater(aapsLogger, 0.0, String.format(rh.gs(R.string.limitingbasalratio), 0.0, rh.gs(R.string.itmustbepositivevalue)), this)
        if (config.APS) {
            var maxBasal = sp.getDouble(R.string.key_openapsma_max_basal, 1.0)
            if (maxBasal < profile.getMaxDailyBasal()) {
                maxBasal = profile.getMaxDailyBasal()
                absoluteRate.addReason(rh.gs(R.string.increasingmaxbasal), this)
            }
            absoluteRate.setIfSmaller(aapsLogger, maxBasal, String.format(rh.gs(R.string.limitingbasalratio), maxBasal, rh.gs(R.string.maxvalueinpreferences)), this)

            // Check percentRate but absolute rate too, because we know real current basal in pump
            val maxBasalMultiplier = sp.getDouble(R.string.key_openapsama_current_basal_safety_multiplier, 4.0)
            val maxFromBasalMultiplier = floor(maxBasalMultiplier * profile.getBasal() * 100) / 100
            absoluteRate.setIfSmaller(aapsLogger, maxFromBasalMultiplier, String.format(rh.gs(R.string.limitingbasalratio), maxFromBasalMultiplier, rh.gs(R.string.maxbasalmultiplier)), this)
            val maxBasalFromDaily = sp.getDouble(R.string.key_openapsama_max_daily_safety_multiplier, 3.0)
            val maxFromDaily = floor(profile.getMaxDailyBasal() * maxBasalFromDaily * 100) / 100
            absoluteRate.setIfSmaller(aapsLogger, maxFromDaily, String.format(rh.gs(R.string.limitingbasalratio), maxFromDaily, rh.gs(R.string.maxdailybasalmultiplier)), this)
        }
        absoluteRate.setIfSmaller(aapsLogger, hardLimits.maxBasal(), String.format(rh.gs(R.string.limitingbasalratio), hardLimits.maxBasal(), rh.gs(R.string.hardlimit)), this)
        val pump = activePlugin.activePump
        // check for pump max
        if (pump.pumpDescription.tempBasalStyle == PumpDescription.ABSOLUTE) {
            val pumpLimit = pump.pumpDescription.pumpType.tbrSettings?.maxDose ?: 0.0
            absoluteRate.setIfSmaller(aapsLogger, pumpLimit, String.format(rh.gs(R.string.limitingbasalratio), pumpLimit, rh.gs(R.string.pumplimit)), this)
        }

        // do rounding
        if (pump.pumpDescription.tempBasalStyle == PumpDescription.ABSOLUTE) {
            absoluteRate[aapsLogger] = Round.roundTo(absoluteRate.value(), pump.pumpDescription.tempAbsoluteStep)
        }
        return absoluteRate
    }

    override fun applyBasalPercentConstraints(percentRate: Constraint<Int>, profile: Profile): Constraint<Int> {
        val currentBasal = profile.getBasal()
        val absoluteRate = currentBasal * (percentRate.originalValue().toDouble() / 100)
        percentRate.addReason("Percent rate " + percentRate.originalValue() + "% recalculated to " + DecimalFormatter.to2Decimal(absoluteRate) + " U/h with current basal " + DecimalFormatter.to2Decimal(currentBasal) + " U/h", this)
        val absoluteConstraint = Constraint(absoluteRate)
        applyBasalConstraints(absoluteConstraint, profile)
        percentRate.copyReasons(absoluteConstraint)
        val pump = activePlugin.activePump
        var percentRateAfterConst = java.lang.Double.valueOf(absoluteConstraint.value() / currentBasal * 100).toInt()
        percentRateAfterConst = if (percentRateAfterConst < 100) Round.ceilTo(percentRateAfterConst.toDouble(), pump.pumpDescription.tempPercentStep.toDouble()).toInt() else Round.floorTo(percentRateAfterConst.toDouble(), pump.pumpDescription.tempPercentStep.toDouble()).toInt()
        percentRate[aapsLogger, percentRateAfterConst, String.format(rh.gs(R.string.limitingpercentrate), percentRateAfterConst, rh.gs(R.string.pumplimit))] = this
        if (pump.pumpDescription.tempBasalStyle == PumpDescription.PERCENT) {
            val pumpLimit = pump.pumpDescription.pumpType.tbrSettings?.maxDose ?: 0.0
            percentRate.setIfSmaller(aapsLogger, pumpLimit.toInt(), String.format(rh.gs(R.string.limitingbasalratio), pumpLimit, rh.gs(R.string.pumplimit)), this)
        }
        return percentRate
    }

    override fun applyBolusConstraints(insulin: Constraint<Double>): Constraint<Double> {
        insulin.setIfGreater(aapsLogger, 0.0, String.format(rh.gs(R.string.limitingbolus), 0.0, rh.gs(R.string.itmustbepositivevalue)), this)
        val maxBolus = sp.getDouble(R.string.key_treatmentssafety_maxbolus, 3.0)
        insulin.setIfSmaller(aapsLogger, maxBolus, String.format(rh.gs(R.string.limitingbolus), maxBolus, rh.gs(R.string.maxvalueinpreferences)), this)
        insulin.setIfSmaller(aapsLogger, hardLimits.maxBolus(), String.format(rh.gs(R.string.limitingbolus), hardLimits.maxBolus(), rh.gs(R.string.hardlimit)), this)
        val pump = activePlugin.activePump
        val rounded = pump.pumpDescription.pumpType.determineCorrectBolusSize(insulin.value())
        insulin.setIfDifferent(aapsLogger, rounded, rh.gs(R.string.pumplimit), this)
        return insulin
    }

    override fun applyExtendedBolusConstraints(insulin: Constraint<Double>): Constraint<Double> {
        insulin.setIfGreater(aapsLogger, 0.0, String.format(rh.gs(R.string.limitingextendedbolus), 0.0, rh.gs(R.string.itmustbepositivevalue)), this)
        val maxBolus = sp.getDouble(R.string.key_treatmentssafety_maxbolus, 3.0)
        insulin.setIfSmaller(aapsLogger, maxBolus, String.format(rh.gs(R.string.limitingextendedbolus), maxBolus, rh.gs(R.string.maxvalueinpreferences)), this)
        insulin.setIfSmaller(aapsLogger, hardLimits.maxBolus(), String.format(rh.gs(R.string.limitingextendedbolus), hardLimits.maxBolus(), rh.gs(R.string.hardlimit)), this)
        val pump = activePlugin.activePump
        val rounded = pump.pumpDescription.pumpType.determineCorrectExtendedBolusSize(insulin.value())
        insulin.setIfDifferent(aapsLogger, rounded, rh.gs(R.string.pumplimit), this)
        return insulin
    }

    override fun applyCarbsConstraints(carbs: Constraint<Int>): Constraint<Int> {
        carbs.setIfGreater(aapsLogger, 0, String.format(rh.gs(R.string.limitingcarbs), 0, rh.gs(R.string.itmustbepositivevalue)), this)
        val maxCarbs = sp.getInt(R.string.key_treatmentssafety_maxcarbs, 48)
        carbs.setIfSmaller(aapsLogger, maxCarbs, String.format(rh.gs(R.string.limitingcarbs), maxCarbs, rh.gs(R.string.maxvalueinpreferences)), this)
        return carbs
    }

    override fun applyMaxIOBConstraints(maxIob: Constraint<Double>): Constraint<Double> {
        val apsMode = sp.getString(R.string.key_aps_mode, "open")
        val maxIobPref: Double = when {
            fullUAMPlugin.isEnabled(PluginType.APS)     -> sp.getDouble( R.string.key_openapssmb_max_iob,3.0)
            openAPSSMBPlugin.isEnabled(PluginType.APS)  -> sp.getDouble( R.string.key_openapssmb_max_iob,3.0)
            else                                        -> sp.getDouble( R.string.key_openapsma_max_iob,1.5)
        }
        maxIob.setIfSmaller(aapsLogger, maxIobPref, String.format(rh.gs(R.string.limitingiob), maxIobPref, rh.gs(R.string.maxvalueinpreferences)), this)
<<<<<<< HEAD
        if (openAPSAMAPlugin.isEnabled()) maxIob.setIfSmaller(aapsLogger, hardLimits.maxIobAMA(), String.format(rh.gs(R.string.limitingiob), hardLimits.maxIobAMA(), rh.gs(R.string
                                                                                                                                                                                          .hardlimit)), this)
        if (openAPSSMBPlugin.isEnabled()) maxIob.setIfSmaller(aapsLogger, hardLimits.maxIobSMB(), String.format(rh.gs(R.string.limitingiob), hardLimits.maxIobSMB(), rh.gs(R.string
                                                                                                                                                                                          .hardlimit)), this)
        if (fullUAMPlugin.isEnabled()) maxIob.setIfSmaller(aapsLogger, hardLimits.maxIobFullUAM(), String.format(rh.gs(R.string.limitingiob), hardLimits.maxIobFullUAM(), rh.gs(R.string
                                                                                                                                                                                               .hardlimit)), this)
        if (apsMode == "lgs") maxIob.setIfSmaller(aapsLogger, HardLimits.MAX_IOB_LGS, String.format(rh.gs(R.string.limitingiob), HardLimits.MAX_IOB_LGS, rh.gs(R.string.lowglucosesuspend)
        ), this)
=======
        if (openAPSAMAPlugin.isEnabled()) maxIob.setIfSmaller(aapsLogger, hardLimits.maxIobAMA(), String.format(rh.gs(R.string.limitingiob), hardLimits.maxIobAMA(), resourceHelper.gs(R.string.hardlimit)), this)
        if (openAPSSMBPlugin.isEnabled()) maxIob.setIfSmaller(aapsLogger, hardLimits.maxIobSMB(), String.format(rh.gs(R.string.limitingiob), hardLimits.maxIobSMB(), resourceHelper.gs(R.string.hardlimit)), this)
        if (fullUAMPlugin.isEnabled()) maxIob.setIfSmaller(aapsLogger, hardLimits.maxIobFullUAM(), String.format(rh.gs(R.string.limitingiob), hardLimits.maxIobFullUAM(), resourceHelper.gs(R.string.hardlimit)), this)
        if (apsMode == "lgs") maxIob.setIfSmaller(aapsLogger, HardLimits.MAX_IOB_LGS, String.format(resourceHelper.gs(R.string.limitingiob), HardLimits.MAX_IOB_LGS, resourceHelper.gs(R.string.lowglucosesuspend)), this)
>>>>>>> 89c76490
        return maxIob
    }

    override fun configuration(): JSONObject =
        JSONObject()
            .putString(R.string.key_age, sp, rh)
            .putDouble(R.string.key_treatmentssafety_maxbolus, sp, rh)
            .putInt(R.string.key_treatmentssafety_maxcarbs, sp, rh)

    override fun applyConfiguration(configuration: JSONObject) {
        configuration.storeString(R.string.key_age, sp, rh)
        configuration.storeDouble(R.string.key_treatmentssafety_maxbolus, sp, rh)
        configuration.storeInt(R.string.key_treatmentssafety_maxcarbs, sp, rh)
    }
}<|MERGE_RESOLUTION|>--- conflicted
+++ resolved
@@ -196,21 +196,11 @@
             else                                        -> sp.getDouble( R.string.key_openapsma_max_iob,1.5)
         }
         maxIob.setIfSmaller(aapsLogger, maxIobPref, String.format(rh.gs(R.string.limitingiob), maxIobPref, rh.gs(R.string.maxvalueinpreferences)), this)
-<<<<<<< HEAD
-        if (openAPSAMAPlugin.isEnabled()) maxIob.setIfSmaller(aapsLogger, hardLimits.maxIobAMA(), String.format(rh.gs(R.string.limitingiob), hardLimits.maxIobAMA(), rh.gs(R.string
-                                                                                                                                                                                          .hardlimit)), this)
-        if (openAPSSMBPlugin.isEnabled()) maxIob.setIfSmaller(aapsLogger, hardLimits.maxIobSMB(), String.format(rh.gs(R.string.limitingiob), hardLimits.maxIobSMB(), rh.gs(R.string
-                                                                                                                                                                                          .hardlimit)), this)
-        if (fullUAMPlugin.isEnabled()) maxIob.setIfSmaller(aapsLogger, hardLimits.maxIobFullUAM(), String.format(rh.gs(R.string.limitingiob), hardLimits.maxIobFullUAM(), rh.gs(R.string
-                                                                                                                                                                                               .hardlimit)), this)
+        if (openAPSAMAPlugin.isEnabled()) maxIob.setIfSmaller(aapsLogger, hardLimits.maxIobAMA(), String.format(rh.gs(R.string.limitingiob), hardLimits.maxIobAMA(), rh.gs(R.string.hardlimit)), this)
+        if (openAPSSMBPlugin.isEnabled()) maxIob.setIfSmaller(aapsLogger, hardLimits.maxIobSMB(), String.format(rh.gs(R.string.limitingiob), hardLimits.maxIobSMB(), rh.gs(R.string.hardlimit)), this)
+        if (fullUAMPlugin.isEnabled()) maxIob.setIfSmaller(aapsLogger, hardLimits.maxIobFullUAM(), String.format(rh.gs(R.string.limitingiob), hardLimits.maxIobFullUAM(), rh.gs(R.string.hardlimit)), this)
         if (apsMode == "lgs") maxIob.setIfSmaller(aapsLogger, HardLimits.MAX_IOB_LGS, String.format(rh.gs(R.string.limitingiob), HardLimits.MAX_IOB_LGS, rh.gs(R.string.lowglucosesuspend)
         ), this)
-=======
-        if (openAPSAMAPlugin.isEnabled()) maxIob.setIfSmaller(aapsLogger, hardLimits.maxIobAMA(), String.format(rh.gs(R.string.limitingiob), hardLimits.maxIobAMA(), resourceHelper.gs(R.string.hardlimit)), this)
-        if (openAPSSMBPlugin.isEnabled()) maxIob.setIfSmaller(aapsLogger, hardLimits.maxIobSMB(), String.format(rh.gs(R.string.limitingiob), hardLimits.maxIobSMB(), resourceHelper.gs(R.string.hardlimit)), this)
-        if (fullUAMPlugin.isEnabled()) maxIob.setIfSmaller(aapsLogger, hardLimits.maxIobFullUAM(), String.format(rh.gs(R.string.limitingiob), hardLimits.maxIobFullUAM(), resourceHelper.gs(R.string.hardlimit)), this)
-        if (apsMode == "lgs") maxIob.setIfSmaller(aapsLogger, HardLimits.MAX_IOB_LGS, String.format(resourceHelper.gs(R.string.limitingiob), HardLimits.MAX_IOB_LGS, resourceHelper.gs(R.string.lowglucosesuspend)), this)
->>>>>>> 89c76490
         return maxIob
     }
 
