--- conflicted
+++ resolved
@@ -1,9 +1,6 @@
 package info.nightscout.androidaps.plugins.treatments;
 
 import android.content.Context;
-import android.os.Bundle;
-
-import com.google.firebase.analytics.FirebaseAnalytics;
 
 import java.util.List;
 import java.util.stream.Collectors;
@@ -14,11 +11,9 @@
 import dagger.android.HasAndroidInjector;
 import info.nightscout.androidaps.Constants;
 import info.nightscout.androidaps.R;
-import info.nightscout.androidaps.activities.ErrorHelperActivity;
 import info.nightscout.androidaps.data.DetailedBolusInfo;
 import info.nightscout.androidaps.database.AppRepository;
 import info.nightscout.androidaps.db.ExtendedBolus;
-import info.nightscout.androidaps.db.Source;
 import info.nightscout.androidaps.db.TemporaryBasal;
 import info.nightscout.androidaps.db.Treatment;
 import info.nightscout.androidaps.interfaces.ActivePlugin;
@@ -29,17 +24,8 @@
 import info.nightscout.androidaps.interfaces.ProfileFunction;
 import info.nightscout.androidaps.interfaces.TreatmentServiceInterface;
 import info.nightscout.androidaps.interfaces.TreatmentsInterface;
-import info.nightscout.androidaps.interfaces.UpdateReturn;
 import info.nightscout.androidaps.logging.AAPSLogger;
-import info.nightscout.androidaps.logging.LTag;
 import info.nightscout.androidaps.plugins.bus.RxBusWrapper;
-<<<<<<< HEAD
-import info.nightscout.androidaps.plugins.general.nsclient.NSUpload;
-import info.nightscout.androidaps.plugins.pump.common.defs.PumpType;
-import info.nightscout.androidaps.plugins.pump.medtronic.MedtronicPumpPlugin;
-import info.nightscout.androidaps.plugins.pump.medtronic.data.MedtronicHistoryData;
-=======
->>>>>>> 3b35c01f
 import info.nightscout.androidaps.utils.DateUtil;
 import info.nightscout.androidaps.utils.FabricPrivacy;
 import info.nightscout.androidaps.utils.resources.ResourceHelper;
@@ -50,14 +36,8 @@
 @Singleton
 public class TreatmentsPlugin extends PluginBase implements TreatmentsInterface {
 
-<<<<<<< HEAD
-    private final Context context;
-    private final AapsSchedulers aapsSchedulers;
-=======
->>>>>>> 3b35c01f
     private final SP sp;
     private final RxBusWrapper rxBus;
-    private final ResourceHelper resourceHelper;
     private final ProfileFunction profileFunction;
     private final ActivePlugin activePlugin;
     private final FabricPrivacy fabricPrivacy;
@@ -68,8 +48,6 @@
     private final CompositeDisposable disposable = new CompositeDisposable();
 
     protected TreatmentServiceInterface service;
-    private final boolean useNewPumpSync = false;
-
 
     @Inject
     public TreatmentsPlugin(
@@ -98,8 +76,6 @@
                         .setDefault(),
                 aapsLogger, resourceHelper, injector
         );
-        this.resourceHelper = resourceHelper;
-        this.context = context;
         this.rxBus = rxBus;
         this.sp = sp;
         this.profileFunction = profileFunction;
@@ -234,48 +210,38 @@
     @Deprecated
     @Override
     public boolean addToHistoryTempBasal(TemporaryBasal tempBasal) {
-        if (useNewPumpSync) {
-            throw new IllegalStateException("Migrate to new DB");
-        } else {
-            getAapsLogger().error("!!! addToHistoryTempBasal: Need to migrate to new DB");
-        }
-
+        throw new IllegalStateException("Migrate to new DB");
+/*
         //log.debug("Adding new TemporaryBasal record" + tempBasal.toString());
         boolean newRecordCreated = databaseHelper.createOrUpdate(tempBasal);
         if (newRecordCreated) {
-//            if (tempBasal.durationInMinutes == 0)
-//                nsUpload.uploadTempBasalEnd(tempBasal.date, false, tempBasal.pumpId);
-//            else if (tempBasal.isAbsolute)
-//                nsUpload.uploadTempBasalStartAbsolute(tempBasal, null);
-//            else
-//                nsUpload.uploadTempBasalStartPercent(tempBasal, profileFunction.getProfile(tempBasal.date));
+            if (tempBasal.durationInMinutes == 0)
+                nsUpload.uploadTempBasalEnd(tempBasal.date, false, tempBasal.pumpId);
+            else if (tempBasal.isAbsolute)
+                nsUpload.uploadTempBasalStartAbsolute(tempBasal, null);
+            else
+                nsUpload.uploadTempBasalStartPercent(tempBasal, profileFunction.getProfile(tempBasal.date));
         }
         return newRecordCreated;
+ */
     }
 
     @Deprecated
     public TreatmentUpdateReturn createOrUpdateMedtronic(Treatment treatment, boolean fromNightScout) {
-        if (useNewPumpSync) {
-            throw new IllegalStateException("Migrate to new DB");
-        } else {
-            getAapsLogger().error("!!! createOrUpdateMedtronic: Need to migrate to new DB");
-        }
-
+        throw new IllegalStateException("Migrate to new DB");
+/*
         UpdateReturn resultRecord = getService().createOrUpdateMedtronic(treatment, fromNightScout);
 
         return new TreatmentUpdateReturn(resultRecord.getSuccess(), resultRecord.getNewRecord());
+ */
     }
 
     // return true if new record is created
     @Deprecated
     @Override
     public boolean addToHistoryTreatment(DetailedBolusInfo detailedBolusInfo, boolean allowUpdate) {
-        if (useNewPumpSync) {
-            throw new IllegalStateException("Migrate to new DB");
-        } else {
-            getAapsLogger().error("!!! addToHistoryTreatment: Need to migrate to new DB");
-        }
-
+        throw new IllegalStateException("Migrate to new DB");
+/*
         boolean medtronicPump = activePlugin.getActivePump() instanceof MedtronicPumpPlugin;
 
         getAapsLogger().debug(MedtronicHistoryData.doubleBolusDebug, LTag.DATATREATMENTS, "DoubleBolusDebug: addToHistoryTreatment::isMedtronicPump={} " + medtronicPump);
@@ -319,10 +285,8 @@
                 getService().createOrUpdateMedtronic(carbsTreatment, false);
             //log.debug("Adding new Treatment record" + carbsTreatment);
         }
-
-        getAapsLogger().error("nsUpload.uploadTreatmentRecord(detailedBolusInfo) not possible.");
-//        if (newRecordCreated && detailedBolusInfo.getBolusType() != DetailedBolusInfo.BolusType.PRIMING)
-//            nsUpload.uploadTreatmentRecord(detailedBolusInfo);
+        if (newRecordCreated && detailedBolusInfo.getBolusType() != DetailedBolusInfo.BolusType.PRIMING)
+            nsUpload.uploadTreatmentRecord(detailedBolusInfo);
 
         if (!allowUpdate && !creatOrUpdateResult.getSuccess()) {
             getAapsLogger().error("Treatment could not be added to DB", new Exception());
@@ -338,6 +302,6 @@
         }
 
         return newRecordCreated;
- 
+ */
     }
 }