package info.nightscout.androidaps.plugins.treatments;

import android.content.Intent;
import android.os.Bundle;

import androidx.annotation.Nullable;

import com.google.firebase.analytics.FirebaseAnalytics;

import org.slf4j.Logger;
import org.slf4j.LoggerFactory;

import java.util.ArrayList;
import java.util.Date;
import java.util.List;

import info.nightscout.androidaps.Constants;
import info.nightscout.androidaps.MainApp;
import info.nightscout.androidaps.R;
import info.nightscout.androidaps.data.DetailedBolusInfo;
import info.nightscout.androidaps.data.Intervals;
import info.nightscout.androidaps.data.Iob;
import info.nightscout.androidaps.data.IobTotal;
import info.nightscout.androidaps.data.MealData;
import info.nightscout.androidaps.data.NonOverlappingIntervals;
import info.nightscout.androidaps.data.OverlappingIntervals;
import info.nightscout.androidaps.data.Profile;
import info.nightscout.androidaps.data.ProfileIntervals;
import info.nightscout.androidaps.db.ExtendedBolus;
import info.nightscout.androidaps.db.ProfileSwitch;
import info.nightscout.androidaps.db.TempTarget;
import info.nightscout.androidaps.db.TemporaryBasal;
import info.nightscout.androidaps.events.EventReloadProfileSwitchData;
import info.nightscout.androidaps.events.EventReloadTempBasalData;
import info.nightscout.androidaps.events.EventReloadTreatmentData;
import info.nightscout.androidaps.events.EventTempTargetChange;
import info.nightscout.androidaps.interfaces.InsulinInterface;
import info.nightscout.androidaps.interfaces.PluginBase;
import info.nightscout.androidaps.interfaces.PluginDescription;
import info.nightscout.androidaps.interfaces.PluginType;
import info.nightscout.androidaps.interfaces.PumpInterface;
import info.nightscout.androidaps.interfaces.TreatmentsInterface;
import info.nightscout.androidaps.logging.L;
import info.nightscout.androidaps.plugins.bus.RxBus;
import info.nightscout.androidaps.plugins.configBuilder.ConfigBuilderPlugin;
import info.nightscout.androidaps.plugins.configBuilder.ProfileFunctions;
import info.nightscout.androidaps.plugins.general.nsclient.NSUpload;
import info.nightscout.androidaps.plugins.general.overview.dialogs.ErrorHelperActivity;
import info.nightscout.androidaps.plugins.general.overview.events.EventDismissNotification;
import info.nightscout.androidaps.plugins.general.overview.notifications.Notification;
import info.nightscout.androidaps.plugins.iob.iobCobCalculator.AutosensData;
import info.nightscout.androidaps.plugins.iob.iobCobCalculator.AutosensResult;
import info.nightscout.androidaps.plugins.iob.iobCobCalculator.IobCobCalculatorPlugin;
import info.nightscout.androidaps.plugins.pump.medtronic.util.MedtronicUtil;
import info.nightscout.androidaps.plugins.sensitivity.SensitivityAAPSPlugin;
import info.nightscout.androidaps.plugins.sensitivity.SensitivityWeightedAveragePlugin;
import info.nightscout.androidaps.utils.DateUtil;
import info.nightscout.androidaps.utils.FabricPrivacy;
import info.nightscout.androidaps.utils.SP;
import info.nightscout.androidaps.utils.T;
import io.reactivex.disposables.CompositeDisposable;
import io.reactivex.schedulers.Schedulers;

/**
 * Created by mike on 05.08.2016.
 */
public class TreatmentsPlugin extends PluginBase implements TreatmentsInterface {
    private Logger log = LoggerFactory.getLogger(L.DATATREATMENTS);

    private CompositeDisposable disposable = new CompositeDisposable();

    private static TreatmentsPlugin treatmentsPlugin;

    public static TreatmentsPlugin getPlugin() {
        if (treatmentsPlugin == null)
            treatmentsPlugin = new TreatmentsPlugin();
        return treatmentsPlugin;
    }

    private TreatmentService service;

    private IobTotal lastTreatmentCalculation;
    private IobTotal lastTempBasalsCalculation;

    private final ArrayList<Treatment> treatments = new ArrayList<>();
    private final Intervals<TemporaryBasal> tempBasals = new NonOverlappingIntervals<>();
    private final Intervals<ExtendedBolus> extendedBoluses = new NonOverlappingIntervals<>();
    private final Intervals<TempTarget> tempTargets = new OverlappingIntervals<>();
    private final ProfileIntervals<ProfileSwitch> profiles = new ProfileIntervals<>();

    public TreatmentsPlugin() {
        super(new PluginDescription()
                .mainType(PluginType.TREATMENT)
                .fragmentClass(TreatmentsFragment.class.getName())
                .pluginName(R.string.treatments)
                .shortName(R.string.treatments_shortname)
                .alwaysEnabled(true)
                .description(R.string.description_treatments)
        );
        this.service = new TreatmentService();
    }

    @Override
    protected void onStart() {
<<<<<<< HEAD
        MainApp.bus().register(this);
        initializeData(range());
=======
        initializeTempBasalData();
        initializeTreatmentData();
        initializeExtendedBolusData();
        initializeTempTargetData();
        initializeProfileSwitchData();
>>>>>>> 6f03743e
        super.onStart();
        disposable.add(RxBus.INSTANCE
                .toObservable(EventReloadTreatmentData.class)
                .observeOn(Schedulers.io())
                .subscribe(event -> {
                            if (L.isEnabled(L.DATATREATMENTS))
                                log.debug("EventReloadTreatmentData");
                            initializeTreatmentData();
                            initializeExtendedBolusData();
                            updateTotalIOBTreatments();
                            RxBus.INSTANCE.send(event.getNext());
                        },
                        FabricPrivacy::logException
                ));
        disposable.add(RxBus.INSTANCE
                .toObservable(EventReloadProfileSwitchData.class)
                .observeOn(Schedulers.io())
                .subscribe(event -> initializeProfileSwitchData(),
                        FabricPrivacy::logException
                ));
        disposable.add(RxBus.INSTANCE
                .toObservable(EventTempTargetChange.class)
                .observeOn(Schedulers.io())
                .subscribe(event -> initializeTempTargetData(),
                        FabricPrivacy::logException
                ));
        disposable.add(RxBus.INSTANCE
                .toObservable(EventReloadTempBasalData.class)
                .observeOn(Schedulers.io())
                .subscribe(event -> {
                            if (L.isEnabled(L.DATATREATMENTS))
                                log.debug("EventReloadTempBasalData");
                            initializeTempBasalData();
                            updateTotalIOBTempBasals();
                        },
                        FabricPrivacy::logException
                ));
    }

    @Override
    protected void onStop() {
        disposable.clear();
        super.onStop();
    }

    public TreatmentService getService() {
        return this.service;
    }

    private long range() {
        double dia = Constants.defaultDIA;
        if (ConfigBuilderPlugin.getPlugin() != null && ProfileFunctions.getInstance().getProfile() != null)
            dia = ProfileFunctions.getInstance().getProfile().getDia();
        return  (long) (60 * 60 * 1000L * (24 + dia));
    }

    public void initializeData(long range) {
        initializeTempBasalData(range);
        initializeTreatmentData(range);
        initializeExtendedBolusData(range);
        initializeTempTargetData(range);
        initializeProfileSwitchData(range);
    }

    private void initializeTreatmentData(long range) {
        if (L.isEnabled(L.DATATREATMENTS))
            log.debug("initializeTreatmentData");
        synchronized (treatments) {
            treatments.clear();
            treatments.addAll(getService().getTreatmentDataFromTime(DateUtil.now() - range, false));
        }
    }

    private void initializeTempBasalData(long range) {
        if (L.isEnabled(L.DATATREATMENTS))
            log.debug("initializeTempBasalData");
        synchronized (tempBasals) {
            tempBasals.reset().add(MainApp.getDbHelper().getTemporaryBasalsDataFromTime(DateUtil.now() - range, false));
        }

    }

    private void initializeExtendedBolusData(long range) {
        if (L.isEnabled(L.DATATREATMENTS))
            log.debug("initializeExtendedBolusData");
        synchronized (extendedBoluses) {
            extendedBoluses.reset().add(MainApp.getDbHelper().getExtendedBolusDataFromTime(DateUtil.now() - range, false));
        }

    }

    private void initializeTempTargetData(long range) {
        if (L.isEnabled(L.DATATREATMENTS))
            log.debug("initializeTempTargetData");
        synchronized (tempTargets) {
            tempTargets.reset().add(MainApp.getDbHelper().getTemptargetsDataFromTime(DateUtil.now() - range, false));
        }
    }

    private void initializeProfileSwitchData(long range) {
        if (L.isEnabled(L.DATATREATMENTS))
            log.debug("initializeProfileSwitchData");
        synchronized (profiles) {
            profiles.reset().add(MainApp.getDbHelper().getProfileSwitchData(DateUtil.now() - range, false));
        }
    }

    @Override
    public IobTotal getLastCalculationTreatments() {
        return lastTreatmentCalculation;
    }

    @Override
    public IobTotal getCalculationToTimeTreatments(long time) {
        IobTotal total = new IobTotal(time);

        Profile profile = ProfileFunctions.getInstance().getProfile();
        if (profile == null)
            return total;

        InsulinInterface insulinInterface = ConfigBuilderPlugin.getPlugin().getActiveInsulin();
        if (insulinInterface == null)
            return total;

        PumpInterface pumpInterface = ConfigBuilderPlugin.getPlugin().getActivePump();
        if (pumpInterface == null)
            return total;

        double dia = profile.getDia();

        synchronized (treatments) {
            for (Integer pos = 0; pos < treatments.size(); pos++) {
                Treatment t = treatments.get(pos);
                if (!t.isValid) continue;
                if (t.date > time) continue;
                Iob tIOB = t.iobCalc(time, dia);
                total.iob += tIOB.iobContrib;
                total.activity += tIOB.activityContrib;
                if (t.insulin > 0 && t.date > total.lastBolusTime)
                    total.lastBolusTime = t.date;
                if (!t.isSMB) {
                    // instead of dividing the DIA that only worked on the bilinear curves,
                    // multiply the time the treatment is seen active.
                    long timeSinceTreatment = time - t.date;
                    long snoozeTime = t.date + (long) (timeSinceTreatment * SP.getDouble(R.string.key_openapsama_bolussnooze_dia_divisor, 2.0));
                    Iob bIOB = t.iobCalc(snoozeTime, dia);
                    total.bolussnooze += bIOB.iobContrib;
                }
            }
        }

        if (!pumpInterface.isFakingTempsByExtendedBoluses())
            synchronized (extendedBoluses) {
                for (int pos = 0; pos < extendedBoluses.size(); pos++) {
                    ExtendedBolus e = extendedBoluses.get(pos);
                    if (e.date > time) continue;
                    IobTotal calc = e.iobCalc(time);
                    total.plus(calc);
                }
            }
        return total;
    }

    @Override
    public void updateTotalIOBTreatments() {
        lastTreatmentCalculation = getCalculationToTimeTreatments(System.currentTimeMillis());
    }

    @Override
    public MealData getMealData() {
        MealData result = new MealData();

        Profile profile = ProfileFunctions.getInstance().getProfile();
        if (profile == null) return result;

        long now = System.currentTimeMillis();
        long dia_ago = now - (Double.valueOf(profile.getDia() * T.hours(1).msecs())).longValue();

        double maxAbsorptionHours = Constants.DEFAULT_MAX_ABSORPTION_TIME;
        if (SensitivityAAPSPlugin.getPlugin().isEnabled(PluginType.SENSITIVITY) || SensitivityWeightedAveragePlugin.getPlugin().isEnabled(PluginType.SENSITIVITY)) {
            maxAbsorptionHours = SP.getDouble(R.string.key_absorption_maxtime, Constants.DEFAULT_MAX_ABSORPTION_TIME);
        } else {
            maxAbsorptionHours = SP.getDouble(R.string.key_absorption_cutoff, Constants.DEFAULT_MAX_ABSORPTION_TIME);
        }
        long absorptionTime_ago = now - (Double.valueOf(maxAbsorptionHours * T.hours(1).msecs())).longValue();

        synchronized (treatments) {
            for (Treatment treatment : treatments) {
                if (!treatment.isValid)
                    continue;
                long t = treatment.date;

                if (t > dia_ago && t <= now) {
                    if (treatment.insulin > 0 && treatment.mealBolus) {
                        result.boluses += treatment.insulin;
                    }
                }

                if (t > absorptionTime_ago && t <= now) {
                    if (treatment.carbs >= 1) {
                        result.carbs += treatment.carbs;
                        if (t > result.lastCarbTime)
                            result.lastCarbTime = t;
                    }
                }
            }
        }

        AutosensData autosensData = IobCobCalculatorPlugin.getPlugin().getLastAutosensDataSynchronized("getMealData()");
        if (autosensData != null) {
            result.mealCOB = autosensData.cob;
            result.slopeFromMinDeviation = autosensData.slopeFromMinDeviation;
            result.slopeFromMaxDeviation = autosensData.slopeFromMaxDeviation;
            result.usedMinCarbsImpact = autosensData.usedMinCarbsImpact;
        }
        result.lastBolusTime = getLastBolusTime();
        return result;
    }

    @Override
    public List<Treatment> getTreatmentsFromHistory() {
        synchronized (treatments) {
            return new ArrayList<>(treatments);
        }
    }


    /**
     * Returns all Treatments after specified timestamp. Also returns invalid entries (required to
     * map "Fill Canulla" entries to history (and not to add double bolus for it)
     *
     * @param fromTimestamp
     * @return
     */
    @Override
    public List<Treatment> getTreatmentsFromHistoryAfterTimestamp(long fromTimestamp) {
        List<Treatment> in5minback = new ArrayList<>();
        long time = System.currentTimeMillis();
        synchronized (treatments) {
            for (Treatment t : treatments) {
                if (t.date <= time && t.date >= fromTimestamp)
                    in5minback.add(t);
            }
            return in5minback;
        }
    }


    @Override
    public List<Treatment> getTreatments5MinBackFromHistory(long time) {
        List<Treatment> in5minback = new ArrayList<>();
        synchronized (treatments) {
            for (Integer pos = 0; pos < treatments.size(); pos++) {
                Treatment t = treatments.get(pos);
                if (!t.isValid)
                    continue;
                if (t.date <= time && t.date > time - 5 * 60 * 1000 && t.carbs > 0)
                    in5minback.add(t);
            }
            return in5minback;
        }
    }

    @Override
    public long getLastBolusTime() {
        long now = System.currentTimeMillis();
        long last = 0;
        synchronized (treatments) {
            for (Treatment t : treatments) {
                if (!t.isValid)
                    continue;
                if (t.date > last && t.insulin > 0 && t.isValid && t.date <= now)
                    last = t.date;
            }
        }
        if (L.isEnabled(L.DATATREATMENTS))
            log.debug("Last bolus time: " + new Date(last).toLocaleString());
        return last;
    }

    public long getLastBolusTime(boolean isSMB) {
        long now = System.currentTimeMillis();
        long last = 0;
        synchronized (treatments) {
            for (Treatment t : treatments) {
                if (!t.isValid)
                    continue;
                if (t.date > last && t.insulin > 0 && t.isValid && t.date <= now && isSMB == t.isSMB)
                    last = t.date;
            }
        }
        if (L.isEnabled(L.DATATREATMENTS))
            log.debug("Last manual bolus time: " + new Date(last).toLocaleString());
        return last;
    }

    @Override
    public boolean isInHistoryRealTempBasalInProgress() {
        return getRealTempBasalFromHistory(System.currentTimeMillis()) != null;
    }

    @Override
    public TemporaryBasal getRealTempBasalFromHistory(long time) {
        synchronized (tempBasals) {
            return tempBasals.getValueByInterval(time);
        }
    }

    @Override
    public boolean isTempBasalInProgress() {
        return getTempBasalFromHistory(System.currentTimeMillis()) != null;
    }

    @Override
    public boolean isInHistoryExtendedBoluslInProgress() {
        return getExtendedBolusFromHistory(System.currentTimeMillis()) != null; //TODO:  crosscheck here
    }

<<<<<<< HEAD
    @Subscribe
    public void onStatusEvent(final EventReloadTreatmentData ev) {
        if (L.isEnabled(L.DATATREATMENTS))
            log.debug("EventReloadTreatmentData");
        initializeTreatmentData(range());
        initializeExtendedBolusData(range());
        updateTotalIOBTreatments();
        MainApp.bus().post(ev.next);
    }

    @Subscribe
    @SuppressWarnings("unused")
    public void onStatusEvent(final EventReloadTempBasalData ev) {
        if (L.isEnabled(L.DATATREATMENTS))
            log.debug("EventReloadTempBasalData");
        initializeTempBasalData(range());
        updateTotalIOBTempBasals();
    }

=======
>>>>>>> 6f03743e
    @Override
    public IobTotal getLastCalculationTempBasals() {
        return lastTempBasalsCalculation;
    }

    @Override
    public IobTotal getCalculationToTimeTempBasals(long time) {
        return getCalculationToTimeTempBasals(time, false, 0);
    }

    public IobTotal getCalculationToTimeTempBasals(long time, boolean truncate, long truncateTime) {
        IobTotal total = new IobTotal(time);

        InsulinInterface insulinInterface = ConfigBuilderPlugin.getPlugin().getActiveInsulin();
        if (insulinInterface == null)
            return total;

        synchronized (tempBasals) {
            for (Integer pos = 0; pos < tempBasals.size(); pos++) {
                TemporaryBasal t = tempBasals.get(pos);
                if (t.date > time) continue;
                IobTotal calc;
                Profile profile = ProfileFunctions.getInstance().getProfile(t.date);
                if (profile == null) continue;
                if (truncate && t.end() > truncateTime) {
                    TemporaryBasal dummyTemp = new TemporaryBasal();
                    dummyTemp.copyFrom(t);
                    dummyTemp.cutEndTo(truncateTime);
                    calc = dummyTemp.iobCalc(time, profile);
                } else {
                    calc = t.iobCalc(time, profile);
                }
                //log.debug("BasalIOB " + new Date(time) + " >>> " + calc.basaliob);
                total.plus(calc);
            }
        }
        if (ConfigBuilderPlugin.getPlugin().getActivePump().isFakingTempsByExtendedBoluses()) {
            IobTotal totalExt = new IobTotal(time);
            synchronized (extendedBoluses) {
                for (Integer pos = 0; pos < extendedBoluses.size(); pos++) {
                    ExtendedBolus e = extendedBoluses.get(pos);
                    if (e.date > time) continue;
                    IobTotal calc;
                    Profile profile = ProfileFunctions.getInstance().getProfile(e.date);
                    if (profile == null) continue;
                    if (truncate && e.end() > truncateTime) {
                        ExtendedBolus dummyExt = new ExtendedBolus();
                        dummyExt.copyFrom(e);
                        dummyExt.cutEndTo(truncateTime);
                        calc = dummyExt.iobCalc(time);
                    } else {
                        calc = e.iobCalc(time);
                    }
                    totalExt.plus(calc);
                }
            }
            // Convert to basal iob
            totalExt.basaliob = totalExt.iob;
            totalExt.iob = 0d;
            totalExt.netbasalinsulin = totalExt.extendedBolusInsulin;
            totalExt.hightempinsulin = totalExt.extendedBolusInsulin;
            total.plus(totalExt);
        }
        return total;
    }

    public IobTotal getCalculationToTimeTempBasals(long time, long truncateTime, AutosensResult lastAutosensResult, boolean exercise_mode, int half_basal_exercise_target, boolean isTempTarget) {
        IobTotal total = new IobTotal(time);

        InsulinInterface insulinInterface = ConfigBuilderPlugin.getPlugin().getActiveInsulin();
        if (insulinInterface == null)
            return total;

        synchronized (tempBasals) {
            for (int pos = 0; pos < tempBasals.size(); pos++) {
                TemporaryBasal t = tempBasals.get(pos);
                if (t.date > time) continue;
                IobTotal calc;
                Profile profile = ProfileFunctions.getInstance().getProfile(t.date);
                if (profile == null) continue;
                if (t.end() > truncateTime) {
                    TemporaryBasal dummyTemp = new TemporaryBasal();
                    dummyTemp.copyFrom(t);
                    dummyTemp.cutEndTo(truncateTime);
                    calc = dummyTemp.iobCalc(time, profile, lastAutosensResult, exercise_mode, half_basal_exercise_target, isTempTarget);
                } else {
                    calc = t.iobCalc(time, profile, lastAutosensResult, exercise_mode, half_basal_exercise_target, isTempTarget);
                }
                //log.debug("BasalIOB " + new Date(time) + " >>> " + calc.basaliob);
                total.plus(calc);
            }
        }
        if (ConfigBuilderPlugin.getPlugin().getActivePump().isFakingTempsByExtendedBoluses()) {
            IobTotal totalExt = new IobTotal(time);
            synchronized (extendedBoluses) {
                for (int pos = 0; pos < extendedBoluses.size(); pos++) {
                    ExtendedBolus e = extendedBoluses.get(pos);
                    if (e.date > time) continue;
                    IobTotal calc;
                    Profile profile = ProfileFunctions.getInstance().getProfile(e.date);
                    if (profile == null) continue;
                    if (e.end() > truncateTime) {
                        ExtendedBolus dummyExt = new ExtendedBolus();
                        dummyExt.copyFrom(e);
                        dummyExt.cutEndTo(truncateTime);
                        calc = dummyExt.iobCalc(time, profile, lastAutosensResult, exercise_mode, half_basal_exercise_target, isTempTarget);
                    } else {
                        calc = e.iobCalc(time, profile, lastAutosensResult, exercise_mode, half_basal_exercise_target, isTempTarget);
                    }
                    totalExt.plus(calc);
                }
            }
            // Convert to basal iob
            totalExt.basaliob = totalExt.iob;
            totalExt.iob = 0d;
            totalExt.netbasalinsulin = totalExt.extendedBolusInsulin;
            totalExt.hightempinsulin = totalExt.extendedBolusInsulin;
            total.plus(totalExt);
        }
        return total;
    }

    @Override
    public void updateTotalIOBTempBasals() {
        lastTempBasalsCalculation = getCalculationToTimeTempBasals(DateUtil.now());
    }

    @Nullable
    @Override
    public TemporaryBasal getTempBasalFromHistory(long time) {
        TemporaryBasal tb = getRealTempBasalFromHistory(time);
        if (tb != null)
            return tb;
        ExtendedBolus eb = getExtendedBolusFromHistory(time);
        if (eb != null && ConfigBuilderPlugin.getPlugin().getActivePump().isFakingTempsByExtendedBoluses())
            return new TemporaryBasal(eb);
        return null;
    }

    @Override
    public ExtendedBolus getExtendedBolusFromHistory(long time) {
        synchronized (extendedBoluses) {
            return extendedBoluses.getValueByInterval(time);
        }
    }

    @Override
    public boolean addToHistoryExtendedBolus(ExtendedBolus extendedBolus) {
        //log.debug("Adding new ExtentedBolus record" + extendedBolus.log());
        boolean newRecordCreated = MainApp.getDbHelper().createOrUpdate(extendedBolus);
        if (newRecordCreated) {
            if (extendedBolus.durationInMinutes == 0) {
                if (ConfigBuilderPlugin.getPlugin().getActivePump().isFakingTempsByExtendedBoluses())
                    NSUpload.uploadTempBasalEnd(extendedBolus.date, true, extendedBolus.pumpId);
                else
                    NSUpload.uploadExtendedBolusEnd(extendedBolus.date, extendedBolus.pumpId);
            } else if (ConfigBuilderPlugin.getPlugin().getActivePump().isFakingTempsByExtendedBoluses())
                NSUpload.uploadTempBasalStartAbsolute(new TemporaryBasal(extendedBolus), extendedBolus.insulin);
            else
                NSUpload.uploadExtendedBolus(extendedBolus);
        }
        return newRecordCreated;
    }

    @Override
    public Intervals<ExtendedBolus> getExtendedBolusesFromHistory() {
        synchronized (extendedBoluses) {
            return new NonOverlappingIntervals<>(extendedBoluses);
        }
    }

    @Override
    public NonOverlappingIntervals<TemporaryBasal> getTemporaryBasalsFromHistory() {
        synchronized (tempBasals) {
            return new NonOverlappingIntervals<>(tempBasals);
        }
    }

    @Override
    public boolean addToHistoryTempBasal(TemporaryBasal tempBasal) {
        //log.debug("Adding new TemporaryBasal record" + tempBasal.toString());
        boolean newRecordCreated = MainApp.getDbHelper().createOrUpdate(tempBasal);
        if (newRecordCreated) {
            if (tempBasal.durationInMinutes == 0)
                NSUpload.uploadTempBasalEnd(tempBasal.date, false, tempBasal.pumpId);
            else if (tempBasal.isAbsolute)
                NSUpload.uploadTempBasalStartAbsolute(tempBasal, null);
            else
                NSUpload.uploadTempBasalStartPercent(tempBasal);
        }
        return newRecordCreated;
    }

    // return true if new record is created
    @Override
    public boolean addToHistoryTreatment(DetailedBolusInfo detailedBolusInfo, boolean allowUpdate) {
        boolean medtronicPump = MedtronicUtil.isMedtronicPump();

        Treatment treatment = new Treatment();
        treatment.date = detailedBolusInfo.date;
        treatment.source = detailedBolusInfo.source;
        treatment.pumpId = detailedBolusInfo.pumpId;
        treatment.insulin = detailedBolusInfo.insulin;
        treatment.isValid = detailedBolusInfo.isValid;
        treatment.isSMB = detailedBolusInfo.isSMB;
        if (detailedBolusInfo.carbTime == 0)
            treatment.carbs = detailedBolusInfo.carbs;
        treatment.source = detailedBolusInfo.source;
        treatment.mealBolus = treatment.carbs > 0;
        treatment.boluscalc = detailedBolusInfo.boluscalc != null ? detailedBolusInfo.boluscalc.toString() : null;
        TreatmentService.UpdateReturn creatOrUpdateResult;

        if (!medtronicPump)
            creatOrUpdateResult = getService().createOrUpdate(treatment);
        else
            creatOrUpdateResult = getService().createOrUpdateMedtronic(treatment, false);

        boolean newRecordCreated = creatOrUpdateResult.newRecord;
        //log.debug("Adding new Treatment record" + treatment.toString());
        if (detailedBolusInfo.carbTime != 0) {
            Treatment carbsTreatment = new Treatment();
            carbsTreatment.source = detailedBolusInfo.source;
            carbsTreatment.pumpId = detailedBolusInfo.pumpId; // but this should never happen
            carbsTreatment.date = detailedBolusInfo.date + detailedBolusInfo.carbTime * 60 * 1000L + 1000L; // add 1 sec to make them different records
            carbsTreatment.carbs = detailedBolusInfo.carbs;
            carbsTreatment.source = detailedBolusInfo.source;
            if (!medtronicPump)
                getService().createOrUpdate(carbsTreatment);
            else
                getService().createOrUpdateMedtronic(carbsTreatment, false);
            //log.debug("Adding new Treatment record" + carbsTreatment);
        }
        if (newRecordCreated && detailedBolusInfo.isValid)
            NSUpload.uploadTreatmentRecord(detailedBolusInfo);

        if (!allowUpdate && !creatOrUpdateResult.success) {
            log.error("Treatment could not be added to DB", new Exception());

            String status = String.format(MainApp.gs(R.string.error_adding_treatment_message), treatment.insulin, (int) treatment.carbs, DateUtil.dateAndTimeString(treatment.date));

            Intent i = new Intent(MainApp.instance(), ErrorHelperActivity.class);
            i.putExtra("soundid", R.raw.error);
            i.putExtra("title", MainApp.gs(R.string.error_adding_treatment_title));
            i.putExtra("status", status);
            i.addFlags(Intent.FLAG_ACTIVITY_NEW_TASK);
            MainApp.instance().startActivity(i);

            Bundle bundle = new Bundle();
            bundle.putString(FirebaseAnalytics.Param.ITEM_ID, "TreatmentClash");
            bundle.putString(FirebaseAnalytics.Param.VALUE, status);
            FabricPrivacy.getInstance().logCustom(bundle);
        }

        return newRecordCreated;
    }

    @Override
    public long oldestDataAvailable() {
        long oldestTime = System.currentTimeMillis();
        synchronized (tempBasals) {
            if (tempBasals.size() > 0)
                oldestTime = Math.min(oldestTime, tempBasals.get(0).date);
        }
        synchronized (extendedBoluses) {
            if (extendedBoluses.size() > 0)
                oldestTime = Math.min(oldestTime, extendedBoluses.get(0).date);
        }
        synchronized (treatments) {
            if (treatments.size() > 0)
                oldestTime = Math.min(oldestTime, treatments.get(treatments.size() - 1).date);
        }
        oldestTime -= 15 * 60 * 1000L; // allow 15 min before
        return oldestTime;
    }

<<<<<<< HEAD
    // TempTargets
    @Subscribe
    @SuppressWarnings("unused")
    public void onStatusEvent(final EventTempTargetChange ev) {
        initializeTempTargetData(range());
    }

=======
>>>>>>> 6f03743e
    @Nullable
    @Override
    public TempTarget getTempTargetFromHistory() {
        synchronized (tempTargets) {
            return tempTargets.getValueByInterval(System.currentTimeMillis());
        }
    }

    @Nullable
    @Override
    public TempTarget getTempTargetFromHistory(long time) {
        synchronized (tempTargets) {
            return tempTargets.getValueByInterval(time);
        }
    }

    @Override
    public Intervals<TempTarget> getTempTargetsFromHistory() {
        synchronized (tempTargets) {
            return new OverlappingIntervals<>(tempTargets);
        }
    }

    @Override
    public void addToHistoryTempTarget(TempTarget tempTarget) {
        //log.debug("Adding new TemporaryBasal record" + profileSwitch.log());
        MainApp.getDbHelper().createOrUpdate(tempTarget);
        NSUpload.uploadTempTarget(tempTarget);
    }

<<<<<<< HEAD
    // Profile Switch
    @Subscribe
    @SuppressWarnings("unused")
    public void onStatusEvent(final EventReloadProfileSwitchData ev) {
        initializeProfileSwitchData(range());
    }

=======
>>>>>>> 6f03743e
    @Override
    @Nullable
    public ProfileSwitch getProfileSwitchFromHistory(long time) {
        synchronized (profiles) {
            return (ProfileSwitch) profiles.getValueToTime(time);
        }
    }

    @Override
    public ProfileIntervals<ProfileSwitch> getProfileSwitchesFromHistory() {
        synchronized (profiles) {
            return new ProfileIntervals<>(profiles);
        }
    }

    @Override
    public void addToHistoryProfileSwitch(ProfileSwitch profileSwitch) {
        //log.debug("Adding new TemporaryBasal record" + profileSwitch.log());
        RxBus.INSTANCE.send(new EventDismissNotification(Notification.PROFILE_SWITCH_MISSING));
        MainApp.getDbHelper().createOrUpdate(profileSwitch);
        NSUpload.uploadProfileSwitch(profileSwitch);
    }


}<|MERGE_RESOLUTION|>--- conflicted
+++ resolved
@@ -102,16 +102,7 @@
 
     @Override
     protected void onStart() {
-<<<<<<< HEAD
-        MainApp.bus().register(this);
         initializeData(range());
-=======
-        initializeTempBasalData();
-        initializeTreatmentData();
-        initializeExtendedBolusData();
-        initializeTempTargetData();
-        initializeProfileSwitchData();
->>>>>>> 6f03743e
         super.onStart();
         disposable.add(RxBus.INSTANCE
                 .toObservable(EventReloadTreatmentData.class)
@@ -119,8 +110,8 @@
                 .subscribe(event -> {
                             if (L.isEnabled(L.DATATREATMENTS))
                                 log.debug("EventReloadTreatmentData");
-                            initializeTreatmentData();
-                            initializeExtendedBolusData();
+                            initializeTreatmentData(range());
+                            initializeExtendedBolusData(range());
                             updateTotalIOBTreatments();
                             RxBus.INSTANCE.send(event.getNext());
                         },
@@ -129,13 +120,13 @@
         disposable.add(RxBus.INSTANCE
                 .toObservable(EventReloadProfileSwitchData.class)
                 .observeOn(Schedulers.io())
-                .subscribe(event -> initializeProfileSwitchData(),
+                .subscribe(event -> initializeProfileSwitchData(range()),
                         FabricPrivacy::logException
                 ));
         disposable.add(RxBus.INSTANCE
                 .toObservable(EventTempTargetChange.class)
                 .observeOn(Schedulers.io())
-                .subscribe(event -> initializeTempTargetData(),
+                .subscribe(event -> initializeTempTargetData(range()),
                         FabricPrivacy::logException
                 ));
         disposable.add(RxBus.INSTANCE
@@ -144,7 +135,7 @@
                 .subscribe(event -> {
                             if (L.isEnabled(L.DATATREATMENTS))
                                 log.debug("EventReloadTempBasalData");
-                            initializeTempBasalData();
+                            initializeTempBasalData(range());
                             updateTotalIOBTempBasals();
                         },
                         FabricPrivacy::logException
@@ -430,28 +421,6 @@
         return getExtendedBolusFromHistory(System.currentTimeMillis()) != null; //TODO:  crosscheck here
     }
 
-<<<<<<< HEAD
-    @Subscribe
-    public void onStatusEvent(final EventReloadTreatmentData ev) {
-        if (L.isEnabled(L.DATATREATMENTS))
-            log.debug("EventReloadTreatmentData");
-        initializeTreatmentData(range());
-        initializeExtendedBolusData(range());
-        updateTotalIOBTreatments();
-        MainApp.bus().post(ev.next);
-    }
-
-    @Subscribe
-    @SuppressWarnings("unused")
-    public void onStatusEvent(final EventReloadTempBasalData ev) {
-        if (L.isEnabled(L.DATATREATMENTS))
-            log.debug("EventReloadTempBasalData");
-        initializeTempBasalData(range());
-        updateTotalIOBTempBasals();
-    }
-
-=======
->>>>>>> 6f03743e
     @Override
     public IobTotal getLastCalculationTempBasals() {
         return lastTempBasalsCalculation;
@@ -727,16 +696,6 @@
         return oldestTime;
     }
 
-<<<<<<< HEAD
-    // TempTargets
-    @Subscribe
-    @SuppressWarnings("unused")
-    public void onStatusEvent(final EventTempTargetChange ev) {
-        initializeTempTargetData(range());
-    }
-
-=======
->>>>>>> 6f03743e
     @Nullable
     @Override
     public TempTarget getTempTargetFromHistory() {
@@ -767,16 +726,6 @@
         NSUpload.uploadTempTarget(tempTarget);
     }
 
-<<<<<<< HEAD
-    // Profile Switch
-    @Subscribe
-    @SuppressWarnings("unused")
-    public void onStatusEvent(final EventReloadProfileSwitchData ev) {
-        initializeProfileSwitchData(range());
-    }
-
-=======
->>>>>>> 6f03743e
     @Override
     @Nullable
     public ProfileSwitch getProfileSwitchFromHistory(long time) {
