--- conflicted
+++ resolved
@@ -9,10 +9,7 @@
 import info.nightscout.androidaps.database.entities.XXXValueWithUnit
 import info.nightscout.androidaps.database.entities.TherapyEvent
 import info.nightscout.androidaps.database.entities.UserEntry
-<<<<<<< HEAD
-=======
 import info.nightscout.androidaps.database.entities.UserEntry.*
->>>>>>> 4e77902b
 import info.nightscout.androidaps.database.transactions.SyncTemporaryTargetTransaction
 import info.nightscout.androidaps.database.transactions.SyncTherapyEventTransaction
 import info.nightscout.androidaps.events.EventNsTreatment
@@ -90,30 +87,12 @@
                             }
                             .blockingGet()
                             .also { result ->
-<<<<<<< HEAD
-                                result.inserted.forEach { tt ->
+                                /*result.inserted.forEach { tt ->
                                     uel.log(UserEntry.Action.TT_FROM_NS,
                                         XXXValueWithUnit.TherapyEventTTReason(tt.reason),
                                         XXXValueWithUnit.Mgdl(tt.lowTarget),
                                         XXXValueWithUnit.Mgdl(tt.highTarget).takeIf { tt.lowTarget != tt.highTarget },
-                                        XXXValueWithUnit.Minute(tt.duration.toInt() / 60000)
-                                    )
-                                }
-                                result.invalidated.forEach { tt ->
-                                    uel.log(UserEntry.Action.TT_DELETED_FROM_NS,
-                                        XXXValueWithUnit.TherapyEventTTReason(tt.reason),
-                                        XXXValueWithUnit.Mgdl(tt.lowTarget),
-                                        XXXValueWithUnit.Mgdl(tt.highTarget).takeIf { tt.lowTarget != tt.highTarget },
-                                        XXXValueWithUnit.Minute(tt.duration.toInt() / 60000)
-                                    )
-                                }
-                                result.ended.forEach { tt ->
-                                    uel.log(UserEntry.Action.TT_CANCELED_FROM_NS,
-                                        XXXValueWithUnit.TherapyEventTTReason(tt.reason),
-                                        XXXValueWithUnit.Mgdl(tt.lowTarget),
-                                        XXXValueWithUnit.Mgdl(tt.highTarget).takeIf { tt.lowTarget != tt.highTarget },
-                                        XXXValueWithUnit.Minute(tt.duration.toInt() / 60000)
-=======
+                                        XXXValueWithUnit.Minute(tt.duration.toInt() / 60000)*/
                                 result.inserted.forEach {
                                     uel.log(Action.TT, ValueWithUnit(Sources.NSClient),
                                         ValueWithUnit(it.reason.text, Units.TherapyEvent),
@@ -122,6 +101,12 @@
                                         ValueWithUnit(TimeUnit.MILLISECONDS.toMinutes(it.duration).toInt(), Units.M, true)
                                     )
                                 }
+                                /*result.invalidated.forEach { tt ->
+                                    uel.log(UserEntry.Action.TT_DELETED_FROM_NS,
+                                        XXXValueWithUnit.TherapyEventTTReason(tt.reason),
+                                        XXXValueWithUnit.Mgdl(tt.lowTarget),
+                                        XXXValueWithUnit.Mgdl(tt.highTarget).takeIf { tt.lowTarget != tt.highTarget },
+                                        XXXValueWithUnit.Minute(tt.duration.toInt() / 60000)*/
                                 result.invalidated.forEach {
                                     uel.log(Action.TT_REMOVED, ValueWithUnit(Sources.NSClient),
                                         ValueWithUnit(it.reason.text, Units.TherapyEvent),
@@ -130,13 +115,18 @@
                                         ValueWithUnit(TimeUnit.MILLISECONDS.toMinutes(it.duration).toInt(), Units.M, true)
                                     )
                                 }
+                                /*result.ended.forEach { tt ->
+                                    uel.log(UserEntry.Action.TT_CANCELED_FROM_NS,
+                                        XXXValueWithUnit.TherapyEventTTReason(tt.reason),
+                                        XXXValueWithUnit.Mgdl(tt.lowTarget),
+                                        XXXValueWithUnit.Mgdl(tt.highTarget).takeIf { tt.lowTarget != tt.highTarget },
+                                        XXXValueWithUnit.Minute(tt.duration.toInt() / 60000)*/
                                 result.ended.forEach {
                                     uel.log(Action.CANCEL_TT, ValueWithUnit(Sources.NSClient),
                                         ValueWithUnit(it.reason.text, Units.TherapyEvent),
                                         ValueWithUnit(it.lowTarget, Units.Mg_Dl, true),
                                         ValueWithUnit(it.highTarget, Units.Mg_Dl, it.lowTarget != it.highTarget),
                                         ValueWithUnit(TimeUnit.MILLISECONDS.toMinutes(it.duration).toInt(), Units.M, true)
->>>>>>> 4e77902b
                                     )
                                 }
                             }
@@ -160,32 +150,28 @@
                             }
                             .blockingGet()
                             .also { result ->
-                                result.inserted.forEach {
-<<<<<<< HEAD
+                                /*result.inserted.forEach {
                                     uel.log(UserEntry.Action.CAREPORTAL_FROM_NS,
                                         it.note ?: "",
                                         XXXValueWithUnit.Timestamp(it.timestamp),
-                                        XXXValueWithUnit.TherapyEventType(it.type)
-                                    )
-                                }
-                                result.invalidated.forEach {
+                                        XXXValueWithUnit.TherapyEventType(it.type)*/
+                                 result.inserted.forEach {
+                                        uel.log(Action.CAREPORTAL,
+                                        it.note ?: "",  ValueWithUnit(Sources.NSClient),
+                                        ValueWithUnit(it.timestamp, Units.Timestamp, true),
+                                        ValueWithUnit(it.type.text, Units.TherapyEvent)
+                                    )
+                                }
+                                /*result.invalidated.forEach {
                                     uel.log(UserEntry.Action.CAREPORTAL_DELETED_FROM_NS,
                                         it.note ?: "",
                                         XXXValueWithUnit.Timestamp(it.timestamp),
-                                        XXXValueWithUnit.TherapyEventType(it.type)
-=======
-                                    uel.log(Action.CAREPORTAL,
-                                        it.note ?: "",  ValueWithUnit(Sources.NSClient),
-                                        ValueWithUnit(it.timestamp, Units.Timestamp, true),
-                                        ValueWithUnit(it.type.text, Units.TherapyEvent)
-                                    )
-                                }
+                                        XXXValueWithUnit.TherapyEventType(it.type)*/
                                 result.invalidated.forEach {
                                     uel.log(UserEntry.Action.CAREPORTAL_REMOVED,
                                         it.note ?: "", ValueWithUnit(Sources.NSClient),
                                         ValueWithUnit(it.timestamp, Units.Timestamp, true),
                                         ValueWithUnit(it.type.text, Units.TherapyEvent)
->>>>>>> 4e77902b
                                     )
                                 }
                             }
