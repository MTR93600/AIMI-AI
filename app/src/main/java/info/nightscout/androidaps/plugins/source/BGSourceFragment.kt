package info.nightscout.androidaps.plugins.source

import android.os.Bundle
import android.util.SparseArray
import android.view.*
import androidx.core.util.forEach
import androidx.recyclerview.widget.LinearLayoutManager
import androidx.recyclerview.widget.RecyclerView
import dagger.android.support.DaggerFragment
import info.nightscout.androidaps.R
import info.nightscout.androidaps.database.AppRepository
import info.nightscout.androidaps.database.entities.GlucoseValue
import info.nightscout.androidaps.database.entities.UserEntry.Action
import info.nightscout.androidaps.database.entities.UserEntry.Sources
import info.nightscout.androidaps.database.entities.ValueWithUnit
import info.nightscout.androidaps.database.transactions.InvalidateGlucoseValueTransaction
import info.nightscout.androidaps.databinding.BgsourceFragmentBinding
import info.nightscout.androidaps.databinding.BgsourceItemBinding
import info.nightscout.androidaps.events.EventNewBG
import info.nightscout.androidaps.extensions.directionToIcon
import info.nightscout.androidaps.extensions.toVisibility
import info.nightscout.androidaps.extensions.valueToUnitsString
import info.nightscout.androidaps.interfaces.ActivePlugin
import info.nightscout.androidaps.interfaces.PluginBase
import info.nightscout.androidaps.interfaces.ProfileFunction
import info.nightscout.androidaps.logging.UserEntryLogger
import info.nightscout.androidaps.plugins.bus.RxBus
import info.nightscout.androidaps.utils.ActionModeHelper
import info.nightscout.androidaps.utils.DateUtil
import info.nightscout.androidaps.utils.FabricPrivacy
import info.nightscout.androidaps.utils.T
import info.nightscout.androidaps.utils.alertDialogs.OKDialog
import info.nightscout.androidaps.utils.resources.ResourceHelper
import info.nightscout.androidaps.utils.rx.AapsSchedulers
import info.nightscout.shared.logging.AAPSLogger
import info.nightscout.shared.logging.LTag
import io.reactivex.rxjava3.disposables.CompositeDisposable
import io.reactivex.rxjava3.kotlin.plusAssign
import java.util.concurrent.TimeUnit
import javax.inject.Inject

class BGSourceFragment : DaggerFragment() {

    @Inject lateinit var rxBus: RxBus
    @Inject lateinit var fabricPrivacy: FabricPrivacy
    @Inject lateinit var rh: ResourceHelper
    @Inject lateinit var profileFunction: ProfileFunction
    @Inject lateinit var dateUtil: DateUtil
    @Inject lateinit var repository: AppRepository
    @Inject lateinit var aapsSchedulers: AapsSchedulers
    @Inject lateinit var uel: UserEntryLogger
    @Inject lateinit var activePlugin: ActivePlugin
    @Inject lateinit var aapsLogger: AAPSLogger

    private val disposable = CompositeDisposable()
    private val millsToThePast = T.hours(36).msecs()
    private lateinit var actionHelper: ActionModeHelper<GlucoseValue>
    private var _binding: BgsourceFragmentBinding? = null

    // This property is only valid between onCreateView and onDestroyView.
    private val binding get() = _binding!!

    override fun onCreateView(inflater: LayoutInflater, container: ViewGroup?, savedInstanceState: Bundle?): View =
        BgsourceFragmentBinding.inflate(inflater, container, false).also { _binding = it }.root

    override fun onViewCreated(view: View, savedInstanceState: Bundle?) {
        super.onViewCreated(view, savedInstanceState)
        actionHelper = ActionModeHelper(rh, activity)
        actionHelper.setUpdateListHandler { binding.recyclerview.adapter?.notifyDataSetChanged() }
        actionHelper.setOnRemoveHandler { removeSelected(it) }
        setHasOptionsMenu(actionHelper.inMenu)

        binding.recyclerview.setHasFixedSize(true)
        binding.recyclerview.layoutManager = LinearLayoutManager(view.context)
    }

    @Synchronized
    override fun onResume() {
        super.onResume()
        val now = System.currentTimeMillis()
        disposable += repository
            .compatGetBgReadingsDataFromTime(now - millsToThePast, false)
            .observeOn(aapsSchedulers.main)
            .subscribe { list -> binding.recyclerview.adapter = RecyclerViewAdapter(list) }

        disposable += rxBus
            .toObservable(EventNewBG::class.java)
            .observeOn(aapsSchedulers.io)
            .debounce(1L, TimeUnit.SECONDS)
            .subscribe({
                           disposable += repository
                               .compatGetBgReadingsDataFromTime(now - millsToThePast, false)
                               .observeOn(aapsSchedulers.main)
                               .subscribe { list -> binding.recyclerview.swapAdapter(RecyclerViewAdapter(list), true) }
                       }, fabricPrivacy::logException)
    }

    @Synchronized
    override fun onPause() {
        actionHelper.finish()
        disposable.clear()
        super.onPause()
    }

    override fun onCreateOptionsMenu(menu: Menu, inflater: MenuInflater) {
        super.onCreateOptionsMenu(menu, inflater)
        actionHelper.onCreateOptionsMenu(menu, inflater)
    }

    override fun onPrepareOptionsMenu(menu: Menu) {
        super.onPrepareOptionsMenu(menu)
        actionHelper.onPrepareOptionsMenu(menu)
    }

    @Synchronized
    override fun onDestroyView() {
        super.onDestroyView()
        binding.recyclerview.adapter = null // avoid leaks
        _binding = null
    }

    override fun onOptionsItemSelected(item: MenuItem) =
        actionHelper.onOptionsItemSelected(item)

    inner class RecyclerViewAdapter internal constructor(private var glucoseValues: List<GlucoseValue>) : RecyclerView.Adapter<RecyclerViewAdapter.GlucoseValuesViewHolder>() {

        override fun onCreateViewHolder(viewGroup: ViewGroup, viewType: Int): GlucoseValuesViewHolder {
            val v = LayoutInflater.from(viewGroup.context).inflate(R.layout.bgsource_item, viewGroup, false)
            return GlucoseValuesViewHolder(v)
        }

        override fun onBindViewHolder(holder: GlucoseValuesViewHolder, position: Int) {
            val glucoseValue = glucoseValues[position]
            holder.binding.ns.visibility = (glucoseValue.interfaceIDs.nightscoutId != null).toVisibility()
            holder.binding.invalid.visibility = (!glucoseValue.isValid).toVisibility()
            val newDay = position == 0 || !dateUtil.isSameDay(glucoseValue.timestamp, glucoseValues[position - 1].timestamp)
            holder.binding.date.visibility = newDay.toVisibility()
            holder.binding.date.text = if (newDay) dateUtil.dateStringRelative(glucoseValue.timestamp, rh) else ""
            holder.binding.time.text = dateUtil.timeString(glucoseValue.timestamp)
            holder.binding.value.text = glucoseValue.valueToUnitsString(profileFunction.getUnits())
            holder.binding.direction.setImageResource(glucoseValue.trendArrow.directionToIcon())
            if (position > 0) {
                val previous = glucoseValues[position - 1]
                val diff = previous.timestamp - glucoseValue.timestamp
                if (diff < T.secs(20).msecs())
<<<<<<< HEAD
                    holder.binding.root.setBackgroundColor(rh.gac(context, R.attr.errorAlertBackground))
=======
                    holder.binding.root.setBackgroundColor(rh.gc(R.color.errorAlertBackground))
>>>>>>> 75cb6d46
            }

            holder.binding.root.setOnLongClickListener {
                if (actionHelper.startRemove()) {
                    holder.binding.cbRemove.toggle()
                    actionHelper.updateSelection(position, glucoseValue, holder.binding.cbRemove.isChecked)
                    return@setOnLongClickListener true
                }
                false
            }
            holder.binding.root.setOnClickListener {
                if (actionHelper.isRemoving) {
                    holder.binding.cbRemove.toggle()
                    actionHelper.updateSelection(position, glucoseValue, holder.binding.cbRemove.isChecked)
                }
            }
            holder.binding.cbRemove.setOnCheckedChangeListener { _, value ->
                actionHelper.updateSelection(position, glucoseValue, value)
            }
            holder.binding.cbRemove.isChecked = actionHelper.isSelected(position)
            holder.binding.cbRemove.visibility = actionHelper.isRemoving.toVisibility()
        }

        override fun getItemCount() = glucoseValues.size

        inner class GlucoseValuesViewHolder(view: View) : RecyclerView.ViewHolder(view) {

            val binding = BgsourceItemBinding.bind(view)
        }
    }

    private fun getConfirmationText(selectedItems: SparseArray<GlucoseValue>): String {
        if (selectedItems.size() == 1) {
            val glucoseValue = selectedItems.valueAt(0)
            return dateUtil.dateAndTimeString(glucoseValue.timestamp) + "\n" + glucoseValue.valueToUnitsString(profileFunction.getUnits())
        }
        return rh.gs(R.string.confirm_remove_multiple_items, selectedItems.size())
    }

    private fun removeSelected(selectedItems: SparseArray<GlucoseValue>) {
        activity?.let { activity ->
            OKDialog.showConfirmation(activity, rh.gs(R.string.removerecord), getConfirmationText(selectedItems), Runnable {
                selectedItems.forEach { _, glucoseValue ->
                    val source = when ((activePlugin.activeBgSource as PluginBase).pluginDescription.pluginName) {
                        R.string.dexcom_app_patched -> Sources.Dexcom
                        R.string.eversense          -> Sources.Eversense
                        R.string.Glimp              -> Sources.Glimp
                        R.string.MM640g             -> Sources.MM640g
                        R.string.nsclientbg         -> Sources.NSClientSource
                        R.string.poctech            -> Sources.PocTech
                        R.string.tomato             -> Sources.Tomato
                        R.string.glunovo            -> Sources.Glunovo
                        R.string.xdrip              -> Sources.Xdrip
                        else                        -> Sources.Unknown
                    }
                    uel.log(
                        Action.BG_REMOVED, source,
                        ValueWithUnit.Timestamp(glucoseValue.timestamp)
                    )
                    repository.runTransactionForResult(InvalidateGlucoseValueTransaction(glucoseValue.id))
                        .doOnError { aapsLogger.error(LTag.DATABASE, "Error while invalidating BG value", it) }
                        .blockingGet()
                        .also { result -> result.invalidated.forEach { aapsLogger.debug(LTag.DATABASE, "Invalidated bg $it") } }
                }
                actionHelper.finish()
            })
        }
    }
}<|MERGE_RESOLUTION|>--- conflicted
+++ resolved
@@ -143,11 +143,7 @@
                 val previous = glucoseValues[position - 1]
                 val diff = previous.timestamp - glucoseValue.timestamp
                 if (diff < T.secs(20).msecs())
-<<<<<<< HEAD
-                    holder.binding.root.setBackgroundColor(rh.gac(context, R.attr.errorAlertBackground))
-=======
                     holder.binding.root.setBackgroundColor(rh.gc(R.color.errorAlertBackground))
->>>>>>> 75cb6d46
             }
 
             holder.binding.root.setOnLongClickListener {
