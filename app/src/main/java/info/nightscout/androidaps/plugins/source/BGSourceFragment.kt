package info.nightscout.androidaps.plugins.source

import android.graphics.Paint
import android.os.Bundle
import android.view.LayoutInflater
import android.view.View
import android.view.ViewGroup
import androidx.recyclerview.widget.LinearLayoutManager
import androidx.recyclerview.widget.RecyclerView
import dagger.android.support.DaggerFragment
import info.nightscout.androidaps.R
import info.nightscout.androidaps.database.AppRepository
import info.nightscout.androidaps.database.entities.GlucoseValue
import info.nightscout.androidaps.database.entities.UserEntry.Action
import info.nightscout.androidaps.database.entities.UserEntry.Sources
import info.nightscout.androidaps.database.entities.ValueWithUnit
import info.nightscout.androidaps.database.transactions.InvalidateGlucoseValueTransaction
import info.nightscout.androidaps.databinding.BgsourceFragmentBinding
import info.nightscout.androidaps.databinding.BgsourceItemBinding
import info.nightscout.androidaps.events.EventNewBG
import info.nightscout.androidaps.extensions.directionToIcon
import info.nightscout.androidaps.extensions.toVisibility
import info.nightscout.androidaps.extensions.valueToUnitsString
import info.nightscout.androidaps.interfaces.ActivePlugin
import info.nightscout.androidaps.interfaces.PluginBase
import info.nightscout.androidaps.interfaces.ProfileFunction
import info.nightscout.androidaps.logging.UserEntryLogger
import info.nightscout.androidaps.plugins.bus.RxBus
import info.nightscout.androidaps.utils.DateUtil
import info.nightscout.androidaps.utils.FabricPrivacy
import info.nightscout.androidaps.utils.T
import info.nightscout.androidaps.utils.alertDialogs.OKDialog
import info.nightscout.androidaps.utils.resources.ResourceHelper
import info.nightscout.androidaps.utils.rx.AapsSchedulers
import info.nightscout.shared.logging.AAPSLogger
import info.nightscout.shared.logging.LTag
import io.reactivex.rxjava3.disposables.CompositeDisposable
import io.reactivex.rxjava3.kotlin.plusAssign
import java.util.concurrent.TimeUnit
import javax.inject.Inject

class BGSourceFragment : DaggerFragment() {

    @Inject lateinit var rxBus: RxBus
    @Inject lateinit var fabricPrivacy: FabricPrivacy
    @Inject lateinit var rh: ResourceHelper
    @Inject lateinit var profileFunction: ProfileFunction
    @Inject lateinit var dateUtil: DateUtil
    @Inject lateinit var repository: AppRepository
    @Inject lateinit var aapsSchedulers: AapsSchedulers
    @Inject lateinit var uel: UserEntryLogger
    @Inject lateinit var activePlugin: ActivePlugin
    @Inject lateinit var aapsLogger: AAPSLogger

    private val disposable = CompositeDisposable()
    private val millsToThePast = T.hours(36).msecs()

    private var _binding: BgsourceFragmentBinding? = null

    // This property is only valid between onCreateView and
    // onDestroyView.
    private val binding get() = _binding!!

    override fun onCreateView(inflater: LayoutInflater, container: ViewGroup?, savedInstanceState: Bundle?): View =
        BgsourceFragmentBinding.inflate(inflater, container, false).also { _binding = it }.root

    override fun onViewCreated(view: View, savedInstanceState: Bundle?) {
        super.onViewCreated(view, savedInstanceState)

        binding.recyclerview.setHasFixedSize(true)
        binding.recyclerview.layoutManager = LinearLayoutManager(view.context)
    }

    @Synchronized
    override fun onResume() {
        super.onResume()
        val now = System.currentTimeMillis()
        disposable += repository
            .compatGetBgReadingsDataFromTime(now - millsToThePast, false)
            .observeOn(aapsSchedulers.main)
            .subscribe { list -> binding.recyclerview.adapter = RecyclerViewAdapter(list) }

        disposable += rxBus
            .toObservable(EventNewBG::class.java)
            .observeOn(aapsSchedulers.io)
            .debounce(1L, TimeUnit.SECONDS)
            .subscribe({
                           disposable += repository
                               .compatGetBgReadingsDataFromTime(now - millsToThePast, false)
                               .observeOn(aapsSchedulers.main)
                               .subscribe { list -> binding.recyclerview.swapAdapter(RecyclerViewAdapter(list), true) }
                       }, fabricPrivacy::logException)
    }

    @Synchronized
    override fun onPause() {
        disposable.clear()
        super.onPause()
    }

    @Synchronized
    override fun onDestroyView() {
        super.onDestroyView()
        binding.recyclerview.adapter = null // avoid leaks
        _binding = null
    }

    inner class RecyclerViewAdapter internal constructor(private var glucoseValues: List<GlucoseValue>) : RecyclerView.Adapter<RecyclerViewAdapter.GlucoseValuesViewHolder>() {

        override fun onCreateViewHolder(viewGroup: ViewGroup, viewType: Int): GlucoseValuesViewHolder {
            val v = LayoutInflater.from(viewGroup.context).inflate(R.layout.bgsource_item, viewGroup, false)
            return GlucoseValuesViewHolder(v)
        }

        override fun onBindViewHolder(holder: GlucoseValuesViewHolder, position: Int) {
            val glucoseValue = glucoseValues[position]
            holder.binding.ns.visibility = (glucoseValue.interfaceIDs.nightscoutId != null).toVisibility()
            holder.binding.invalid.visibility = (!glucoseValue.isValid).toVisibility()
            val sameDayPrevious = position > 0 && dateUtil.isSameDay(glucoseValue.timestamp, glucoseValues[position-1].timestamp)
            holder.binding.date.visibility = sameDayPrevious.not().toVisibility()
            holder.binding.date.text = dateUtil.dateString(glucoseValue.timestamp)
            holder.binding.time.text = dateUtil.timeString(glucoseValue.timestamp)
            holder.binding.value.text = glucoseValue.valueToUnitsString(profileFunction.getUnits())
            holder.binding.direction.setImageResource(glucoseValue.trendArrow.directionToIcon())
            holder.binding.remove.tag = glucoseValue
            if (position > 0) {
                val previous = glucoseValues[position - 1]
                val diff = previous.timestamp - glucoseValue.timestamp
                if (diff < T.secs(20).msecs())
<<<<<<< HEAD
                    holder.binding.root.setBackgroundColor(rh.getAttributeColor(context, R.attr.errorAlertBackground))
=======
                    holder.binding.root.setBackgroundColor(rh.gac(context, R.attr.errorAlertBackground))
>>>>>>> 930fab69
            }
        }

        override fun getItemCount(): Int = glucoseValues.size

        inner class GlucoseValuesViewHolder(view: View) : RecyclerView.ViewHolder(view) {

            val binding = BgsourceItemBinding.bind(view)

            init {
                binding.remove.paintFlags = binding.remove.paintFlags or Paint.UNDERLINE_TEXT_FLAG
                binding.remove.setOnClickListener { v: View ->
                    val glucoseValue = v.tag as GlucoseValue
                    activity?.let { activity ->
                        val text = dateUtil.dateAndTimeString(glucoseValue.timestamp) + "\n" + glucoseValue.valueToUnitsString(profileFunction.getUnits())
                        OKDialog.showConfirmation(activity, rh.gs(R.string.removerecord), text, Runnable {
                            val source = when ((activePlugin.activeBgSource as PluginBase).pluginDescription.pluginName) {
                                R.string.dexcom_app_patched -> Sources.Dexcom
                                R.string.eversense          -> Sources.Eversense
                                R.string.Glimp              -> Sources.Glimp
                                R.string.MM640g             -> Sources.MM640g
                                R.string.nsclientbg         -> Sources.NSClientSource
                                R.string.poctech            -> Sources.PocTech
                                R.string.tomato             -> Sources.Tomato
                                R.string.glunovo            -> Sources.Glunovo
                                R.string.xdrip              -> Sources.Xdrip
                                else                        -> Sources.Unknown
                            }
                            uel.log(
                                Action.BG_REMOVED, source,
                                ValueWithUnit.Timestamp(glucoseValue.timestamp)
                            )
                            repository.runTransactionForResult(InvalidateGlucoseValueTransaction(glucoseValue.id))
                                .doOnError { aapsLogger.error(LTag.DATABASE, "Error while invalidating BG value", it) }
                                .blockingGet()
                                .also { result -> result.invalidated.forEach { aapsLogger.debug(LTag.DATABASE, "Invalidated bg $it") } }
                        })
                    }
                }
            }
        }
    }
}<|MERGE_RESOLUTION|>--- conflicted
+++ resolved
@@ -127,11 +127,7 @@
                 val previous = glucoseValues[position - 1]
                 val diff = previous.timestamp - glucoseValue.timestamp
                 if (diff < T.secs(20).msecs())
-<<<<<<< HEAD
-                    holder.binding.root.setBackgroundColor(rh.getAttributeColor(context, R.attr.errorAlertBackground))
-=======
                     holder.binding.root.setBackgroundColor(rh.gac(context, R.attr.errorAlertBackground))
->>>>>>> 930fab69
             }
         }
 
