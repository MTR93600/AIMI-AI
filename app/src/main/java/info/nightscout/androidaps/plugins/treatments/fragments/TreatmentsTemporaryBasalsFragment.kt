--- conflicted
+++ resolved
@@ -169,42 +169,8 @@
                 holder.binding.date.text = dateUtil.dateAndTimeString(tempBasal.timestamp)
                 holder.binding.date.setTextColor(resourceHelper.gc(R.color.colorActive))
             } else {
-<<<<<<< HEAD
-                if (tempBasal.isInProgress) {
-                    holder.binding.date.text = dateUtil.dateAndTimeString(tempBasal.date)
-                    holder.binding.date.setTextColor(resourceHelper.getAttributeColor(context, R.attr.treatmentActive))
-                } else {
-                    holder.binding.date.text = dateUtil.dateAndTimeRangeString(tempBasal.date, tempBasal.end())
-                    holder.binding.date.setTextColor(holder.binding.netRatio.currentTextColor)
-                }
-                holder.binding.duration.text = resourceHelper.gs(R.string.format_mins, tempBasal.durationInMinutes)
-                if (tempBasal.isAbsolute) {
-                    val profile = profileFunction.getProfile(tempBasal.date)
-                    if (profile != null) {
-                        holder.binding.absolute.text = resourceHelper.gs(R.string.pump_basebasalrate, tempBasal.tempBasalConvertedToAbsolute(tempBasal.date, profile))
-                        holder.binding.percent.text = ""
-                    } else {
-                        holder.binding.absolute.text = resourceHelper.gs(R.string.noprofile)
-                        holder.binding.percent.text = ""
-                    }
-                } else {
-                    holder.binding.absolute.text = ""
-                    holder.binding.percent.text = resourceHelper.gs(R.string.format_percent, tempBasal.percentRate)
-                }
-                holder.binding.realDuration.text = resourceHelper.gs(R.string.format_mins, tempBasal.realDuration)
-                val now = DateUtil.now()
-                var iob = IobTotal(now)
-                val profile = profileFunction.getProfile(now)
-                if (profile != null) iob = tempBasal.iobCalc(now, profile)
-                holder.binding.iob.text = resourceHelper.gs(R.string.formatinsulinunits, iob.basaliob)
-                holder.binding.netInsulin.text = resourceHelper.gs(R.string.formatinsulinunits, iob.netInsulin)
-                holder.binding.netRatio.text = resourceHelper.gs(R.string.pump_basebasalrate, iob.netRatio)
-                holder.binding.extendedFlag.visibility = View.GONE
-                if (iob.basaliob != 0.0) holder.binding.iob.setTextColor(resourceHelper.getAttributeColor(context, R.attr.treatmentActive)) else holder.binding.iob.setTextColor(holder.binding.netRatio.currentTextColor)
-=======
                 holder.binding.date.text = dateUtil.dateAndTimeRangeString(tempBasal.timestamp, tempBasal.end)
                 holder.binding.date.setTextColor(holder.binding.duration.currentTextColor)
->>>>>>> 3f557ec7
             }
             holder.binding.duration.text = resourceHelper.gs(R.string.format_mins, T.msecs(tempBasal.duration).mins())
             if (tempBasal.isAbsolute) holder.binding.rate.text = resourceHelper.gs(R.string.pump_basebasalrate, tempBasal.rate)
