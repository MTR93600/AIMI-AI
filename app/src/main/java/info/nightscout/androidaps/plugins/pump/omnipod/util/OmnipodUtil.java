--- conflicted
+++ resolved
@@ -16,38 +16,22 @@
 import javax.inject.Inject;
 import javax.inject.Singleton;
 
-<<<<<<< HEAD
-import info.nightscout.androidaps.MainApp;
 import info.nightscout.androidaps.R;
-=======
-import dagger.android.HasAndroidInjector;
->>>>>>> 65c8cc98
 import info.nightscout.androidaps.interfaces.ActivePluginProvider;
 import info.nightscout.androidaps.logging.AAPSLogger;
 import info.nightscout.androidaps.plugins.bus.RxBusWrapper;
 import info.nightscout.androidaps.plugins.pump.common.defs.PumpType;
 import info.nightscout.androidaps.plugins.pump.common.hw.rileylink.RileyLinkUtil;
-import info.nightscout.androidaps.plugins.pump.common.hw.rileylink.data.RLHistoryItem;
-<<<<<<< HEAD
+import info.nightscout.androidaps.plugins.pump.omnipod.data.RLHistoryItemOmnipod;
 import info.nightscout.androidaps.plugins.pump.omnipod.defs.AlertSet;
 import info.nightscout.androidaps.plugins.pump.omnipod.defs.AlertSlot;
 import info.nightscout.androidaps.plugins.pump.omnipod.defs.AlertType;
-=======
-import info.nightscout.androidaps.plugins.pump.omnipod.comm.OmnipodManager;
-import info.nightscout.androidaps.plugins.pump.omnipod.data.RLHistoryItemOmnipod;
->>>>>>> 65c8cc98
 import info.nightscout.androidaps.plugins.pump.omnipod.defs.OmnipodCommandType;
 import info.nightscout.androidaps.plugins.pump.omnipod.defs.OmnipodPodType;
-
 import info.nightscout.androidaps.plugins.pump.omnipod.defs.PodDeviceState;
 import info.nightscout.androidaps.plugins.pump.omnipod.defs.state.PodStateManager;
 import info.nightscout.androidaps.plugins.pump.omnipod.driver.OmnipodDriverState;
 import info.nightscout.androidaps.plugins.pump.omnipod.driver.OmnipodPumpStatus;
-import info.nightscout.androidaps.plugins.pump.omnipod.events.EventOmnipodDeviceStatusChange;
-<<<<<<< HEAD
-import info.nightscout.androidaps.utils.alertDialogs.OKDialog;
-=======
->>>>>>> 65c8cc98
 import info.nightscout.androidaps.utils.resources.ResourceHelper;
 import info.nightscout.androidaps.utils.sharedPreferences.SP;
 
@@ -64,12 +48,6 @@
     private final ResourceHelper resourceHelper;
     private final ActivePluginProvider activePlugins;
     private final SP sp;
-<<<<<<< HEAD
-=======
-    private final ResourceHelper resourceHelper;
-    private final HasAndroidInjector injector;
->>>>>>> 65c8cc98
-
     private boolean lowLevelDebug = true;
     private OmnipodCommandType currentCommand;
     private Gson gsonInstance = createGson();
@@ -84,12 +62,7 @@
             OmnipodPumpStatus omnipodPumpStatus,
             SP sp,
             ResourceHelper resourceHelper,
-<<<<<<< HEAD
             ActivePluginProvider activePlugins
-=======
-            ActivePluginProvider activePlugins,
-            HasAndroidInjector injector
->>>>>>> 65c8cc98
     ) {
         this.aapsLogger = aapsLogger;
         this.rxBus = rxBus;
@@ -116,18 +89,7 @@
         this.currentCommand = currentCommand;
 
         if (currentCommand != null)
-<<<<<<< HEAD
-            rileyLinkUtil.getRileyLinkHistory().add(new RLHistoryItem(currentCommand));
-
-        rxBus.send(new EventOmnipodDeviceStatusChange((OmnipodCommandType) null));
-    }
-
-    public static void displayNotConfiguredDialog(Context context) {
-        OKDialog.showConfirmation(context, MainApp.gs(R.string.combo_warning),
-                MainApp.gs(R.string.omnipod_error_operation_not_possible_no_configuration), (Runnable) null);
-=======
             rileyLinkUtil.getRileyLinkHistory().add(new RLHistoryItemOmnipod(currentCommand));
->>>>>>> 65c8cc98
     }
 
     public OmnipodDriverState getDriverState() {
