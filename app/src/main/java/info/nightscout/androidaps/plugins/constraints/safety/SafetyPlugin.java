package info.nightscout.androidaps.plugins.constraints.safety;

import androidx.annotation.NonNull;

import javax.inject.Inject;
import javax.inject.Singleton;

import dagger.android.HasAndroidInjector;
import info.nightscout.androidaps.Config;
import info.nightscout.androidaps.R;
import info.nightscout.androidaps.data.Profile;
import info.nightscout.androidaps.interfaces.ActivePluginProvider;
import info.nightscout.androidaps.interfaces.BgSourceInterface;
import info.nightscout.androidaps.interfaces.Constraint;
import info.nightscout.androidaps.interfaces.ConstraintsInterface;
import info.nightscout.androidaps.interfaces.PluginBase;
import info.nightscout.androidaps.interfaces.PluginDescription;
import info.nightscout.androidaps.interfaces.PluginType;
import info.nightscout.androidaps.interfaces.PumpDescription;
import info.nightscout.androidaps.interfaces.PumpInterface;
import info.nightscout.androidaps.logging.AAPSLogger;
import info.nightscout.androidaps.plugins.aps.openAPSAMA.OpenAPSAMAPlugin;
import info.nightscout.androidaps.plugins.aps.openAPSSMB.OpenAPSSMBPlugin;
<<<<<<< HEAD
import info.nightscout.androidaps.plugins.aps.EN.ENPlugin;
=======
import info.nightscout.androidaps.plugins.aps.AIMI.AIMIPlugin;
import info.nightscout.androidaps.plugins.aps.Boost.BoostPlugin;
>>>>>>> 34bea5b8
import info.nightscout.androidaps.plugins.bus.RxBusWrapper;
import info.nightscout.androidaps.plugins.configBuilder.ConstraintChecker;
import info.nightscout.androidaps.plugins.general.overview.events.EventNewNotification;
import info.nightscout.androidaps.plugins.general.overview.notifications.Notification;
import info.nightscout.androidaps.plugins.sensitivity.SensitivityOref1Plugin;
import info.nightscout.androidaps.plugins.treatments.TreatmentsPlugin;
import info.nightscout.androidaps.utils.DecimalFormatter;
import info.nightscout.androidaps.utils.HardLimits;
import info.nightscout.androidaps.utils.Round;
import info.nightscout.androidaps.utils.buildHelper.BuildHelper;
import info.nightscout.androidaps.utils.resources.ResourceHelper;
import info.nightscout.androidaps.utils.sharedPreferences.SP;

@Singleton
public class SafetyPlugin extends PluginBase implements ConstraintsInterface {

    private final SP sp;
    private final RxBusWrapper rxBus;
    private final ConstraintChecker constraintChecker;
    private final OpenAPSAMAPlugin openAPSAMAPlugin;
    private final OpenAPSSMBPlugin openAPSSMBPlugin;
<<<<<<< HEAD
    private final ENPlugin ENPlugin;
=======
    private final AIMIPlugin AIMIPlugin;
    private final BoostPlugin BoostPlugin;
>>>>>>> 34bea5b8
    private final SensitivityOref1Plugin sensitivityOref1Plugin;
    private final ActivePluginProvider activePlugin;
    private final HardLimits hardLimits;
    private final BuildHelper buildHelper;
    private final TreatmentsPlugin treatmentsPlugin;
    private final Config config;

    @Inject
    public SafetyPlugin(
            HasAndroidInjector injector,
            AAPSLogger aapsLogger,
            ResourceHelper resourceHelper,
            SP sp,
            RxBusWrapper rxBus,
            ConstraintChecker constraintChecker,
            OpenAPSAMAPlugin openAPSAMAPlugin,
            OpenAPSSMBPlugin openAPSSMBPlugin,
<<<<<<< HEAD
            ENPlugin ENPlugin,
=======
            AIMIPlugin AIMIPlugin,
            BoostPlugin BoostPlugin,
>>>>>>> 34bea5b8
            SensitivityOref1Plugin sensitivityOref1Plugin,
            ActivePluginProvider activePlugin,
            HardLimits hardLimits,
            BuildHelper buildHelper,
            TreatmentsPlugin treatmentsPlugin,
            Config config
    ) {
        super(new PluginDescription()
                        .mainType(PluginType.CONSTRAINTS)
                        .neverVisible(true)
                        .alwaysEnabled(true)
                        .showInList(false)
                        .pluginName(R.string.safety)
                        .preferencesId(R.xml.pref_safety),
                aapsLogger, resourceHelper, injector
        );
        this.sp = sp;
        this.rxBus = rxBus;
        this.constraintChecker = constraintChecker;
        this.openAPSAMAPlugin = openAPSAMAPlugin;
        this.openAPSSMBPlugin = openAPSSMBPlugin;
<<<<<<< HEAD
        this.ENPlugin = ENPlugin;
=======
        this.AIMIPlugin = AIMIPlugin;
        this.BoostPlugin = BoostPlugin;
>>>>>>> 34bea5b8
        this.sensitivityOref1Plugin = sensitivityOref1Plugin;
        this.activePlugin = activePlugin;
        this.hardLimits = hardLimits;
        this.buildHelper = buildHelper;
        this.treatmentsPlugin = treatmentsPlugin;
        this.config = config;
    }

    /**
     * Constraints interface
     **/
    @NonNull @Override
    public Constraint<Boolean> isLoopInvocationAllowed(@NonNull Constraint<Boolean> value) {
        if (!activePlugin.getActivePump().getPumpDescription().isTempBasalCapable)
            value.set(getAapsLogger(), false, getResourceHelper().gs(R.string.pumpisnottempbasalcapable), this);
        return value;
    }

    @NonNull @Override
    public Constraint<Boolean> isClosedLoopAllowed(@NonNull Constraint<Boolean> value) {
        String mode = sp.getString(R.string.key_aps_mode, "open");
        if ((mode.equals("open")))
            value.set(getAapsLogger(), false, getResourceHelper().gs(R.string.closedmodedisabledinpreferences), this);

        if (!buildHelper.isEngineeringModeOrRelease()) {
            if (value.value()) {
                Notification n = new Notification(Notification.TOAST_ALARM, getResourceHelper().gs(R.string.closed_loop_disabled_on_dev_branch), Notification.NORMAL);
                rxBus.send(new EventNewNotification(n));
            }
            value.set(getAapsLogger(), false, getResourceHelper().gs(R.string.closed_loop_disabled_on_dev_branch), this);
        }
        PumpInterface pump = activePlugin.getActivePump();
        if (!pump.isFakingTempsByExtendedBoluses() && treatmentsPlugin.isInHistoryExtendedBoluslInProgress()) {
            value.set(getAapsLogger(), false, getResourceHelper().gs(R.string.closed_loop_disabled_with_eb), this);
        }
        return value;
    }

    @NonNull @Override
    public Constraint<Boolean> isAutosensModeEnabled(@NonNull Constraint<Boolean> value) {
        boolean enabled = sp.getBoolean(R.string.key_openapsama_useautosens, false);
        if (!enabled)
            value.set(getAapsLogger(), false, getResourceHelper().gs(R.string.autosensdisabledinpreferences), this);
        return value;
    }

    @NonNull @Override
    public Constraint<Boolean> isSMBModeEnabled(@NonNull Constraint<Boolean> value) {
        boolean enabled = sp.getBoolean(R.string.key_use_smb, false);
        if (!enabled)
            value.set(getAapsLogger(), false, getResourceHelper().gs(R.string.smbdisabledinpreferences), this);
        Constraint<Boolean> closedLoop = constraintChecker.isClosedLoopAllowed();
        if (!closedLoop.value())
            value.set(getAapsLogger(), false, getResourceHelper().gs(R.string.smbnotallowedinopenloopmode), this);
        return value;
    }

    @NonNull @Override
    public Constraint<Boolean> isUAMEnabled(@NonNull Constraint<Boolean> value) {
        boolean enabled = sp.getBoolean(R.string.key_use_uam, false);
        if (!enabled)
            value.set(getAapsLogger(), false, getResourceHelper().gs(R.string.uamdisabledinpreferences), this);
        boolean oref1Enabled = sensitivityOref1Plugin.isEnabled(PluginType.SENSITIVITY);
        if (!oref1Enabled)
            value.set(getAapsLogger(), false, getResourceHelper().gs(R.string.uamdisabledoref1notselected), this);
        return value;
    }

    @NonNull @Override
    public Constraint<Boolean> isAdvancedFilteringEnabled(@NonNull Constraint<Boolean> value) {
        BgSourceInterface bgSource = activePlugin.getActiveBgSource();

        /*if (!bgSource.advancedFilteringSupported())
            value.set(getAapsLogger(), false, getResourceHelper().gs(R.string.smbalwaysdisabled), this);*/
        value.set(getAapsLogger(), true, getResourceHelper().gs(R.string.disable_Libre_smb_restrictions), this);
        return value;
    }

    @NonNull @Override
    public Constraint<Double> applyBasalConstraints(Constraint<Double> absoluteRate, @NonNull Profile profile) {

        absoluteRate.setIfGreater(getAapsLogger(), 0d, String.format(getResourceHelper().gs(R.string.limitingbasalratio), 0d, getResourceHelper().gs(R.string.itmustbepositivevalue)), this);

        if (config.getAPS()) {
            double maxBasal = sp.getDouble(R.string.key_openapsma_max_basal, 1d);
            if (maxBasal < profile.getMaxDailyBasal()) {
                maxBasal = profile.getMaxDailyBasal();
                absoluteRate.addReason(getResourceHelper().gs(R.string.increasingmaxbasal), this);
            }
            absoluteRate.setIfSmaller(getAapsLogger(), maxBasal, String.format(getResourceHelper().gs(R.string.limitingbasalratio), maxBasal, getResourceHelper().gs(R.string.maxvalueinpreferences)), this);

            // Check percentRate but absolute rate too, because we know real current basal in pump
            double maxBasalMult = sp.getDouble(R.string.key_openapsama_current_basal_safety_multiplier, 4d);
            double maxFromBasalMult = Math.floor(maxBasalMult * profile.getBasal() * 100) / 100;
            absoluteRate.setIfSmaller(getAapsLogger(), maxFromBasalMult, String.format(getResourceHelper().gs(R.string.limitingbasalratio), maxFromBasalMult, getResourceHelper().gs(R.string.maxbasalmultiplier)), this);

            double maxBasalFromDaily = sp.getDouble(R.string.key_openapsama_max_daily_safety_multiplier, 3d);
            double maxFromDaily = Math.floor(profile.getMaxDailyBasal() * maxBasalFromDaily * 100) / 100;
            absoluteRate.setIfSmaller(getAapsLogger(), maxFromDaily, String.format(getResourceHelper().gs(R.string.limitingbasalratio), maxFromDaily, getResourceHelper().gs(R.string.maxdailybasalmultiplier)), this);
        }

        absoluteRate.setIfSmaller(getAapsLogger(), hardLimits.maxBasal(), String.format(getResourceHelper().gs(R.string.limitingbasalratio), hardLimits.maxBasal(), getResourceHelper().gs(R.string.hardlimit)), this);

        PumpInterface pump = activePlugin.getActivePump();
        // check for pump max
        if (pump.getPumpDescription().tempBasalStyle == PumpDescription.ABSOLUTE) {
            double pumpLimit = pump.getPumpDescription().pumpType.getTbrSettings().getMaxDose();
            absoluteRate.setIfSmaller(getAapsLogger(), pumpLimit, String.format(getResourceHelper().gs(R.string.limitingbasalratio), pumpLimit, getResourceHelper().gs(R.string.pumplimit)), this);
        }

        // do rounding
        if (pump.getPumpDescription().tempBasalStyle == PumpDescription.ABSOLUTE) {
            absoluteRate.set(getAapsLogger(), Round.roundTo(absoluteRate.value(), pump.getPumpDescription().tempAbsoluteStep));
        }
        return absoluteRate;
    }

    @NonNull @Override
    public Constraint<Integer> applyBasalPercentConstraints(Constraint<Integer> percentRate, Profile profile) {

        Double currentBasal = profile.getBasal();
        double absoluteRate = currentBasal * ((double) percentRate.originalValue() / 100);

        percentRate.addReason("Percent rate " + percentRate.originalValue() + "% recalculated to " + DecimalFormatter.to2Decimal(absoluteRate) + " U/h with current basal " + DecimalFormatter.to2Decimal(currentBasal) + " U/h", this);

        Constraint<Double> absoluteConstraint = new Constraint<>(absoluteRate);
        applyBasalConstraints(absoluteConstraint, profile);
        percentRate.copyReasons(absoluteConstraint);

        PumpInterface pump = activePlugin.getActivePump();

        int percentRateAfterConst = Double.valueOf(absoluteConstraint.value() / currentBasal * 100).intValue();
        if (percentRateAfterConst < 100)
            percentRateAfterConst = Round.ceilTo((double) percentRateAfterConst, (double) pump.getPumpDescription().tempPercentStep).intValue();
        else
            percentRateAfterConst = Round.floorTo((double) percentRateAfterConst, (double) pump.getPumpDescription().tempPercentStep).intValue();

        percentRate.set(getAapsLogger(), percentRateAfterConst, String.format(getResourceHelper().gs(R.string.limitingpercentrate), percentRateAfterConst, getResourceHelper().gs(R.string.pumplimit)), this);

        if (pump.getPumpDescription().tempBasalStyle == PumpDescription.PERCENT) {
            double pumpLimit = pump.getPumpDescription().pumpType.getTbrSettings().getMaxDose();
            percentRate.setIfSmaller(getAapsLogger(), (int) pumpLimit, String.format(getResourceHelper().gs(R.string.limitingbasalratio), pumpLimit, getResourceHelper().gs(R.string.pumplimit)), this);
        }

        return percentRate;
    }

    @NonNull @Override
    public Constraint<Double> applyBolusConstraints(Constraint<Double> insulin) {
        insulin.setIfGreater(getAapsLogger(), 0d, String.format(getResourceHelper().gs(R.string.limitingbolus), 0d, getResourceHelper().gs(R.string.itmustbepositivevalue)), this);

        Double maxBolus = sp.getDouble(R.string.key_treatmentssafety_maxbolus, 3d);
        insulin.setIfSmaller(getAapsLogger(), maxBolus, String.format(getResourceHelper().gs(R.string.limitingbolus), maxBolus, getResourceHelper().gs(R.string.maxvalueinpreferences)), this);

        insulin.setIfSmaller(getAapsLogger(), hardLimits.maxBolus(), String.format(getResourceHelper().gs(R.string.limitingbolus), hardLimits.maxBolus(), getResourceHelper().gs(R.string.hardlimit)), this);

        PumpInterface pump = activePlugin.getActivePump();
        double rounded = pump.getPumpDescription().pumpType.determineCorrectBolusSize(insulin.value());
        insulin.setIfDifferent(getAapsLogger(), rounded, getResourceHelper().gs(R.string.pumplimit), this);
        return insulin;
    }

    @NonNull @Override
    public Constraint<Double> applyExtendedBolusConstraints(Constraint<Double> insulin) {
        insulin.setIfGreater(getAapsLogger(), 0d, String.format(getResourceHelper().gs(R.string.limitingextendedbolus), 0d, getResourceHelper().gs(R.string.itmustbepositivevalue)), this);

        Double maxBolus = sp.getDouble(R.string.key_treatmentssafety_maxbolus, 3d);
        insulin.setIfSmaller(getAapsLogger(), maxBolus, String.format(getResourceHelper().gs(R.string.limitingextendedbolus), maxBolus, getResourceHelper().gs(R.string.maxvalueinpreferences)), this);

        insulin.setIfSmaller(getAapsLogger(), hardLimits.maxBolus(), String.format(getResourceHelper().gs(R.string.limitingextendedbolus), hardLimits.maxBolus(), getResourceHelper().gs(R.string.hardlimit)), this);

        PumpInterface pump = activePlugin.getActivePump();
        double rounded = pump.getPumpDescription().pumpType.determineCorrectExtendedBolusSize(insulin.value());
        insulin.setIfDifferent(getAapsLogger(), rounded, getResourceHelper().gs(R.string.pumplimit), this);
        return insulin;
    }

    @NonNull @Override
    public Constraint<Integer> applyCarbsConstraints(Constraint<Integer> carbs) {
        carbs.setIfGreater(getAapsLogger(), 0, String.format(getResourceHelper().gs(R.string.limitingcarbs), 0, getResourceHelper().gs(R.string.itmustbepositivevalue)), this);

        Integer maxCarbs = sp.getInt(R.string.key_treatmentssafety_maxcarbs, 48);
        carbs.setIfSmaller(getAapsLogger(), maxCarbs, String.format(getResourceHelper().gs(R.string.limitingcarbs), maxCarbs, getResourceHelper().gs(R.string.maxvalueinpreferences)), this);

        return carbs;
    }

    @NonNull @Override
    public Constraint<Double> applyMaxIOBConstraints(@NonNull Constraint<Double> maxIob) {
        double maxIobPref;
        String apsmode = sp.getString(R.string.key_aps_mode, "open");
        if (openAPSSMBPlugin.isEnabled(PluginType.APS))
            maxIobPref = sp.getDouble(R.string.key_openapssmb_max_iob, 3d);
<<<<<<< HEAD
        else if (ENPlugin.isEnabled(PluginType.APS))
=======
        else if (BoostPlugin.isEnabled(PluginType.APS))
            maxIobPref = sp.getDouble(R.string.key_openapssmb_max_iob, 3d);
        else if (AIMIPlugin.isEnabled(PluginType.APS))
>>>>>>> 34bea5b8
            maxIobPref = sp.getDouble(R.string.key_openapssmb_max_iob, 3d);
        else
            maxIobPref = sp.getDouble(R.string.key_openapsma_max_iob, 1.5d);
        maxIob.setIfSmaller(getAapsLogger(), maxIobPref, String.format(getResourceHelper().gs(R.string.limitingiob), maxIobPref, getResourceHelper().gs(R.string.maxvalueinpreferences)), this);

        if (openAPSAMAPlugin.isEnabled(PluginType.APS))
            maxIob.setIfSmaller(getAapsLogger(), hardLimits.maxIobAMA(), String.format(getResourceHelper().gs(R.string.limitingiob), hardLimits.maxIobAMA(), getResourceHelper().gs(R.string.hardlimit)), this);
        if (openAPSSMBPlugin.isEnabled(PluginType.APS))
            maxIob.setIfSmaller(getAapsLogger(), hardLimits.maxIobSMB(), String.format(getResourceHelper().gs(R.string.limitingiob), hardLimits.maxIobSMB(), getResourceHelper().gs(R.string.hardlimit)), this);
<<<<<<< HEAD
        if (ENPlugin.isEnabled(PluginType.APS))
            maxIob.setIfSmaller(getAapsLogger(), hardLimits.maxIobEN(), String.format(getResourceHelper().gs(R.string.limitingiob), hardLimits.maxIobEN(), getResourceHelper().gs(R.string.hardlimit)), this);
=======
        if (AIMIPlugin.isEnabled(PluginType.APS))
            maxIob.setIfSmaller(getAapsLogger(), hardLimits.maxIobAIMI(), String.format(getResourceHelper().gs(R.string.limitingiob), hardLimits.maxIobAIMI(), getResourceHelper().gs(R.string.hardlimit)), this);
        if (BoostPlugin.isEnabled(PluginType.APS))
            maxIob.setIfSmaller(getAapsLogger(), hardLimits.maxIobBoost(), String.format(getResourceHelper().gs(R.string.limitingiob), hardLimits.maxIobBoost(), getResourceHelper().gs(R.string.hardlimit)), this);
>>>>>>> 34bea5b8
        if ((apsmode.equals("lgs")))
            maxIob.setIfSmaller(getAapsLogger(), hardLimits.getMAXIOB_LGS(), String.format(getResourceHelper().gs(R.string.limitingiob), hardLimits.getMAXIOB_LGS(), getResourceHelper().gs(R.string.lowglucosesuspend)), this);

        return maxIob;
    }

}<|MERGE_RESOLUTION|>--- conflicted
+++ resolved
@@ -21,12 +21,9 @@
 import info.nightscout.androidaps.logging.AAPSLogger;
 import info.nightscout.androidaps.plugins.aps.openAPSAMA.OpenAPSAMAPlugin;
 import info.nightscout.androidaps.plugins.aps.openAPSSMB.OpenAPSSMBPlugin;
-<<<<<<< HEAD
 import info.nightscout.androidaps.plugins.aps.EN.ENPlugin;
-=======
 import info.nightscout.androidaps.plugins.aps.AIMI.AIMIPlugin;
 import info.nightscout.androidaps.plugins.aps.Boost.BoostPlugin;
->>>>>>> 34bea5b8
 import info.nightscout.androidaps.plugins.bus.RxBusWrapper;
 import info.nightscout.androidaps.plugins.configBuilder.ConstraintChecker;
 import info.nightscout.androidaps.plugins.general.overview.events.EventNewNotification;
@@ -48,12 +45,9 @@
     private final ConstraintChecker constraintChecker;
     private final OpenAPSAMAPlugin openAPSAMAPlugin;
     private final OpenAPSSMBPlugin openAPSSMBPlugin;
-<<<<<<< HEAD
     private final ENPlugin ENPlugin;
-=======
     private final AIMIPlugin AIMIPlugin;
     private final BoostPlugin BoostPlugin;
->>>>>>> 34bea5b8
     private final SensitivityOref1Plugin sensitivityOref1Plugin;
     private final ActivePluginProvider activePlugin;
     private final HardLimits hardLimits;
@@ -71,12 +65,9 @@
             ConstraintChecker constraintChecker,
             OpenAPSAMAPlugin openAPSAMAPlugin,
             OpenAPSSMBPlugin openAPSSMBPlugin,
-<<<<<<< HEAD
             ENPlugin ENPlugin,
-=======
             AIMIPlugin AIMIPlugin,
             BoostPlugin BoostPlugin,
->>>>>>> 34bea5b8
             SensitivityOref1Plugin sensitivityOref1Plugin,
             ActivePluginProvider activePlugin,
             HardLimits hardLimits,
@@ -98,12 +89,9 @@
         this.constraintChecker = constraintChecker;
         this.openAPSAMAPlugin = openAPSAMAPlugin;
         this.openAPSSMBPlugin = openAPSSMBPlugin;
-<<<<<<< HEAD
         this.ENPlugin = ENPlugin;
-=======
         this.AIMIPlugin = AIMIPlugin;
         this.BoostPlugin = BoostPlugin;
->>>>>>> 34bea5b8
         this.sensitivityOref1Plugin = sensitivityOref1Plugin;
         this.activePlugin = activePlugin;
         this.hardLimits = hardLimits;
@@ -176,9 +164,8 @@
     public Constraint<Boolean> isAdvancedFilteringEnabled(@NonNull Constraint<Boolean> value) {
         BgSourceInterface bgSource = activePlugin.getActiveBgSource();
 
-        /*if (!bgSource.advancedFilteringSupported())
-            value.set(getAapsLogger(), false, getResourceHelper().gs(R.string.smbalwaysdisabled), this);*/
-        value.set(getAapsLogger(), true, getResourceHelper().gs(R.string.disable_Libre_smb_restrictions), this);
+        if (!bgSource.advancedFilteringSupported())
+            value.set(getAapsLogger(), false, getResourceHelper().gs(R.string.smbalwaysdisabled), this);
         return value;
     }
 
@@ -297,14 +284,6 @@
         String apsmode = sp.getString(R.string.key_aps_mode, "open");
         if (openAPSSMBPlugin.isEnabled(PluginType.APS))
             maxIobPref = sp.getDouble(R.string.key_openapssmb_max_iob, 3d);
-<<<<<<< HEAD
-        else if (ENPlugin.isEnabled(PluginType.APS))
-=======
-        else if (BoostPlugin.isEnabled(PluginType.APS))
-            maxIobPref = sp.getDouble(R.string.key_openapssmb_max_iob, 3d);
-        else if (AIMIPlugin.isEnabled(PluginType.APS))
->>>>>>> 34bea5b8
-            maxIobPref = sp.getDouble(R.string.key_openapssmb_max_iob, 3d);
         else
             maxIobPref = sp.getDouble(R.string.key_openapsma_max_iob, 1.5d);
         maxIob.setIfSmaller(getAapsLogger(), maxIobPref, String.format(getResourceHelper().gs(R.string.limitingiob), maxIobPref, getResourceHelper().gs(R.string.maxvalueinpreferences)), this);
@@ -313,15 +292,6 @@
             maxIob.setIfSmaller(getAapsLogger(), hardLimits.maxIobAMA(), String.format(getResourceHelper().gs(R.string.limitingiob), hardLimits.maxIobAMA(), getResourceHelper().gs(R.string.hardlimit)), this);
         if (openAPSSMBPlugin.isEnabled(PluginType.APS))
             maxIob.setIfSmaller(getAapsLogger(), hardLimits.maxIobSMB(), String.format(getResourceHelper().gs(R.string.limitingiob), hardLimits.maxIobSMB(), getResourceHelper().gs(R.string.hardlimit)), this);
-<<<<<<< HEAD
-        if (ENPlugin.isEnabled(PluginType.APS))
-            maxIob.setIfSmaller(getAapsLogger(), hardLimits.maxIobEN(), String.format(getResourceHelper().gs(R.string.limitingiob), hardLimits.maxIobEN(), getResourceHelper().gs(R.string.hardlimit)), this);
-=======
-        if (AIMIPlugin.isEnabled(PluginType.APS))
-            maxIob.setIfSmaller(getAapsLogger(), hardLimits.maxIobAIMI(), String.format(getResourceHelper().gs(R.string.limitingiob), hardLimits.maxIobAIMI(), getResourceHelper().gs(R.string.hardlimit)), this);
-        if (BoostPlugin.isEnabled(PluginType.APS))
-            maxIob.setIfSmaller(getAapsLogger(), hardLimits.maxIobBoost(), String.format(getResourceHelper().gs(R.string.limitingiob), hardLimits.maxIobBoost(), getResourceHelper().gs(R.string.hardlimit)), this);
->>>>>>> 34bea5b8
         if ((apsmode.equals("lgs")))
             maxIob.setIfSmaller(getAapsLogger(), hardLimits.getMAXIOB_LGS(), String.format(getResourceHelper().gs(R.string.limitingiob), hardLimits.getMAXIOB_LGS(), getResourceHelper().gs(R.string.lowglucosesuspend)), this);
 
