--- conflicted
+++ resolved
@@ -50,13 +50,8 @@
     override fun onViewCreated(view: View, savedInstanceState: Bundle?) {
         super.onViewCreated(view, savedInstanceState)
 
-<<<<<<< HEAD
-        binding.runLoop.setOnClickListener {
-            binding.lastrun.text = resourceHelper.gs(R.string.executing)
-=======
         binding.run.setOnClickListener {
             binding.lastrun.text = rh.gs(R.string.executing)
->>>>>>> 0b481536
             Thread { loopPlugin.invoke("Loop button", true) }.start()
         }
     }
