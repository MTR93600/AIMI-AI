--- conflicted
+++ resolved
@@ -59,28 +59,15 @@
                 else                                                 -> PointsWithLabelGraphSeries.Shape.GENERAL
             }
 
-<<<<<<< HEAD
-    override fun getSize(): Float = if (resourceHelper.gb(R.bool.isTablet)) 12.0f else 10.0f
-    override fun getColor(context: Context): Int =
-        when (data.type) {
+    override val size get() = if (rh.gb(R.bool.isTablet)) 12.0f else 10.0f
+    override val color
+        get() =
+            when (data.type) {
             TherapyEvent.Type.ANNOUNCEMENT          -> resourceHelper.getAttributeColor(context, R.attr.therapyeventAnnouncement)
             TherapyEvent.Type.NS_MBG                -> resourceHelper.getAttributeColor(context, R.attr.therapyeventNsmbg)
             TherapyEvent.Type.FINGER_STICK_BG_VALUE -> resourceHelper.getAttributeColor(context, R.attr.therapyeventFingerstick)
             TherapyEvent.Type.EXERCISE              -> resourceHelper.getAttributeColor(context, R.attr.therapyeventExercise)
             TherapyEvent.Type.APS_OFFLINE           -> resourceHelper.getAttributeColor(context, R.attr.therapyeventAapsoffline)
             else                                    -> resourceHelper.getAttributeColor(context, R.attr.therapyeventDefault)
-        }
-=======
-    override val size get() = if (rh.gb(R.bool.isTablet)) 12.0f else 10.0f
-    override val color
-        get() =
-            when (data.type) {
-                TherapyEvent.Type.ANNOUNCEMENT          -> rh.gc(R.color.notificationAnnouncement)
-                TherapyEvent.Type.NS_MBG                -> Color.RED
-                TherapyEvent.Type.FINGER_STICK_BG_VALUE -> Color.RED
-                TherapyEvent.Type.EXERCISE              -> Color.BLUE
-                TherapyEvent.Type.APS_OFFLINE           -> Color.GRAY and -0x7f000001
-                else                                    -> Color.GRAY
             }
->>>>>>> 0b481536
 }