--- conflicted
+++ resolved
@@ -62,20 +62,11 @@
     override val size get() = if (rh.gb(R.bool.isTablet)) 12.0f else 10.0f
 
     override fun getColor(context: Context?): Int =           when (data.type) {
-<<<<<<< HEAD
-        TherapyEvent.Type.ANNOUNCEMENT          -> rh.getAttributeColor(context, R.attr.therapyeventAnnouncement)
-        TherapyEvent.Type.NS_MBG                -> rh.getAttributeColor(context, R.attr.therapyeventNsmbg)
-        TherapyEvent.Type.FINGER_STICK_BG_VALUE -> rh.getAttributeColor(context, R.attr.therapyeventFingerstick)
-        TherapyEvent.Type.EXERCISE              -> rh.getAttributeColor(context, R.attr.therapyeventExercise)
-        TherapyEvent.Type.APS_OFFLINE           -> rh.getAttributeColor(context, R.attr.therapyeventAapsoffline)
-        else                                    -> rh.getAttributeColor(context, R.attr.therapyeventDefault)
-=======
         TherapyEvent.Type.ANNOUNCEMENT          -> rh.gac(context, R.attr.therapyeventAnnouncement)
         TherapyEvent.Type.NS_MBG                -> rh.gac(context, R.attr.therapyeventNsmbg)
         TherapyEvent.Type.FINGER_STICK_BG_VALUE -> rh.gac(context, R.attr.therapyeventFingerstick)
         TherapyEvent.Type.EXERCISE              -> rh.gac(context, R.attr.therapyeventExercise)
         TherapyEvent.Type.APS_OFFLINE           -> rh.gac(context, R.attr.therapyeventAapsoffline)
         else                                    -> rh.gac(context, R.attr.therapyeventDefault)
->>>>>>> 930fab69
     }
 }