package info.nightscout.androidaps.plugins.general.actions

import android.content.Context
import android.content.Intent
import android.os.Bundle
import android.util.DisplayMetrics
import android.view.LayoutInflater
import android.view.View
import android.view.View.TEXT_ALIGNMENT_CENTER
import android.view.ViewGroup
import android.widget.LinearLayout
import android.widget.TextView
import androidx.core.content.ContextCompat
import dagger.android.support.DaggerFragment
import info.nightscout.androidaps.Constants
import info.nightscout.androidaps.R
import info.nightscout.androidaps.activities.ErrorHelperActivity
import info.nightscout.androidaps.activities.HistoryBrowseActivity
import info.nightscout.androidaps.activities.TDDStatsActivity
import info.nightscout.androidaps.database.AppRepository
import info.nightscout.androidaps.database.ValueWrapper
import info.nightscout.androidaps.database.entities.UserEntry.Action
import info.nightscout.androidaps.database.entities.UserEntry.Sources
import info.nightscout.androidaps.diaconn.DiaconnG8Plugin
import info.nightscout.androidaps.dialogs.*
import info.nightscout.androidaps.events.EventCustomActionsChanged
import info.nightscout.androidaps.events.EventExtendedBolusChange
import info.nightscout.androidaps.events.EventInitializationChanged
import info.nightscout.androidaps.events.EventTempBasalChange
import info.nightscout.androidaps.events.EventTherapyEventChange
import info.nightscout.androidaps.extensions.toStringMedium
import info.nightscout.androidaps.extensions.toStringShort
import info.nightscout.androidaps.extensions.toVisibility
import info.nightscout.androidaps.interfaces.*
import info.nightscout.shared.logging.AAPSLogger
import info.nightscout.androidaps.logging.UserEntryLogger
import info.nightscout.androidaps.plugins.bus.RxBus
import info.nightscout.androidaps.plugins.general.actions.defs.CustomAction
import info.nightscout.androidaps.plugins.general.overview.StatusLightHandler
import info.nightscout.androidaps.plugins.pump.omnipod.eros.OmnipodErosPumpPlugin
import info.nightscout.androidaps.queue.Callback
import info.nightscout.androidaps.skins.SkinProvider
import info.nightscout.androidaps.utils.DateUtil
import info.nightscout.androidaps.utils.FabricPrivacy
import info.nightscout.androidaps.utils.alertDialogs.OKDialog
import info.nightscout.androidaps.utils.buildHelper.BuildHelper
import info.nightscout.androidaps.utils.protection.ProtectionCheck
import info.nightscout.androidaps.utils.resources.ResourceHelper
import info.nightscout.androidaps.utils.rx.AapsSchedulers
import info.nightscout.shared.sharedPreferences.SP
import info.nightscout.androidaps.utils.ui.SingleClickButton
import info.nightscout.androidaps.utils.ui.UIRunnable
import io.reactivex.rxjava3.disposables.CompositeDisposable
import io.reactivex.rxjava3.kotlin.plusAssign
import java.util.*
import javax.inject.Inject

class ActionsFragment : DaggerFragment() {

    @Inject lateinit var aapsLogger: AAPSLogger
    @Inject lateinit var aapsSchedulers: AapsSchedulers
    @Inject lateinit var rxBus: RxBus
    @Inject lateinit var sp: SP
    @Inject lateinit var dateUtil: DateUtil
    @Inject lateinit var profileFunction: ProfileFunction
    @Inject lateinit var ctx: Context
    @Inject lateinit var rh: ResourceHelper
    @Inject lateinit var statusLightHandler: StatusLightHandler
    @Inject lateinit var fabricPrivacy: FabricPrivacy
    @Inject lateinit var activePlugin: ActivePlugin
    @Inject lateinit var iobCobCalculator: IobCobCalculator
    @Inject lateinit var commandQueue: CommandQueue
    @Inject lateinit var buildHelper: BuildHelper
    @Inject lateinit var protectionCheck: ProtectionCheck
    @Inject lateinit var skinProvider: SkinProvider
    @Inject lateinit var config: Config
    @Inject lateinit var uel: UserEntryLogger
    @Inject lateinit var repository: AppRepository
    @Inject lateinit var loop: Loop

    private var disposable: CompositeDisposable = CompositeDisposable()

    private val pumpCustomActions = HashMap<String, CustomAction>()
    private val pumpCustomButtons = ArrayList<SingleClickButton>()
    private var smallWidth = false
    private var smallHeight = false
    private lateinit var dm: DisplayMetrics

    private var buttonsLayout: LinearLayout? = null
    private var profileSwitch: SingleClickButton? = null
    private var tempTarget: SingleClickButton? = null
    private var extendedBolus: SingleClickButton? = null
    private var extendedBolusCancel: SingleClickButton? = null
    private var setTempBasal: SingleClickButton? = null
    private var cancelTempBasal: SingleClickButton? = null
    private var fill: SingleClickButton? = null
    private var historyBrowser: SingleClickButton? = null
    private var tddStats: SingleClickButton? = null
    private var pumpBatteryChange: SingleClickButton? = null

    private var cannulaAge: TextView? = null
    private var insulinAge: TextView? = null
    private var reservoirLevel: TextView? = null
    private var sensorAge: TextView? = null
    private var sensorLevel: TextView? = null
    private var pbAge: TextView? = null
    private var batteryLevel: TextView? = null
    private var sensorLevelLabel: TextView? = null
    private var insulinLevelLabel: TextView? = null
    private var pbLevelLabel: TextView? = null
    private var cannulaOrPatch: TextView? = null

    override fun onCreateView(
        inflater: LayoutInflater, container: ViewGroup?,
        savedInstanceState: Bundle?
    ): View? {
        //check screen width
        dm = DisplayMetrics()
        if (android.os.Build.VERSION.SDK_INT >= android.os.Build.VERSION_CODES.R)
            activity?.display?.getRealMetrics(dm)
        else
            @Suppress("DEPRECATION") activity?.windowManager?.defaultDisplay?.getMetrics(dm)

        val screenWidth = dm.widthPixels
        val screenHeight = dm.heightPixels
        smallWidth = screenWidth <= Constants.SMALL_WIDTH
        smallHeight = screenHeight <= Constants.SMALL_HEIGHT
        val landscape = screenHeight < screenWidth

        return inflater.inflate(skinProvider.activeSkin().actionsLayout(landscape, smallWidth), container, false)
    }

    override fun onViewCreated(view: View, savedInstanceState: Bundle?) {
        super.onViewCreated(view, savedInstanceState)

        buttonsLayout = view.findViewById(R.id.action_buttons_layout)
        profileSwitch = view.findViewById(R.id.actions_profileswitch)
        tempTarget = view.findViewById(R.id.actions_temptarget)
        extendedBolus = view.findViewById(R.id.actions_extendedbolus)
        extendedBolusCancel = view.findViewById(R.id.actions_extendedbolus_cancel)
        setTempBasal = view.findViewById(R.id.actions_settempbasal)
        cancelTempBasal = view.findViewById(R.id.actions_canceltempbasal)
        fill = view.findViewById(R.id.actions_fill)
        historyBrowser = view.findViewById(R.id.actions_historybrowser)
        tddStats = view.findViewById(R.id.actions_tddstats)
        pumpBatteryChange = view.findViewById(R.id.actions_pumpbatterychange)

        cannulaAge = view.findViewById(R.id.cannula_age)
        insulinAge = view.findViewById(R.id.insulin_age)
        reservoirLevel = view.findViewById(R.id.reservoir_level)
        sensorAge = view.findViewById(R.id.sensor_age)
        sensorLevel = view.findViewById(R.id.sensor_level)
        pbAge = view.findViewById(R.id.pb_age)
        batteryLevel = view.findViewById(R.id.battery_level)
        sensorLevelLabel = view.findViewById(R.id.sensor_level_label)
        insulinLevelLabel = view.findViewById(R.id.insulin_level_label)
        pbLevelLabel = view.findViewById(R.id.pb_level_label)
        cannulaOrPatch = view.findViewById(R.id.cannula_or_patch)

        profileSwitch?.setOnClickListener {
            activity?.let { activity ->
                protectionCheck.queryProtection(
                    activity,
                    ProtectionCheck.Protection.BOLUS,
                    UIRunnable { ProfileSwitchDialog().show(childFragmentManager, "ProfileSwitchDialog")})
            }
        }
        tempTarget?.setOnClickListener {
            activity?.let { activity ->
                protectionCheck.queryProtection(
                    activity,
                    ProtectionCheck.Protection.BOLUS,
                    UIRunnable { TempTargetDialog().show(childFragmentManager, "Actions") })
            }
        }
        extendedBolus?.setOnClickListener {
            activity?.let { activity ->
                protectionCheck.queryProtection(activity, ProtectionCheck.Protection.BOLUS, UIRunnable {
                    OKDialog.showConfirmation(
                        activity, rh.gs(R.string.extended_bolus), rh.gs(R.string.ebstopsloop),
                        Runnable {
                            ExtendedBolusDialog().show(childFragmentManager, "Actions")
                        }, null
                    )
                })
            }
        }
        extendedBolusCancel?.setOnClickListener {
            if (iobCobCalculator.getExtendedBolus(dateUtil.now()) != null) {
                uel.log(Action.CANCEL_EXTENDED_BOLUS, Sources.Actions)
                commandQueue.cancelExtended(object : Callback() {
                    override fun run() {
                        if (!result.success) {
                            ErrorHelperActivity.runAlarm(ctx, result.comment, rh.gs(R.string.extendedbolusdeliveryerror), R.raw.boluserror)
                        }
                    }
                })
            }
        }
        setTempBasal?.setOnClickListener {
            activity?.let { activity ->
                protectionCheck.queryProtection(
                    activity,
                    ProtectionCheck.Protection.BOLUS,
                    UIRunnable { TempBasalDialog().show(childFragmentManager, "Actions") })
            }
        }
        cancelTempBasal?.setOnClickListener {
            if (iobCobCalculator.getTempBasalIncludingConvertedExtended(dateUtil.now()) != null) {
                uel.log(Action.CANCEL_TEMP_BASAL, Sources.Actions)
                commandQueue.cancelTempBasal(true, object : Callback() {
                    override fun run() {
                        if (!result.success) {
                            ErrorHelperActivity.runAlarm(ctx, result.comment, rh.gs(R.string.tempbasaldeliveryerror), R.raw.boluserror)
                        }
                    }
                })
            }
        }
        fill?.setOnClickListener {
            activity?.let { activity ->
                protectionCheck.queryProtection(activity, ProtectionCheck.Protection.BOLUS, UIRunnable { FillDialog().show(childFragmentManager, "FillDialog") })
            }
        }
        historyBrowser?.setOnClickListener { startActivity(Intent(context, HistoryBrowseActivity::class.java)) }
        tddStats?.setOnClickListener { startActivity(Intent(context, TDDStatsActivity::class.java)) }
        view.findViewById<SingleClickButton>(R.id.actions_bgcheck).setOnClickListener {
            CareDialog().setOptions(CareDialog.EventType.BGCHECK, R.string.careportal_bgcheck).show(childFragmentManager, "Actions")
        }
        view.findViewById<SingleClickButton>(R.id.actions_cgmsensorinsert).setOnClickListener {
            CareDialog().setOptions(CareDialog.EventType.SENSOR_INSERT, R.string.careportal_cgmsensorinsert).show(childFragmentManager, "Actions")
        }
        pumpBatteryChange?.setOnClickListener {
            CareDialog().setOptions(CareDialog.EventType.BATTERY_CHANGE, R.string.careportal_pumpbatterychange).show(childFragmentManager, "Actions")
        }
        view.findViewById<SingleClickButton>(R.id.actions_note).setOnClickListener {
            CareDialog().setOptions(CareDialog.EventType.NOTE, R.string.careportal_note).show(childFragmentManager, "Actions")
        }
        view.findViewById<SingleClickButton>(R.id.actions_exercise).setOnClickListener {
            CareDialog().setOptions(CareDialog.EventType.EXERCISE, R.string.careportal_exercise).show(childFragmentManager, "Actions")
        }
        view.findViewById<SingleClickButton>(R.id.actions_question).setOnClickListener {
            CareDialog().setOptions(CareDialog.EventType.QUESTION, R.string.careportal_question).show(childFragmentManager, "Actions")
        }
        view.findViewById<SingleClickButton>(R.id.actions_announcement).setOnClickListener {
            CareDialog().setOptions(CareDialog.EventType.ANNOUNCEMENT, R.string.careportal_announcement).show(childFragmentManager, "Actions")
        }

        sp.putBoolean(R.string.key_objectiveuseactions, true)
    }

    @Synchronized
    override fun onResume() {
        super.onResume()
        disposable += rxBus
            .toObservable(EventInitializationChanged::class.java)
            .observeOn(aapsSchedulers.main)
            .subscribe({ updateGui() }, fabricPrivacy::logException)
        disposable += rxBus
            .toObservable(EventExtendedBolusChange::class.java)
            .observeOn(aapsSchedulers.main)
            .subscribe({ updateGui() }, fabricPrivacy::logException)
        disposable += rxBus
            .toObservable(EventTempBasalChange::class.java)
            .observeOn(aapsSchedulers.main)
            .subscribe({ updateGui() }, fabricPrivacy::logException)
        disposable += rxBus
            .toObservable(EventCustomActionsChanged::class.java)
            .observeOn(aapsSchedulers.main)
            .subscribe({ updateGui() }, fabricPrivacy::logException)
        disposable += rxBus
            .toObservable(EventTherapyEventChange::class.java)
            .observeOn(aapsSchedulers.main)
            .subscribe({ updateGui() }, fabricPrivacy::logException)
        updateGui()
    }

    @Synchronized
    override fun onPause() {
        super.onPause()
        disposable.clear()
    }

    @Synchronized
    fun updateGui() {

        val profile = profileFunction.getProfile()
        val pump = activePlugin.activePump

        profileSwitch?.visibility = (
            activePlugin.activeProfileSource.profile != null &&
                pump.pumpDescription.isSetBasalProfileCapable &&
                pump.isInitialized() &&
                !pump.isSuspended() &&
                !loop.isDisconnected).toVisibility()

        if (!pump.pumpDescription.isExtendedBolusCapable || !pump.isInitialized() || pump.isSuspended() || loop.isDisconnected || pump.isFakingTempsByExtendedBoluses || config.NSCLIENT) {
            extendedBolus?.visibility = View.GONE
            extendedBolusCancel?.visibility = View.GONE
        } else {
            val activeExtendedBolus = repository.getExtendedBolusActiveAt(dateUtil.now()).blockingGet()
            if (activeExtendedBolus is ValueWrapper.Existing) {
                extendedBolus?.visibility = View.GONE
                extendedBolusCancel?.visibility = View.VISIBLE
                @Suppress("SetTextI18n")
                extendedBolusCancel?.text = rh.gs(R.string.cancel) + " " + activeExtendedBolus.value.toStringMedium(dateUtil)
            } else {
                extendedBolus?.visibility = View.VISIBLE
                extendedBolusCancel?.visibility = View.GONE
            }
        }

        if (!pump.pumpDescription.isTempBasalCapable || !pump.isInitialized() || pump.isSuspended() || loop.isDisconnected || config.NSCLIENT) {
            setTempBasal?.visibility = View.GONE
            cancelTempBasal?.visibility = View.GONE
        } else {
            val activeTemp = iobCobCalculator.getTempBasalIncludingConvertedExtended(System.currentTimeMillis())
            if (activeTemp != null) {
                setTempBasal?.visibility = View.GONE
                cancelTempBasal?.visibility = View.VISIBLE
                @Suppress("SetTextI18n")
                cancelTempBasal?.text = rh.gs(R.string.cancel) + " " + activeTemp.toStringShort()
            } else {
                setTempBasal?.visibility = View.VISIBLE
                cancelTempBasal?.visibility = View.GONE
            }
        }
        val activeBgSource = activePlugin.activeBgSource
        historyBrowser?.visibility = (profile != null).toVisibility()
        fill?.visibility = (pump.pumpDescription.isRefillingCapable && pump.isInitialized() && !pump.isSuspended()).toVisibility()
        if (pump is DiaconnG8Plugin) {
            pumpBatteryChange?.visibility = (pump.pumpDescription.isBatteryReplaceable && !pump.isBatteryChangeLoggingEnabled()).toVisibility()
        } else {
            pumpBatteryChange?.visibility =
                (pump.pumpDescription.isBatteryReplaceable || (pump is OmnipodErosPumpPlugin && pump.isUseRileyLinkBatteryLevel && pump.isBatteryChangeLoggingEnabled)).toVisibility()
        }
        tempTarget?.visibility = (profile != null && !loop.isDisconnected).toVisibility()
        tddStats?.visibility = pump.pumpDescription.supportsTDDs.toVisibility()

        cannulaOrPatch?.text = if (pump.pumpDescription.isPatchPump) rh.gs(R.string.patch_pump) else rh.gs(R.string.cannula)
        val imageResource = if (pump.pumpDescription.isPatchPump) R.drawable.ic_patch_pump_outline else R.drawable.ic_cp_age_cannula
        cannulaOrPatch?.setCompoundDrawablesWithIntrinsicBounds(imageResource, 0, 0, 0)

        if (!config.NSCLIENT) {
<<<<<<< HEAD
            statusLightHandler.updateStatusLights(cannulaAge, insulinAge, reservoirLevel, sensorAge, sensorLevel, pbAge, batteryLevel,rh.getAttributeColor(context, R.attr.statuslightNormal),
                rh.getAttributeColor(context, R.attr.statuslightWarning),
                rh.getAttributeColor(context, R.attr.statuslightAlarm))
            sensorLevelLabel?.text = if (activeBgSource.sensorBatteryLevel == -1) "" else rh.gs(R.string.careportal_level_label)
        } else {
            statusLightHandler.updateStatusLights(cannulaAge, insulinAge, null, sensorAge, null, pbAge, null, rh.getAttributeColor(context, R.attr.statuslightNormal),
                rh.getAttributeColor(context, R.attr.statuslightWarning),
                rh.getAttributeColor(context, R.attr.statuslightAlarm))
=======
            statusLightHandler.updateStatusLights(cannulaAge, insulinAge, reservoirLevel, sensorAge, sensorLevel, pbAge, batteryLevel,rh.gac(context, R.attr.statuslightNormal),
                rh.gac(context, R.attr.statuslightWarning),
                rh.gac(context, R.attr.statuslightAlarm))
            sensorLevelLabel?.text = if (activeBgSource.sensorBatteryLevel == -1) "" else rh.gs(R.string.careportal_level_label)
        } else {
            statusLightHandler.updateStatusLights(cannulaAge, insulinAge, null, sensorAge, null, pbAge, null, rh.gac(context, R.attr.statuslightNormal),
                rh.gac(context, R.attr.statuslightWarning),
                rh.gac(context, R.attr.statuslightAlarm))
>>>>>>> 930fab69
            sensorLevelLabel?.text = ""
            insulinLevelLabel?.text = ""
            pbLevelLabel?.text = ""
        }
        checkPumpCustomActions()

    }

    private fun checkPumpCustomActions() {
        val activePump = activePlugin.activePump
        val customActions = activePump.getCustomActions() ?: return
        val currentContext = context ?: return
        removePumpCustomActions()

        for (customAction in customActions) {
            if (!customAction.isEnabled) continue

            val btn = SingleClickButton(currentContext, null, info.nightscout.androidaps.core.R.style.Widget_MaterialComponents_Button_UnelevatedButton)
            btn.text = rh.gs(customAction.name)
<<<<<<< HEAD
            btn.setBackgroundColor(rh.getAttributeColor(context, R.attr.colorPrimary))
=======
            btn.setBackgroundColor(rh.gac(context, R.attr.colorPrimary))
>>>>>>> 930fab69

            val layoutParams = LinearLayout.LayoutParams(
                LinearLayout.LayoutParams.MATCH_PARENT, LinearLayout.LayoutParams.WRAP_CONTENT, 0.5f
            )
            layoutParams.setMargins(20, 8, 20, 8) // 10,3,10,3

            btn.layoutParams = layoutParams
            btn.setOnClickListener { v ->
                val b = v as SingleClickButton
                this.pumpCustomActions[b.text.toString()]?.let {
                    activePlugin.activePump.executeCustomAction(it.customActionType)
                }
            }
            val top = activity?.let { ContextCompat.getDrawable(it, customAction.iconResourceId) }
            btn.setCompoundDrawablesWithIntrinsicBounds(null, top, null, null)
            btn.textAlignment = TEXT_ALIGNMENT_CENTER

            buttonsLayout?.addView(btn)

            this.pumpCustomActions[rh.gs(customAction.name)] = customAction
            this.pumpCustomButtons.add(btn)
        }
    }

    private fun removePumpCustomActions() {
        for (customButton in pumpCustomButtons) buttonsLayout?.removeView(customButton)
        pumpCustomButtons.clear()
    }
}<|MERGE_RESOLUTION|>--- conflicted
+++ resolved
@@ -342,16 +342,6 @@
         cannulaOrPatch?.setCompoundDrawablesWithIntrinsicBounds(imageResource, 0, 0, 0)
 
         if (!config.NSCLIENT) {
-<<<<<<< HEAD
-            statusLightHandler.updateStatusLights(cannulaAge, insulinAge, reservoirLevel, sensorAge, sensorLevel, pbAge, batteryLevel,rh.getAttributeColor(context, R.attr.statuslightNormal),
-                rh.getAttributeColor(context, R.attr.statuslightWarning),
-                rh.getAttributeColor(context, R.attr.statuslightAlarm))
-            sensorLevelLabel?.text = if (activeBgSource.sensorBatteryLevel == -1) "" else rh.gs(R.string.careportal_level_label)
-        } else {
-            statusLightHandler.updateStatusLights(cannulaAge, insulinAge, null, sensorAge, null, pbAge, null, rh.getAttributeColor(context, R.attr.statuslightNormal),
-                rh.getAttributeColor(context, R.attr.statuslightWarning),
-                rh.getAttributeColor(context, R.attr.statuslightAlarm))
-=======
             statusLightHandler.updateStatusLights(cannulaAge, insulinAge, reservoirLevel, sensorAge, sensorLevel, pbAge, batteryLevel,rh.gac(context, R.attr.statuslightNormal),
                 rh.gac(context, R.attr.statuslightWarning),
                 rh.gac(context, R.attr.statuslightAlarm))
@@ -360,7 +350,6 @@
             statusLightHandler.updateStatusLights(cannulaAge, insulinAge, null, sensorAge, null, pbAge, null, rh.gac(context, R.attr.statuslightNormal),
                 rh.gac(context, R.attr.statuslightWarning),
                 rh.gac(context, R.attr.statuslightAlarm))
->>>>>>> 930fab69
             sensorLevelLabel?.text = ""
             insulinLevelLabel?.text = ""
             pbLevelLabel?.text = ""
@@ -380,11 +369,7 @@
 
             val btn = SingleClickButton(currentContext, null, info.nightscout.androidaps.core.R.style.Widget_MaterialComponents_Button_UnelevatedButton)
             btn.text = rh.gs(customAction.name)
-<<<<<<< HEAD
-            btn.setBackgroundColor(rh.getAttributeColor(context, R.attr.colorPrimary))
-=======
             btn.setBackgroundColor(rh.gac(context, R.attr.colorPrimary))
->>>>>>> 930fab69
 
             val layoutParams = LinearLayout.LayoutParams(
                 LinearLayout.LayoutParams.MATCH_PARENT, LinearLayout.LayoutParams.WRAP_CONTENT, 0.5f
