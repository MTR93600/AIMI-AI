package info.nightscout.androidaps.plugins.general.actions

import android.content.Intent
import android.os.Bundle
import android.view.LayoutInflater
import android.view.View
import android.view.ViewGroup
import android.widget.LinearLayout
import androidx.core.content.ContextCompat
import dagger.android.support.DaggerFragment
import info.nightscout.androidaps.Config
import info.nightscout.androidaps.MainApp
import info.nightscout.androidaps.R
import info.nightscout.androidaps.activities.ErrorHelperActivity
import info.nightscout.androidaps.activities.TDDStatsActivity
import info.nightscout.androidaps.dialogs.*
import info.nightscout.androidaps.events.*
import info.nightscout.androidaps.historyBrowser.HistoryBrowseActivity
import info.nightscout.androidaps.interfaces.ActivePluginProvider
import info.nightscout.androidaps.interfaces.CommandQueueProvider
import info.nightscout.androidaps.logging.AAPSLogger
import info.nightscout.androidaps.plugins.bus.RxBusWrapper
import info.nightscout.androidaps.plugins.configBuilder.ProfileFunction
import info.nightscout.androidaps.plugins.general.actions.defs.CustomAction
import info.nightscout.androidaps.plugins.general.overview.StatusLightHandler
import info.nightscout.androidaps.queue.Callback
<<<<<<< HEAD
import info.nightscout.androidaps.utils.FabricPrivacy
import info.nightscout.androidaps.utils.OKDialog
import info.nightscout.androidaps.utils.SingleClickButton
import info.nightscout.androidaps.utils.buildHelper.BuildHelper
import info.nightscout.androidaps.utils.extensions.plusAssign
import info.nightscout.androidaps.utils.resources.ResourceHelper
import info.nightscout.androidaps.utils.sharedPreferences.SP
import info.nightscout.androidaps.utils.toVisibility
=======
import info.nightscout.androidaps.utils.*
import info.nightscout.androidaps.utils.protection.ProtectionCheck
>>>>>>> 66fd83cc
import io.reactivex.android.schedulers.AndroidSchedulers
import io.reactivex.disposables.CompositeDisposable
import kotlinx.android.synthetic.main.actions_fragment.*
import kotlinx.android.synthetic.main.careportal_stats_fragment.*
import java.util.*
import javax.inject.Inject

class ActionsFragment : DaggerFragment() {
    @Inject lateinit var aapsLogger: AAPSLogger
    @Inject lateinit var rxBus: RxBusWrapper
    @Inject lateinit var sp: SP
    @Inject lateinit var profileFunction: ProfileFunction
    @Inject lateinit var mainApp: MainApp
    @Inject lateinit var resourceHelper: ResourceHelper
    @Inject lateinit var statusLightHandler: StatusLightHandler
    @Inject lateinit var fabricPrivacy: FabricPrivacy
    @Inject lateinit var activePlugin: ActivePluginProvider
    @Inject lateinit var commandQueue: CommandQueueProvider
    @Inject lateinit var buildHelper: BuildHelper

    private var disposable: CompositeDisposable = CompositeDisposable()

    private val pumpCustomActions = HashMap<String, CustomAction>()
    private val pumpCustomButtons = ArrayList<SingleClickButton>()

    override fun onCreateView(inflater: LayoutInflater, container: ViewGroup?,
                              savedInstanceState: Bundle?): View? {
        return inflater.inflate(R.layout.actions_fragment, container, false)
    }

    override fun onViewCreated(view: View, savedInstanceState: Bundle?) {
        super.onViewCreated(view, savedInstanceState)

        actions_profileswitch.setOnClickListener {
            fragmentManager?.let { ProfileSwitchDialog().show(it, "Actions") }
        }
        actions_temptarget.setOnClickListener {
            fragmentManager?.let { TempTargetDialog().show(it, "Actions") }
        }
        actions_extendedbolus.setOnClickListener {
            context?.let { context ->
                OKDialog.showConfirmation(context, resourceHelper.gs(R.string.extended_bolus), resourceHelper.gs(R.string.ebstopsloop),
                    Runnable {
                        fragmentManager?.let { ExtendedBolusDialog().show(it, "Actions") }
                    }, null)
            }
        }
        actions_extendedbolus_cancel.setOnClickListener {
            if (activePlugin.activeTreatments.isInHistoryExtendedBoluslInProgress) {
                aapsLogger.debug("USER ENTRY: CANCEL EXTENDED BOLUS")
                commandQueue.cancelExtended(object : Callback() {
                    override fun run() {
                        if (!result.success) {
                            val i = Intent(mainApp, ErrorHelperActivity::class.java)
                            i.putExtra("soundid", R.raw.boluserror)
                            i.putExtra("status", result.comment)
                            i.putExtra("title", resourceHelper.gs(R.string.extendedbolusdeliveryerror))
                            i.addFlags(Intent.FLAG_ACTIVITY_NEW_TASK)
                            mainApp.startActivity(i)
                        }
                    }
                })
            }
        }
        actions_settempbasal.setOnClickListener {
            fragmentManager?.let { TempBasalDialog().show(it, "Actions") }
        }
        actions_canceltempbasal.setOnClickListener {
            if (activePlugin.activeTreatments.isTempBasalInProgress) {
                aapsLogger.debug("USER ENTRY: CANCEL TEMP BASAL")
                commandQueue.cancelTempBasal(true, object : Callback() {
                    override fun run() {
                        if (!result.success) {
                            val i = Intent(mainApp, ErrorHelperActivity::class.java)
                            i.putExtra("soundid", R.raw.boluserror)
                            i.putExtra("status", result.comment)
                            i.putExtra("title", resourceHelper.gs(R.string.tempbasaldeliveryerror))
                            i.addFlags(Intent.FLAG_ACTIVITY_NEW_TASK)
                            mainApp.startActivity(i)
                        }
                    }
                })
            }
        }
        actions_fill.setOnClickListener {
            activity?.let { activity ->
                ProtectionCheck.queryProtection(activity, ProtectionCheck.Protection.BOLUS, Runnable { fragmentManager?.let { FillDialog().show(it, "FillDialog") } })
            }
        }
        actions_historybrowser.setOnClickListener { startActivity(Intent(context, HistoryBrowseActivity::class.java)) }
        actions_tddstats.setOnClickListener { startActivity(Intent(context, TDDStatsActivity::class.java)) }
        actions_bgcheck.setOnClickListener {
            fragmentManager?.let { CareDialog().setOptions(CareDialog.EventType.BGCHECK, R.string.careportal_bgcheck).show(it, "Actions") }
        }
        actions_cgmsensorinsert.setOnClickListener {
            fragmentManager?.let { CareDialog().setOptions(CareDialog.EventType.SENSOR_INSERT, R.string.careportal_cgmsensorinsert).show(it, "Actions") }
        }
        actions_pumpbatterychange.setOnClickListener {
            fragmentManager?.let { CareDialog().setOptions(CareDialog.EventType.BATTERY_CHANGE, R.string.careportal_pumpbatterychange).show(it, "Actions") }
        }
        actions_note.setOnClickListener {
            fragmentManager?.let { CareDialog().setOptions(CareDialog.EventType.NOTE, R.string.careportal_note).show(it, "Actions") }
        }
        actions_exercise.setOnClickListener {
            fragmentManager?.let { CareDialog().setOptions(CareDialog.EventType.EXERCISE, R.string.careportal_exercise).show(it, "Actions") }
        }

        sp.putBoolean(R.string.key_objectiveuseactions, true)
    }

    @Synchronized
    override fun onResume() {
        super.onResume()
        disposable += rxBus
            .toObservable(EventInitializationChanged::class.java)
            .observeOn(AndroidSchedulers.mainThread())
            .subscribe({ updateGui() }, { fabricPrivacy.logException(it) })
        disposable += rxBus
            .toObservable(EventRefreshOverview::class.java)
            .observeOn(AndroidSchedulers.mainThread())
            .subscribe({ updateGui() }, { fabricPrivacy.logException(it) })
        disposable += rxBus
            .toObservable(EventExtendedBolusChange::class.java)
            .observeOn(AndroidSchedulers.mainThread())
            .subscribe({ updateGui() }, { fabricPrivacy.logException(it) })
        disposable += rxBus
            .toObservable(EventTempBasalChange::class.java)
            .observeOn(AndroidSchedulers.mainThread())
            .subscribe({ updateGui() }, { fabricPrivacy.logException(it) })
        disposable += rxBus
            .toObservable(EventCustomActionsChanged::class.java)
            .observeOn(AndroidSchedulers.mainThread())
            .subscribe({ updateGui() }, { fabricPrivacy.logException(it) })
        disposable += rxBus
            .toObservable(EventCareportalEventChange::class.java)
            .observeOn(AndroidSchedulers.mainThread())
            .subscribe({ updateGui() }, { fabricPrivacy.logException(it) })
        updateGui()
    }

    @Synchronized
    override fun onPause() {
        super.onPause()
        disposable.clear()
    }

    @Synchronized
    fun updateGui() {
        actions_profileswitch?.visibility =
            if (activePlugin.activeProfileInterface.profile != null) View.VISIBLE
            else View.GONE

        val profile = profileFunction.getProfile()
        val pump = activePlugin.activePump

        actions_temptarget?.visibility = (profile != null).toVisibility()
        actions_canceltempbasal.visibility = (profile == null).toVisibility()
        actions_settempbasal.visibility = (profile == null).toVisibility()
        actions_fill.visibility = (profile == null).toVisibility()
        actions_extendedbolus.visibility = (profile == null).toVisibility()
        actions_extendedbolus_cancel.visibility = (profile == null).toVisibility()
        actions_historybrowser.visibility = (profile == null).toVisibility()
        actions_tddstats.visibility = (profile == null).toVisibility()

        val basalProfileEnabled = buildHelper.isEngineeringModeOrRelease() && pump.pumpDescription.isSetBasalProfileCapable

        actions_profileswitch?.visibility = if (!basalProfileEnabled || !pump.isInitialized || pump.isSuspended) View.GONE else View.VISIBLE

        if (!pump.pumpDescription.isExtendedBolusCapable || !pump.isInitialized || pump.isSuspended || pump.isFakingTempsByExtendedBoluses) {
            actions_extendedbolus?.visibility = View.GONE
            actions_extendedbolus_cancel?.visibility = View.GONE
        } else {
            val activeExtendedBolus = activePlugin.activeTreatments.getExtendedBolusFromHistory(System.currentTimeMillis())
            if (activeExtendedBolus != null) {
                actions_extendedbolus?.visibility = View.GONE
                actions_extendedbolus_cancel?.visibility = View.VISIBLE
                @Suppress("SetTextI18n")
                actions_extendedbolus_cancel?.text = resourceHelper.gs(R.string.cancel) + " " + activeExtendedBolus.toStringMedium()
            } else {
                actions_extendedbolus?.visibility = View.VISIBLE
                actions_extendedbolus_cancel?.visibility = View.GONE
            }
        }

        if (!pump.pumpDescription.isTempBasalCapable || !pump.isInitialized || pump.isSuspended) {
            actions_settempbasal?.visibility = View.GONE
            actions_canceltempbasal?.visibility = View.GONE
        } else {
            val activeTemp = activePlugin.activeTreatments.getTempBasalFromHistory(System.currentTimeMillis())
            if (activeTemp != null) {
                actions_settempbasal?.visibility = View.GONE
                actions_canceltempbasal?.visibility = View.VISIBLE
                @Suppress("SetTextI18n")
                actions_canceltempbasal?.text = resourceHelper.gs(R.string.cancel) + " " + activeTemp.toStringShort()
            } else {
                actions_settempbasal?.visibility = View.VISIBLE
                actions_canceltempbasal?.visibility = View.GONE
            }
        }

        actions_fill?.visibility =
            if (!pump.pumpDescription.isRefillingCapable || !pump.isInitialized || pump.isSuspended) View.GONE
            else View.VISIBLE

        actions_temptarget?.visibility = Config.APS.toVisibility()
        actions_tddstats?.visibility = pump.pumpDescription.supportsTDDs.toVisibility()
        statusLightHandler.updateAge(careportal_sensorage, careportal_insulinage, careportal_canulaage, careportal_pbage)
        checkPumpCustomActions()
    }

    private fun checkPumpCustomActions() {
        val activePump = activePlugin.activePump
        val customActions = activePump.customActions ?: return
        removePumpCustomActions()

        for (customAction in customActions) {
            if (!customAction.isEnabled) continue

            val btn = SingleClickButton(context, null, android.R.attr.buttonStyle)
            btn.text = resourceHelper.gs(customAction.name)

            val layoutParams = LinearLayout.LayoutParams(
                LinearLayout.LayoutParams.MATCH_PARENT, LinearLayout.LayoutParams.WRAP_CONTENT, 0.5f)
            layoutParams.setMargins(20, 8, 20, 8) // 10,3,10,3

            btn.layoutParams = layoutParams
            btn.setOnClickListener { v ->
                val b = v as SingleClickButton
                this.pumpCustomActions[b.text.toString()]?.let {
                    activePlugin.activePump.executeCustomAction(it.customActionType)
                }
            }
            val top = activity?.let { ContextCompat.getDrawable(it, customAction.iconResourceId) }
            btn.setCompoundDrawablesWithIntrinsicBounds(null, top, null, null)

            action_buttons_layout?.addView(btn)

            this.pumpCustomActions[resourceHelper.gs(customAction.name)] = customAction
            this.pumpCustomButtons.add(btn)
        }
    }

    private fun removePumpCustomActions() {
        for (customButton in pumpCustomButtons) action_buttons_layout?.removeView(customButton)
        pumpCustomButtons.clear()
    }
}<|MERGE_RESOLUTION|>--- conflicted
+++ resolved
@@ -24,7 +24,6 @@
 import info.nightscout.androidaps.plugins.general.actions.defs.CustomAction
 import info.nightscout.androidaps.plugins.general.overview.StatusLightHandler
 import info.nightscout.androidaps.queue.Callback
-<<<<<<< HEAD
 import info.nightscout.androidaps.utils.FabricPrivacy
 import info.nightscout.androidaps.utils.OKDialog
 import info.nightscout.androidaps.utils.SingleClickButton
@@ -33,10 +32,7 @@
 import info.nightscout.androidaps.utils.resources.ResourceHelper
 import info.nightscout.androidaps.utils.sharedPreferences.SP
 import info.nightscout.androidaps.utils.toVisibility
-=======
-import info.nightscout.androidaps.utils.*
 import info.nightscout.androidaps.utils.protection.ProtectionCheck
->>>>>>> 66fd83cc
 import io.reactivex.android.schedulers.AndroidSchedulers
 import io.reactivex.disposables.CompositeDisposable
 import kotlinx.android.synthetic.main.actions_fragment.*
@@ -77,11 +73,13 @@
             fragmentManager?.let { TempTargetDialog().show(it, "Actions") }
         }
         actions_extendedbolus.setOnClickListener {
-            context?.let { context ->
-                OKDialog.showConfirmation(context, resourceHelper.gs(R.string.extended_bolus), resourceHelper.gs(R.string.ebstopsloop),
-                    Runnable {
-                        fragmentManager?.let { ExtendedBolusDialog().show(it, "Actions") }
-                    }, null)
+            activity?.let { activity ->
+                ProtectionCheck.queryProtection(activity, ProtectionCheck.Protection.BOLUS, Runnable {
+                    OKDialog.showConfirmation(activity, resourceHelper.gs(R.string.extended_bolus), resourceHelper.gs(R.string.ebstopsloop),
+                        Runnable {
+                            fragmentManager?.let { ExtendedBolusDialog().show(it, "Actions") }
+                        }, null)
+                })
             }
         }
         actions_extendedbolus_cancel.setOnClickListener {
