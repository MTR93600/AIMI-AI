package info.nightscout.androidaps.plugins.pump.danaR.comm

import info.nightscout.androidaps.logging.AAPSLogger
import info.nightscout.androidaps.logging.LTag
import info.nightscout.androidaps.plugins.pump.danaR.DanaRPump
import info.nightscout.androidaps.utils.DateUtil
import org.joda.time.DateTime
import java.util.*

class MsgSettingPumpTime(
    private val aapsLogger: AAPSLogger,
    private val danaRPump: DanaRPump,
    private val dateUtil: DateUtil
) : MessageBase() {

    init {
        SetCommand(0x320A)
        aapsLogger.debug(LTag.PUMPCOMM, "New message")
    }

    override fun handleMessage(bytes: ByteArray) {
        val time = DateTime(
            2000 + intFromBuff(bytes, 5, 1),
            intFromBuff(bytes, 4, 1),
            intFromBuff(bytes, 3, 1),
            intFromBuff(bytes, 2, 1),
            intFromBuff(bytes, 1, 1),
            intFromBuff(bytes, 0, 1)
<<<<<<< HEAD
        ).millis
        aapsLogger.debug(LTag.PUMPCOMM, "Pump time: " + DateUtil.dateAndTimeString(time) + " Phone time: " + Date())
=======
        ).time
        aapsLogger.debug(LTag.PUMPCOMM, "Pump time: " + dateUtil.dateAndTimeString(time) + " Phone time: " + Date())
>>>>>>> 15207d1b
        danaRPump.pumpTime = time
    }

    override fun handleMessageNotReceived() {
        danaRPump.pumpTime = 0
    }
}<|MERGE_RESOLUTION|>--- conflicted
+++ resolved
@@ -26,13 +26,8 @@
             intFromBuff(bytes, 2, 1),
             intFromBuff(bytes, 1, 1),
             intFromBuff(bytes, 0, 1)
-<<<<<<< HEAD
         ).millis
-        aapsLogger.debug(LTag.PUMPCOMM, "Pump time: " + DateUtil.dateAndTimeString(time) + " Phone time: " + Date())
-=======
-        ).time
         aapsLogger.debug(LTag.PUMPCOMM, "Pump time: " + dateUtil.dateAndTimeString(time) + " Phone time: " + Date())
->>>>>>> 15207d1b
         danaRPump.pumpTime = time
     }
 
