--- conflicted
+++ resolved
@@ -20,13 +20,8 @@
     override val size = 2f
     override val shape = PointsWithLabelGraphSeries.Shape.CARBS
     override fun getColor(context: Context?): Int =
-<<<<<<< HEAD
-        if (data.isValid) rh.getAttributeColor(context,R.attr.carbsColor)
-        else rh.getAttributeColor(context,R.attr.statuslightAlarm)
-=======
         if (data.isValid) rh.gac(context,R.attr.carbsColor)
         else rh.gac(context,R.attr.statuslightAlarm)
->>>>>>> 930fab69
 
     override fun setY(y: Double) {
         yValue = y
