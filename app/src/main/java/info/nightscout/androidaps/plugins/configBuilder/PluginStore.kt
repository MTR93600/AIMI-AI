package info.nightscout.androidaps.plugins.configBuilder

import info.nightscout.androidaps.interfaces.Config
import info.nightscout.androidaps.interfaces.*
import info.nightscout.androidaps.logging.AAPSLogger
import info.nightscout.androidaps.logging.LTag
import javax.inject.Inject
import javax.inject.Singleton

@Singleton
class PluginStore @Inject constructor(
    private val aapsLogger: AAPSLogger,
    private val config: Config
) : ActivePlugin {

    lateinit var plugins: List<@JvmSuppressWildcards PluginBase>

    private var activeBgSourceStore: BgSource? = null
    private var activePumpStore: Pump? = null
    private var activeProfile: ProfileSource? = null
    private var activeAPSStore: APS? = null
    private var activeInsulinStore: Insulin? = null
    private var activeSensitivityStore: Sensitivity? = null
    private var activeTreatmentsStore: TreatmentsInterface? = null

    fun loadDefaults() {
        verifySelectionInCategories()
    }

    private fun getDefaultPlugin(type: PluginType): PluginBase {
        for (p in plugins)
            if (p.getType() == type && p.isDefault()) return p
        throw IllegalStateException("Default plugin not found")
    }

    fun getSpecificPluginsList(type: PluginType): ArrayList<PluginBase> {
        val newList = ArrayList<PluginBase>()
        for (p in plugins) {
            if (p.getType() == type) newList.add(p)
        }
        return newList
    }

    override fun getSpecificPluginsListByInterface(interfaceClass: Class<*>): ArrayList<PluginBase> {
        val newList = ArrayList<PluginBase>()
        for (p in plugins) {
            if (p.javaClass != ConfigBuilderPlugin::class.java && interfaceClass.isAssignableFrom(p.javaClass)) newList.add(p)
        }
        return newList
    }

    override fun getSpecificPluginsVisibleInList(type: PluginType): ArrayList<PluginBase> {
        val newList = ArrayList<PluginBase>()
        for (p in plugins) {
            if (p.getType() == type) if (p.showInList(type)) newList.add(p)
        }
        return newList
    }

    override fun verifySelectionInCategories() {
        var pluginsInCategory: ArrayList<PluginBase>?

        // PluginType.APS
        if (!config.NSCLIENT && !config.PUMPCONTROL) {
            pluginsInCategory = getSpecificPluginsList(PluginType.APS)
            activeAPSStore = getTheOneEnabledInArray(pluginsInCategory, PluginType.APS) as APS?
            if (activeAPSStore == null) {
                activeAPSStore = getDefaultPlugin(PluginType.APS) as APS
                (activeAPSStore as PluginBase).setPluginEnabled(PluginType.APS, true)
                aapsLogger.debug(LTag.CONFIGBUILDER, "Defaulting APSInterface")
            }
            setFragmentVisibilities((activeAPSStore as PluginBase).name, pluginsInCategory, PluginType.APS)
        }

        // PluginType.INSULIN
        pluginsInCategory = getSpecificPluginsList(PluginType.INSULIN)
        activeInsulinStore = getTheOneEnabledInArray(pluginsInCategory, PluginType.INSULIN) as Insulin?
        if (activeInsulinStore == null) {
            activeInsulinStore = getDefaultPlugin(PluginType.INSULIN) as Insulin
            (activeInsulinStore as PluginBase).setPluginEnabled(PluginType.INSULIN, true)
            aapsLogger.debug(LTag.CONFIGBUILDER, "Defaulting InsulinInterface")
        }
        setFragmentVisibilities((activeInsulinStore as PluginBase).name, pluginsInCategory, PluginType.INSULIN)

        // PluginType.SENSITIVITY
        pluginsInCategory = getSpecificPluginsList(PluginType.SENSITIVITY)
        activeSensitivityStore = getTheOneEnabledInArray(pluginsInCategory, PluginType.SENSITIVITY) as Sensitivity?
        if (activeSensitivityStore == null) {
            activeSensitivityStore = getDefaultPlugin(PluginType.SENSITIVITY) as Sensitivity
            (activeSensitivityStore as PluginBase).setPluginEnabled(PluginType.SENSITIVITY, true)
            aapsLogger.debug(LTag.CONFIGBUILDER, "Defaulting SensitivityInterface")
        }
        setFragmentVisibilities((activeSensitivityStore as PluginBase).name, pluginsInCategory, PluginType.SENSITIVITY)

        // PluginType.PROFILE
        pluginsInCategory = getSpecificPluginsList(PluginType.PROFILE)
        activeProfile = getTheOneEnabledInArray(pluginsInCategory, PluginType.PROFILE) as ProfileSource?
        if (activeProfile == null) {
            activeProfile = getDefaultPlugin(PluginType.PROFILE) as ProfileSource
            (activeProfile as PluginBase).setPluginEnabled(PluginType.PROFILE, true)
            aapsLogger.debug(LTag.CONFIGBUILDER, "Defaulting ProfileInterface")
        }
        setFragmentVisibilities((activeProfile as PluginBase).name, pluginsInCategory, PluginType.PROFILE)

        // PluginType.BGSOURCE
        pluginsInCategory = getSpecificPluginsList(PluginType.BGSOURCE)
        activeBgSourceStore = getTheOneEnabledInArray(pluginsInCategory, PluginType.BGSOURCE) as BgSource?
        if (activeBgSourceStore == null) {
            activeBgSourceStore = getDefaultPlugin(PluginType.BGSOURCE) as BgSource
            (activeBgSourceStore as PluginBase).setPluginEnabled(PluginType.BGSOURCE, true)
            aapsLogger.debug(LTag.CONFIGBUILDER, "Defaulting BgInterface")
        }
<<<<<<< HEAD
        setFragmentVisibilities((activeBgSourceStore as PluginBase).name, pluginsInCategory, PluginType.PUMP)
=======
        setFragmentVisibilities((activeBgSourceStore as PluginBase).name, pluginsInCategory, PluginType.BGSOURCE)
>>>>>>> 430a8719

        // PluginType.PUMP
        pluginsInCategory = getSpecificPluginsList(PluginType.PUMP)
        activePumpStore = getTheOneEnabledInArray(pluginsInCategory, PluginType.PUMP) as Pump?
        if (activePumpStore == null) {
            activePumpStore = getDefaultPlugin(PluginType.PUMP) as Pump
            (activePumpStore as PluginBase).setPluginEnabled(PluginType.PUMP, true)
            aapsLogger.debug(LTag.CONFIGBUILDER, "Defaulting PumpInterface")
        }
        setFragmentVisibilities((activePumpStore as PluginBase).name, pluginsInCategory, PluginType.PUMP)

        // PluginType.TREATMENT
        pluginsInCategory = getSpecificPluginsList(PluginType.TREATMENT)
        activeTreatmentsStore = getTheOneEnabledInArray(pluginsInCategory, PluginType.TREATMENT) as TreatmentsInterface?
        if (activeTreatmentsStore == null) {
            activeTreatmentsStore = getDefaultPlugin(PluginType.TREATMENT) as TreatmentsInterface
            (activeTreatmentsStore as PluginBase).setPluginEnabled(PluginType.TREATMENT, true)
            aapsLogger.debug(LTag.CONFIGBUILDER, "Defaulting PumpInterface")
        }
        setFragmentVisibilities((activeTreatmentsStore as PluginBase).name, pluginsInCategory, PluginType.TREATMENT)
    }

    private fun setFragmentVisibilities(activePluginName: String, pluginsInCategory: ArrayList<PluginBase>,
                                        pluginType: PluginType) {
        aapsLogger.debug(LTag.CONFIGBUILDER, "Selected interface: $activePluginName")
        for (p in pluginsInCategory)
            if (p.name != activePluginName)
                p.setFragmentVisible(pluginType, false)
    }

    private fun getTheOneEnabledInArray(pluginsInCategory: ArrayList<PluginBase>, type: PluginType): PluginBase? {
        var found: PluginBase? = null
        for (p in pluginsInCategory) {
            if (p.isEnabled(type) && found == null) {
                found = p
            } else if (p.isEnabled(type)) {
                // set others disabled
                p.setPluginEnabled(type, false)
            }
        }
        return found
    }

    // ***** Interface *****

    override val activeBgSource: BgSource
        get() = activeBgSourceStore ?: checkNotNull(activeBgSourceStore) { "No bg source selected" }

    override val activeProfileSource: ProfileSource
        get() = activeProfile ?: checkNotNull(activeProfile) { "No profile selected" }

    override val activeInsulin: Insulin
        get() = activeInsulinStore ?: checkNotNull(activeInsulinStore) { "No insulin selected" }

    override val activeAPS: APS
        get() = activeAPSStore ?: checkNotNull(activeAPSStore) { "No APS selected" }

    override val activePump: Pump
        get() = activePumpStore ?: checkNotNull(activePumpStore) { "No pump selected" }

    override val activeSensitivity: Sensitivity
        get() = activeSensitivityStore
            ?: checkNotNull(activeSensitivityStore) { "No sensitivity selected" }

    override val activeTreatments: TreatmentsInterface
        get() = activeTreatmentsStore
            ?: checkNotNull(activeTreatmentsStore) { "No treatments selected" }

    override val activeOverview: Overview
        get() = getSpecificPluginsListByInterface(Overview::class.java).first() as Overview

    override fun getPluginsList(): ArrayList<PluginBase> = ArrayList(plugins)

}<|MERGE_RESOLUTION|>--- conflicted
+++ resolved
@@ -110,11 +110,7 @@
             (activeBgSourceStore as PluginBase).setPluginEnabled(PluginType.BGSOURCE, true)
             aapsLogger.debug(LTag.CONFIGBUILDER, "Defaulting BgInterface")
         }
-<<<<<<< HEAD
-        setFragmentVisibilities((activeBgSourceStore as PluginBase).name, pluginsInCategory, PluginType.PUMP)
-=======
         setFragmentVisibilities((activeBgSourceStore as PluginBase).name, pluginsInCategory, PluginType.BGSOURCE)
->>>>>>> 430a8719
 
         // PluginType.PUMP
         pluginsInCategory = getSpecificPluginsList(PluginType.PUMP)
