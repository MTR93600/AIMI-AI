--- conflicted
+++ resolved
@@ -32,7 +32,6 @@
     fun updateStatusLights(careportal_cannula_age: TextView?, careportal_insulin_age: TextView?, careportal_reservoir_level: TextView?, careportal_sensor_age: TextView?, careportal_sensor_battery_level: TextView?, careportal_pb_age: TextView?, careportal_battery_level: TextView?,  colorNormal: Int, colorWarning: Int, colorAlarm: Int) {
         val pump = activePlugin.activePump
         val bgSource = activePlugin.activeBgSource
-<<<<<<< HEAD
         handleAge(careportal_cannula_age, CareportalEvent.SITECHANGE, R.string.key_statuslights_cage_warning, 48.0, R.string.key_statuslights_cage_critical, 72.0 , colorNormal, colorWarning, colorAlarm)
         handleAge(careportal_insulin_age, CareportalEvent.INSULINCHANGE, R.string.key_statuslights_iage_warning, 72.0, R.string.key_statuslights_iage_critical, 144.0 , colorNormal, colorWarning, colorAlarm)
         handleAge(careportal_sensor_age, CareportalEvent.SENSORCHANGE, R.string.key_statuslights_sage_warning, 216.0, R.string.key_statuslights_sage_critical, 240.0 , colorNormal, colorWarning, colorAlarm)
@@ -42,17 +41,6 @@
         if (!config.NSCLIENT) {
             if (pump.model() == PumpType.Insulet_Omnipod) {
                 handleOmnipodReservoirLevel(careportal_reservoir_level, R.string.key_statuslights_res_critical, 10.0, R.string.key_statuslights_res_warning, 80.0, pump.reservoirLevel, "U" , colorNormal, colorWarning, colorAlarm)
-=======
-        handleAge(careportal_cannula_age, CareportalEvent.SITECHANGE, R.string.key_statuslights_cage_warning, 48.0, R.string.key_statuslights_cage_critical, 72.0)
-        handleAge(careportal_insulin_age, CareportalEvent.INSULINCHANGE, R.string.key_statuslights_iage_warning, 72.0, R.string.key_statuslights_iage_critical, 144.0)
-        handleAge(careportal_sensor_age, CareportalEvent.SENSORCHANGE, R.string.key_statuslights_sage_warning, 216.0, R.string.key_statuslights_sage_critical, 240.0)
-        if (pump.pumpDescription.isBatteryReplaceable || (pump is OmnipodErosPumpPlugin && pump.isUseRileyLinkBatteryLevel && pump.isBatteryChangeLoggingEnabled)) {
-            handleAge(careportal_pb_age, CareportalEvent.PUMPBATTERYCHANGE, R.string.key_statuslights_bage_warning, 216.0, R.string.key_statuslights_bage_critical, 240.0)
-        }
-        if (!config.NSCLIENT) {
-            if (pump.model() == PumpType.Omnipod_Eros || pump.model() == PumpType.Omnipod_Dash) {
-                handleOmnipodReservoirLevel(careportal_reservoir_level, R.string.key_statuslights_res_critical, 10.0, R.string.key_statuslights_res_warning, 80.0, pump.reservoirLevel, "U")
->>>>>>> dff4e792
             } else {
                 handleLevel(careportal_reservoir_level, R.string.key_statuslights_res_critical, 10.0, R.string.key_statuslights_res_warning, 80.0, pump.reservoirLevel, "U" , colorNormal, colorWarning, colorAlarm)
             }
@@ -63,10 +51,6 @@
         }
 
         if (!config.NSCLIENT) {
-<<<<<<< HEAD
-            if (pump.model() == PumpType.Insulet_Omnipod && pump is OmnipodErosPumpPlugin) { // instance of check is needed because at startup, pump can still be VirtualPumpPlugin and that will cause a crash because of the class cast below
-                handleOmnipodBatteryLevel(careportal_battery_level, R.string.key_statuslights_bat_critical, 26.0, R.string.key_statuslights_bat_warning, 51.0, pump.batteryLevel.toDouble(), "%", pump.isUseRileyLinkBatteryLevel , colorNormal, colorWarning, colorAlarm)
-=======
             if (pump.model() == PumpType.Omnipod_Dash) {
                 // Omnipod Dash does not report its battery level
                 careportal_battery_level?.text = resourceHelper.gs(R.string.notavailable)
@@ -74,8 +58,7 @@
             } else if (pump.model() == PumpType.Omnipod_Eros && pump is OmnipodErosPumpPlugin) { // instance of check is needed because at startup, pump can still be VirtualPumpPlugin and that will cause a crash because of the class cast below
                 // The Omnipod Eros does not report its battery level. However, some RileyLink alternatives do.
                 // Depending on the user's configuration, we will either show the battery level reported by the RileyLink or "n/a"
-                handleOmnipodErosBatteryLevel(careportal_battery_level, R.string.key_statuslights_bat_critical, 26.0, R.string.key_statuslights_bat_warning, 51.0, pump.batteryLevel.toDouble(), "%", pump.isUseRileyLinkBatteryLevel)
->>>>>>> dff4e792
+                handleOmnipodErosBatteryLevel(careportal_battery_level, R.string.key_statuslights_bat_critical, 26.0, R.string.key_statuslights_bat_warning, 51.0, pump.batteryLevel.toDouble(), "%", pump.isUseRileyLinkBatteryLevel, colorNormal, colorWarning, colorAlarm)
             } else if (pump.model() != PumpType.AccuChekCombo) {
                 handleLevel(careportal_battery_level, R.string.key_statuslights_bat_critical, 26.0, R.string.key_statuslights_bat_warning, 51.0, pump.batteryLevel.toDouble(), "%" , colorNormal, colorWarning, colorAlarm)
             }
@@ -115,11 +98,7 @@
     }
 
     @Suppress("SameParameterValue")
-<<<<<<< HEAD
-    private fun handleOmnipodBatteryLevel(view: TextView?, criticalSetting: Int, criticalDefaultValue: Double, warnSetting: Int, warnDefaultValue: Double, level: Double, units: String, useRileyLinkBatteryLevel: Boolean,  colorNormal: Int, colorWarning: Int, colorAlarm: Int) {
-=======
-    private fun handleOmnipodErosBatteryLevel(view: TextView?, criticalSetting: Int, criticalDefaultValue: Double, warnSetting: Int, warnDefaultValue: Double, level: Double, units: String, useRileyLinkBatteryLevel: Boolean) {
->>>>>>> dff4e792
+    private fun handleOmnipodErosBatteryLevel(view: TextView?, criticalSetting: Int, criticalDefaultValue: Double, warnSetting: Int, warnDefaultValue: Double, level: Double, units: String, useRileyLinkBatteryLevel: Boolean,,  colorNormal: Int, colorWarning: Int, colorAlarm: Int) {
         if (useRileyLinkBatteryLevel) {
             handleLevel(view, criticalSetting, criticalDefaultValue, warnSetting, warnDefaultValue, level, units , colorNormal, colorWarning, colorAlarm)
         } else {
