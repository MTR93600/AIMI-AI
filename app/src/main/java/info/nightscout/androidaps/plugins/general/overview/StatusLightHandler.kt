--- conflicted
+++ resolved
@@ -31,40 +31,26 @@
     private val config: Config,
     private val repository: AppRepository
 ) {
-
     /**
      * applies the extended statusLight subview on the overview fragment
      */
     fun updateStatusLights(careportal_cannula_age: TextView?, careportal_insulin_age: TextView?, careportal_reservoir_level: TextView?, careportal_sensor_age: TextView?, careportal_sensor_battery_level: TextView?, careportal_pb_age: TextView?, careportal_battery_level: TextView?,  colorNormal: Int, colorWarning: Int, colorAlarm: Int) {
         val pump = activePlugin.activePump
         val bgSource = activePlugin.activeBgSource
-<<<<<<< HEAD
         handleAge(careportal_cannula_age, TherapyEvent.Type.CANNULA_CHANGE, R.string.key_statuslights_cage_warning, 48.0, R.string.key_statuslights_cage_critical, 72.0, colorNormal, colorWarning, colorAlarm)
-        if (pump.model() == PumpType.OMNIPOD_EROS || pump.model() == PumpType.OMNIPOD_DASH) {
-            careportal_insulin_age?.visibility = View.GONE
-        } else {
-            careportal_insulin_age?.visibility = View.VISIBLE
-            handleAge(careportal_insulin_age, TherapyEvent.Type.INSULIN_CHANGE, R.string.key_statuslights_iage_warning, 72.0, R.string.key_statuslights_iage_critical, 144.0 , colorNormal, colorWarning, colorAlarm)
-        }
-        handleAge(careportal_sensor_age, TherapyEvent.Type.SENSOR_CHANGE, R.string.key_statuslights_sage_warning, 216.0, R.string.key_statuslights_sage_critical, 240.0 , colorNormal, colorWarning, colorAlarm)
-        if (pump.pumpDescription.isBatteryReplaceable || (pump is OmnipodErosPumpPlugin && pump.isUseRileyLinkBatteryLevel && pump.isBatteryChangeLoggingEnabled)) {
+        handleAge(careportal_insulin_age, TherapyEvent.Type.INSULIN_CHANGE, R.string.key_statuslights_iage_warning, 72.0, R.string.key_statuslights_iage_critical, 144.0, colorNormal, colorWarning, colorAlarm)
+        handleAge(careportal_sensor_age, TherapyEvent.Type.SENSOR_CHANGE, R.string.key_statuslights_sage_warning, 216.0, R.string.key_statuslights_sage_critical, 240.0, colorNormal, colorWarning, colorAlarm)
+        if (pump.pumpDescription.isBatteryReplaceable || pump.isBatteryChangeLoggingEnabled()) {
             handleAge(careportal_pb_age, TherapyEvent.Type.PUMP_BATTERY_CHANGE, R.string.key_statuslights_bage_warning, 216.0, R.string.key_statuslights_bage_critical, 240.0, colorNormal, colorWarning, colorAlarm)
-=======
-        handleAge(careportal_cannula_age, TherapyEvent.Type.CANNULA_CHANGE, R.string.key_statuslights_cage_warning, 48.0, R.string.key_statuslights_cage_critical, 72.0)
-        handleAge(careportal_insulin_age, TherapyEvent.Type.INSULIN_CHANGE, R.string.key_statuslights_iage_warning, 72.0, R.string.key_statuslights_iage_critical, 144.0)
-        handleAge(careportal_sensor_age, TherapyEvent.Type.SENSOR_CHANGE, R.string.key_statuslights_sage_warning, 216.0, R.string.key_statuslights_sage_critical, 240.0)
-        if (pump.pumpDescription.isBatteryReplaceable || pump.isBatteryChangeLoggingEnabled()) {
-            handleAge(careportal_pb_age, TherapyEvent.Type.PUMP_BATTERY_CHANGE, R.string.key_statuslights_bage_warning, 216.0, R.string.key_statuslights_bage_critical, 240.0)
->>>>>>> 32060a82
         }
         if (!config.NSCLIENT) {
             if (pump.model() == PumpType.OMNIPOD_EROS || pump.model() == PumpType.OMNIPOD_DASH) {
-                handleOmnipodReservoirLevel(careportal_reservoir_level, R.string.key_statuslights_res_critical, 10.0, R.string.key_statuslights_res_warning, 80.0, pump.reservoirLevel, "U"  , colorNormal, colorWarning, colorAlarm)
+                handleOmnipodReservoirLevel(careportal_reservoir_level, R.string.key_statuslights_res_critical, 10.0, R.string.key_statuslights_res_warning, 80.0, pump.reservoirLevel, "U", colorNormal, colorWarning, colorAlarm)
             } else {
-                handleLevel(careportal_reservoir_level, R.string.key_statuslights_res_critical, 10.0, R.string.key_statuslights_res_warning, 80.0, pump.reservoirLevel, "U" , colorNormal, colorWarning, colorAlarm)
+                handleLevel(careportal_reservoir_level, R.string.key_statuslights_res_critical, 10.0, R.string.key_statuslights_res_warning, 80.0, pump.reservoirLevel, "U", colorNormal, colorWarning, colorAlarm)
             }
             if (bgSource.sensorBatteryLevel != -1)
-                handleLevel(careportal_sensor_battery_level, R.string.key_statuslights_sbat_critical, 5.0, R.string.key_statuslights_sbat_warning, 20.0, bgSource.sensorBatteryLevel.toDouble(), "%" , colorNormal, colorWarning, colorAlarm )
+                handleLevel(careportal_sensor_battery_level, R.string.key_statuslights_sbat_critical, 5.0, R.string.key_statuslights_sbat_warning, 20.0, bgSource.sensorBatteryLevel.toDouble(), "%", colorNormal, colorWarning, colorAlarm)
             else
                 careportal_sensor_battery_level?.text = ""
         }
@@ -76,20 +62,10 @@
             val erosBatteryLinkAvailable = pump.model() == PumpType.OMNIPOD_EROS && pump is OmnipodErosPumpPlugin && pump.isUseRileyLinkBatteryLevel
 
             if (pump.model().supportBatteryLevel || erosBatteryLinkAvailable) {
-                handleLevel(careportal_battery_level, R.string.key_statuslights_bat_critical, 26.0, R.string.key_statuslights_bat_warning, 51.0, pump.batteryLevel.toDouble(), "%")
+                handleLevel(careportal_battery_level, R.string.key_statuslights_bat_critical, 26.0, R.string.key_statuslights_bat_warning, 51.0, pump.batteryLevel.toDouble(), "%",colorNormal, colorWarning, colorAlarm)
             } else {
                 careportal_battery_level?.text = rh.gs(R.string.notavailable)
-<<<<<<< HEAD
-                careportal_battery_level?.setTextColor(rh.gac( null, R.attr.statuslightNormal ))
-            } else if (pump.model() == PumpType.OMNIPOD_EROS && pump is OmnipodErosPumpPlugin) { // instance of check is needed because at startup, pump can still be VirtualPumpPlugin and that will cause a crash because of the class cast below
-                // The Omnipod Eros does not report its battery level. However, some RileyLink alternatives do.
-                // Depending on the user's configuration, we will either show the battery level reported by the RileyLink or "n/a"
-                handleOmnipodErosBatteryLevel(careportal_battery_level, R.string.key_statuslights_bat_critical, 26.0, R.string.key_statuslights_bat_warning, 51.0, pump.batteryLevel.toDouble(), "%", pump.isUseRileyLinkBatteryLevel , colorNormal, colorWarning, colorAlarm)
-            } else if (pump.model() !=  PumpType.ACCU_CHEK_COMBO) {
-                handleLevel(careportal_battery_level, R.string.key_statuslights_bat_critical, 26.0, R.string.key_statuslights_bat_warning, 51.0, pump.batteryLevel.toDouble(), "%" , colorNormal, colorWarning, colorAlarm)
-=======
-                careportal_battery_level?.setTextColor(Color.WHITE)
->>>>>>> 32060a82
+                careportal_battery_level?.setTextColor(Color.GRAY)
             }
         }
     }
@@ -126,16 +102,4 @@
         }
     }
 
-<<<<<<< HEAD
-    @Suppress("SameParameterValue")
-    private fun handleOmnipodErosBatteryLevel(view: TextView?, criticalSetting: Int, criticalDefaultValue: Double, warnSetting: Int, warnDefaultValue: Double, level: Double, units: String, useRileyLinkBatteryLevel: Boolean,  colorNormal: Int, colorWarning: Int, colorAlarm: Int) {
-        if (useRileyLinkBatteryLevel) {
-            handleLevel(view, criticalSetting, criticalDefaultValue, warnSetting, warnDefaultValue, level, units , colorNormal, colorWarning, colorAlarm)
-        } else {
-            view?.text = rh.gs(R.string.notavailable)
-            view?.setTextColor(colorNormal)
-        }
-    }
-=======
->>>>>>> 32060a82
 }