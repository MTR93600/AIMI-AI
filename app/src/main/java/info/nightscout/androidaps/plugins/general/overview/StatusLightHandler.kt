package info.nightscout.androidaps.plugins.general.overview

import android.graphics.Color
import android.widget.TextView
import androidx.annotation.StringRes
import info.nightscout.androidaps.R
import info.nightscout.androidaps.database.AppRepository
import info.nightscout.androidaps.database.ValueWrapper
import info.nightscout.androidaps.database.entities.TherapyEvent
import info.nightscout.androidaps.extensions.age
import info.nightscout.androidaps.interfaces.ActivePlugin
import info.nightscout.androidaps.interfaces.Config
import info.nightscout.androidaps.plugins.pump.common.defs.PumpType
import info.nightscout.androidaps.plugins.pump.omnipod.eros.OmnipodErosPumpPlugin
import info.nightscout.androidaps.plugins.pump.omnipod.eros.driver.definition.OmnipodConstants
import info.nightscout.androidaps.utils.DateUtil
import info.nightscout.androidaps.utils.DecimalFormatter
import info.nightscout.androidaps.utils.WarnColors
import info.nightscout.androidaps.utils.resources.ResourceHelper
import info.nightscout.shared.sharedPreferences.SP
import javax.inject.Inject
import javax.inject.Singleton

@Singleton
class StatusLightHandler @Inject constructor(
    private val rh: ResourceHelper,
    private val sp: SP,
    private val dateUtil: DateUtil,
    private val activePlugin: ActivePlugin,
    private val warnColors: WarnColors,
    private val config: Config,
    private val repository: AppRepository
) {
    /**
     * applies the extended statusLight subview on the overview fragment
     */
    fun updateStatusLights(careportal_cannula_age: TextView?, careportal_insulin_age: TextView?, careportal_reservoir_level: TextView?, careportal_sensor_age: TextView?, careportal_sensor_battery_level: TextView?, careportal_pb_age: TextView?, careportal_battery_level: TextView?,  colorNormal: Int, colorWarning: Int, colorAlarm: Int) {
        val pump = activePlugin.activePump
        val bgSource = activePlugin.activeBgSource
        handleAge(careportal_cannula_age, TherapyEvent.Type.CANNULA_CHANGE, R.string.key_statuslights_cage_warning, 48.0, R.string.key_statuslights_cage_critical, 72.0, colorNormal, colorWarning, colorAlarm)
        handleAge(careportal_insulin_age, TherapyEvent.Type.INSULIN_CHANGE, R.string.key_statuslights_iage_warning, 72.0, R.string.key_statuslights_iage_critical, 144.0, colorNormal, colorWarning, colorAlarm)
        handleAge(careportal_sensor_age, TherapyEvent.Type.SENSOR_CHANGE, R.string.key_statuslights_sage_warning, 216.0, R.string.key_statuslights_sage_critical, 240.0, colorNormal, colorWarning, colorAlarm)
        if (pump.pumpDescription.isBatteryReplaceable || pump.isBatteryChangeLoggingEnabled()) {
            handleAge(careportal_pb_age, TherapyEvent.Type.PUMP_BATTERY_CHANGE, R.string.key_statuslights_bage_warning, 216.0, R.string.key_statuslights_bage_critical, 240.0, colorNormal, colorWarning, colorAlarm)
        }
        if (!config.NSCLIENT) {
            if (pump.model() == PumpType.OMNIPOD_EROS || pump.model() == PumpType.OMNIPOD_DASH) {
                handleOmnipodReservoirLevel(careportal_reservoir_level, R.string.key_statuslights_res_critical, 10.0, R.string.key_statuslights_res_warning, 80.0, pump.reservoirLevel, "U", colorNormal, colorWarning, colorAlarm)
            } else {
                handleLevel(careportal_reservoir_level, R.string.key_statuslights_res_critical, 10.0, R.string.key_statuslights_res_warning, 80.0, pump.reservoirLevel, "U", colorNormal, colorWarning, colorAlarm)
            }
            if (bgSource.sensorBatteryLevel != -1)
                handleLevel(careportal_sensor_battery_level, R.string.key_statuslights_sbat_critical, 5.0, R.string.key_statuslights_sbat_warning, 20.0, bgSource.sensorBatteryLevel.toDouble(), "%", colorNormal, colorWarning, colorAlarm)
            else
                careportal_sensor_battery_level?.text = ""
        }

        if (!config.NSCLIENT) {
            // The Omnipod Eros does not report its battery level. However, some RileyLink alternatives do.
            // Depending on the user's configuration, we will either show the battery level reported by the RileyLink or "n/a"
            // Pump instance check is needed because at startup, the pump can still be VirtualPumpPlugin and that will cause a crash
            val erosBatteryLinkAvailable = pump.model() == PumpType.OMNIPOD_EROS && pump is OmnipodErosPumpPlugin && pump.isUseRileyLinkBatteryLevel

            if (pump.model().supportBatteryLevel || erosBatteryLinkAvailable) {
                handleLevel(careportal_battery_level, R.string.key_statuslights_bat_critical, 26.0, R.string.key_statuslights_bat_warning, 51.0, pump.batteryLevel.toDouble(), "%",colorNormal, colorWarning, colorAlarm)
            } else {
                careportal_battery_level?.text = rh.gs(R.string.notavailable)
<<<<<<< HEAD
                careportal_battery_level?.setTextColor(Color.GRAY)
=======
                careportal_battery_level?.setTextColor(rh.gac(careportal_battery_level.context, R.attr.defaultTextColor))
>>>>>>> aa29423e
            }
        }
    }

    private fun handleAge(view: TextView?, type: TherapyEvent.Type, @StringRes warnSettings: Int, defaultWarnThreshold: Double, @StringRes urgentSettings: Int, defaultUrgentThreshold: Double, colorNormal: Int, colorWarning: Int, colorAlarm: Int) {
        val warn = sp.getDouble(warnSettings, defaultWarnThreshold)
        val urgent = sp.getDouble(urgentSettings, defaultUrgentThreshold)
        val therapyEvent = repository.getLastTherapyRecordUpToNow(type).blockingGet()
        if (therapyEvent is ValueWrapper.Existing) {
            warnColors.setColorByAge(view,  therapyEvent.value, warn, urgent, colorNormal, colorWarning, colorAlarm)
            view?.text =  therapyEvent.value.age(rh.shortTextMode(), rh, dateUtil)
        } else {
            view?.text = if (rh.shortTextMode()) "-" else rh.gs(R.string.notavailable)
        }
    }

    private fun handleLevel(view: TextView?, criticalSetting: Int, criticalDefaultValue: Double, warnSetting: Int, warnDefaultValue: Double, level: Double, units: String, colorNormal: Int, colorWarning: Int, colorAlarm: Int) {
        val resUrgent = sp.getDouble(criticalSetting, criticalDefaultValue)
        val resWarn = sp.getDouble(warnSetting, warnDefaultValue)
        @Suppress("SetTextI18n")
        view?.text = " " + DecimalFormatter.to0Decimal(level) + units
        warnColors.setColorInverse(view, level, resWarn, resUrgent, colorNormal, colorWarning, colorAlarm)
    }

    // Omnipod only reports reservoir level when it's 50 units or less, so we display "50+U" for any value > 50
    @Suppress("SameParameterValue")
    private fun handleOmnipodReservoirLevel(view: TextView?, criticalSetting: Int, criticalDefaultValue: Double, warnSetting: Int, warnDefaultValue: Double, level: Double, units: String, colorNormal: Int, colorWarning: Int, colorAlarm: Int) {
        if (level > OmnipodConstants.MAX_RESERVOIR_READING) {
            @Suppress("SetTextI18n")
            view?.text = " 50+$units"
            view?.setTextColor(colorNormal)
        } else {
            handleLevel(view, criticalSetting, criticalDefaultValue, warnSetting, warnDefaultValue, level, units , colorNormal,  colorWarning ,colorAlarm )
        }
    }

}<|MERGE_RESOLUTION|>--- conflicted
+++ resolved
@@ -37,20 +37,20 @@
     fun updateStatusLights(careportal_cannula_age: TextView?, careportal_insulin_age: TextView?, careportal_reservoir_level: TextView?, careportal_sensor_age: TextView?, careportal_sensor_battery_level: TextView?, careportal_pb_age: TextView?, careportal_battery_level: TextView?,  colorNormal: Int, colorWarning: Int, colorAlarm: Int) {
         val pump = activePlugin.activePump
         val bgSource = activePlugin.activeBgSource
-        handleAge(careportal_cannula_age, TherapyEvent.Type.CANNULA_CHANGE, R.string.key_statuslights_cage_warning, 48.0, R.string.key_statuslights_cage_critical, 72.0, colorNormal, colorWarning, colorAlarm)
-        handleAge(careportal_insulin_age, TherapyEvent.Type.INSULIN_CHANGE, R.string.key_statuslights_iage_warning, 72.0, R.string.key_statuslights_iage_critical, 144.0, colorNormal, colorWarning, colorAlarm)
-        handleAge(careportal_sensor_age, TherapyEvent.Type.SENSOR_CHANGE, R.string.key_statuslights_sage_warning, 216.0, R.string.key_statuslights_sage_critical, 240.0, colorNormal, colorWarning, colorAlarm)
+        handleAge(careportal_cannula_age, TherapyEvent.Type.CANNULA_CHANGE, R.string.key_statuslights_cage_warning, 48.0, R.string.key_statuslights_cage_critical, 72.0)
+        handleAge(careportal_insulin_age, TherapyEvent.Type.INSULIN_CHANGE, R.string.key_statuslights_iage_warning, 72.0, R.string.key_statuslights_iage_critical, 144.0)
+        handleAge(careportal_sensor_age, TherapyEvent.Type.SENSOR_CHANGE, R.string.key_statuslights_sage_warning, 216.0, R.string.key_statuslights_sage_critical, 240.0)
         if (pump.pumpDescription.isBatteryReplaceable || pump.isBatteryChangeLoggingEnabled()) {
-            handleAge(careportal_pb_age, TherapyEvent.Type.PUMP_BATTERY_CHANGE, R.string.key_statuslights_bage_warning, 216.0, R.string.key_statuslights_bage_critical, 240.0, colorNormal, colorWarning, colorAlarm)
+            handleAge(careportal_pb_age, TherapyEvent.Type.PUMP_BATTERY_CHANGE, R.string.key_statuslights_bage_warning, 216.0, R.string.key_statuslights_bage_critical, 240.0)
         }
         if (!config.NSCLIENT) {
             if (pump.model() == PumpType.OMNIPOD_EROS || pump.model() == PumpType.OMNIPOD_DASH) {
                 handleOmnipodReservoirLevel(careportal_reservoir_level, R.string.key_statuslights_res_critical, 10.0, R.string.key_statuslights_res_warning, 80.0, pump.reservoirLevel, "U", colorNormal, colorWarning, colorAlarm)
             } else {
-                handleLevel(careportal_reservoir_level, R.string.key_statuslights_res_critical, 10.0, R.string.key_statuslights_res_warning, 80.0, pump.reservoirLevel, "U", colorNormal, colorWarning, colorAlarm)
+                handleLevel(careportal_reservoir_level, R.string.key_statuslights_res_critical, 10.0, R.string.key_statuslights_res_warning, 80.0, pump.reservoirLevel, "U")
             }
             if (bgSource.sensorBatteryLevel != -1)
-                handleLevel(careportal_sensor_battery_level, R.string.key_statuslights_sbat_critical, 5.0, R.string.key_statuslights_sbat_warning, 20.0, bgSource.sensorBatteryLevel.toDouble(), "%", colorNormal, colorWarning, colorAlarm)
+                handleLevel(careportal_sensor_battery_level, R.string.key_statuslights_sbat_critical, 5.0, R.string.key_statuslights_sbat_warning, 20.0, bgSource.sensorBatteryLevel.toDouble(), "%")
             else
                 careportal_sensor_battery_level?.text = ""
         }
@@ -62,36 +62,32 @@
             val erosBatteryLinkAvailable = pump.model() == PumpType.OMNIPOD_EROS && pump is OmnipodErosPumpPlugin && pump.isUseRileyLinkBatteryLevel
 
             if (pump.model().supportBatteryLevel || erosBatteryLinkAvailable) {
-                handleLevel(careportal_battery_level, R.string.key_statuslights_bat_critical, 26.0, R.string.key_statuslights_bat_warning, 51.0, pump.batteryLevel.toDouble(), "%",colorNormal, colorWarning, colorAlarm)
+                handleLevel(careportal_battery_level, R.string.key_statuslights_bat_critical, 26.0, R.string.key_statuslights_bat_warning, 51.0, pump.batteryLevel.toDouble(), "%")
             } else {
                 careportal_battery_level?.text = rh.gs(R.string.notavailable)
-<<<<<<< HEAD
-                careportal_battery_level?.setTextColor(Color.GRAY)
-=======
                 careportal_battery_level?.setTextColor(rh.gac(careportal_battery_level.context, R.attr.defaultTextColor))
->>>>>>> aa29423e
             }
         }
     }
 
-    private fun handleAge(view: TextView?, type: TherapyEvent.Type, @StringRes warnSettings: Int, defaultWarnThreshold: Double, @StringRes urgentSettings: Int, defaultUrgentThreshold: Double, colorNormal: Int, colorWarning: Int, colorAlarm: Int) {
+    private fun handleAge(view: TextView?, type: TherapyEvent.Type, @StringRes warnSettings: Int, defaultWarnThreshold: Double, @StringRes urgentSettings: Int, defaultUrgentThreshold: Double) {
         val warn = sp.getDouble(warnSettings, defaultWarnThreshold)
         val urgent = sp.getDouble(urgentSettings, defaultUrgentThreshold)
         val therapyEvent = repository.getLastTherapyRecordUpToNow(type).blockingGet()
         if (therapyEvent is ValueWrapper.Existing) {
-            warnColors.setColorByAge(view,  therapyEvent.value, warn, urgent, colorNormal, colorWarning, colorAlarm)
+            warnColors.setColorByAge(view,  therapyEvent.value, warn, urgent)
             view?.text =  therapyEvent.value.age(rh.shortTextMode(), rh, dateUtil)
         } else {
             view?.text = if (rh.shortTextMode()) "-" else rh.gs(R.string.notavailable)
         }
     }
 
-    private fun handleLevel(view: TextView?, criticalSetting: Int, criticalDefaultValue: Double, warnSetting: Int, warnDefaultValue: Double, level: Double, units: String, colorNormal: Int, colorWarning: Int, colorAlarm: Int) {
+    private fun handleLevel(view: TextView?, criticalSetting: Int, criticalDefaultValue: Double, warnSetting: Int, warnDefaultValue: Double, level: Double, units: String) {
         val resUrgent = sp.getDouble(criticalSetting, criticalDefaultValue)
         val resWarn = sp.getDouble(warnSetting, warnDefaultValue)
         @Suppress("SetTextI18n")
         view?.text = " " + DecimalFormatter.to0Decimal(level) + units
-        warnColors.setColorInverse(view, level, resWarn, resUrgent, colorNormal, colorWarning, colorAlarm)
+        warnColors.setColorInverse(view, level, resWarn, resUrgent)
     }
 
     // Omnipod only reports reservoir level when it's 50 units or less, so we display "50+U" for any value > 50
@@ -102,7 +98,7 @@
             view?.text = " 50+$units"
             view?.setTextColor(colorNormal)
         } else {
-            handleLevel(view, criticalSetting, criticalDefaultValue, warnSetting, warnDefaultValue, level, units , colorNormal,  colorWarning ,colorAlarm )
+            handleLevel(view, criticalSetting, criticalDefaultValue, warnSetting, warnDefaultValue, level, units)
         }
     }
 
