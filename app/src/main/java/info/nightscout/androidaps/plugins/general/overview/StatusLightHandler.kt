--- conflicted
+++ resolved
@@ -36,19 +36,11 @@
     fun updateStatusLights(careportal_cannula_age: TextView?, careportal_insulin_age: TextView?, careportal_reservoir_level: TextView?, careportal_sensor_age: TextView?, careportal_sensor_battery_level: TextView?, careportal_pb_age: TextView?, careportal_battery_level: TextView?,  colorNormal: Int, colorWarning: Int, colorAlarm: Int) {
         val pump = activePlugin.activePump
         val bgSource = activePlugin.activeBgSource
-<<<<<<< HEAD
-        handleAge(careportal_cannula_age, CareportalEvent.SITECHANGE, R.string.key_statuslights_cage_warning, 48.0, R.string.key_statuslights_cage_critical, 72.0 , colorNormal, colorWarning, colorAlarm)
-        handleAge(careportal_insulin_age, CareportalEvent.INSULINCHANGE, R.string.key_statuslights_iage_warning, 72.0, R.string.key_statuslights_iage_critical, 144.0 , colorNormal, colorWarning, colorAlarm)
-        handleAge(careportal_sensor_age, CareportalEvent.SENSORCHANGE, R.string.key_statuslights_sage_warning, 216.0, R.string.key_statuslights_sage_critical, 240.0 , colorNormal, colorWarning, colorAlarm)
+        handleAge(careportal_cannula_age, TherapyEvent.Type.CANNULA_CHANGE, R.string.key_statuslights_cage_warning, 48.0, R.string.key_statuslights_cage_critical, 72.0 , colorNormal, colorWarning, colorAlarm)
+        handleAge(careportal_insulin_age, TherapyEvent.Type.INSULIN_CHANGE, R.string.key_statuslights_iage_warning, 72.0, R.string.key_statuslights_iage_critical, 144.0 , colorNormal, colorWarning, colorAlarm)
+        handleAge(careportal_sensor_age, TherapyEvent.Type.SENSOR_CHANGE, R.string.key_statuslights_sage_warning, 216.0, R.string.key_statuslights_sage_critical, 240.0 , colorNormal, colorWarning, colorAlarm)
         if (pump.pumpDescription.isBatteryReplaceable) {
-            handleAge(careportal_pb_age, CareportalEvent.PUMPBATTERYCHANGE, R.string.key_statuslights_bage_warning, 216.0, R.string.key_statuslights_bage_critical, 240.0 , colorNormal, colorWarning, colorAlarm)
-=======
-        handleAge(careportal_cannula_age, TherapyEvent.Type.CANNULA_CHANGE, R.string.key_statuslights_cage_warning, 48.0, R.string.key_statuslights_cage_critical, 72.0)
-        handleAge(careportal_insulin_age, TherapyEvent.Type.INSULIN_CHANGE, R.string.key_statuslights_iage_warning, 72.0, R.string.key_statuslights_iage_critical, 144.0)
-        handleAge(careportal_sensor_age, TherapyEvent.Type.SENSOR_CHANGE, R.string.key_statuslights_sage_warning, 216.0, R.string.key_statuslights_sage_critical, 240.0)
-        if (pump.pumpDescription.isBatteryReplaceable || (pump is OmnipodErosPumpPlugin && pump.isUseRileyLinkBatteryLevel && pump.isBatteryChangeLoggingEnabled)) {
-            handleAge(careportal_pb_age, TherapyEvent.Type.PUMP_BATTERY_CHANGE, R.string.key_statuslights_bage_warning, 216.0, R.string.key_statuslights_bage_critical, 240.0)
->>>>>>> e047a0a3
+            handleAge(careportal_pb_age, TherapyEvent.Type.PUMP_BATTERY_CHANGE, R.string.key_statuslights_bage_warning, 216.0, R.string.key_statuslights_bage_critical, 240.0 , colorNormal, colorWarning, colorAlarm)
         }
 
         if (!config.NSCLIENT) {
@@ -78,23 +70,13 @@
         }
     }
 
-<<<<<<< HEAD
-    private fun handleAge(view: TextView?, eventName: String, @StringRes warnSettings: Int, defaultWarnThreshold: Double, @StringRes urgentSettings: Int, defaultUrgentThreshold: Double , colorNormal: Int, colorWarning: Int, colorAlarm: Int) {
+    private fun handleAge(view: TextView?,type: TherapyEvent.Type, @StringRes warnSettings: Int, defaultWarnThreshold: Double, @StringRes urgentSettings: Int, defaultUrgentThreshold: Double , colorNormal: Int, colorWarning: Int, colorAlarm: Int) {
         val warn = sp.getDouble(warnSettings, defaultWarnThreshold)
         val urgent = sp.getDouble(urgentSettings, defaultUrgentThreshold)
-        val careportalEvent = MainApp.getDbHelper().getLastCareportalEvent(eventName)
-        if (careportalEvent != null) {
-            warnColors.setColorByAge(view, careportalEvent, warn, urgent, colorNormal, colorWarning, colorAlarm)
-            view?.text = careportalEvent.age(resourceHelper.shortTextMode(), resourceHelper)
-=======
-    private fun handleAge(view: TextView?, type: TherapyEvent.Type, @StringRes warnSettings: Int, defaultWarnThreshold: Double, @StringRes urgentSettings: Int, defaultUrgentThreshold: Double) {
-        val warn = sp.getDouble(warnSettings, defaultWarnThreshold)
-        val urgent = sp.getDouble(urgentSettings, defaultUrgentThreshold)
-        val therapyEvent = repository.getLastTherapyRecord(type).blockingGet()
+          val therapyEvent = repository.getLastTherapyRecord(type).blockingGet()
         if (therapyEvent is ValueWrapper.Existing) {
-            warnColors.setColorByAge(view, therapyEvent.value, warn, urgent)
-            view?.text = therapyEvent.value.age(resourceHelper.shortTextMode(), resourceHelper)
->>>>>>> e047a0a3
+            warnColors.setColorByAge(view,  therapyEvent.value, warn, urgent, colorNormal, colorWarning, colorAlarm)
+            view?.text =  therapyEvent.value.age(resourceHelper.shortTextMode(), resourceHelper)
         } else {
             view?.text = if (resourceHelper.shortTextMode()) "-" else resourceHelper.gs(R.string.notavailable)
         }
