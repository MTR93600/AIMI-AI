--- conflicted
+++ resolved
@@ -73,11 +73,7 @@
     private fun handleAge(view: TextView?, type: TherapyEvent.Type, @StringRes warnSettings: Int, defaultWarnThreshold: Double, @StringRes urgentSettings: Int, defaultUrgentThreshold: Double, colorNormal: Int, colorWarning: Int, colorAlarm: Int) {
         val warn = sp.getDouble(warnSettings, defaultWarnThreshold)
         val urgent = sp.getDouble(urgentSettings, defaultUrgentThreshold)
-<<<<<<< HEAD
-          val therapyEvent = repository.getLastTherapyRecord(type).blockingGet()
-=======
         val therapyEvent = repository.getLastTherapyRecordUpToNow(type).blockingGet()
->>>>>>> 48c87071
         if (therapyEvent is ValueWrapper.Existing) {
             warnColors.setColorByAge(view,  therapyEvent.value, warn, urgent, colorNormal, colorWarning, colorAlarm)
             view?.text =  therapyEvent.value.age(resourceHelper.shortTextMode(), resourceHelper, dateUtil)
