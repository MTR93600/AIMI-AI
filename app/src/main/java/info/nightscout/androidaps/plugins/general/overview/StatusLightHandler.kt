package info.nightscout.androidaps.plugins.general.overview

import android.graphics.Color
import android.widget.TextView
import androidx.annotation.StringRes
import info.nightscout.androidaps.R
import info.nightscout.androidaps.database.AppRepository
import info.nightscout.androidaps.database.ValueWrapper
import info.nightscout.androidaps.database.entities.TherapyEvent
import info.nightscout.androidaps.extensions.age
import info.nightscout.androidaps.extensions.toVisibility
import info.nightscout.androidaps.interfaces.ActivePlugin
import info.nightscout.androidaps.interfaces.Config
import info.nightscout.androidaps.plugins.pump.common.defs.PumpType
import info.nightscout.androidaps.plugins.pump.omnipod.eros.OmnipodErosPumpPlugin
import info.nightscout.androidaps.plugins.pump.omnipod.eros.driver.definition.OmnipodConstants
import info.nightscout.androidaps.utils.DateUtil
import info.nightscout.androidaps.plugins.pump.common.hw.medlink.defs.MedLinkPumpDevice
import info.nightscout.androidaps.plugins.pump.medtronic.MedLinkMedtronicPumpPlugin
import info.nightscout.androidaps.plugins.pump.medtronic.defs.BatteryType
import info.nightscout.androidaps.plugins.pump.medtronic.driver.MedLinkMedtronicPumpStatus
import info.nightscout.androidaps.utils.DecimalFormatter
import info.nightscout.androidaps.utils.WarnColors
import info.nightscout.androidaps.utils.resources.ResourceHelper
import info.nightscout.shared.sharedPreferences.SP
import javax.inject.Inject
import javax.inject.Singleton

@Singleton
class StatusLightHandler @Inject constructor(
    private val rh: ResourceHelper,
    private val sp: SP,
    private val dateUtil: DateUtil,
    private val activePlugin: ActivePlugin,
    private val warnColors: WarnColors,
    private val config: Config,
    private val repository: AppRepository
) {

    /**
     * applies the extended statusLight subview on the overview fragment
     */
    fun updateStatusLights(careportal_cannula_age: TextView?, careportal_insulin_age: TextView?, careportal_reservoir_level: TextView?, careportal_sensor_age: TextView?, careportal_sensor_battery_level: TextView?, careportal_pb_age: TextView?, careportal_battery_level: TextView?, medlink_battery_level: TextView?) {
        val pump = activePlugin.activePump
        val bgSource = activePlugin.activeBgSource
        handleAge(careportal_cannula_age, TherapyEvent.Type.CANNULA_CHANGE, R.string.key_statuslights_cage_warning, 48.0, R.string.key_statuslights_cage_critical, 72.0)
        handleAge(careportal_insulin_age, TherapyEvent.Type.INSULIN_CHANGE, R.string.key_statuslights_iage_warning, 72.0, R.string.key_statuslights_iage_critical, 144.0)
        handleAge(careportal_sensor_age, TherapyEvent.Type.SENSOR_CHANGE, R.string.key_statuslights_sage_warning, 216.0, R.string.key_statuslights_sage_critical, 240.0)
<<<<<<< HEAD
        if (pump is MedLinkMedtronicPumpPlugin) {
            val pumpStatusData = pump.pumpStatusData
            if (pumpStatusData is MedLinkMedtronicPumpStatus) {
                if (pumpStatusData.batteryType == BatteryType.LiPo || sp.getString(R.string
                                                                                       .key_medlink_battery_info, "Age") == "Age")  {
                    handleAge(careportal_pb_age, TherapyEvent.Type.PUMP_BATTERY_CHANGE, R.string.key_statuslights_bage_warning, 100.0, R.string.key_statuslights_bage_critical, 120.0)
                }
                handleLevel(medlink_battery_level, R.string.key_statuslights_res_critical, 10.0, R.string.key_statuslights_res_warning, 80.0,
                            pump.getRileyLinkService().medLinkServiceData.batteryLevel.toDouble()
                    // pump.pumpStatusData.deviceBatteryRemaining.toDouble()
                            , "%")
            } else {
                medlink_battery_level?.visibility = false.toVisibility()
            }
        } else if (pump.pumpDescription.isBatteryReplaceable || (pump is OmnipodErosPumpPlugin && pump.isUseRileyLinkBatteryLevel && pump.isBatteryChangeLoggingEnabled)) {
=======
        if (pump.pumpDescription.isBatteryReplaceable || pump.isBatteryChangeLoggingEnabled()) {
>>>>>>> be604bc3
            handleAge(careportal_pb_age, TherapyEvent.Type.PUMP_BATTERY_CHANGE, R.string.key_statuslights_bage_warning, 216.0, R.string.key_statuslights_bage_critical, 240.0)
            }
        careportal_sensor_battery_level?.text = ""
        if (!config.NSCLIENT) {
            if (pump.model() == PumpType.OMNIPOD_EROS || pump.model() == PumpType.OMNIPOD_DASH) {
                handleOmnipodReservoirLevel(careportal_reservoir_level, R.string.key_statuslights_res_critical, 10.0, R.string.key_statuslights_res_warning, 80.0, pump.reservoirLevel, "U")
            } else {
                handleLevel(careportal_reservoir_level, R.string.key_statuslights_res_critical, 10.0, R.string.key_statuslights_res_warning, 80.0, pump.reservoirLevel, "U")
            }
            if (bgSource.sensorBatteryLevel != -1)
                handleLevel(careportal_sensor_battery_level, R.string.key_statuslights_sbat_critical, 5.0, R.string.key_statuslights_sbat_warning, 20.0, bgSource.sensorBatteryLevel.toDouble(), "%")
            else
                careportal_sensor_battery_level?.text = ""
        }

        if (!config.NSCLIENT) {
<<<<<<< HEAD
            if (pump.model() == PumpType.OMNIPOD_DASH) {
                // Omnipod Dash does not report its battery level
                careportal_battery_level?.text = rh.gs(R.string.notavailable)
                careportal_battery_level?.setTextColor(Color.WHITE)
            } else if (pump.model() == PumpType.OMNIPOD_EROS && pump is OmnipodErosPumpPlugin) { // instance of check is needed because at startup, pump can still be VirtualPumpPlugin and that will cause a crash because of the class cast below
                // The Omnipod Eros does not report its battery level. However, some RileyLink alternatives do.
                // Depending on the user's configuration, we will either show the battery level reported by the RileyLink or "n/a"
                handleOmnipodErosBatteryLevel(careportal_battery_level, R.string.key_statuslights_bat_critical, 26.0, R.string.key_statuslights_bat_warning, 51.0, pump.batteryLevel.toDouble(), "%", pump.isUseRileyLinkBatteryLevel)
            } else if (pump !is MedLinkPumpDevice && pump.model() != PumpType.ACCU_CHEK_COMBO) {
                handleLevel(careportal_battery_level, R.string.key_statuslights_bat_critical, 26.0, R.string.key_statuslights_bat_warning, 51.0, pump.batteryLevel.toDouble(), "%")
            } else if (pump is MedLinkMedtronicPumpPlugin) {
                if (sp.getString(R.string
                        .key_medlink_battery_info, "Age") != "Age") {
                            if(pump.pumpStatusData.batteryVoltage != null) {
                                handleDecimal(careportal_battery_level, R.string.key_statuslights_bat_critical, 1.30, R.string.key_statuslights_bat_warning, 1.20,
                                              pump.pumpStatusData.batteryVoltage!!, "V")
                            }
                }
                // else {
                //     handleLevel(careportal_battery_level, R.string.key_statuslights_bat_critical, 26.0, R.string.key_statuslights_bat_warning, 51.0, pump.pumpStatusData.batteryRemaining.toDouble(), "%")
                // }
=======
            // The Omnipod Eros does not report its battery level. However, some RileyLink alternatives do.
            // Depending on the user's configuration, we will either show the battery level reported by the RileyLink or "n/a"
            // Pump instance check is needed because at startup, the pump can still be VirtualPumpPlugin and that will cause a crash
            val erosBatteryLinkAvailable = pump.model() == PumpType.OMNIPOD_EROS && pump is OmnipodErosPumpPlugin && pump.isUseRileyLinkBatteryLevel

            if (pump.model().supportBatteryLevel || erosBatteryLinkAvailable) {
                handleLevel(careportal_battery_level, R.string.key_statuslights_bat_critical, 26.0, R.string.key_statuslights_bat_warning, 51.0, pump.batteryLevel.toDouble(), "%")
            } else {
                careportal_battery_level?.text = rh.gs(R.string.notavailable)
                careportal_battery_level?.setTextColor(rh.gac(careportal_battery_level.context, R.attr.defaultTextColor))
>>>>>>> be604bc3
            }
            // if(resourceHelper.gs(R.string.key_medlink_battery_info).equals()){
            //
            // }
        }

    }

    private fun handleAge(view: TextView?, type: TherapyEvent.Type, @StringRes warnSettings: Int, defaultWarnThreshold: Double, @StringRes urgentSettings: Int, defaultUrgentThreshold: Double) {
        val warn = sp.getDouble(warnSettings, defaultWarnThreshold)
        val urgent = sp.getDouble(urgentSettings, defaultUrgentThreshold)
        val therapyEvent = repository.getLastTherapyRecordUpToNow(type).blockingGet()
        if (therapyEvent is ValueWrapper.Existing) {
            warnColors.setColorByAge(view, therapyEvent.value, warn, urgent)
            view?.text = therapyEvent.value.age(rh.shortTextMode(), rh, dateUtil)
        } else {
            view?.text = if (rh.shortTextMode()) "-" else rh.gs(R.string.notavailable)
        }
    }

    private fun handleLevel(view: TextView?, criticalSetting: Int, criticalDefaultValue: Double, warnSetting: Int, warnDefaultValue: Double, level: Double, units: String) {
        val resUrgent = sp.getDouble(criticalSetting, criticalDefaultValue)
        val resWarn = sp.getDouble(warnSetting, warnDefaultValue)
        @Suppress("SetTextI18n")
        view?.text = " " + DecimalFormatter.to0Decimal(level) + units
        warnColors.setColorInverse(view, level, resWarn, resUrgent)
    }

    private fun handleDecimal(view: TextView?, criticalSetting: Int, criticalDefaultValue: Double, warnSetting: Int, warnDefaultValue: Double, level: Double, units: String) {
        val resUrgent = sp.getDouble(criticalSetting, criticalDefaultValue)
        val resWarn = sp.getDouble(warnSetting, warnDefaultValue)
        @Suppress("SetTextI18n")
        view?.text = " " + DecimalFormatter.to2Decimal(level) + units
        warnColors.setColorInverse(view, level, resWarn, resUrgent)
    }

    // Omnipod only reports reservoir level when it's 50 units or less, so we display "50+U" for any value > 50
    @Suppress("SameParameterValue")
    private fun handleOmnipodReservoirLevel(view: TextView?, criticalSetting: Int, criticalDefaultValue: Double, warnSetting: Int, warnDefaultValue: Double, level: Double, units: String) {
        if (level > OmnipodConstants.MAX_RESERVOIR_READING) {
            @Suppress("SetTextI18n")
            view?.text = " 50+$units"
            view?.setTextColor(Color.WHITE)
        } else {
            handleLevel(view, criticalSetting, criticalDefaultValue, warnSetting, warnDefaultValue, level, units)
        }
    }

}<|MERGE_RESOLUTION|>--- conflicted
+++ resolved
@@ -40,33 +40,45 @@
     /**
      * applies the extended statusLight subview on the overview fragment
      */
-    fun updateStatusLights(careportal_cannula_age: TextView?, careportal_insulin_age: TextView?, careportal_reservoir_level: TextView?, careportal_sensor_age: TextView?, careportal_sensor_battery_level: TextView?, careportal_pb_age: TextView?, careportal_battery_level: TextView?, medlink_battery_level: TextView?) {
+    fun updateStatusLights(
+        careportal_cannula_age: TextView?,
+        careportal_insulin_age: TextView?,
+        careportal_reservoir_level: TextView?,
+        careportal_sensor_age: TextView?,
+        careportal_sensor_battery_level: TextView?,
+        careportal_pb_age: TextView?,
+        careportal_battery_level: TextView?,
+        medlink_battery_level: TextView?
+    ) {
         val pump = activePlugin.activePump
         val bgSource = activePlugin.activeBgSource
         handleAge(careportal_cannula_age, TherapyEvent.Type.CANNULA_CHANGE, R.string.key_statuslights_cage_warning, 48.0, R.string.key_statuslights_cage_critical, 72.0)
         handleAge(careportal_insulin_age, TherapyEvent.Type.INSULIN_CHANGE, R.string.key_statuslights_iage_warning, 72.0, R.string.key_statuslights_iage_critical, 144.0)
         handleAge(careportal_sensor_age, TherapyEvent.Type.SENSOR_CHANGE, R.string.key_statuslights_sage_warning, 216.0, R.string.key_statuslights_sage_critical, 240.0)
-<<<<<<< HEAD
         if (pump is MedLinkMedtronicPumpPlugin) {
             val pumpStatusData = pump.pumpStatusData
             if (pumpStatusData is MedLinkMedtronicPumpStatus) {
-                if (pumpStatusData.batteryType == BatteryType.LiPo || sp.getString(R.string
-                                                                                       .key_medlink_battery_info, "Age") == "Age")  {
+                if (pumpStatusData.batteryType == BatteryType.LiPo || sp.getString(
+                        R.string
+                            .key_medlink_battery_info, "Age"
+                    ) == "Age"
+                ) {
                     handleAge(careportal_pb_age, TherapyEvent.Type.PUMP_BATTERY_CHANGE, R.string.key_statuslights_bage_warning, 100.0, R.string.key_statuslights_bage_critical, 120.0)
                 }
-                handleLevel(medlink_battery_level, R.string.key_statuslights_res_critical, 10.0, R.string.key_statuslights_res_warning, 80.0,
-                            pump.getRileyLinkService().medLinkServiceData.batteryLevel.toDouble()
+                handleLevel(
+                    medlink_battery_level, R.string.key_statuslights_res_critical, 10.0, R.string.key_statuslights_res_warning, 80.0,
+                    pump.getRileyLinkService().medLinkServiceData.batteryLevel.toDouble()
                     // pump.pumpStatusData.deviceBatteryRemaining.toDouble()
-                            , "%")
+                    , "%"
+                )
+            } else if (pump.pumpDescription.isBatteryReplaceable || pump.isBatteryChangeLoggingEnabled()) {
+                handleAge(careportal_pb_age, TherapyEvent.Type.PUMP_BATTERY_CHANGE, R.string.key_statuslights_bage_warning, 216.0, R.string.key_statuslights_bage_critical, 240.0)
             } else {
                 medlink_battery_level?.visibility = false.toVisibility()
             }
-        } else if (pump.pumpDescription.isBatteryReplaceable || (pump is OmnipodErosPumpPlugin && pump.isUseRileyLinkBatteryLevel && pump.isBatteryChangeLoggingEnabled)) {
-=======
-        if (pump.pumpDescription.isBatteryReplaceable || pump.isBatteryChangeLoggingEnabled()) {
->>>>>>> be604bc3
+        } else if (pump.pumpDescription.isBatteryReplaceable || (pump is OmnipodErosPumpPlugin && pump.isUseRileyLinkBatteryLevel && pump.isBatteryChangeLoggingEnabled())) {
             handleAge(careportal_pb_age, TherapyEvent.Type.PUMP_BATTERY_CHANGE, R.string.key_statuslights_bage_warning, 216.0, R.string.key_statuslights_bage_critical, 240.0)
-            }
+        }
         careportal_sensor_battery_level?.text = ""
         if (!config.NSCLIENT) {
             if (pump.model() == PumpType.OMNIPOD_EROS || pump.model() == PumpType.OMNIPOD_DASH) {
@@ -81,53 +93,46 @@
         }
 
         if (!config.NSCLIENT) {
-<<<<<<< HEAD
-            if (pump.model() == PumpType.OMNIPOD_DASH) {
-                // Omnipod Dash does not report its battery level
-                careportal_battery_level?.text = rh.gs(R.string.notavailable)
-                careportal_battery_level?.setTextColor(Color.WHITE)
-            } else if (pump.model() == PumpType.OMNIPOD_EROS && pump is OmnipodErosPumpPlugin) { // instance of check is needed because at startup, pump can still be VirtualPumpPlugin and that will cause a crash because of the class cast below
-                // The Omnipod Eros does not report its battery level. However, some RileyLink alternatives do.
-                // Depending on the user's configuration, we will either show the battery level reported by the RileyLink or "n/a"
-                handleOmnipodErosBatteryLevel(careportal_battery_level, R.string.key_statuslights_bat_critical, 26.0, R.string.key_statuslights_bat_warning, 51.0, pump.batteryLevel.toDouble(), "%", pump.isUseRileyLinkBatteryLevel)
-            } else if (pump !is MedLinkPumpDevice && pump.model() != PumpType.ACCU_CHEK_COMBO) {
+            // The Omnipod Eros does not report its battery level. However, some RileyLink alternatives do.
+            // Depending on the user's configuration, we will either show the battery level reported by the RileyLink or "n/a"
+            val erosBatteryLinkAvailable = pump.model() == PumpType.OMNIPOD_EROS && pump is OmnipodErosPumpPlugin && pump.isUseRileyLinkBatteryLevel
+
+            if (pump.model().supportBatteryLevel || erosBatteryLinkAvailable || pump !is MedLinkPumpDevice && pump.model() != PumpType.ACCU_CHEK_COMBO) {
                 handleLevel(careportal_battery_level, R.string.key_statuslights_bat_critical, 26.0, R.string.key_statuslights_bat_warning, 51.0, pump.batteryLevel.toDouble(), "%")
             } else if (pump is MedLinkMedtronicPumpPlugin) {
-                if (sp.getString(R.string
-                        .key_medlink_battery_info, "Age") != "Age") {
-                            if(pump.pumpStatusData.batteryVoltage != null) {
-                                handleDecimal(careportal_battery_level, R.string.key_statuslights_bat_critical, 1.30, R.string.key_statuslights_bat_warning, 1.20,
-                                              pump.pumpStatusData.batteryVoltage!!, "V")
-                            }
+                if (sp.getString(
+                        R.string
+                            .key_medlink_battery_info, "Age"
+                    ) != "Age"
+                ) {
+                    if (pump.pumpStatusData.batteryVoltage != null) {
+                        handleDecimal(
+                            careportal_battery_level, R.string.key_statuslights_bat_critical, 1.30, R.string.key_statuslights_bat_warning, 1.20,
+                            pump.pumpStatusData.batteryVoltage!!, "V"
+                        )
+                    }
                 }
                 // else {
                 //     handleLevel(careportal_battery_level, R.string.key_statuslights_bat_critical, 26.0, R.string.key_statuslights_bat_warning, 51.0, pump.pumpStatusData.batteryRemaining.toDouble(), "%")
                 // }
-=======
-            // The Omnipod Eros does not report its battery level. However, some RileyLink alternatives do.
-            // Depending on the user's configuration, we will either show the battery level reported by the RileyLink or "n/a"
-            // Pump instance check is needed because at startup, the pump can still be VirtualPumpPlugin and that will cause a crash
-            val erosBatteryLinkAvailable = pump.model() == PumpType.OMNIPOD_EROS && pump is OmnipodErosPumpPlugin && pump.isUseRileyLinkBatteryLevel
-
-            if (pump.model().supportBatteryLevel || erosBatteryLinkAvailable) {
-                handleLevel(careportal_battery_level, R.string.key_statuslights_bat_critical, 26.0, R.string.key_statuslights_bat_warning, 51.0, pump.batteryLevel.toDouble(), "%")
             } else {
                 careportal_battery_level?.text = rh.gs(R.string.notavailable)
                 careportal_battery_level?.setTextColor(rh.gac(careportal_battery_level.context, R.attr.defaultTextColor))
->>>>>>> be604bc3
             }
-            // if(resourceHelper.gs(R.string.key_medlink_battery_info).equals()){
-            //
+            // else {
+            //     handleLevel(careportal_battery_level, R.string.key_statuslights_bat_critical, 26.0, R.string.key_statuslights_bat_warning, 51.0, pump.pumpStatusData.batteryRemaining.toDouble(), "%")
             // }
         }
-
     }
+    // if(resourceHelper.gs(R.string.key_medlink_battery_info).equals()){
+    //
+    // }
 
     private fun handleAge(view: TextView?, type: TherapyEvent.Type, @StringRes warnSettings: Int, defaultWarnThreshold: Double, @StringRes urgentSettings: Int, defaultUrgentThreshold: Double) {
         val warn = sp.getDouble(warnSettings, defaultWarnThreshold)
         val urgent = sp.getDouble(urgentSettings, defaultUrgentThreshold)
         val therapyEvent = repository.getLastTherapyRecordUpToNow(type).blockingGet()
-        if (therapyEvent is ValueWrapper.Existing) {
+        if (therapyEvent is ValueWrapper.Existing<TherapyEvent>) {
             warnColors.setColorByAge(view, therapyEvent.value, warn, urgent)
             view?.text = therapyEvent.value.age(rh.shortTextMode(), rh, dateUtil)
         } else {
