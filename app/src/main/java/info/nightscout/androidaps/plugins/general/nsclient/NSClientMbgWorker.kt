--- conflicted
+++ resolved
@@ -44,11 +44,7 @@
             repository.runTransactionForResult(SyncNsTherapyEventTransaction(therapyEventFromNsMbg(nsMbg), false))
                 .doOnError {
                     aapsLogger.error("Error while saving therapy event", it)
-<<<<<<< HEAD
-                    ret = Result.failure(workDataOf("Error" to it))
-=======
                     ret = Result.failure(workDataOf("Error" to it.toString()))
->>>>>>> 430a8719
                 }
                 .blockingGet()
                 .also {
