package info.nightscout.androidaps.plugins.aps.fullUAM

import dagger.android.HasAndroidInjector
import info.nightscout.androidaps.R
import info.nightscout.androidaps.dana.DanaPump
import info.nightscout.androidaps.data.IobTotal
import info.nightscout.androidaps.data.MealData
import info.nightscout.androidaps.database.AppRepository
import info.nightscout.androidaps.database.entities.Bolus
import info.nightscout.androidaps.extensions.convertedToAbsolute
import info.nightscout.androidaps.extensions.getPassedDurationToTimeInMinutes
import info.nightscout.androidaps.extensions.plannedRemainingMinutes
import info.nightscout.androidaps.interfaces.ActivePlugin
import info.nightscout.androidaps.interfaces.GlucoseUnit
import info.nightscout.androidaps.interfaces.IobCobCalculator
import info.nightscout.androidaps.interfaces.Profile
import info.nightscout.androidaps.interfaces.ProfileFunction
import info.nightscout.androidaps.logging.AAPSLogger
import info.nightscout.androidaps.logging.LTag
import info.nightscout.androidaps.plugins.aps.logger.LoggerCallback
import info.nightscout.androidaps.plugins.aps.loop.ScriptReader
import info.nightscout.androidaps.plugins.configBuilder.ConstraintChecker
import info.nightscout.androidaps.plugins.general.openhumans.OpenHumansUploader
import info.nightscout.androidaps.plugins.iob.iobCobCalculator.GlucoseStatus
import info.nightscout.androidaps.utils.DateUtil
import info.nightscout.androidaps.utils.SafeParse
import info.nightscout.androidaps.utils.T
import info.nightscout.androidaps.utils.resources.ResourceHelper
import info.nightscout.androidaps.utils.sharedPreferences.SP
import info.nightscout.androidaps.utils.stats.TddCalculator
import org.json.JSONArray
import org.json.JSONException
import org.json.JSONObject
import org.mozilla.javascript.*
import org.mozilla.javascript.Function
import java.io.IOException
import java.lang.reflect.InvocationTargetException
import java.nio.charset.StandardCharsets
import javax.inject.Inject


class DetermineBasalAdapterUAMJS internal constructor(private val scriptReader: ScriptReader, private val injector: HasAndroidInjector) {

    @Inject lateinit var aapsLogger: AAPSLogger
    @Inject lateinit var constraintChecker: ConstraintChecker
    @Inject lateinit var sp: SP
    @Inject lateinit var resourceHelper: ResourceHelper
    @Inject lateinit var profileFunction: ProfileFunction
    @Inject lateinit var iobCobCalculator: IobCobCalculator
    @Inject lateinit var activePlugin: ActivePlugin
    @Inject lateinit var repository: AppRepository
    @Inject lateinit var openHumansUploader: OpenHumansUploader
    @Inject lateinit var dateUtil: DateUtil
    @Inject lateinit var danaPump: DanaPump

    private var profile = JSONObject()
    private var mGlucoseStatus = JSONObject()
    private var iobData: JSONArray? = null
    private var mealData = JSONObject()
    private var currentTemp = JSONObject()
    private var autosensData = JSONObject()
    private var microBolusAllowed = false
    private var smbAlwaysAllowed = false
    private var currentTime: Long = 0
    private var saveCgmSource = false
    private var lastBolusNormalTime: Long = 0
    private val millsToThePast = T.hours(3).msecs()
    var currentTempParam: String? = null
        private set
    var iobDataParam: String? = null
        private set
    var glucoseStatusParam: String? = null
        private set
    var profileParam: String? = null
        private set
    var mealDataParam: String? = null
        private set
    var scriptDebug = ""
        private set



    @Suppress("SpellCheckingInspection")
    operator fun invoke(): DetermineBasalResultUAM? {
        aapsLogger.debug(LTag.APS, ">>> Invoking determine_basal <<<")
        aapsLogger.debug(LTag.APS, "Glucose status: " + mGlucoseStatus.toString().also { glucoseStatusParam = it })
        aapsLogger.debug(LTag.APS, "IOB data:       " + iobData.toString().also { iobDataParam = it })
        aapsLogger.debug(LTag.APS, "Current temp:   " + currentTemp.toString().also { currentTempParam = it })
        aapsLogger.debug(LTag.APS, "Profile:        " + profile.toString().also { profileParam = it })
        aapsLogger.debug(LTag.APS, "Meal data:      " + mealData.toString().also { mealDataParam = it })
        aapsLogger.debug(LTag.APS, "Autosens data:  $autosensData")
        aapsLogger.debug(LTag.APS, "Reservoir data: " + "undefined")
        aapsLogger.debug(LTag.APS, "MicroBolusAllowed:  $microBolusAllowed")
        aapsLogger.debug(LTag.APS, "SMBAlwaysAllowed:  $smbAlwaysAllowed")
        aapsLogger.debug(LTag.APS, "CurrentTime: $currentTime")
        aapsLogger.debug(LTag.APS, "isSaveCgmSource: $saveCgmSource")
        var determineBasalResultUAM: DetermineBasalResultUAM? = null
        val rhino = Context.enter()
        val scope: Scriptable = rhino.initStandardObjects()
        // Turn off optimization to make Rhino Android compatible
        rhino.optimizationLevel = -1
        try {

            //register logger callback for console.log and console.error
            ScriptableObject.defineClass(scope, LoggerCallback::class.java)
            val myLogger = rhino.newObject(scope, "LoggerCallback", null)
            scope.put("console2", scope, myLogger)
            rhino.evaluateString(scope, readFile("OpenAPSAMA/loggerhelper.js"), "JavaScript", 0, null)

            //set module parent
            rhino.evaluateString(scope, "var module = {\"parent\":Boolean(1)};", "JavaScript", 0, null)
            rhino.evaluateString(scope, "var round_basal = function round_basal(basal, profile) { return basal; };", "JavaScript", 0, null)
            rhino.evaluateString(scope, "require = function() {return round_basal;};", "JavaScript", 0, null)

            //generate functions "determine_basal" and "setTempBasal"
            rhino.evaluateString(scope, readFile("FullUAM/determine-basal.js"), "JavaScript", 0, null)
            rhino.evaluateString(scope, readFile("FullUAM/basal-set-temp.js"), "setTempBasal.js", 0, null)
            val determineBasalObj = scope["determine_basal", scope]
            val setTempBasalFunctionsObj = scope["tempBasalFunctions", scope]

            //call determine-basal
            if (determineBasalObj is Function && setTempBasalFunctionsObj is NativeObject) {

                //prepare parameters
                val params = arrayOf(
                    makeParam(mGlucoseStatus, rhino, scope),
                    makeParam(currentTemp, rhino, scope),
                    makeParamArray(iobData, rhino, scope),
                    makeParam(profile, rhino, scope),
                    makeParam(autosensData, rhino, scope),
                    makeParam(mealData, rhino, scope),
                    setTempBasalFunctionsObj,
                    java.lang.Boolean.valueOf(microBolusAllowed),
                    makeParam(null, rhino, scope),  // reservoir data as undefined
                    java.lang.Long.valueOf(currentTime),
                    java.lang.Boolean.valueOf(saveCgmSource)
                )
                val jsResult = determineBasalObj.call(rhino, scope, scope, params) as NativeObject
                scriptDebug = LoggerCallback.scriptDebug

                // Parse the jsResult object to a JSON-String
                val result = NativeJSON.stringify(rhino, scope, jsResult, null, null).toString()
                aapsLogger.debug(LTag.APS, "Result: $result")
                try {
                    val resultJson = JSONObject(result)
                    openHumansUploader.enqueueSMBData(profile, mGlucoseStatus, iobData, mealData, currentTemp, autosensData, microBolusAllowed, smbAlwaysAllowed, resultJson)
                    determineBasalResultUAM = DetermineBasalResultUAM(injector, resultJson)
                } catch (e: JSONException) {
                    aapsLogger.error(LTag.APS, "Unhandled exception", e)
                }
            } else {
                aapsLogger.error(LTag.APS, "Problem loading JS Functions")
            }
        } catch (e: IOException) {
            aapsLogger.error(LTag.APS, "IOException")
        } catch (e: RhinoException) {
            aapsLogger.error(LTag.APS, "RhinoException: (" + e.lineNumber() + "," + e.columnNumber() + ") " + e.toString())
        } catch (e: IllegalAccessException) {
            aapsLogger.error(LTag.APS, e.toString())
        } catch (e: InstantiationException) {
            aapsLogger.error(LTag.APS, e.toString())
        } catch (e: InvocationTargetException) {
            aapsLogger.error(LTag.APS, e.toString())
        } finally {
            Context.exit()
        }
        glucoseStatusParam = mGlucoseStatus.toString()
        iobDataParam = iobData.toString()
        currentTempParam = currentTemp.toString()
        profileParam = profile.toString()
        mealDataParam = mealData.toString()
        return determineBasalResultUAM
    }

    @Suppress("SpellCheckingInspection") fun setData(profile: Profile,
                                                     maxIob: Double,
                                                     maxBasal: Double,
                                                     minBg: Double,
                                                     maxBg: Double,
                                                     targetBg: Double,
                                                     basalRate: Double,
                                                     iobArray: Array<IobTotal>,
                                                     glucoseStatus: GlucoseStatus,
                                                     mealData: MealData,
                                                     autosensDataRatio: Double,
                                                     tempTargetSet: Boolean,
                                                     microBolusAllowed: Boolean,
                                                     uamAllowed: Boolean,
                                                     advancedFiltering: Boolean,
                                                     isSaveCgmSource: Boolean
    ) {
        val pump = activePlugin.activePump
        val pumpBolusStep = pump.pumpDescription.bolusStep
        this.profile.put("max_iob", maxIob)
        //mProfile.put("dia", profile.getDia());
        this.profile.put("type", "current")
        this.profile.put("max_daily_basal", profile.getMaxDailyBasal())
        this.profile.put("max_basal", maxBasal)
        this.profile.put("min_bg", minBg)
        this.profile.put("max_bg", maxBg)
        this.profile.put("target_bg", targetBg)
        this.profile.put("carb_ratio", profile.getIc())
        this.profile.put("sens", profile.getIsfMgdl())
        this.profile.put("max_daily_safety_multiplier", sp.getInt(R.string.key_openapsama_max_daily_safety_multiplier, 3))
        this.profile.put("current_basal_safety_multiplier", sp.getDouble(R.string.key_openapsama_current_basal_safety_multiplier, 4.0))

        //mProfile.put("high_temptarget_raises_sensitivity", SP.getBoolean(R.string.key_high_temptarget_raises_sensitivity, UAMDefaults.high_temptarget_raises_sensitivity));
//**********************************************************************************************************************************************
        //this.profile.put("high_temptarget_raises_sensitivity", false)
        //mProfile.put("low_temptarget_lowers_sensitivity", SP.getBoolean(R.string.key_low_temptarget_lowers_sensitivity, UAMDefaults.low_temptarget_lowers_sensitivity));
        this.profile.put("high_temptarget_raises_sensitivity",sp.getBoolean(resourceHelper.gs(R.string.key_high_temptarget_raises_sensitivity),UAMDefaults.high_temptarget_raises_sensitivity))
        this.profile.put("low_temptarget_lowers_sensitivity",sp.getBoolean(resourceHelper.gs(R.string.key_low_temptarget_lowers_sensitivity),UAMDefaults.low_temptarget_lowers_sensitivity))
        //this.profile.put("low_temptarget_lowers_sensitivity", false)
//**********************************************************************************************************************************************
        this.profile.put("sensitivity_raises_target", sp.getBoolean(R.string.key_sensitivity_raises_target, UAMDefaults.sensitivity_raises_target))
        this.profile.put("resistance_lowers_target", sp.getBoolean(R.string.key_resistance_lowers_target, UAMDefaults.resistance_lowers_target))
        this.profile.put("adv_target_adjustments", UAMDefaults.adv_target_adjustments)
        this.profile.put("exercise_mode", UAMDefaults.exercise_mode)
        this.profile.put("half_basal_exercise_target", UAMDefaults.half_basal_exercise_target)
        this.profile.put("maxCOB", UAMDefaults.maxCOB)
        this.profile.put("skip_neutral_temps", pump.setNeutralTempAtFullHour())
        // min_5m_carbimpact is not used within SMB determinebasal
        //if (mealData.usedMinCarbsImpact > 0) {
        //    mProfile.put("min_5m_carbimpact", mealData.usedMinCarbsImpact);
        //} else {
        //    mProfile.put("min_5m_carbimpact", SP.getDouble(R.string.key_openapsama_min_5m_carbimpact, UAMDefaults.min_5m_carbimpact));
        //}
        this.profile.put("remainingCarbsCap", UAMDefaults.remainingCarbsCap)
        this.profile.put("enableUAM", uamAllowed)
        this.profile.put("A52_risk_enable", UAMDefaults.A52_risk_enable)
        val smbEnabled = sp.getBoolean(R.string.key_use_smb, false)
        this.profile.put("SMBInterval", sp.getInt(R.string.key_smbinterval, UAMDefaults.SMBInterval))
        this.profile.put("enableSMB_with_COB", smbEnabled && sp.getBoolean(R.string.key_enableSMB_with_COB, false))
        this.profile.put("enableSMB_with_temptarget", smbEnabled && sp.getBoolean(R.string.key_enableSMB_with_temptarget, false))
        this.profile.put("allowSMB_with_high_temptarget", smbEnabled && sp.getBoolean(R.string.key_allowSMB_with_high_temptarget, false))
        this.profile.put("enableSMB_always", smbEnabled && sp.getBoolean(R.string.key_enableSMB_always, false) && advancedFiltering)
        this.profile.put("enableSMB_after_carbs", smbEnabled && sp.getBoolean(R.string.key_enableSMB_after_carbs, false) && advancedFiltering)
        this.profile.put("maxSMBBasalMinutes", sp.getInt(R.string.key_smbmaxminutes, UAMDefaults.maxSMBBasalMinutes))
        this.profile.put("maxUAMSMBBasalMinutes", sp.getInt(R.string.key_uamsmbmaxminutes, UAMDefaults.maxUAMSMBBasalMinutes))
        //set the min SMB amount to be the amount set by the pump.
        this.profile.put("bolus_increment", pumpBolusStep)
        this.profile.put("carbsReqThreshold", sp.getInt(R.string.key_carbsReqThreshold, UAMDefaults.carbsReqThreshold))
        this.profile.put("current_basal", basalRate)
        this.profile.put("temptargetSet", tempTargetSet)
        this.profile.put("autosens_max", SafeParse.stringToDouble(sp.getString(R.string.key_openapsama_autosens_max, "1.2")))
//**********************************************************************************************************************************************
        this.profile.put("UAM_InsulinReq",SafeParse.stringToDouble(sp.getString(R.string.key_UAM_InsulinReq,"65")))
        //this.profile.put("scale_min",SafeParse.stringToDouble(sp.getString(R.string.key_scale_min,"70")))
        //this.profile.put("scale_max",SafeParse.stringToDouble(sp.getString(R.string.key_scale_max,"20")))
        //this.profile.put("scale_50",SafeParse.stringToDouble(sp.getString(R.string.key_scale_50,"2")))
//MP: UAM_boluscap start
        this.profile.put("UAM_boluscap",SafeParse.stringToDouble(sp.getString(R.string.key_UAM_boluscap,"2.5")))
        this.profile.put("Mealfactor_start",  SafeParse.stringToDouble(sp.getString(R.string.key_Mealfactor_start, "7.0")))
        this.profile.put("Mealfactor_end",  SafeParse.stringToDouble(sp.getString(R.string.key_Mealfactor_end, "23.0")))
        //this.profile.put("UAM_eventualBG",SafeParse.stringToDouble(sp.getString(R.string.key_UAM_eventualBG,"155")))
        //this.profile.put("W2_IOB_threshold",SafeParse.stringToDouble(sp.getString(R.string.key_w2_iob_threshold,"20")))
        //this.profile.put("UAM_hyperBG",SafeParse.stringToDouble(sp.getString(R.string.key_UAM_hyperBG,"220")));
//**********************************************************************************************************************************************
        if (profileFunction.getUnits() == GlucoseUnit.MMOL) {
            this.profile.put("out_units", "mmol/L")
        }
        val now = System.currentTimeMillis()
        val tb = iobCobCalculator.getTempBasalIncludingConvertedExtended(now)
        currentTemp.put("temp", "absolute")
        currentTemp.put("duration", tb?.plannedRemainingMinutes ?: 0)
        currentTemp.put("rate", tb?.convertedToAbsolute(now, profile) ?: 0.0)
        // as we have non default temps longer than 30 mintues
        if (tb != null) currentTemp.put("minutesrunning", tb.getPassedDurationToTimeInMinutes(now))
        iobData = iobCobCalculator.convertToJSONArray(iobArray)
        mGlucoseStatus.put("glucose", glucoseStatus.glucose)
        mGlucoseStatus.put("noise", glucoseStatus.noise)
        if (sp.getBoolean(R.string.key_always_use_shortavg, false)) {
            mGlucoseStatus.put("delta", glucoseStatus.shortAvgDelta)
        } else {
            mGlucoseStatus.put("delta", glucoseStatus.delta)
        }
        bolusMealLinks(now)?.forEach { bolus -> if (bolus.type == Bolus.Type.NORMAL && bolus.isValid && bolus.timestamp > lastBolusNormalTime ) lastBolusNormalTime = bolus.timestamp }

        mGlucoseStatus.put("short_avgdelta", glucoseStatus.shortAvgDelta)
        mGlucoseStatus.put("long_avgdelta", glucoseStatus.longAvgDelta)
        mGlucoseStatus.put("date", glucoseStatus.date)
        this.mealData.put("carbs", mealData.carbs)
        this.mealData.put("mealCOB", mealData.mealCOB)
        this.mealData.put("slopeFromMaxDeviation", mealData.slopeFromMaxDeviation)
        this.mealData.put("slopeFromMinDeviation", mealData.slopeFromMinDeviation)
        this.mealData.put("lastBolusTime", mealData.lastBolusTime)
        this.mealData.put("lastBolusNormalTime", lastBolusNormalTime)
        this.mealData.put("lastCarbTime", mealData.lastCarbTime)

        val tddAIMI = TddCalculator(aapsLogger,resourceHelper,activePlugin,profileFunction,dateUtil, iobCobCalculator, repository)
        this.mealData.put("TDDAIMI7",tddAIMI.averageTDD(tddAIMI.calculate(7)).totalAmount)
<<<<<<< HEAD
        this.mealData.put("TDDPUMP",tddAIMI.averageTDD(tddAIMI.calculate(1)).totalAmount)
        //this.mealData.put("TDDPUMP", danaPump.dailyTotalUnits)
=======
        this.mealData.put("TDDAIMI1",tddAIMI.averageTDD(tddAIMI.calculate(1)).totalAmount)
        this.mealData.put("TDDPUMP",tddAIMI.calculateDaily().totalAmount)
        //this.mealData.put("TDDPUMP", danaPump.dailyTotalUnits)

>>>>>>> 5e53d26c

        if (constraintChecker.isAutosensModeEnabled().value()) {
            autosensData.put("ratio", autosensDataRatio)
        } else {
            autosensData.put("ratio", 1.0)
        }
        this.microBolusAllowed = microBolusAllowed
        smbAlwaysAllowed = advancedFiltering
        currentTime = now
        saveCgmSource = isSaveCgmSource
    }

    private fun makeParam(jsonObject: JSONObject?, rhino: Context, scope: Scriptable): Any {
        return if (jsonObject == null) Undefined.instance
        else NativeJSON.parse(rhino, scope, jsonObject.toString()) { _: Context?, _: Scriptable?, _: Scriptable?, objects: Array<Any?> -> objects[1] }
    }

    private fun makeParamArray(jsonArray: JSONArray?, rhino: Context, scope: Scriptable): Any {
        return NativeJSON.parse(rhino, scope, jsonArray.toString()) { _: Context?, _: Scriptable?, _: Scriptable?, objects: Array<Any?> -> objects[1] }
    }

    private fun bolusMealLinks(now: Long) = repository.getBolusesDataFromTime(now - millsToThePast, false).blockingGet()

    @Throws(IOException::class) private fun readFile(filename: String): String {
        val bytes = scriptReader.readFile(filename)
        var string = String(bytes, StandardCharsets.UTF_8)
        if (string.startsWith("#!/usr/bin/env node")) {
            string = string.substring(20)
        }
        return string
    }

    init {
        injector.androidInjector().inject(this)
    }
}<|MERGE_RESOLUTION|>--- conflicted
+++ resolved
@@ -2,6 +2,7 @@
 
 import dagger.android.HasAndroidInjector
 import info.nightscout.androidaps.R
+import info.nightscout.androidaps.activities.TDDStatsActivity
 import info.nightscout.androidaps.dana.DanaPump
 import info.nightscout.androidaps.data.IobTotal
 import info.nightscout.androidaps.data.MealData
@@ -287,17 +288,12 @@
         this.mealData.put("lastBolusNormalTime", lastBolusNormalTime)
         this.mealData.put("lastCarbTime", mealData.lastCarbTime)
 
-        val tddAIMI = TddCalculator(aapsLogger,resourceHelper,activePlugin,profileFunction,dateUtil, iobCobCalculator, repository)
+        val tddAIMI = TddCalculator(aapsLogger,resourceHelper,activePlugin,profileFunction,dateUtil,iobCobCalculator, repository)
         this.mealData.put("TDDAIMI7",tddAIMI.averageTDD(tddAIMI.calculate(7)).totalAmount)
-<<<<<<< HEAD
-        this.mealData.put("TDDPUMP",tddAIMI.averageTDD(tddAIMI.calculate(1)).totalAmount)
-        //this.mealData.put("TDDPUMP", danaPump.dailyTotalUnits)
-=======
-        this.mealData.put("TDDAIMI1",tddAIMI.averageTDD(tddAIMI.calculate(1)).totalAmount)
-        this.mealData.put("TDDPUMP",tddAIMI.calculateDaily().totalAmount)
-        //this.mealData.put("TDDPUMP", danaPump.dailyTotalUnits)
-
->>>>>>> 5e53d26c
+        //this.mealData.put("TDDAIMI1",tddAIMI.averageTDD(tddAIMI.calculate(1)).totalAmount)
+        this.mealData.put("TDDPUMP", danaPump.dailyTotalUnits)
+        //this.mealData.put("TDDPUMP", activePlugin.activePump.loadTDDs().enacted(true))
+
 
         if (constraintChecker.isAutosensModeEnabled().value()) {
             autosensData.put("ratio", autosensDataRatio)
