--- conflicted
+++ resolved
@@ -49,12 +49,9 @@
     @Inject lateinit var iobCobCalculator: IobCobCalculator
     @Inject lateinit var activePlugin: ActivePlugin
     @Inject lateinit var repository: AppRepository
-<<<<<<< HEAD
-=======
     @Inject lateinit var openHumansUploader: OpenHumansUploader
     @Inject lateinit var dateUtil: DateUtil
     @Inject lateinit var danaPump: DanaPump
->>>>>>> f750896b
 
     private var profile = JSONObject()
     private var mGlucoseStatus = JSONObject()
