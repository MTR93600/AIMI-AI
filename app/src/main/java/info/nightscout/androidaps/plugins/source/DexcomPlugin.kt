package info.nightscout.androidaps.plugins.source

import android.content.Context
import android.content.Intent
import android.content.pm.PackageManager
import androidx.core.content.ContextCompat
import androidx.work.Worker
import androidx.work.WorkerParameters
import androidx.work.workDataOf
import dagger.android.HasAndroidInjector
import info.nightscout.androidaps.interfaces.Config
import info.nightscout.androidaps.R
import info.nightscout.androidaps.activities.RequestDexcomPermissionActivity
import info.nightscout.androidaps.database.AppRepository
import info.nightscout.androidaps.database.entities.GlucoseValue
import info.nightscout.androidaps.database.entities.TherapyEvent
import info.nightscout.androidaps.database.entities.UserEntry.Action
import info.nightscout.androidaps.database.entities.UserEntry.Sources
import info.nightscout.androidaps.database.entities.ValueWithUnit
import info.nightscout.androidaps.database.transactions.CgmSourceTransaction
import info.nightscout.androidaps.interfaces.BgSource
import info.nightscout.androidaps.interfaces.PluginBase
import info.nightscout.androidaps.interfaces.PluginDescription
import info.nightscout.androidaps.interfaces.PluginType
import info.nightscout.androidaps.logging.AAPSLogger
import info.nightscout.androidaps.logging.LTag
import info.nightscout.androidaps.logging.UserEntryLogger
import info.nightscout.androidaps.receivers.DataWorker
import info.nightscout.androidaps.utils.DateUtil
import info.nightscout.androidaps.utils.T
import info.nightscout.androidaps.utils.XDripBroadcast
import info.nightscout.androidaps.utils.resources.ResourceHelper
import info.nightscout.androidaps.utils.sharedPreferences.SP
import javax.inject.Inject
import javax.inject.Singleton

@Singleton
class DexcomPlugin @Inject constructor(
    injector: HasAndroidInjector,
    resourceHelper: ResourceHelper,
    aapsLogger: AAPSLogger,
    private val sp: SP,
    private val dexcomMediator: DexcomMediator,
    config: Config
) : PluginBase(PluginDescription()
    .mainType(PluginType.BGSOURCE)
    .fragmentClass(BGSourceFragment::class.java.name)
    .pluginIcon(R.drawable.ic_dexcom_g6)
    .pluginName(R.string.dexcom_app_patched)
    .shortName(R.string.dexcom_short)
    .preferencesId(R.xml.pref_bgsourcedexcom)
    .description(R.string.description_source_dexcom),
    aapsLogger, resourceHelper, injector
), BgSource {

    init {
        if (!config.NSCLIENT) {
            pluginDescription.setDefault()
        }
    }

    override fun advancedFilteringSupported(): Boolean {
        return true
    }

    override fun shouldUploadToNs(glucoseValue: GlucoseValue): Boolean =
        (glucoseValue.sourceSensor == GlucoseValue.SourceSensor.DEXCOM_G6_NATIVE ||
            glucoseValue.sourceSensor == GlucoseValue.SourceSensor.DEXCOM_G5_NATIVE ||
            glucoseValue.sourceSensor == GlucoseValue.SourceSensor.DEXCOM_NATIVE_UNKNOWN)
            && sp.getBoolean(R.string.key_dexcomg5_nsupload, false)

    override fun onStart() {
        super.onStart()
        dexcomMediator.requestPermissionIfNeeded()
    }

    // cannot be inner class because of needed injection
    class DexcomWorker(
        context: Context,
        params: WorkerParameters
    ) : Worker(context, params) {

        @Inject lateinit var aapsLogger: AAPSLogger
        @Inject lateinit var injector: HasAndroidInjector
        @Inject lateinit var dexcomPlugin: DexcomPlugin
        @Inject lateinit var sp: SP
        @Inject lateinit var dateUtil: DateUtil
        @Inject lateinit var dataWorker: DataWorker
        @Inject lateinit var broadcastToXDrip: XDripBroadcast
        @Inject lateinit var repository: AppRepository
        @Inject lateinit var uel: UserEntryLogger

        init {
            (context.applicationContext as HasAndroidInjector).androidInjector().inject(this)
        }

        override fun doWork(): Result {
            var ret = Result.success()

            if (!dexcomPlugin.isEnabled(PluginType.BGSOURCE)) return Result.success()
            val bundle = dataWorker.pickupBundle(inputData.getLong(DataWorker.STORE_KEY, -1))
                ?: return Result.failure(workDataOf("Error" to "missing input data"))
            try {
                val sourceSensor = when (bundle.getString("sensorType") ?: "") {
                    "G6" -> GlucoseValue.SourceSensor.DEXCOM_G6_NATIVE
                    "G5" -> GlucoseValue.SourceSensor.DEXCOM_G5_NATIVE
                    else -> GlucoseValue.SourceSensor.DEXCOM_NATIVE_UNKNOWN
                }
                val glucoseValuesBundle = bundle.getBundle("glucoseValues")
                    ?: return Result.failure(workDataOf("Error" to "missing glucoseValues"))
                val glucoseValues = mutableListOf<CgmSourceTransaction.TransactionGlucoseValue>()
                for (i in 0 until glucoseValuesBundle.size()) {
                    val glucoseValueBundle = glucoseValuesBundle.getBundle(i.toString())!!
                    glucoseValues += CgmSourceTransaction.TransactionGlucoseValue(
                        timestamp = glucoseValueBundle.getLong("timestamp") * 1000,
                        value = glucoseValueBundle.getInt("glucoseValue").toDouble(),
                        noise = null,
                        raw = null,
                        trendArrow = GlucoseValue.TrendArrow.fromString(glucoseValueBundle.getString("trendArrow")!!),
                        sourceSensor = sourceSensor
                    )
                }
                val calibrations = mutableListOf<CgmSourceTransaction.Calibration>()
                bundle.getBundle("meters")?.let { meters ->
                    for (i in 0 until meters.size()) {
                        meters.getBundle(i.toString())?.let {
                            val timestamp = it.getLong("timestamp") * 1000
                            val now = dateUtil.now()
                            if (timestamp > now - T.months(1).msecs() && timestamp < now) {
                                calibrations.add(CgmSourceTransaction.Calibration(
                                    timestamp = it.getLong("timestamp") * 1000,
                                    value = it.getInt("meterValue").toDouble(),
                                    glucoseUnit = TherapyEvent.GlucoseUnit.MGDL
                                ))
                            }
                        }
                    }
                }
                val sensorStartTime = if (sp.getBoolean(R.string.key_dexcom_lognssensorchange, false) && bundle.containsKey("sensorInsertionTime")) {
                    bundle.getLong("sensorInsertionTime", 0) * 1000
                } else {
                    null
                }
                repository.runTransactionForResult(CgmSourceTransaction(glucoseValues, calibrations, sensorStartTime))
                    .doOnError {
                        aapsLogger.error(LTag.DATABASE, "Error while saving values from Dexcom App", it)
<<<<<<< HEAD
                        ret = Result.failure(workDataOf("Error" to it))
=======
                        ret = Result.failure(workDataOf("Error" to it.toString()))
>>>>>>> 430a8719
                    }
                    .blockingGet()
                    .also { result ->
                        result.inserted.forEach {
                            broadcastToXDrip(it)
                            aapsLogger.debug(LTag.DATABASE, "Inserted bg $it")
                        }
                        result.updated.forEach {
                            broadcastToXDrip(it)
                            aapsLogger.debug(LTag.DATABASE, "Updated bg $it")
                        }
                        result.sensorInsertionsInserted.forEach {
                            uel.log(Action.CAREPORTAL,
                                Sources.BG,
                                ValueWithUnit.Timestamp(it.timestamp),
                                ValueWithUnit.TherapyEventType(it.type))
                            aapsLogger.debug(LTag.DATABASE, "Inserted sensor insertion $it")
                        }
                        result.calibrationsInserted.forEach {
                            uel.log(Action.CAREPORTAL,
                                Sources.BG,
                                ValueWithUnit.Timestamp(it.timestamp),
                                ValueWithUnit.TherapyEventType(it.type))
                            aapsLogger.debug(LTag.DATABASE, "Inserted calibration $it")
                        }
                    }
            } catch (e: Exception) {
                aapsLogger.error("Error while processing intent from Dexcom App", e)
<<<<<<< HEAD
                ret = Result.failure(workDataOf("Error" to e))
=======
                ret = Result.failure(workDataOf("Error" to e.toString()))
>>>>>>> 430a8719
            }
            return ret
        }
    }

    companion object {

        private val PACKAGE_NAMES = arrayOf("com.dexcom.cgm.region1.mgdl", "com.dexcom.cgm.region1.mmol",
            "com.dexcom.cgm.region2.mgdl", "com.dexcom.cgm.region2.mmol",
            "com.dexcom.g6.region1.mmol", "com.dexcom.g6.region2.mgdl",
            "com.dexcom.g6.region3.mgdl", "com.dexcom.g6.region3.mmol")
        const val PERMISSION = "com.dexcom.cgm.EXTERNAL_PERMISSION"
    }

    class DexcomMediator @Inject constructor(val context: Context) {

        fun requestPermissionIfNeeded() {
            if (ContextCompat.checkSelfPermission(context, PERMISSION) != PackageManager.PERMISSION_GRANTED) {
                val intent = Intent(context, RequestDexcomPermissionActivity::class.java)
                intent.addFlags(Intent.FLAG_ACTIVITY_NEW_TASK)
                context.startActivity(intent)
            }
        }

        fun findDexcomPackageName(): String? {
            val packageManager = context.packageManager
            for (packageInfo in packageManager.getInstalledPackages(0)) {
                if (PACKAGE_NAMES.contains(packageInfo.packageName)) return packageInfo.packageName
            }
            return null
        }
    }
}<|MERGE_RESOLUTION|>--- conflicted
+++ resolved
@@ -144,11 +144,7 @@
                 repository.runTransactionForResult(CgmSourceTransaction(glucoseValues, calibrations, sensorStartTime))
                     .doOnError {
                         aapsLogger.error(LTag.DATABASE, "Error while saving values from Dexcom App", it)
-<<<<<<< HEAD
-                        ret = Result.failure(workDataOf("Error" to it))
-=======
                         ret = Result.failure(workDataOf("Error" to it.toString()))
->>>>>>> 430a8719
                     }
                     .blockingGet()
                     .also { result ->
@@ -177,11 +173,7 @@
                     }
             } catch (e: Exception) {
                 aapsLogger.error("Error while processing intent from Dexcom App", e)
-<<<<<<< HEAD
-                ret = Result.failure(workDataOf("Error" to e))
-=======
                 ret = Result.failure(workDataOf("Error" to e.toString()))
->>>>>>> 430a8719
             }
             return ret
         }
