--- conflicted
+++ resolved
@@ -1,11 +1,8 @@
 package info.nightscout.androidaps.plugins.general.overview
 
-<<<<<<< HEAD
 import android.content.Context
-=======
 import android.graphics.DashPathEffect
 import android.graphics.Paint
->>>>>>> 2a69e29b
 import com.jjoe64.graphview.series.BarGraphSeries
 import com.jjoe64.graphview.series.DataPoint
 import com.jjoe64.graphview.series.LineGraphSeries
@@ -52,8 +49,6 @@
     private val activePlugin: ActivePlugin,
     private val defaultValueHelper: DefaultValueHelper,
     private val profileFunction: ProfileFunction,
-<<<<<<< HEAD
-=======
     private val config: Config,
     private val loopPlugin: LoopPlugin,
     private val nsDeviceStatus: NSDeviceStatus,
@@ -61,7 +56,6 @@
     private val overviewMenus: OverviewMenus,
     private val iobCobCalculator: IobCobCalculator,
     private val translator: Translator
->>>>>>> 2a69e29b
 ) {
 
     enum class Property {
