--- conflicted
+++ resolved
@@ -113,7 +113,6 @@
      * PUMP STATUS
      */
 
-<<<<<<< HEAD
     val profileBackgroundColor: Int
         get() =
             profile?.let { profile ->
@@ -127,9 +126,6 @@
                 if (profile.percentage != 100 || profile.timeshift != 0) resourceHelper.getAttributeColor( null ,R.attr.ribbonTextWarning )
                 else resourceHelper.getAttributeColor( null ,R.attr.defaultPillTextColor )
             } ?: resourceHelper.getAttributeColor( null ,R.attr.defaultPillTextColor )
-=======
-    var pumpStatus: String = ""
->>>>>>> 0b481536
 
     /*
      * CALC PROGRESS
@@ -146,19 +142,11 @@
     val lastBgColor: Int
         get() = lastBg?.let { lastBg ->
             when {
-<<<<<<< HEAD
                 lastBg.valueToUnits(profileFunction.getUnits()) < defaultValueHelper.determineLowLine()  -> resourceHelper.getAttributeColor( null ,R.attr.bgLow )
                 lastBg.valueToUnits(profileFunction.getUnits()) > defaultValueHelper.determineHighLine() -> resourceHelper.getAttributeColor( null ,R.attr.bgHigh )
                 else                                                                                     -> resourceHelper.getAttributeColor( null ,R.attr.bgInRange )
             }
         } ?: resourceHelper.getAttributeColor( null ,R.attr.bgInRange )
-=======
-                lastBg.valueToUnits(profileFunction.getUnits()) < defaultValueHelper.determineLowLine()  -> rh.gc(R.color.low)
-                lastBg.valueToUnits(profileFunction.getUnits()) > defaultValueHelper.determineHighLine() -> rh.gc(R.color.high)
-                else                                                                                     -> rh.gc(R.color.inrange)
-            }
-        } ?: rh.gc(R.color.inrange)
->>>>>>> 0b481536
 
     val isActualBg: Boolean
         get() =
@@ -470,20 +458,12 @@
         // create series
         baseBasalGraphSeries = LineGraphSeries(Array(baseBasalArray.size) { i -> baseBasalArray[i] }).also {
             it.isDrawBackground = true
-<<<<<<< HEAD
             it.backgroundColor = resourceHelper.getAttributeColor( null ,R.attr.basebasal )
-=======
-            it.backgroundColor = rh.gc(R.color.basebasal)
->>>>>>> 0b481536
             it.thickness = 0
         }
         tempBasalGraphSeries = LineGraphSeries(Array(tempBasalArray.size) { i -> tempBasalArray[i] }).also {
             it.isDrawBackground = true
-<<<<<<< HEAD
             it.backgroundColor = resourceHelper.getAttributeColor( null ,R.attr.tempbasal )
-=======
-            it.backgroundColor = rh.gc(R.color.tempbasal)
->>>>>>> 0b481536
             it.thickness = 0
         }
         basalLineGraphSeries = LineGraphSeries(Array(basalLineArray.size) { i -> basalLineArray[i] }).also {
@@ -497,13 +477,8 @@
         absoluteBasalGraphSeries = LineGraphSeries(Array(absoluteBasalLineArray.size) { i -> absoluteBasalLineArray[i] }).also {
             it.setCustomPaint(Paint().also { absolutePaint ->
                 absolutePaint.style = Paint.Style.STROKE
-<<<<<<< HEAD
                 absolutePaint.strokeWidth = resourceHelper.getDisplayMetrics().scaledDensity * 2
                 absolutePaint.color = resourceHelper.getAttributeColor( null ,R.attr.basal )
-=======
-                absolutePaint.strokeWidth = rh.getDisplayMetrics().scaledDensity * 2
-                absolutePaint.color = rh.gc(R.color.basal)
->>>>>>> 0b481536
             })
         }
 //        profiler.log(LTag.UI, "prepareBasalData() $from", start)
@@ -706,7 +681,6 @@
 
             // DEVIATIONS
             if (autosensData != null) {
-<<<<<<< HEAD
                 var color = resourceHelper.getAttributeColor( null ,R.attr.deviationEqual ) // "="
                 if (autosensData.type == "" || autosensData.type == "non-meal") {
                     if (autosensData.pastSensitivity == "C") color = resourceHelper.getAttributeColor( null ,R.attr.deviationCsf )
@@ -716,17 +690,6 @@
                     color =  resourceHelper.getAttributeColor( null ,R.attr.uamColor )
                 } else if (autosensData.type == "csf") {
                     color =  resourceHelper.getAttributeColor( null ,R.attr.deviationCsf )
-=======
-                var color = rh.gc(R.color.deviationblack) // "="
-                if (autosensData.type == "" || autosensData.type == "non-meal") {
-                    if (autosensData.pastSensitivity == "C") color = rh.gc(R.color.deviationgrey)
-                    if (autosensData.pastSensitivity == "+") color = rh.gc(R.color.deviationgreen)
-                    if (autosensData.pastSensitivity == "-") color = rh.gc(R.color.deviationred)
-                } else if (autosensData.type == "uam") {
-                    color = rh.gc(R.color.uam)
-                } else if (autosensData.type == "csf") {
-                    color = rh.gc(R.color.deviationgrey)
->>>>>>> 0b481536
                 }
                 devArray.add(OverviewPlugin.DeviationDataPoint(time.toDouble(), autosensData.deviation, color, devScale))
                 maxDevValueFound = maxOf(maxDevValueFound, abs(autosensData.deviation), abs(bgi))
@@ -752,24 +715,14 @@
         // IOB
         iobSeries = FixedLineGraphSeries(Array(iobArray.size) { i -> iobArray[i] }).also {
             it.isDrawBackground = true
-<<<<<<< HEAD
             it.backgroundColor = -0x7f000001 and resourceHelper.getAttributeColor( null ,R.attr.iobColor ) //50%
             it.color = resourceHelper.getAttributeColor( null ,R.attr.iobColor )
-=======
-            it.backgroundColor = -0x7f000001 and rh.gc(R.color.iob) //50%
-            it.color = rh.gc(R.color.iob)
->>>>>>> 0b481536
             it.thickness = 3
         }
         absIobSeries = FixedLineGraphSeries(Array(absIobArray.size) { i -> absIobArray[i] }).also {
             it.isDrawBackground = true
-<<<<<<< HEAD
             it.backgroundColor = -0x7f000001 and resourceHelper.getAttributeColor( null ,R.attr.iobColor ) //50%
             it.color = resourceHelper.getAttributeColor( null ,R.attr.iobColor )
-=======
-            it.backgroundColor = -0x7f000001 and rh.gc(R.color.iob) //50%
-            it.color = rh.gc(R.color.iob)
->>>>>>> 0b481536
             it.thickness = 3
         }
 
@@ -780,11 +733,7 @@
             val iobPrediction: MutableList<DataPointWithLabelInterface> = java.util.ArrayList()
             val iobPredictionArray = iobCobCalculator.calculateIobArrayForSMB(lastAutosensResult, SMBDefaults.exercise_mode, SMBDefaults.half_basal_exercise_target, isTempTarget)
             for (i in iobPredictionArray) {
-<<<<<<< HEAD
                 iobPrediction.add(i.setColor(resourceHelper.getAttributeColor( null ,R.attr.iobPredAS )))
-=======
-                iobPrediction.add(i.setColor(rh.gc(R.color.iobPredAS)))
->>>>>>> 0b481536
                 maxIobValueFound = max(maxIobValueFound, abs(i.iob))
             }
             iobPredictions1Series = PointsWithLabelGraphSeries(Array(iobPrediction.size) { i -> iobPrediction[i] })
@@ -793,11 +742,7 @@
             val iobPrediction2: MutableList<DataPointWithLabelInterface> = java.util.ArrayList()
             val iobPredictionArray2 = iobCobCalculator.calculateIobArrayForSMB(AutosensResult(), SMBDefaults.exercise_mode, SMBDefaults.half_basal_exercise_target, isTempTarget)
             for (i in iobPredictionArray2) {
-<<<<<<< HEAD
                 iobPrediction2.add(i.setColor(resourceHelper.getAttributeColor( null ,R.attr.iobPred )))
-=======
-                iobPrediction2.add(i.setColor(rh.gc(R.color.iobPred)))
->>>>>>> 0b481536
                 maxIobValueFound = max(maxIobValueFound, abs(i.iob))
             }
             iobPredictions2Series = PointsWithLabelGraphSeries(Array(iobPrediction2.size) { i -> iobPrediction2[i] })
@@ -811,13 +756,8 @@
         // COB
         cobSeries = FixedLineGraphSeries(Array(cobArray.size) { i -> cobArray[i] }).also {
             it.isDrawBackground = true
-<<<<<<< HEAD
             it.backgroundColor = -0x7f000001 and resourceHelper.getAttributeColor( null ,R.attr.cobColor ) //50%
             it.color = resourceHelper.getAttributeColor( null ,R.attr.cobColor )
-=======
-            it.backgroundColor = -0x7f000001 and rh.gc(R.color.cob) //50%
-            it.color = rh.gc(R.color.cob)
->>>>>>> 0b481536
             it.thickness = 3
         }
         cobMinFailOverSeries = PointsWithLabelGraphSeries(Array(minFailOverActiveList.size) { i -> minFailOverActiveList[i] })
@@ -825,11 +765,7 @@
         // ACTIVITY
         activitySeries = FixedLineGraphSeries(Array(actArrayHist.size) { i -> actArrayHist[i] }).also {
             it.isDrawBackground = false
-<<<<<<< HEAD
             it.color = resourceHelper.getAttributeColor( null ,R.attr.activity )
-=======
-            it.color = rh.gc(R.color.activity)
->>>>>>> 0b481536
             it.thickness = 3
         }
         activityPredictionSeries = FixedLineGraphSeries(Array(actArrayPrediction.size) { i -> actArrayPrediction[i] }).also {
@@ -837,22 +773,14 @@
                 paint.style = Paint.Style.STROKE
                 paint.strokeWidth = 3f
                 paint.pathEffect = DashPathEffect(floatArrayOf(4f, 4f), 0f)
-<<<<<<< HEAD
                 paint.color = resourceHelper.getAttributeColor( null ,R.attr.activity )
-=======
-                paint.color = rh.gc(R.color.activity)
->>>>>>> 0b481536
             })
         }
 
         // BGI
         minusBgiSeries = FixedLineGraphSeries(Array(bgiArrayHist.size) { i -> bgiArrayHist[i] }).also {
             it.isDrawBackground = false
-<<<<<<< HEAD
             it.color = resourceHelper.getAttributeColor( null ,R.attr.bgi )
-=======
-            it.color = rh.gc(R.color.bgi)
->>>>>>> 0b481536
             it.thickness = 3
         }
         minusBgiHistSeries = FixedLineGraphSeries(Array(bgiArrayPrediction.size) { i -> bgiArrayPrediction[i] }).also {
@@ -860,11 +788,7 @@
                 paint.style = Paint.Style.STROKE
                 paint.strokeWidth = 3f
                 paint.pathEffect = DashPathEffect(floatArrayOf(4f, 4f), 0f)
-<<<<<<< HEAD
                 paint.color = resourceHelper.getAttributeColor( null ,R.attr.bgi )
-=======
-                paint.color = rh.gc(R.color.bgi)
->>>>>>> 0b481536
             })
         }
 
@@ -875,29 +799,17 @@
 
         // RATIO
         ratioSeries = LineGraphSeries(Array(ratioArray.size) { i -> ratioArray[i] }).also {
-<<<<<<< HEAD
             it.color = resourceHelper.getAttributeColor( null ,R.attr.ratio )
-=======
-            it.color = rh.gc(R.color.ratio)
->>>>>>> 0b481536
             it.thickness = 3
         }
 
         // DEV SLOPE
         dsMaxSeries = LineGraphSeries(Array(dsMaxArray.size) { i -> dsMaxArray[i] }).also {
-<<<<<<< HEAD
             it.color = resourceHelper.getAttributeColor( null ,R.attr.devslopepos )
             it.thickness = 3
         }
         dsMinSeries = LineGraphSeries(Array(dsMinArray.size) { i -> dsMinArray[i] }).also {
             it.color = resourceHelper.getAttributeColor( null ,R.attr.devslopeneg )
-=======
-            it.color = rh.gc(R.color.devslopepos)
-            it.thickness = 3
-        }
-        dsMinSeries = LineGraphSeries(Array(dsMinArray.size) { i -> dsMinArray[i] }).also {
-            it.color = rh.gc(R.color.devslopeneg)
->>>>>>> 0b481536
             it.thickness = 3
         }
 
