package info.nightscout.androidaps.plugins.general.overview

import android.content.Context
import android.graphics.DashPathEffect
import android.graphics.Paint
<<<<<<< HEAD
import androidx.core.content.res.ResourcesCompat
=======
import androidx.annotation.ColorInt
>>>>>>> d3d28605
import com.jjoe64.graphview.series.BarGraphSeries
import com.jjoe64.graphview.series.DataPoint
import com.jjoe64.graphview.series.LineGraphSeries
import dagger.android.HasAndroidInjector
import info.nightscout.androidaps.MainActivity
import info.nightscout.androidaps.MainApp
import info.nightscout.androidaps.R
import info.nightscout.androidaps.data.IobTotal
import info.nightscout.androidaps.database.AppRepository
import info.nightscout.androidaps.database.ValueWrapper
import info.nightscout.androidaps.database.entities.Bolus
import info.nightscout.androidaps.database.entities.GlucoseValue
import info.nightscout.androidaps.database.entities.TemporaryTarget
import info.nightscout.androidaps.database.entities.TherapyEvent
import info.nightscout.androidaps.extensions.*
import info.nightscout.androidaps.interfaces.*
import info.nightscout.shared.logging.AAPSLogger
import info.nightscout.shared.logging.LTag
import info.nightscout.androidaps.plugins.aps.openAPSSMB.SMBDefaults
import info.nightscout.androidaps.plugins.general.nsclient.data.NSDeviceStatus
import info.nightscout.androidaps.plugins.general.overview.graphExtensions.*
import info.nightscout.androidaps.plugins.iob.iobCobCalculator.AutosensResult
import info.nightscout.androidaps.plugins.iob.iobCobCalculator.CobInfo
import info.nightscout.androidaps.plugins.iob.iobCobCalculator.data.AutosensData
import info.nightscout.androidaps.utils.*
import info.nightscout.androidaps.utils.resources.ResourceHelper
import info.nightscout.shared.sharedPreferences.SP
import java.util.*
import javax.inject.Inject
import javax.inject.Singleton
import kotlin.collections.ArrayList
import kotlin.math.abs
import kotlin.math.ceil
import kotlin.math.max
import kotlin.math.min

@Singleton
class OverviewData @Inject constructor(
    private val injector: HasAndroidInjector,
    private val aapsLogger: AAPSLogger,
    private val rh: ResourceHelper,
    private val dateUtil: DateUtil,
    private val sp: SP,
    private val activePlugin: ActivePlugin,
    private val defaultValueHelper: DefaultValueHelper,
    private val profileFunction: ProfileFunction,
    private val config: Config,
    private val loop: Loop,
    private val nsDeviceStatus: NSDeviceStatus,
    private val repository: AppRepository,
    private val overviewMenus: OverviewMenus,
    private val iobCobCalculator: IobCobCalculator,
    private val translator: Translator
) {

    var rangeToDisplay = 6 // for graph
    var toTime: Long = 0
    var fromTime: Long = 0
    var endTime: Long = 0

    fun reset() {
        pumpStatus = ""
        calcProgressPct = 100
        lastBg = null
        bolusIob = null
        basalIob = null
        cobInfo = null
        lastCarbsTime = 0L
        temporaryTarget = null
        lastAutosensData = null
        bgReadingsArray = ArrayList()
        bucketedGraphSeries = PointsWithLabelGraphSeries()
        bgReadingGraphSeries = PointsWithLabelGraphSeries()
        predictionsGraphSeries = PointsWithLabelGraphSeries()
        baseBasalGraphSeries = LineGraphSeries()
        tempBasalGraphSeries = LineGraphSeries()
        basalLineGraphSeries = LineGraphSeries()
        absoluteBasalGraphSeries = LineGraphSeries()
        activitySeries = FixedLineGraphSeries()
        activityPredictionSeries = FixedLineGraphSeries()
        iobSeries = FixedLineGraphSeries()
        absIobSeries = FixedLineGraphSeries()
        iobPredictions1Series = PointsWithLabelGraphSeries()
        //iobPredictions2Series = PointsWithLabelGraphSeries()
        minusBgiSeries = FixedLineGraphSeries()
        minusBgiHistSeries = FixedLineGraphSeries()
        cobSeries = FixedLineGraphSeries()
        cobMinFailOverSeries = PointsWithLabelGraphSeries()
        deviationsSeries = BarGraphSeries()
        ratioSeries = LineGraphSeries()
        dsMaxSeries = LineGraphSeries()
        dsMinSeries = LineGraphSeries()
    }

    fun initRange() {
        rangeToDisplay = sp.getInt(R.string.key_rangetodisplay, 6)

        val calendar = Calendar.getInstance().also {
            it.timeInMillis = System.currentTimeMillis()
            it[Calendar.MILLISECOND] = 0
            it[Calendar.SECOND] = 0
            it[Calendar.MINUTE] = 0
            it.add(Calendar.HOUR, 1)
        }

        toTime = calendar.timeInMillis + 100000 // little bit more to avoid wrong rounding - GraphView specific
        fromTime = toTime - T.hours(rangeToDisplay.toLong()).msecs()
        endTime = toTime
    }

    /*
    * PUMP STATUS
    */

    var pumpStatus: String = ""

    /*
     * CALC PROGRESS
     */

    var calcProgressPct: Int = 100

    /*
     * BG
     */

    var lastBg: GlucoseValue? = null

    val isLow: Boolean
        get() = lastBg?.let { lastBg ->
            lastBg.valueToUnits(profileFunction.getUnits()) < defaultValueHelper.determineLowLine()
        } ?: false

    val isHigh: Boolean
        get() = lastBg?.let { lastBg ->
            lastBg.valueToUnits(profileFunction.getUnits()) > defaultValueHelper.determineHighLine()
        } ?: false

    @ColorInt
    fun lastBgColor(context: Context?): Int =
        when {
            isLow  -> rh.gac(context, R.attr.bgLow)
            isHigh -> rh.gac(context, R.attr.highColor)
            else   -> rh.gac(context, R.attr.bgInRange)
        }

    fun getlastBgColor(context: Context?): Int {
        return when {
            isLow  -> rh.gac(context, R.attr.bgLow)
            isHigh -> rh.gac(context, R.attr.highColor)
            else   -> rh.gac(context, R.attr.bgInRange)
        }
    }

    val lastBgDescription: String
        get() = when {
            isLow  -> rh.gs(R.string.a11y_low)
            isHigh -> rh.gs(R.string.a11y_high)
            else   -> rh.gs(R.string.a11y_inrange)
        }

    val isActualBg: Boolean
        get() =
            lastBg?.let { lastBg ->
                lastBg.timestamp > dateUtil.now() - T.mins(9).msecs()
            } ?: false

    /*
     * TEMPORARY BASAL
     */

    val temporaryBasalText: String
        get() =
            profileFunction.getProfile()?.let { profile ->
                var temporaryBasal = iobCobCalculator.getTempBasalIncludingConvertedExtended(dateUtil.now())
                if (temporaryBasal?.isInProgress == false) temporaryBasal = null
                temporaryBasal?.let { "T:" + it.toStringShort() }
                    ?: rh.gs(R.string.pump_basebasalrate, profile.getBasal())
            } ?: rh.gs(R.string.notavailable)

    val temporaryBasalDialogText: String
        get() = profileFunction.getProfile()?.let { profile ->
            iobCobCalculator.getTempBasalIncludingConvertedExtended(dateUtil.now())?.let { temporaryBasal ->
                "${rh.gs(R.string.basebasalrate_label)}: ${rh.gs(R.string.pump_basebasalrate, profile.getBasal())}" +
                    "\n" + rh.gs(R.string.tempbasal_label) + ": " + temporaryBasal.toStringFull(profile, dateUtil)
            }
                ?: "${rh.gs(R.string.basebasalrate_label)}: ${rh.gs(R.string.pump_basebasalrate, profile.getBasal())}"
        } ?: rh.gs(R.string.notavailable)

    val temporaryBasalIcon: Int
        get() =
            profileFunction.getProfile()?.let { profile ->
                iobCobCalculator.getTempBasalIncludingConvertedExtended(dateUtil.now())?.let { temporaryBasal ->
                    val percentRate = temporaryBasal.convertedToPercent(dateUtil.now(), profile)
                    when {
                        percentRate > 100 -> R.drawable.ic_cp_basal_tbr_high
                        percentRate < 100 -> R.drawable.ic_cp_basal_tbr_low
                        else              -> R.drawable.ic_cp_basal_no_tbr
                    }
                }
            } ?: R.drawable.ic_cp_basal_no_tbr

    val temporaryBasalColor: Int
        get() = iobCobCalculator.getTempBasalIncludingConvertedExtended(dateUtil.now())?.let { rh.gac(null, R.attr.basal) }
            ?: rh.gac(null, R.attr.defaultPillTextColor)

    /*
     * EXTENDED BOLUS
    */

    val extendedBolusText: String
        get() =
            iobCobCalculator.getExtendedBolus(dateUtil.now())?.let { extendedBolus ->
                if (!extendedBolus.isInProgress(dateUtil)) ""
                else if (!activePlugin.activePump.isFakingTempsByExtendedBoluses) rh.gs(R.string.pump_basebasalrate, extendedBolus.rate)
                else ""
            } ?: ""

    val extendedBolusDialogText: String
        get() = iobCobCalculator.getExtendedBolus(dateUtil.now())?.toStringFull(dateUtil) ?: ""

    /*
     * IOB, COB
     */

    var bolusIob: IobTotal? = null
    var basalIob: IobTotal? = null
    var cobInfo: CobInfo? = null
    var lastCarbsTime: Long = 0L

    val iobText: String
        get() =
            bolusIob?.let { bolusIob ->
                basalIob?.let { basalIob ->
                    rh.gs(R.string.formatinsulinunits, bolusIob.iob + basalIob.basaliob)
                } ?: rh.gs(R.string.value_unavailable_short)
            } ?: rh.gs(R.string.value_unavailable_short)

    val iobDialogText: String
        get() =
            bolusIob?.let { bolusIob ->
                basalIob?.let { basalIob ->
                    rh.gs(R.string.formatinsulinunits, bolusIob.iob + basalIob.basaliob) + "\n" +
                        rh.gs(R.string.bolus) + ": " + rh.gs(R.string.formatinsulinunits, bolusIob.iob) + "\n" +
                        rh.gs(R.string.basal) + ": " + rh.gs(R.string.formatinsulinunits, basalIob.basaliob)
                } ?: rh.gs(R.string.value_unavailable_short)
            } ?: rh.gs(R.string.value_unavailable_short)

    /*
     * TEMP TARGET
     */

    var temporaryTarget: TemporaryTarget? = null

    /*
     * SENSITIVITY
     */

    var lastAutosensData: AutosensData? = null
    /*
     * Graphs
     */

    var bgReadingsArray: List<GlucoseValue> = ArrayList()
    var maxBgValue = Double.MIN_VALUE
    var bucketedGraphSeries: PointsWithLabelGraphSeries<DataPointWithLabelInterface> = PointsWithLabelGraphSeries()
    var bgReadingGraphSeries: PointsWithLabelGraphSeries<DataPointWithLabelInterface> = PointsWithLabelGraphSeries()
    var predictionsGraphSeries: PointsWithLabelGraphSeries<DataPointWithLabelInterface> = PointsWithLabelGraphSeries()

    var maxBasalValueFound = 0.0
    val basalScale = Scale()
    var baseBasalGraphSeries: LineGraphSeries<ScaledDataPoint> = LineGraphSeries()
    var tempBasalGraphSeries: LineGraphSeries<ScaledDataPoint> = LineGraphSeries()
    var basalLineGraphSeries: LineGraphSeries<ScaledDataPoint> = LineGraphSeries()
    var absoluteBasalGraphSeries: LineGraphSeries<ScaledDataPoint> = LineGraphSeries()

    var temporaryTargetSeries: LineGraphSeries<DataPoint> = LineGraphSeries()

    var maxIAValue = 0.0
    val actScale = Scale()
    var activitySeries: FixedLineGraphSeries<ScaledDataPoint> = FixedLineGraphSeries()
    var activityPredictionSeries: FixedLineGraphSeries<ScaledDataPoint> = FixedLineGraphSeries()

    var maxTreatmentsValue = 0.0
    var treatmentsSeries: PointsWithLabelGraphSeries<DataPointWithLabelInterface> = PointsWithLabelGraphSeries()

    var maxIobValueFound = Double.MIN_VALUE
    val iobScale = Scale()
    var iobSeries: FixedLineGraphSeries<ScaledDataPoint> = FixedLineGraphSeries()
    var absIobSeries: FixedLineGraphSeries<ScaledDataPoint> = FixedLineGraphSeries()
    var iobPredictions1Series: PointsWithLabelGraphSeries<DataPointWithLabelInterface> = PointsWithLabelGraphSeries()
    //var iobPredictions2Series: PointsWithLabelGraphSeries<DataPointWithLabelInterface> = PointsWithLabelGraphSeries()

    var maxBGIValue = Double.MIN_VALUE
    val bgiScale = Scale()
    var minusBgiSeries: FixedLineGraphSeries<ScaledDataPoint> = FixedLineGraphSeries()
    var minusBgiHistSeries: FixedLineGraphSeries<ScaledDataPoint> = FixedLineGraphSeries()

    var maxCobValueFound = Double.MIN_VALUE
    val cobScale = Scale()
    var cobSeries: FixedLineGraphSeries<ScaledDataPoint> = FixedLineGraphSeries()
    var cobMinFailOverSeries: PointsWithLabelGraphSeries<DataPointWithLabelInterface> = PointsWithLabelGraphSeries()

    var maxDevValueFound = Double.MIN_VALUE
    val devScale = Scale()
    var deviationsSeries: BarGraphSeries<OverviewPlugin.DeviationDataPoint> = BarGraphSeries()

    var maxRatioValueFound = 5.0                    //even if sens data equals 0 for all the period, minimum scale is between 95% and 105%
    var minRatioValueFound = -maxRatioValueFound
    val ratioScale = Scale()
    var ratioSeries: LineGraphSeries<ScaledDataPoint> = LineGraphSeries()

    var maxFromMaxValueFound = Double.MIN_VALUE
    var maxFromMinValueFound = Double.MIN_VALUE
    val dsMaxScale = Scale()
    val dsMinScale = Scale()
    var dsMaxSeries: LineGraphSeries<ScaledDataPoint> = LineGraphSeries()
    var dsMinSeries: LineGraphSeries<ScaledDataPoint> = LineGraphSeries()

    @Synchronized
    @Suppress("SameParameterValue", "UNUSED_PARAMETER")
    fun prepareBgData(from: String) {
//        val start = dateUtil.now()
        maxBgValue = Double.MIN_VALUE
        bgReadingsArray = repository.compatGetBgReadingsDataFromTime(fromTime, toTime, false).blockingGet()
        val bgListArray: MutableList<DataPointWithLabelInterface> = java.util.ArrayList()
        for (bg in bgReadingsArray) {
            if (bg.timestamp < fromTime || bg.timestamp > toTime) continue
            if (bg.value > maxBgValue) maxBgValue = bg.value
            bgListArray.add(GlucoseValueDataPoint(bg, defaultValueHelper, profileFunction, rh))
        }
        bgListArray.sortWith { o1: DataPointWithLabelInterface, o2: DataPointWithLabelInterface -> o1.x.compareTo(o2.x) }
        bgReadingGraphSeries = PointsWithLabelGraphSeries(Array(bgListArray.size) { i -> bgListArray[i] })
        maxBgValue = Profile.fromMgdlToUnits(maxBgValue, profileFunction.getUnits())
        if (defaultValueHelper.determineHighLine() > maxBgValue) maxBgValue = defaultValueHelper.determineHighLine()
        maxBgValue = addUpperChartMargin(maxBgValue)
//        profiler.log(LTag.UI, "prepareBgData() $from", start)
    }

    @Suppress("UNUSED_PARAMETER")
    @Synchronized
    fun preparePredictions(from: String) {
//        val start = dateUtil.now()
        val apsResult = if (config.APS) loop.lastRun?.constraintsProcessed else nsDeviceStatus.getAPSResult(injector)
        val predictionsAvailable = if (config.APS) loop.lastRun?.request?.hasPredictions == true else config.NSCLIENT
        val menuChartSettings = overviewMenus.setting
        // align to hours
        val calendar = Calendar.getInstance().also {
            it.timeInMillis = System.currentTimeMillis()
            it[Calendar.MILLISECOND] = 0
            it[Calendar.SECOND] = 0
            it[Calendar.MINUTE] = 0
            it.add(Calendar.HOUR, 1)
        }
        if (predictionsAvailable && apsResult != null && menuChartSettings[0][OverviewMenus.CharType.PRE.ordinal]) {
            var predictionHours = (ceil(apsResult.latestPredictionsTime - System.currentTimeMillis().toDouble()) / (60 * 60 * 1000)).toInt()
            predictionHours = min(2, predictionHours)
            predictionHours = max(0, predictionHours)
            val hoursToFetch = rangeToDisplay - predictionHours
            toTime = calendar.timeInMillis + 100000 // little bit more to avoid wrong rounding - GraphView specific
            fromTime = toTime - T.hours(hoursToFetch.toLong()).msecs()
            endTime = toTime + T.hours(predictionHours.toLong()).msecs()
        } else {
            toTime = calendar.timeInMillis + 100000 // little bit more to avoid wrong rounding - GraphView specific
            fromTime = toTime - T.hours(rangeToDisplay.toLong()).msecs()
            endTime = toTime
        }

        val bgListArray: MutableList<DataPointWithLabelInterface> = java.util.ArrayList()
        val predictions: MutableList<GlucoseValueDataPoint>? = apsResult?.predictions
            ?.map { bg -> GlucoseValueDataPoint(bg, defaultValueHelper, profileFunction, rh) }
            ?.toMutableList()
        if (predictions != null) {
            predictions.sortWith { o1: GlucoseValueDataPoint, o2: GlucoseValueDataPoint -> o1.x.compareTo(o2.x) }
            for (prediction in predictions) if (prediction.data.value >= 40) bgListArray.add(prediction)
        }
        predictionsGraphSeries = PointsWithLabelGraphSeries(Array(bgListArray.size) { i -> bgListArray[i] })
//        profiler.log(LTag.UI, "preparePredictions() $from", start)
    }

    @Synchronized
    @Suppress("SameParameterValue", "UNUSED_PARAMETER")
    fun prepareBucketedData(from: String) {
//        val start = dateUtil.now()
        val bucketedData = iobCobCalculator.ads.getBucketedDataTableCopy() ?: return
        if (bucketedData.isEmpty()) {
            aapsLogger.debug("No bucketed data.")
            return
        }
        val bucketedListArray: MutableList<DataPointWithLabelInterface> = java.util.ArrayList()
        for (inMemoryGlucoseValue in bucketedData) {
            if (inMemoryGlucoseValue.timestamp < fromTime || inMemoryGlucoseValue.timestamp > toTime) continue
            bucketedListArray.add(InMemoryGlucoseValueDataPoint(inMemoryGlucoseValue, profileFunction, rh))
        }
        bucketedListArray.sortWith { o1: DataPointWithLabelInterface, o2: DataPointWithLabelInterface -> o1.x.compareTo(o2.x) }
        bucketedGraphSeries = PointsWithLabelGraphSeries(Array(bucketedListArray.size) { i -> bucketedListArray[i] })
//        profiler.log(LTag.UI, "prepareBucketedData() $from", start)
    }

    @Suppress("UNUSED_PARAMETER")
    @Synchronized
    fun prepareBasalData(from: String) {
//        val start = dateUtil.now()
        maxBasalValueFound = 0.0
        val baseBasalArray: MutableList<ScaledDataPoint> = java.util.ArrayList()
        val tempBasalArray: MutableList<ScaledDataPoint> = java.util.ArrayList()
        val basalLineArray: MutableList<ScaledDataPoint> = java.util.ArrayList()
        val absoluteBasalLineArray: MutableList<ScaledDataPoint> = java.util.ArrayList()
        var lastLineBasal = 0.0
        var lastAbsoluteLineBasal = -1.0
        var lastBaseBasal = 0.0
        var lastTempBasal = 0.0
        var time = fromTime
        while (time < toTime) {
            val profile = profileFunction.getProfile(time)
            if (profile == null) {
                time += 60 * 1000L
                continue
            }
            val basalData = iobCobCalculator.getBasalData(profile, time)
            val baseBasalValue = basalData.basal
            var absoluteLineValue = baseBasalValue
            var tempBasalValue = 0.0
            var basal = 0.0
            if (basalData.isTempBasalRunning) {
                tempBasalValue = basalData.tempBasalAbsolute
                absoluteLineValue = tempBasalValue
                if (tempBasalValue != lastTempBasal) {
                    tempBasalArray.add(ScaledDataPoint(time, lastTempBasal, basalScale))
                    tempBasalArray.add(ScaledDataPoint(time, tempBasalValue.also { basal = it }, basalScale))
                }
                if (lastBaseBasal != 0.0) {
                    baseBasalArray.add(ScaledDataPoint(time, lastBaseBasal, basalScale))
                    baseBasalArray.add(ScaledDataPoint(time, 0.0, basalScale))
                    lastBaseBasal = 0.0
                }
            } else {
                if (baseBasalValue != lastBaseBasal) {
                    baseBasalArray.add(ScaledDataPoint(time, lastBaseBasal, basalScale))
                    baseBasalArray.add(ScaledDataPoint(time, baseBasalValue.also { basal = it }, basalScale))
                    lastBaseBasal = baseBasalValue
                }
                if (lastTempBasal != 0.0) {
                    tempBasalArray.add(ScaledDataPoint(time, lastTempBasal, basalScale))
                    tempBasalArray.add(ScaledDataPoint(time, 0.0, basalScale))
                }
            }
            if (baseBasalValue != lastLineBasal) {
                basalLineArray.add(ScaledDataPoint(time, lastLineBasal, basalScale))
                basalLineArray.add(ScaledDataPoint(time, baseBasalValue, basalScale))
            }
            if (absoluteLineValue != lastAbsoluteLineBasal) {
                absoluteBasalLineArray.add(ScaledDataPoint(time, lastAbsoluteLineBasal, basalScale))
                absoluteBasalLineArray.add(ScaledDataPoint(time, basal, basalScale))
            }
            lastAbsoluteLineBasal = absoluteLineValue
            lastLineBasal = baseBasalValue
            lastTempBasal = tempBasalValue
            maxBasalValueFound = max(maxBasalValueFound, max(tempBasalValue, baseBasalValue))
            time += 60 * 1000L
        }

        // final points
        basalLineArray.add(ScaledDataPoint(toTime, lastLineBasal, basalScale))
        baseBasalArray.add(ScaledDataPoint(toTime, lastBaseBasal, basalScale))
        tempBasalArray.add(ScaledDataPoint(toTime, lastTempBasal, basalScale))
        absoluteBasalLineArray.add(ScaledDataPoint(toTime, lastAbsoluteLineBasal, basalScale))

        // create series
        baseBasalGraphSeries = LineGraphSeries(Array(baseBasalArray.size) { i -> baseBasalArray[i] }).also {
            it.isDrawBackground = true
            it.backgroundColor = rh.gac(null, R.attr.basebasal)
            it.thickness = 0
        }
        tempBasalGraphSeries = LineGraphSeries(Array(tempBasalArray.size) { i -> tempBasalArray[i] }).also {
            it.isDrawBackground = true
            it.backgroundColor = rh.gac(null, R.attr.tempbasal)
            it.thickness = 0
        }
        basalLineGraphSeries = LineGraphSeries(Array(basalLineArray.size) { i -> basalLineArray[i] }).also {
            it.setCustomPaint(Paint().also { paint ->
                paint.style = Paint.Style.STROKE
                paint.strokeWidth = rh.getDisplayMetrics().scaledDensity * 2
                paint.pathEffect = DashPathEffect(floatArrayOf(2f, 4f), 0f)
                paint.color = rh.gc(R.color.basal)
            })
        }
        absoluteBasalGraphSeries = LineGraphSeries(Array(absoluteBasalLineArray.size) { i -> absoluteBasalLineArray[i] }).also {
            it.setCustomPaint(Paint().also { absolutePaint ->
                absolutePaint.style = Paint.Style.STROKE
                absolutePaint.strokeWidth = rh.getDisplayMetrics().scaledDensity * 2
                absolutePaint.color = rh.gac(null, R.attr.basal)
            })
        }
//        profiler.log(LTag.UI, "prepareBasalData() $from", start)
    }

    @Suppress("UNUSED_PARAMETER")
    @Synchronized
    fun prepareTemporaryTargetData(from: String) {
//        val start = dateUtil.now()
        val profile = profileFunction.getProfile() ?: return
        val units = profileFunction.getUnits()
        var toTime = toTime
        val targetsSeriesArray: MutableList<DataPoint> = java.util.ArrayList()
        var lastTarget = -1.0
        loop.lastRun?.constraintsProcessed?.let { toTime = max(it.latestPredictionsTime, toTime) }
        var time = fromTime
        while (time < toTime) {
            val tt = repository.getTemporaryTargetActiveAt(time).blockingGet()
            val value: Double = if (tt is ValueWrapper.Existing) {
                Profile.fromMgdlToUnits(tt.value.target(), units)
            } else {
                Profile.fromMgdlToUnits((profile.getTargetLowMgdl(time) + profile.getTargetHighMgdl(time)) / 2, units)
            }
            if (lastTarget != value) {
                if (lastTarget != -1.0) targetsSeriesArray.add(DataPoint(time.toDouble(), lastTarget))
                targetsSeriesArray.add(DataPoint(time.toDouble(), value))
            }
            lastTarget = value
            time += 5 * 60 * 1000L
        }
        // final point
        targetsSeriesArray.add(DataPoint(toTime.toDouble(), lastTarget))
        // create series
        temporaryTargetSeries = LineGraphSeries(Array(targetsSeriesArray.size) { i -> targetsSeriesArray[i] }).also {
            it.isDrawBackground = false
            it.color = rh.gac(null, R.attr.tempTargetBackground)
            it.thickness = 2
        }
//        profiler.log(LTag.UI, "prepareTemporaryTargetData() $from", start)
    }

    @Suppress("UNUSED_PARAMETER")
    @Synchronized
    fun prepareTreatmentsData(from: String) {
//        val start = dateUtil.now()
        maxTreatmentsValue = 0.0
        val filteredTreatments: MutableList<DataPointWithLabelInterface> = java.util.ArrayList()
        repository.getBolusesDataFromTimeToTime(fromTime, endTime, true).blockingGet()
            .map { BolusDataPoint(it, rh, activePlugin, defaultValueHelper) }
            .filter { it.data.type == Bolus.Type.NORMAL || it.data.type == Bolus.Type.SMB }
            .forEach {
                it.y = getNearestBg(it.x.toLong())
                filteredTreatments.add(it)
            }
        repository.getCarbsDataFromTimeToTimeExpanded(fromTime, endTime, true).blockingGet()
            .map { CarbsDataPoint(it, rh) }
            .forEach {
                it.y = getNearestBg(it.x.toLong())
                filteredTreatments.add(it)
            }

        // ProfileSwitch
        repository.getEffectiveProfileSwitchDataFromTimeToTime(fromTime, endTime, true).blockingGet()
<<<<<<< HEAD
            .map { EffectiveProfileSwitchDataPoint(it, rh) }
=======
            .map { EffectiveProfileSwitchDataPoint(it,rh) }
>>>>>>> d3d28605
            .forEach(filteredTreatments::add)

        // OfflineEvent
        repository.getOfflineEventDataFromTimeToTime(fromTime, endTime, true).blockingGet()
            .map {
                TherapyEventDataPoint(
                    TherapyEvent(timestamp = it.timestamp, duration = it.duration, type = TherapyEvent.Type.APS_OFFLINE, glucoseUnit = TherapyEvent.GlucoseUnit.MMOL),
                    rh,
                    profileFunction,
                    translator
                )
            }
            .forEach(filteredTreatments::add)

        // Extended bolus
        if (!activePlugin.activePump.isFakingTempsByExtendedBoluses) {
            repository.getExtendedBolusDataFromTimeToTime(fromTime, endTime, true).blockingGet()
                .map { ExtendedBolusDataPoint(it, rh) }
                .filter { it.duration != 0L }
                .forEach {
                    it.y = getNearestBg(it.x.toLong())
                    filteredTreatments.add(it)
                }
        }

        // Careportal
        repository.compatGetTherapyEventDataFromToTime(fromTime - T.hours(6).msecs(), endTime).blockingGet()
            .map { TherapyEventDataPoint(it, rh, profileFunction, translator) }
            .filterTimeframe(fromTime, endTime)
            .forEach {
                if (it.y == 0.0) it.y = getNearestBg(it.x.toLong())
                filteredTreatments.add(it)
            }

        // increase maxY if a treatment forces it's own height that's higher than a BG value
        filteredTreatments.map { it.y }
            .maxOrNull()
            ?.let(::addUpperChartMargin)
            ?.let { maxTreatmentsValue = maxOf(maxTreatmentsValue, it) }

        treatmentsSeries = PointsWithLabelGraphSeries(filteredTreatments.toTypedArray())
//        profiler.log(LTag.UI, "prepareTreatmentsData() $from", start)
    }

    @Suppress("UNUSED_PARAMETER")
    @Synchronized
    fun prepareIobAutosensData(from: String) {
//        val start = dateUtil.now()
        val iobArray: MutableList<ScaledDataPoint> = java.util.ArrayList()
        val absIobArray: MutableList<ScaledDataPoint> = java.util.ArrayList()
        maxIobValueFound = Double.MIN_VALUE
        var lastIob = 0.0
        var absLastIob = 0.0
        var time = fromTime

        val minFailOverActiveList: MutableList<DataPointWithLabelInterface> = java.util.ArrayList()
        val cobArray: MutableList<ScaledDataPoint> = java.util.ArrayList()
        maxCobValueFound = Double.MIN_VALUE
        var lastCob = 0

        val actArrayHist: MutableList<ScaledDataPoint> = java.util.ArrayList()
        val actArrayPrediction: MutableList<ScaledDataPoint> = java.util.ArrayList()
        val now = dateUtil.now().toDouble()
        maxIAValue = 0.0

        val bgiArrayHist: MutableList<ScaledDataPoint> = java.util.ArrayList()
        val bgiArrayPrediction: MutableList<ScaledDataPoint> = java.util.ArrayList()
        maxBGIValue = Double.MIN_VALUE

        val devArray: MutableList<OverviewPlugin.DeviationDataPoint> = java.util.ArrayList()
        maxDevValueFound = Double.MIN_VALUE

        val ratioArray: MutableList<ScaledDataPoint> = java.util.ArrayList()
        maxRatioValueFound = 5.0                    //even if sens data equals 0 for all the period, minimum scale is between 95% and 105%
        minRatioValueFound = -5.0

        val dsMaxArray: MutableList<ScaledDataPoint> = java.util.ArrayList()
        val dsMinArray: MutableList<ScaledDataPoint> = java.util.ArrayList()
        maxFromMaxValueFound = Double.MIN_VALUE
        maxFromMinValueFound = Double.MIN_VALUE

        val adsData = iobCobCalculator.ads.clone()

        while (time <= toTime) {
            val profile = profileFunction.getProfile(time)
            if (profile == null) {
                time += 5 * 60 * 1000L
                continue
            }
            // IOB
            val iob = iobCobCalculator.calculateFromTreatmentsAndTemps(time, profile)
            val baseBasalIob = iobCobCalculator.calculateAbsoluteIobFromBaseBasals(time)
            val absIob = IobTotal.combine(iob, baseBasalIob)
            val autosensData = adsData.getAutosensDataAtTime(time)
            if (abs(lastIob - iob.iob) > 0.02) {
                if (abs(lastIob - iob.iob) > 0.2) iobArray.add(ScaledDataPoint(time, lastIob, iobScale))
                iobArray.add(ScaledDataPoint(time, iob.iob, iobScale))
                maxIobValueFound = maxOf(maxIobValueFound, abs(iob.iob))
                lastIob = iob.iob
            }
            if (abs(absLastIob - absIob.iob) > 0.02) {
                if (abs(absLastIob - absIob.iob) > 0.2) absIobArray.add(ScaledDataPoint(time, absLastIob, iobScale))
                absIobArray.add(ScaledDataPoint(time, absIob.iob, iobScale))
                maxIobValueFound = maxOf(maxIobValueFound, abs(absIob.iob))
                absLastIob = absIob.iob
            }

            // COB
            if (autosensData != null) {
                val cob = autosensData.cob.toInt()
                if (cob != lastCob) {
                    if (autosensData.carbsFromBolus > 0) cobArray.add(ScaledDataPoint(time, lastCob.toDouble(), cobScale))
                    cobArray.add(ScaledDataPoint(time, cob.toDouble(), cobScale))
                    maxCobValueFound = max(maxCobValueFound, cob.toDouble())
                    lastCob = cob
                }
                if (autosensData.failOverToMinAbsorptionRate) {
                    autosensData.scale = cobScale
                    autosensData.chartTime = time
                    minFailOverActiveList.add(autosensData)
                }
            }

            // ACTIVITY
            if (time <= now) actArrayHist.add(ScaledDataPoint(time, iob.activity, actScale))
            else actArrayPrediction.add(ScaledDataPoint(time, iob.activity, actScale))
            maxIAValue = max(maxIAValue, abs(iob.activity))

            // BGI
            val devBgiScale = overviewMenus.isEnabledIn(OverviewMenus.CharType.DEV) == overviewMenus.isEnabledIn(OverviewMenus.CharType.BGI)
            val deviation = if (devBgiScale) autosensData?.deviation ?: 0.0 else 0.0
            val bgi: Double = iob.activity * profile.getIsfMgdl(time) * 5.0
            if (time <= now) bgiArrayHist.add(ScaledDataPoint(time, bgi, bgiScale))
            else bgiArrayPrediction.add(ScaledDataPoint(time, bgi, bgiScale))
            maxBGIValue = max(maxBGIValue, max(abs(bgi), deviation))

            // DEVIATIONS
            if (autosensData != null) {
                var color = rh.gac(null, R.attr.deviationEqual) // "="
                if (autosensData.type == "" || autosensData.type == "non-meal") {
                    if (autosensData.pastSensitivity == "C") color = rh.gac(null, R.attr.deviationCsf)
                    if (autosensData.pastSensitivity == "+") color = rh.gac(null, R.attr.deviationPlus)
                    if (autosensData.pastSensitivity == "-") color = rh.gac(null, R.attr.deviationMinus)
                } else if (autosensData.type == "uam") {
                    color = rh.gac(null, R.attr.uamColor)
                } else if (autosensData.type == "csf") {
                    color = rh.gac(null, R.attr.deviationCsf)
                }
                devArray.add(OverviewPlugin.DeviationDataPoint(time.toDouble(), autosensData.deviation, color, devScale))
                maxDevValueFound = maxOf(maxDevValueFound, abs(autosensData.deviation), abs(bgi))
            }

            // RATIO
            if (autosensData != null) {
                ratioArray.add(ScaledDataPoint(time, 100.0 * (autosensData.autosensResult.ratio - 1), ratioScale))
                maxRatioValueFound = max(maxRatioValueFound, 100.0 * (autosensData.autosensResult.ratio - 1))
                minRatioValueFound = min(minRatioValueFound, 100.0 * (autosensData.autosensResult.ratio - 1))
            }

            // DEV SLOPE
            if (autosensData != null) {
                dsMaxArray.add(ScaledDataPoint(time, autosensData.slopeFromMaxDeviation, dsMaxScale))
                dsMinArray.add(ScaledDataPoint(time, autosensData.slopeFromMinDeviation, dsMinScale))
                maxFromMaxValueFound = max(maxFromMaxValueFound, abs(autosensData.slopeFromMaxDeviation))
                maxFromMinValueFound = max(maxFromMinValueFound, abs(autosensData.slopeFromMinDeviation))
            }

            time += 5 * 60 * 1000L
        }
        // IOB
        iobSeries = FixedLineGraphSeries(Array(iobArray.size) { i -> iobArray[i] }).also {
            it.isDrawBackground = true
            it.backgroundColor = -0x7f000001 and rh.gac(null, R.attr.iobColor) //50%
            it.color = rh.gac(null, R.attr.iobColor)
            it.thickness = 3
        }
        absIobSeries = FixedLineGraphSeries(Array(absIobArray.size) { i -> absIobArray[i] }).also {
            it.isDrawBackground = true
            it.backgroundColor = -0x7f000001 and rh.gac(null, R.attr.iobColor) //50%
            it.color = rh.gac(null, R.attr.iobColor)
            it.thickness = 3
        }

        if (overviewMenus.setting[0][OverviewMenus.CharType.PRE.ordinal]) {
            val autosensData = adsData.getLastAutosensData("GraphData", aapsLogger, dateUtil)
            val lastAutosensResult = autosensData?.autosensResult ?: AutosensResult()
            val isTempTarget = repository.getTemporaryTargetActiveAt(dateUtil.now()).blockingGet() is ValueWrapper.Existing
            val iobPrediction: MutableList<DataPointWithLabelInterface> = java.util.ArrayList()
            val iobPredictionArray = iobCobCalculator.calculateIobArrayForSMB(lastAutosensResult, SMBDefaults.exercise_mode, SMBDefaults.half_basal_exercise_target, isTempTarget)
            for (i in iobPredictionArray) {
                iobPrediction.add(i.setColor(rh.gac(null, R.attr.iobPredAS)))
                maxIobValueFound = max(maxIobValueFound, abs(i.iob))
            }
            iobPredictions1Series = PointsWithLabelGraphSeries(Array(iobPrediction.size) { i -> iobPrediction[i] })
            aapsLogger.debug(LTag.AUTOSENS, "IOB prediction for AS=" + DecimalFormatter.to2Decimal(lastAutosensResult.ratio) + ": " + iobCobCalculator.iobArrayToString(iobPredictionArray))
            /*
            val iobPrediction2: MutableList<DataPointWithLabelInterface> = java.util.ArrayList()
            val iobPredictionArray2 = iobCobCalculator.calculateIobArrayForSMB(AutosensResult(), SMBDefaults.exercise_mode, SMBDefaults.half_basal_exercise_target, isTempTarget)
            for (i in iobPredictionArray2) {
                iobPrediction2.add(i.setColor(rh.gac( null ,R.attr.iobPred )))
                maxIobValueFound = max(maxIobValueFound, abs(i.iob))
            }
            iobPredictions2Series = PointsWithLabelGraphSeries(Array(iobPrediction2.size) { i -> iobPrediction2[i] })
            aapsLogger.debug(LTag.AUTOSENS, "IOB prediction for AS=" + DecimalFormatter.to2Decimal(1.0) + ": " + iobCobCalculator.iobArrayToString(iobPredictionArray2))
            */
        } else {
            iobPredictions1Series = PointsWithLabelGraphSeries()
            //iobPredictions2Series = PointsWithLabelGraphSeries()
        }

        // COB
        cobSeries = FixedLineGraphSeries(Array(cobArray.size) { i -> cobArray[i] }).also {
            it.isDrawBackground = true
            it.backgroundColor = -0x7f000001 and rh.gac(null, R.attr.cobColor) //50%
            it.color = rh.gac(null, R.attr.cobColor)
            it.thickness = 3
        }
        cobMinFailOverSeries = PointsWithLabelGraphSeries(Array(minFailOverActiveList.size) { i -> minFailOverActiveList[i] })

        // ACTIVITY
        activitySeries = FixedLineGraphSeries(Array(actArrayHist.size) { i -> actArrayHist[i] }).also {
            it.isDrawBackground = false
            it.color = rh.gac(null, R.attr.activity)
            it.thickness = 3
        }
        activityPredictionSeries = FixedLineGraphSeries(Array(actArrayPrediction.size) { i -> actArrayPrediction[i] }).also {
            it.setCustomPaint(Paint().also { paint ->
                paint.style = Paint.Style.STROKE
                paint.strokeWidth = 3f
                paint.pathEffect = DashPathEffect(floatArrayOf(4f, 4f), 0f)
                paint.color = rh.gac(null, R.attr.activity)
            })
        }

        // BGI
        minusBgiSeries = FixedLineGraphSeries(Array(bgiArrayHist.size) { i -> bgiArrayHist[i] }).also {
            it.isDrawBackground = false
            it.color = rh.gac(null, R.attr.bgi)
            it.thickness = 3
        }
        minusBgiHistSeries = FixedLineGraphSeries(Array(bgiArrayPrediction.size) { i -> bgiArrayPrediction[i] }).also {
            it.setCustomPaint(Paint().also { paint ->
                paint.style = Paint.Style.STROKE
                paint.strokeWidth = 3f
                paint.pathEffect = DashPathEffect(floatArrayOf(4f, 4f), 0f)
                paint.color = rh.gac(null, R.attr.bgi)
            })
        }

        // DEVIATIONS
        deviationsSeries = BarGraphSeries(Array(devArray.size) { i -> devArray[i] }).also {
            it.setValueDependentColor { data: OverviewPlugin.DeviationDataPoint -> data.color }
        }

        // RATIO
        ratioSeries = LineGraphSeries(Array(ratioArray.size) { i -> ratioArray[i] }).also {
            it.color = rh.gac(null, R.attr.ratio)
            it.thickness = 3
        }

        // DEV SLOPE
        dsMaxSeries = LineGraphSeries(Array(dsMaxArray.size) { i -> dsMaxArray[i] }).also {
            it.color = rh.gac(null, R.attr.devslopepos)
            it.thickness = 3
        }
        dsMinSeries = LineGraphSeries(Array(dsMinArray.size) { i -> dsMinArray[i] }).also {
            it.color = rh.gac(null, R.attr.devslopeneg)
            it.thickness = 3
        }

//        profiler.log(LTag.UI, "prepareIobAutosensData() $from", start)
    }

    private fun addUpperChartMargin(maxBgValue: Double) =
        if (profileFunction.getUnits() == GlucoseUnit.MGDL) Round.roundTo(maxBgValue, 40.0) + 80 else Round.roundTo(maxBgValue, 2.0) + 4

    private fun getNearestBg(date: Long): Double {
        bgReadingsArray.let { bgReadingsArray ->
            for (reading in bgReadingsArray) {
                if (reading.timestamp > date) continue
                return Profile.fromMgdlToUnits(reading.value, profileFunction.getUnits())
            }
            return if (bgReadingsArray.isNotEmpty()) Profile.fromMgdlToUnits(bgReadingsArray[0].value, profileFunction.getUnits())
            else Profile.fromMgdlToUnits(100.0, profileFunction.getUnits())
        }
    }

    private fun <E : DataPointWithLabelInterface> List<E>.filterTimeframe(fromTime: Long, endTime: Long): List<E> =
        filter { it.x + it.duration >= fromTime && it.x <= endTime }

}<|MERGE_RESOLUTION|>--- conflicted
+++ resolved
@@ -3,11 +3,8 @@
 import android.content.Context
 import android.graphics.DashPathEffect
 import android.graphics.Paint
-<<<<<<< HEAD
 import androidx.core.content.res.ResourcesCompat
-=======
 import androidx.annotation.ColorInt
->>>>>>> d3d28605
 import com.jjoe64.graphview.series.BarGraphSeries
 import com.jjoe64.graphview.series.DataPoint
 import com.jjoe64.graphview.series.LineGraphSeries
@@ -563,11 +560,7 @@
 
         // ProfileSwitch
         repository.getEffectiveProfileSwitchDataFromTimeToTime(fromTime, endTime, true).blockingGet()
-<<<<<<< HEAD
-            .map { EffectiveProfileSwitchDataPoint(it, rh) }
-=======
             .map { EffectiveProfileSwitchDataPoint(it,rh) }
->>>>>>> d3d28605
             .forEach(filteredTreatments::add)
 
         // OfflineEvent
