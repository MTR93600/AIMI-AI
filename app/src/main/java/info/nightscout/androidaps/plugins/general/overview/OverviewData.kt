--- conflicted
+++ resolved
@@ -192,13 +192,8 @@
             }
         } ?: R.drawable.ic_cp_basal_no_tbr
 
-<<<<<<< HEAD
     fun temporaryBasalColor(context: Context?, iobCobCalculator: IobCobCalculator): Int = iobCobCalculator.getTempBasalIncludingConvertedExtended(dateUtil.now())?.let { rh.gac(context, R.attr.basal) }
-        ?: rh.gac(context, R.attr.textAppearancemediumColor)
-=======
-    fun temporaryBasalColor(context: Context?, iobCobCalculator: IobCobCalculator): Int = iobCobCalculator.getTempBasalIncludingConvertedExtended(dateUtil.now())?.let { rh.gac(context , R.attr.basal) }
             ?: rh.gac(context, R.attr.defaultTextColor)
->>>>>>> 3f7c596a
 
     /*
      * EXTENDED BOLUS
