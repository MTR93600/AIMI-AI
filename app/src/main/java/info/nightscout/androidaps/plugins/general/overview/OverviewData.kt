--- conflicted
+++ resolved
@@ -141,15 +141,9 @@
 
     val lastBgColor: Int
         get() = when {
-<<<<<<< HEAD
-            isLow  -> rh.getAttributeColor( null ,R.attr.bgLow )
-            isHigh -> rh.getAttributeColor( null ,R.attr.bgHigh )
-            else   -> rh.getAttributeColor( null ,R.attr.bgInRange )
-=======
             isLow  -> rh.gac( null ,R.attr.bgLow )
             isHigh -> rh.gac( null ,R.attr.bgHigh )
             else   -> rh.gac( null ,R.attr.bgInRange )
->>>>>>> 930fab69
         }
 
     val lastBgDescription: String
@@ -201,13 +195,8 @@
             } ?: R.drawable.ic_cp_basal_no_tbr
 
     val temporaryBasalColor: Int
-<<<<<<< HEAD
-        get() = iobCobCalculator.getTempBasalIncludingConvertedExtended(dateUtil.now())?.let { rh.getAttributeColor( null ,R.attr.basal ) }
-            ?: rh.getAttributeColor( null ,R.attr.defaultPillTextColor )
-=======
         get() = iobCobCalculator.getTempBasalIncludingConvertedExtended(dateUtil.now())?.let { rh.gac( null ,R.attr.basal ) }
             ?: rh.gac( null ,R.attr.defaultPillTextColor )
->>>>>>> 930fab69
 
     /*
      * EXTENDED BOLUS
@@ -474,20 +463,12 @@
         // create series
         baseBasalGraphSeries = LineGraphSeries(Array(baseBasalArray.size) { i -> baseBasalArray[i] }).also {
             it.isDrawBackground = true
-<<<<<<< HEAD
-            it.backgroundColor = rh.getAttributeColor( null ,R.attr.basebasal )
-=======
             it.backgroundColor = rh.gac( null ,R.attr.basebasal )
->>>>>>> 930fab69
             it.thickness = 0
         }
         tempBasalGraphSeries = LineGraphSeries(Array(tempBasalArray.size) { i -> tempBasalArray[i] }).also {
             it.isDrawBackground = true
-<<<<<<< HEAD
-            it.backgroundColor = rh.getAttributeColor( null ,R.attr.tempbasal )
-=======
             it.backgroundColor = rh.gac( null ,R.attr.tempbasal )
->>>>>>> 930fab69
             it.thickness = 0
         }
         basalLineGraphSeries = LineGraphSeries(Array(basalLineArray.size) { i -> basalLineArray[i] }).also {
@@ -502,11 +483,7 @@
             it.setCustomPaint(Paint().also { absolutePaint ->
                 absolutePaint.style = Paint.Style.STROKE
                 absolutePaint.strokeWidth = rh.getDisplayMetrics().scaledDensity * 2
-<<<<<<< HEAD
-                absolutePaint.color = rh.getAttributeColor( null ,R.attr.basal )
-=======
                 absolutePaint.color = rh.gac( null ,R.attr.basal )
->>>>>>> 930fab69
             })
         }
 //        profiler.log(LTag.UI, "prepareBasalData() $from", start)
@@ -542,11 +519,7 @@
         // create series
         temporaryTargetSeries = LineGraphSeries(Array(targetsSeriesArray.size) { i -> targetsSeriesArray[i] }).also {
             it.isDrawBackground = false
-<<<<<<< HEAD
-            it.color = rh.getAttributeColor( null ,R.attr.tempTargetBackground )
-=======
             it.color = rh.gac( null ,R.attr.tempTargetBackground )
->>>>>>> 930fab69
             it.thickness = 2
         }
 //        profiler.log(LTag.UI, "prepareTemporaryTargetData() $from", start)
@@ -713,17 +686,6 @@
 
             // DEVIATIONS
             if (autosensData != null) {
-<<<<<<< HEAD
-                var color = rh.getAttributeColor( null ,R.attr.deviationEqual ) // "="
-                if (autosensData.type == "" || autosensData.type == "non-meal") {
-                    if (autosensData.pastSensitivity == "C") color = rh.getAttributeColor( null ,R.attr.deviationCsf )
-                    if (autosensData.pastSensitivity == "+") color = rh.getAttributeColor( null ,R.attr.deviationPlus )
-                    if (autosensData.pastSensitivity == "-") color = rh.getAttributeColor( null ,R.attr.deviationMinus )
-                } else if (autosensData.type == "uam") {
-                    color =  rh.getAttributeColor( null ,R.attr.uamColor )
-                } else if (autosensData.type == "csf") {
-                    color =  rh.getAttributeColor( null ,R.attr.deviationCsf )
-=======
                 var color = rh.gac( null ,R.attr.deviationEqual ) // "="
                 if (autosensData.type == "" || autosensData.type == "non-meal") {
                     if (autosensData.pastSensitivity == "C") color = rh.gac( null ,R.attr.deviationCsf )
@@ -733,7 +695,6 @@
                     color =  rh.gac( null ,R.attr.uamColor )
                 } else if (autosensData.type == "csf") {
                     color =  rh.gac( null ,R.attr.deviationCsf )
->>>>>>> 930fab69
                 }
                 devArray.add(OverviewPlugin.DeviationDataPoint(time.toDouble(), autosensData.deviation, color, devScale))
                 maxDevValueFound = maxOf(maxDevValueFound, abs(autosensData.deviation), abs(bgi))
@@ -759,24 +720,14 @@
         // IOB
         iobSeries = FixedLineGraphSeries(Array(iobArray.size) { i -> iobArray[i] }).also {
             it.isDrawBackground = true
-<<<<<<< HEAD
-            it.backgroundColor = -0x7f000001 and rh.getAttributeColor( null ,R.attr.iobColor ) //50%
-            it.color = rh.getAttributeColor( null ,R.attr.iobColor )
-=======
             it.backgroundColor = -0x7f000001 and rh.gac( null ,R.attr.iobColor ) //50%
             it.color = rh.gac( null ,R.attr.iobColor )
->>>>>>> 930fab69
             it.thickness = 3
         }
         absIobSeries = FixedLineGraphSeries(Array(absIobArray.size) { i -> absIobArray[i] }).also {
             it.isDrawBackground = true
-<<<<<<< HEAD
-            it.backgroundColor = -0x7f000001 and rh.getAttributeColor( null ,R.attr.iobColor ) //50%
-            it.color = rh.getAttributeColor( null ,R.attr.iobColor )
-=======
             it.backgroundColor = -0x7f000001 and rh.gac( null ,R.attr.iobColor ) //50%
             it.color = rh.gac( null ,R.attr.iobColor )
->>>>>>> 930fab69
             it.thickness = 3
         }
 
@@ -787,11 +738,7 @@
             val iobPrediction: MutableList<DataPointWithLabelInterface> = java.util.ArrayList()
             val iobPredictionArray = iobCobCalculator.calculateIobArrayForSMB(lastAutosensResult, SMBDefaults.exercise_mode, SMBDefaults.half_basal_exercise_target, isTempTarget)
             for (i in iobPredictionArray) {
-<<<<<<< HEAD
-                iobPrediction.add(i.setColor(rh.getAttributeColor( null ,R.attr.iobPredAS )))
-=======
                 iobPrediction.add(i.setColor(rh.gac( null ,R.attr.iobPredAS )))
->>>>>>> 930fab69
                 maxIobValueFound = max(maxIobValueFound, abs(i.iob))
             }
             iobPredictions1Series = PointsWithLabelGraphSeries(Array(iobPrediction.size) { i -> iobPrediction[i] })
@@ -800,11 +747,7 @@
             val iobPrediction2: MutableList<DataPointWithLabelInterface> = java.util.ArrayList()
             val iobPredictionArray2 = iobCobCalculator.calculateIobArrayForSMB(AutosensResult(), SMBDefaults.exercise_mode, SMBDefaults.half_basal_exercise_target, isTempTarget)
             for (i in iobPredictionArray2) {
-<<<<<<< HEAD
-                iobPrediction2.add(i.setColor(rh.getAttributeColor( null ,R.attr.iobPred )))
-=======
                 iobPrediction2.add(i.setColor(rh.gac( null ,R.attr.iobPred )))
->>>>>>> 930fab69
                 maxIobValueFound = max(maxIobValueFound, abs(i.iob))
             }
             iobPredictions2Series = PointsWithLabelGraphSeries(Array(iobPrediction2.size) { i -> iobPrediction2[i] })
@@ -818,13 +761,8 @@
         // COB
         cobSeries = FixedLineGraphSeries(Array(cobArray.size) { i -> cobArray[i] }).also {
             it.isDrawBackground = true
-<<<<<<< HEAD
-            it.backgroundColor = -0x7f000001 and rh.getAttributeColor( null ,R.attr.cobColor ) //50%
-            it.color = rh.getAttributeColor( null ,R.attr.cobColor )
-=======
             it.backgroundColor = -0x7f000001 and rh.gac( null ,R.attr.cobColor ) //50%
             it.color = rh.gac( null ,R.attr.cobColor )
->>>>>>> 930fab69
             it.thickness = 3
         }
         cobMinFailOverSeries = PointsWithLabelGraphSeries(Array(minFailOverActiveList.size) { i -> minFailOverActiveList[i] })
@@ -832,11 +770,7 @@
         // ACTIVITY
         activitySeries = FixedLineGraphSeries(Array(actArrayHist.size) { i -> actArrayHist[i] }).also {
             it.isDrawBackground = false
-<<<<<<< HEAD
-            it.color = rh.getAttributeColor( null ,R.attr.activity )
-=======
             it.color = rh.gac( null ,R.attr.activity )
->>>>>>> 930fab69
             it.thickness = 3
         }
         activityPredictionSeries = FixedLineGraphSeries(Array(actArrayPrediction.size) { i -> actArrayPrediction[i] }).also {
@@ -844,22 +778,14 @@
                 paint.style = Paint.Style.STROKE
                 paint.strokeWidth = 3f
                 paint.pathEffect = DashPathEffect(floatArrayOf(4f, 4f), 0f)
-<<<<<<< HEAD
-                paint.color = rh.getAttributeColor( null ,R.attr.activity )
-=======
                 paint.color = rh.gac( null ,R.attr.activity )
->>>>>>> 930fab69
             })
         }
 
         // BGI
         minusBgiSeries = FixedLineGraphSeries(Array(bgiArrayHist.size) { i -> bgiArrayHist[i] }).also {
             it.isDrawBackground = false
-<<<<<<< HEAD
-            it.color = rh.getAttributeColor( null ,R.attr.bgi )
-=======
             it.color = rh.gac( null ,R.attr.bgi )
->>>>>>> 930fab69
             it.thickness = 3
         }
         minusBgiHistSeries = FixedLineGraphSeries(Array(bgiArrayPrediction.size) { i -> bgiArrayPrediction[i] }).also {
@@ -867,11 +793,7 @@
                 paint.style = Paint.Style.STROKE
                 paint.strokeWidth = 3f
                 paint.pathEffect = DashPathEffect(floatArrayOf(4f, 4f), 0f)
-<<<<<<< HEAD
-                paint.color = rh.getAttributeColor( null ,R.attr.bgi )
-=======
                 paint.color = rh.gac( null ,R.attr.bgi )
->>>>>>> 930fab69
             })
         }
 
@@ -882,29 +804,17 @@
 
         // RATIO
         ratioSeries = LineGraphSeries(Array(ratioArray.size) { i -> ratioArray[i] }).also {
-<<<<<<< HEAD
-            it.color = rh.getAttributeColor( null ,R.attr.ratio )
-=======
             it.color = rh.gac( null ,R.attr.ratio )
->>>>>>> 930fab69
             it.thickness = 3
         }
 
         // DEV SLOPE
         dsMaxSeries = LineGraphSeries(Array(dsMaxArray.size) { i -> dsMaxArray[i] }).also {
-<<<<<<< HEAD
-            it.color = rh.getAttributeColor( null ,R.attr.devslopepos )
-            it.thickness = 3
-        }
-        dsMinSeries = LineGraphSeries(Array(dsMinArray.size) { i -> dsMinArray[i] }).also {
-            it.color = rh.getAttributeColor( null ,R.attr.devslopeneg )
-=======
             it.color = rh.gac( null ,R.attr.devslopepos )
             it.thickness = 3
         }
         dsMinSeries = LineGraphSeries(Array(dsMinArray.size) { i -> dsMinArray[i] }).also {
             it.color = rh.gac( null ,R.attr.devslopeneg )
->>>>>>> 930fab69
             it.thickness = 3
         }
 
