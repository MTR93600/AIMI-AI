--- conflicted
+++ resolved
@@ -10,10 +10,7 @@
 import android.graphics.PorterDuff
 import android.graphics.drawable.AnimationDrawable
 import android.graphics.drawable.Drawable
-<<<<<<< HEAD
 import android.graphics.drawable.GradientDrawable
-=======
->>>>>>> 930fab69
 import android.os.Build
 import android.os.Bundle
 import android.os.Handler
@@ -179,19 +176,11 @@
         binding.notifications.setHasFixedSize(false)
         binding.notifications.layoutManager = LinearLayoutManager(view.context)
         axisWidth = if (dm.densityDpi <= 120) 3 else if (dm.densityDpi <= 160) 10 else if (dm.densityDpi <= 320) 35 else if (dm.densityDpi <= 420) 50 else if (dm.densityDpi <= 560) 70 else 80
-<<<<<<< HEAD
-        binding.graphsLayout.bgGraph.gridLabelRenderer?.gridColor = rh.getAttributeColor(context,R.attr.graphGrid )
-        binding.graphsLayout.bgGraph.setBackgroundColor(rh.getAttributeColor(context,R.attr.colorGraphBackground ))
-        binding.graphsLayout.bgGraph.gridLabelRenderer?.reloadStyles()
-        binding.graphsLayout.bgGraph.gridLabelRenderer?.horizontalLabelsColor = rh.getAttributeColor(context,R.attr.graphHorizontalLabelText )
-        binding.graphsLayout.bgGraph.gridLabelRenderer?.verticalLabelsColor = rh.getAttributeColor(context,R.attr.graphVerticalLabelText )
-=======
         binding.graphsLayout.bgGraph.gridLabelRenderer?.gridColor = rh.gac(context,R.attr.graphGrid )
         binding.graphsLayout.bgGraph.setBackgroundColor(rh.gac(context,R.attr.colorGraphBackground ))
         binding.graphsLayout.bgGraph.gridLabelRenderer?.reloadStyles()
         binding.graphsLayout.bgGraph.gridLabelRenderer?.horizontalLabelsColor = rh.gac(context,R.attr.graphHorizontalLabelText )
         binding.graphsLayout.bgGraph.gridLabelRenderer?.verticalLabelsColor = rh.gac(context,R.attr.graphVerticalLabelText )
->>>>>>> 930fab69
         binding.graphsLayout.bgGraph.gridLabelRenderer?.labelVerticalWidth = axisWidth
         binding.graphsLayout.bgGraph.layoutParams?.height = rh.dpToPx(skinProvider.activeSkin().mainGraphHeight)
 
@@ -591,11 +580,7 @@
                 if (event.isEnabled && event.trigger.shouldRun())
                     context?.let { context ->
                         SingleClickButton(context).also {
-<<<<<<< HEAD
-                            it.setTextColor(rh.getAttributeColor(context, R.attr.defaultPillTextColor))
-=======
                             it.setTextColor(rh.gac(context, R.attr.defaultPillTextColor))
->>>>>>> 930fab69
                             it.setTextSize(TypedValue.COMPLEX_UNIT_SP, 10f)
                             it.layoutParams = LinearLayout.LayoutParams(0, ViewGroup.LayoutParams.MATCH_PARENT, 0.5f).also { l ->
                                 l.setMargins(0, 0, rh.dpToPx(-4), 0)
@@ -860,16 +845,6 @@
             profileFunction.getProfile()?.let {
                 if (it is ProfileSealed.EPS) {
                     if (it.value.originalPercentage != 100 || it.value.originalTimeshift != 0L || it.value.originalDuration != 0L)
-<<<<<<< HEAD
-                        rh.getAttributeColor(context, R.attr.ribbonWarning)
-                    else rh.getAttributeColor(context, R.attr.ribbonDefault)
-                } else if (it is ProfileSealed.PS) {
-                    rh.getAttributeColor(context, R.attr.ribbonDefault)
-                } else {
-                    rh.getAttributeColor(context, R.attr.ribbonDefault)
-                }
-            } ?: rh.getAttributeColor(context, R.attr.ribbonWarning)
-=======
                         rh.gac(context, R.attr.ribbonWarning)
                     else rh.gac(context, R.attr.ribbonDefault)
                 } else if (it is ProfileSealed.PS) {
@@ -878,22 +853,11 @@
                     rh.gac(context, R.attr.ribbonDefault)
                 }
             } ?: rh.gac(context, R.attr.ribbonWarning)
->>>>>>> 930fab69
 
         val profileTextColor =
             profileFunction.getProfile()?.let {
                 if (it is ProfileSealed.EPS) {
                     if (it.value.originalPercentage != 100 || it.value.originalTimeshift != 0L || it.value.originalDuration != 0L)
-<<<<<<< HEAD
-                        rh.getAttributeColor(context, R.attr.ribbonTextWarning)
-                    else rh.getAttributeColor(context, R.attr.defaultPillTextColor)
-                } else if (it is ProfileSealed.PS) {
-                    rh.getAttributeColor(context, R.attr.defaultPillTextColor)
-                } else {
-                    rh.getAttributeColor(context, R.attr.defaultPillTextColor)
-                }
-            } ?: rh.getAttributeColor(context, R.attr.defaultPillTextColor)
-=======
                         rh.gac(context, R.attr.ribbonTextWarning)
                     else rh.gac(context, R.attr.defaultPillTextColor)
                 } else if (it is ProfileSealed.PS) {
@@ -902,19 +866,12 @@
                     rh.gac(context, R.attr.defaultPillTextColor)
                 }
             } ?: rh.gac(context, R.attr.defaultPillTextColor)
->>>>>>> 930fab69
 
         binding.activeProfile.text = profileFunction.getProfileNameWithRemainingTime()
         binding.activeProfile.setTextColor(profileTextColor)
-<<<<<<< HEAD
         val drawable: Drawable = binding.activeProfile.background
         val drawableLeft: Array<Drawable?> = binding.activeProfile.compoundDrawables
-        if (drawableLeft[0] != null) profileTextColor.let { drawableLeft[0]!!.setTint(it) }
-        drawable.setColorFilter(profileBackgroundColor, PorterDuff.Mode.SRC_IN)
-=======
-        val drawableLeft: Array<Drawable?> = binding.activeProfile.compoundDrawables
         if (drawableLeft[0] != null) rh.gac(context, R.attr.defaultPillTextColor).let { drawableLeft[0]!!.setTint(it) }
->>>>>>> 930fab69
     }
 
     @Suppress("UNUSED_PARAMETER")
@@ -958,15 +915,9 @@
                                               null,
                                               binding.statusLightsLayout.pbAge,
                                               binding.statusLightsLayout.batteryLevel ,
-<<<<<<< HEAD
-                                              rh.getAttributeColor(context, R.attr.statuslightNormal),
-                                              rh.getAttributeColor(context, R.attr.statuslightWarning),
-                                              rh.getAttributeColor(context, R.attr.statuslightAlarm))
-=======
                                               rh.gac(context, R.attr.statuslightNormal),
                                               rh.gac(context, R.attr.statuslightWarning),
                                               rh.gac(context, R.attr.statuslightAlarm))
->>>>>>> 930fab69
         processButtonsVisibility()
         processAps()
 
@@ -1010,18 +961,11 @@
         val drawableLeft: Array<Drawable?> = binding.tempTarget.compoundDrawables
         val tempTarget = overviewData.temporaryTarget
         if (tempTarget != null) {
-<<<<<<< HEAD
-            binding.tempTarget.setTextColor(rh.getAttributeColor(context, R.attr.ribbonTextWarning))
-            binding.tempTarget.text = Profile.toTargetRangeString(tempTarget.lowTarget, tempTarget.highTarget, GlucoseUnit.MGDL, units) + " " + dateUtil.untilString(tempTarget.end, rh)
-            if (drawableLeft[0] != null) rh.getAttributeColor(context, R.attr.ribbonTextWarning).let { drawableLeft[0]!!.setTint(it) }
-            drawable.setColorFilter(resources.getColor(R.color.ribbonWarning, requireContext().theme), PorterDuff.Mode.SRC_IN)
-=======
             binding.tempTarget.setTextColor(rh.gac(context, R.attr.ribbonTextWarning))
             binding.tempTarget.setBackgroundColor(rh.gac(context, R.attr.ribbonWarning))
             binding.tempTarget.text = Profile.toTargetRangeString(tempTarget.lowTarget, tempTarget.highTarget, GlucoseUnit.MGDL, units) + " " + dateUtil.untilString(tempTarget.end, rh)
             val drawableLeft: Array<Drawable?> = binding.tempTarget.compoundDrawables
             if (drawableLeft[0] != null) rh.gac(context, R.attr.ribbonTextWarning).let { drawableLeft[0]!!.setTint(it) }
->>>>>>> 930fab69
         } else {
             // If the target is not the same as set in the profile then oref has overridden it
             profileFunction.getProfile()?.let { profile ->
@@ -1030,16 +974,6 @@
                 if (targetUsed != 0.0 && abs(profile.getTargetMgdl() - targetUsed) > 0.01) {
                     aapsLogger.debug("Adjusted target. Profile: ${profile.getTargetMgdl()} APS: $targetUsed")
                     binding.tempTarget.text = Profile.toTargetRangeString(targetUsed, targetUsed, GlucoseUnit.MGDL, units)
-<<<<<<< HEAD
-                    binding.tempTarget.setTextColor(rh.getAttributeColor(context, R.attr.ribbonTextWarning))
-                    if (drawableLeft[0] != null) rh.getAttributeColor(context, R.attr.ribbonTextWarning).let { drawableLeft[0]!!.setTint(it) }
-                    drawable.setColorFilter(resources.getColor(R.color.ribbonWarning, requireContext().theme), PorterDuff.Mode.SRC_IN)
-                } else {
-                    binding.tempTarget.setTextColor(rh.getAttributeColor(context, R.attr.defaultPillTextColor))
-                    binding.tempTarget.text = Profile.toTargetRangeString(profile.getTargetLowMgdl(), profile.getTargetHighMgdl(), GlucoseUnit.MGDL, units)
-                    if (drawableLeft[0] != null) rh.getAttributeColor(context, R.attr.defaultPillTextColor).let { drawableLeft[0]!!.setTint(it) }
-                    drawable.setColorFilter(resources.getColor(R.color.ribbonDefault, requireContext().theme), PorterDuff.Mode.SRC_IN)
-=======
                     binding.tempTarget.setTextColor(rh.gac(context, R.attr.ribbonTextWarning))
                     binding.tempTarget.setBackgroundColor(rh.gac(context, R.attr.ribbonWarning))
                     val drawableLeft: Array<Drawable?> = binding.tempTarget.compoundDrawables
@@ -1050,7 +984,6 @@
                     binding.tempTarget.text = Profile.toTargetRangeString(profile.getTargetLowMgdl(), profile.getTargetHighMgdl(), GlucoseUnit.MGDL, units)
                     val drawableLeft: Array<Drawable?> = binding.tempTarget.compoundDrawables
                     if (drawableLeft[0] != null) rh.gac(context, R.attr.defaultPillTextColor).let { drawableLeft[0]!!.setTint(it) }
->>>>>>> 930fab69
                 }
             }
         }
@@ -1159,13 +1092,8 @@
         val status = overviewData.pumpStatus
         binding.pumpStatus.text = status
         binding.pumpStatusLayout.visibility = (status != "").toVisibility()
-<<<<<<< HEAD
-        binding.pumpStatusLayout.setBackgroundColor(rh.getAttributeColor(context, R.attr.informationBackground))
-        binding.pumpStatus.setTextColor(rh.getAttributeColor(context, R.attr.informationText))
-=======
         binding.pumpStatusLayout.setBackgroundColor(rh.gac(context, R.attr.informationBackground))
         binding.pumpStatus.setTextColor(rh.gac(context, R.attr.informationText))
->>>>>>> 930fab69
     }
 
     @Suppress("UNUSED_PARAMETER")
