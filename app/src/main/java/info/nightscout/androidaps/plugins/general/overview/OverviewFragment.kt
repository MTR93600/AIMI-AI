package info.nightscout.androidaps.plugins.general.overview

import android.annotation.SuppressLint
import android.app.NotificationManager
import android.content.ActivityNotFoundException
import android.content.Context
import android.content.Intent
import android.graphics.Color
import android.graphics.Paint
import android.graphics.drawable.AnimationDrawable
import android.os.Bundle
import android.os.Handler
import android.util.DisplayMetrics
import android.view.LayoutInflater
import android.view.View
import android.view.View.OnLongClickListener
import android.view.ViewGroup
import android.widget.LinearLayout
import android.widget.RelativeLayout
import android.widget.TextView
import androidx.core.text.toSpanned
import androidx.lifecycle.lifecycleScope
import androidx.recyclerview.widget.LinearLayoutManager
import com.jjoe64.graphview.GraphView
import dagger.android.HasAndroidInjector
import dagger.android.support.DaggerFragment
import info.nightscout.androidaps.Config
import info.nightscout.androidaps.Constants
import info.nightscout.androidaps.R
import info.nightscout.androidaps.data.Profile
import info.nightscout.androidaps.dialogs.*
import info.nightscout.androidaps.events.*
import info.nightscout.androidaps.interfaces.*
import info.nightscout.androidaps.logging.AAPSLogger
import info.nightscout.androidaps.plugins.aps.loop.LoopPlugin
import info.nightscout.androidaps.plugins.aps.loop.events.EventNewOpenLoopNotification
import info.nightscout.androidaps.plugins.bus.RxBusWrapper
import info.nightscout.androidaps.plugins.configBuilder.ConfigBuilderPlugin
import info.nightscout.androidaps.plugins.configBuilder.ConstraintChecker
import info.nightscout.androidaps.plugins.general.nsclient.data.NSDeviceStatus
import info.nightscout.androidaps.plugins.general.overview.activities.QuickWizardListActivity
import info.nightscout.androidaps.plugins.general.overview.graphData.GraphData
import info.nightscout.androidaps.plugins.general.overview.notifications.NotificationStore
import info.nightscout.androidaps.plugins.general.wear.ActionStringHandler
import info.nightscout.androidaps.plugins.iob.iobCobCalculator.GlucoseStatus
import info.nightscout.androidaps.plugins.iob.iobCobCalculator.IobCobCalculatorPlugin
import info.nightscout.androidaps.plugins.iob.iobCobCalculator.events.EventAutosensCalculationFinished
import info.nightscout.androidaps.plugins.iob.iobCobCalculator.events.EventIobCalculationProgress
import info.nightscout.androidaps.plugins.pump.common.defs.PumpType
import info.nightscout.androidaps.plugins.source.DexcomPlugin
import info.nightscout.androidaps.plugins.source.XdripPlugin
import info.nightscout.androidaps.plugins.treatments.TreatmentsPlugin
import info.nightscout.androidaps.queue.CommandQueue
import info.nightscout.androidaps.skins.SkinProvider
import info.nightscout.androidaps.utils.*
import info.nightscout.androidaps.utils.alertDialogs.OKDialog
import info.nightscout.androidaps.utils.buildHelper.BuildHelper
import info.nightscout.androidaps.utils.extensions.toVisibility
import info.nightscout.androidaps.utils.protection.ProtectionCheck
import info.nightscout.androidaps.utils.resources.ResourceHelper
import info.nightscout.androidaps.utils.sharedPreferences.SP
import info.nightscout.androidaps.utils.ui.UIRunnable
import info.nightscout.androidaps.utils.wizard.QuickWizard
import io.reactivex.android.schedulers.AndroidSchedulers
import io.reactivex.disposables.CompositeDisposable
import io.reactivex.schedulers.Schedulers
import kotlinx.android.synthetic.main.overview_buttons_layout.*
import kotlinx.android.synthetic.main.overview_fragment.overview_notifications
import kotlinx.android.synthetic.main.overview_fragment_nsclient.*
import kotlinx.android.synthetic.main.overview_graphs_layout.*
import kotlinx.android.synthetic.main.overview_info_layout.*
import kotlinx.android.synthetic.main.overview_loop_pumpstatus_layout.*
import kotlinx.android.synthetic.main.overview_statuslights_layout.*
import kotlinx.coroutines.Dispatchers
import kotlinx.coroutines.launch
import kotlinx.coroutines.withContext
import java.util.*
import javax.inject.Inject
import kotlin.collections.ArrayList
import kotlin.math.abs
import kotlin.math.ceil
import kotlin.math.max
import kotlin.math.min
import java.util.Date
import info.nightscout.androidaps.utils.T
import info.nightscout.androidaps.utils.DateUtil
import info.nightscout.androidaps.utils.stats.TirCalculator
import android.util.LongSparseArray
<<<<<<< HEAD
=======

>>>>>>> 34bea5b8
import org.json.JSONObject

class OverviewFragment : DaggerFragment(), View.OnClickListener, OnLongClickListener {

    @Inject lateinit var injector: HasAndroidInjector
    @Inject lateinit var aapsLogger: AAPSLogger
    @Inject lateinit var sp: SP
    @Inject lateinit var rxBus: RxBusWrapper
    @Inject lateinit var resourceHelper: ResourceHelper
    @Inject lateinit var defaultValueHelper: DefaultValueHelper
    @Inject lateinit var profileFunction: ProfileFunction
    @Inject lateinit var constraintChecker: ConstraintChecker
    @Inject lateinit var statusLightHandler: StatusLightHandler
    @Inject lateinit var nsDeviceStatus: NSDeviceStatus
    @Inject lateinit var loopPlugin: LoopPlugin
    @Inject lateinit var configBuilderPlugin: ConfigBuilderPlugin
    @Inject lateinit var activePlugin: ActivePluginProvider
    @Inject lateinit var treatmentsPlugin: TreatmentsPlugin
    @Inject lateinit var iobCobCalculatorPlugin: IobCobCalculatorPlugin
    @Inject lateinit var dexcomPlugin: DexcomPlugin
    @Inject lateinit var xdripPlugin: XdripPlugin
    @Inject lateinit var notificationStore: NotificationStore
    @Inject lateinit var actionStringHandler: ActionStringHandler
    @Inject lateinit var quickWizard: QuickWizard
    @Inject lateinit var buildHelper: BuildHelper
    @Inject lateinit var commandQueue: CommandQueue
    @Inject lateinit var protectionCheck: ProtectionCheck
    @Inject lateinit var fabricPrivacy: FabricPrivacy
    @Inject lateinit var overviewMenus: OverviewMenus
    @Inject lateinit var skinProvider: SkinProvider
    @Inject lateinit var config: Config
    @Inject lateinit var dateUtil: DateUtil
    @Inject lateinit var databaseHelper: DatabaseHelperInterface

    private val disposable = CompositeDisposable()
    private var profile = JSONObject()
    private var smallWidth = false
    private var smallHeight = false
    private lateinit var dm: DisplayMetrics
    private var axisWidth: Int = 0
    private var rangeToDisplay = 6 // for graph
    private var loopHandler = Handler()
    private var refreshLoop: Runnable? = null

    private val secondaryGraphs = ArrayList<GraphView>()
    private val secondaryGraphsLabel = ArrayList<TextView>()

    private var carbAnimation: AnimationDrawable? = null
    public var insulinAnimation: AnimationDrawable? = null



    private val graphLock = Object()
   // val now = System.currentTimeMillis()

   // private fun iTimeForOverview(now: Long) = (now - treatmentsPlugin.getLastBolusTime(true)) / 60000

    override fun onCreateView(inflater: LayoutInflater, container: ViewGroup?,
                              savedInstanceState: Bundle?): View? {

        //check screen width
        dm = DisplayMetrics()
        activity?.windowManager?.defaultDisplay?.getMetrics(dm)

        val screenWidth = dm.widthPixels
        val screenHeight = dm.heightPixels
        smallWidth = screenWidth <= Constants.SMALL_WIDTH
        smallHeight = screenHeight <= Constants.SMALL_HEIGHT
        val landscape = screenHeight < screenWidth

        return inflater.inflate(skinProvider.activeSkin().overviewLayout(landscape, resourceHelper.gb(R.bool.isTablet), smallHeight), container, false)
    }

    override fun onViewCreated(view: View, savedInstanceState: Bundle?) {
        super.onViewCreated(view, savedInstanceState)

        // pre-process landscape mode
        skinProvider.activeSkin().preProcessLandscapeOverviewLayout(dm, view, resourceHelper.gb(R.bool.isTablet))

        overview_pumpstatus?.setBackgroundColor(resourceHelper.gc(R.color.colorInitializingBorder))

        overview_notifications?.setHasFixedSize(false)
        overview_notifications?.layoutManager = LinearLayoutManager(view.context)
        axisWidth = if (dm.densityDpi <= 120) 3 else if (dm.densityDpi <= 160) 10 else if (dm.densityDpi <= 320) 35 else if (dm.densityDpi <= 420) 50 else if (dm.densityDpi <= 560) 70 else 80
        overview_bggraph?.gridLabelRenderer?.gridColor = resourceHelper.gc(R.color.graphgrid)
        overview_bggraph?.gridLabelRenderer?.reloadStyles()
        overview_bggraph?.gridLabelRenderer?.labelVerticalWidth = axisWidth
        overview_bggraph?.layoutParams?.height = resourceHelper.dpToPx(skinProvider.activeSkin().mainGraphHeight)

        carbAnimation = overview_carbs_icon?.background as AnimationDrawable?
        carbAnimation?.setEnterFadeDuration(1200)
        carbAnimation?.setExitFadeDuration(1200)

        insulinAnimation = overview_insulin_icon?.background as AnimationDrawable?
        insulinAnimation?.setEnterFadeDuration(1200)
        insulinAnimation?.setExitFadeDuration(1200)

        rangeToDisplay = sp.getInt(R.string.key_rangetodisplay, 6)

        overview_bggraph?.setOnLongClickListener {
            rangeToDisplay += 6
            rangeToDisplay = if (rangeToDisplay > 24) 6 else rangeToDisplay
            sp.putInt(R.string.key_rangetodisplay, rangeToDisplay)
            updateGUI("rangeChange")
            sp.putBoolean(R.string.key_objectiveusescale, true)
            false
        }
        prepareGraphsIfNeeded(overviewMenus.setting.size)
        overviewMenus.setupChartMenu(overview_chartMenuButton)

        overview_activeprofile?.setOnClickListener(this)
        overview_activeprofile?.setOnLongClickListener(this)
        overview_temptarget?.setOnClickListener(this)
        overview_temptarget?.setOnLongClickListener(this)
        overview_accepttempbutton?.setOnClickListener(this)
        overview_treatmentbutton?.setOnClickListener(this)
        overview_wizardbutton?.setOnClickListener(this)
        overview_calibrationbutton?.setOnClickListener(this)
        overview_cgmbutton?.setOnClickListener(this)
        overview_insulinbutton?.setOnClickListener(this)
        overview_carbsbutton?.setOnClickListener(this)
        overview_quickwizardbutton?.setOnClickListener(this)
        overview_quickwizardbutton?.setOnLongClickListener(this)
        overview_apsmode?.setOnClickListener(this)
        overview_apsmode?.setOnLongClickListener(this)
        overview_activeprofile?.setOnLongClickListener(this)
    }

    override fun onPause() {
        super.onPause()
        disposable.clear()
        loopHandler.removeCallbacksAndMessages(null)
    }

    override fun onResume() {
        super.onResume()
        disposable.add(rxBus
            .toObservable(EventRefreshOverview::class.java)
            .observeOn(AndroidSchedulers.mainThread())
            .subscribe({
                if (it.now) updateGUI(it.from)
                else scheduleUpdateGUI(it.from)
            }) { fabricPrivacy.logException(it) })
        disposable.add(rxBus
            .toObservable(EventExtendedBolusChange::class.java)
            .observeOn(Schedulers.io())
            .subscribe({ scheduleUpdateGUI("EventExtendedBolusChange") }) { fabricPrivacy.logException(it) })
        disposable.add(rxBus
            .toObservable(EventTempBasalChange::class.java)
            .observeOn(Schedulers.io())
            .subscribe({ scheduleUpdateGUI("EventTempBasalChange") }) { fabricPrivacy.logException(it) })
        disposable.add(rxBus
            .toObservable(EventTreatmentChange::class.java)
            .observeOn(Schedulers.io())
            .subscribe({ scheduleUpdateGUI("EventTreatmentChange") }) { fabricPrivacy.logException(it) })
        disposable.add(rxBus
            .toObservable(EventTempTargetChange::class.java)
            .observeOn(Schedulers.io())
            .subscribe({ scheduleUpdateGUI("EventTempTargetChange") }) { fabricPrivacy.logException(it) })
        disposable.add(rxBus
            .toObservable(EventAcceptOpenLoopChange::class.java)
            .observeOn(Schedulers.io())
            .subscribe({ scheduleUpdateGUI("EventAcceptOpenLoopChange") }) { fabricPrivacy.logException(it) })
        disposable.add(rxBus
            .toObservable(EventCareportalEventChange::class.java)
            .observeOn(Schedulers.io())
            .subscribe({ scheduleUpdateGUI("EventCareportalEventChange") }) { fabricPrivacy.logException(it) })
        disposable.add(rxBus
            .toObservable(EventInitializationChanged::class.java)
            .observeOn(Schedulers.io())
            .subscribe({ scheduleUpdateGUI("EventInitializationChanged") }) { fabricPrivacy.logException(it) })
        disposable.add(rxBus
            .toObservable(EventAutosensCalculationFinished::class.java)
            .observeOn(Schedulers.io())
            .subscribe({ scheduleUpdateGUI("EventAutosensCalculationFinished") }) { fabricPrivacy.logException(it) })
        disposable.add(rxBus
            .toObservable(EventProfileNeedsUpdate::class.java)
            .observeOn(Schedulers.io())
            .subscribe({ scheduleUpdateGUI("EventProfileNeedsUpdate") }) { fabricPrivacy.logException(it) })
        disposable.add(rxBus
            .toObservable(EventPreferenceChange::class.java)
            .observeOn(Schedulers.io())
            .subscribe({ scheduleUpdateGUI("EventPreferenceChange") }) { fabricPrivacy.logException(it) })
        disposable.add(rxBus
            .toObservable(EventNewOpenLoopNotification::class.java)
            .observeOn(Schedulers.io())
            .subscribe({ scheduleUpdateGUI("EventNewOpenLoopNotification") }) { fabricPrivacy.logException(it) })
        disposable.add(rxBus
            .toObservable(EventPumpStatusChanged::class.java)
            .observeOn(AndroidSchedulers.mainThread())
            .subscribe({ updatePumpStatus(it) }) { fabricPrivacy.logException(it) })
        disposable.add(rxBus
            .toObservable(EventIobCalculationProgress::class.java)
            .observeOn(AndroidSchedulers.mainThread())
            .subscribe({ overview_iobcalculationprogess?.text = it.progress }) { fabricPrivacy.logException(it) })

        refreshLoop = Runnable {
            scheduleUpdateGUI("refreshLoop")
            loopHandler.postDelayed(refreshLoop, 60 * 1000L)
        }
        loopHandler.postDelayed(refreshLoop, 60 * 1000L)

        updateGUI("onResume")
    }

    override fun onClick(v: View) {
        // try to fix  https://fabric.io/nightscout3/android/apps/info.nightscout.androidaps/issues/5aca7a1536c7b23527eb4be7?time=last-seven-days
        // https://stackoverflow.com/questions/14860239/checking-if-state-is-saved-before-committing-a-fragmenttransaction
        if (childFragmentManager.isStateSaved) return
        activity?.let { activity ->
            when (v.id) {
                R.id.overview_treatmentbutton -> protectionCheck.queryProtection(activity, ProtectionCheck.Protection.BOLUS, UIRunnable { if(isAdded) TreatmentDialog().show(childFragmentManager, "Overview") })
                R.id.overview_wizardbutton -> protectionCheck.queryProtection(activity, ProtectionCheck.Protection.BOLUS, UIRunnable { if(isAdded) WizardDialog().show(childFragmentManager, "Overview") })
                R.id.overview_insulinbutton -> protectionCheck.queryProtection(activity, ProtectionCheck.Protection.BOLUS, UIRunnable { if(isAdded) InsulinDialog().show(childFragmentManager, "Overview") })
                R.id.overview_quickwizardbutton -> protectionCheck.queryProtection(activity, ProtectionCheck.Protection.BOLUS, UIRunnable { if(isAdded) onClickQuickWizard() })
                R.id.overview_carbsbutton -> protectionCheck.queryProtection(activity, ProtectionCheck.Protection.BOLUS, UIRunnable { if(isAdded) CarbsDialog().show(childFragmentManager, "Overview") })
                R.id.overview_temptarget -> protectionCheck.queryProtection(activity, ProtectionCheck.Protection.BOLUS, UIRunnable { if(isAdded) TempTargetDialog().show(childFragmentManager, "Overview") })

                R.id.overview_activeprofile -> {
                    ProfileViewerDialog().also { pvd ->
                        pvd.arguments = Bundle().also {
                            it.putLong("time", DateUtil.now())
                            it.putInt("mode", ProfileViewerDialog.Mode.RUNNING_PROFILE.ordinal)
                        }
                    }.show(childFragmentManager, "ProfileViewDialog")
                }

                R.id.overview_cgmbutton -> {
                    if (xdripPlugin.isEnabled(PluginType.BGSOURCE))
                        openCgmApp("com.eveningoutpost.dexdrip")
                    else if (dexcomPlugin.isEnabled(PluginType.BGSOURCE)) {
                        dexcomPlugin.findDexcomPackageName()?.let {
                            openCgmApp(it)
                        }
                            ?: ToastUtils.showToastInUiThread(activity, resourceHelper.gs(R.string.dexcom_app_not_installed))
                    }
                }

                R.id.overview_calibrationbutton -> {
                    if (xdripPlugin.isEnabled(PluginType.BGSOURCE)) {
                        CalibrationDialog().show(childFragmentManager, "CalibrationDialog")
                    } else if (dexcomPlugin.isEnabled(PluginType.BGSOURCE)) {
                        try {
                            dexcomPlugin.findDexcomPackageName()?.let {
                                startActivity(Intent("com.dexcom.cgm.activities.MeterEntryActivity").setPackage(it))
                            }
                                ?: ToastUtils.showToastInUiThread(activity, resourceHelper.gs(R.string.dexcom_app_not_installed))
                        } catch (e: ActivityNotFoundException) {
                            ToastUtils.showToastInUiThread(activity, resourceHelper.gs(R.string.g5appnotdetected))
                        }
                    }
                }

                R.id.overview_accepttempbutton -> {
                    profileFunction.getProfile() ?: return
                    if (loopPlugin.isEnabled(PluginType.LOOP)) {
                        val lastRun = loopPlugin.lastRun
                        loopPlugin.invoke("Accept temp button", false)
                        if (lastRun?.lastAPSRun != null && lastRun.constraintsProcessed?.isChangeRequested == true) {
                            protectionCheck.queryProtection(activity, ProtectionCheck.Protection.BOLUS, UIRunnable {
                                OKDialog.showConfirmation(activity, resourceHelper.gs(R.string.tempbasal_label), lastRun.constraintsProcessed?.toSpanned()
                                    ?: "".toSpanned(), {
                                    aapsLogger.debug("USER ENTRY: ACCEPT TEMP BASAL")
                                    overview_accepttempbutton?.visibility = View.GONE
                                    (context?.getSystemService(Context.NOTIFICATION_SERVICE) as NotificationManager).cancel(Constants.notificationID)
                                    actionStringHandler.handleInitiate("cancelChangeRequest")
                                    loopPlugin.acceptChangeRequest()
                                })
                            })
                        }
                    }
                }

                R.id.overview_apsmode -> {
                    protectionCheck.queryProtection(activity, ProtectionCheck.Protection.BOLUS, UIRunnable {
                        if(isAdded)  LoopDialog().also { dialog ->
                            dialog.arguments = Bundle().also { it.putInt("showOkCancel", 1) }
                        }.show(childFragmentManager, "Overview")
                    })
                }
            }
        }
    }

    private fun openCgmApp(packageName: String) {
        context?.let {
            val packageManager = it.packageManager
            try {
                val intent = packageManager.getLaunchIntentForPackage(packageName)
                    ?: throw ActivityNotFoundException()
                intent.addCategory(Intent.CATEGORY_LAUNCHER)
                it.startActivity(intent)
            } catch (e: ActivityNotFoundException) {
                OKDialog.show(it, "", resourceHelper.gs(R.string.error_starting_cgm))
            }
        }
    }

    override fun onLongClick(v: View): Boolean {
        when (v.id) {
            R.id.overview_quickwizardbutton -> {
                startActivity(Intent(v.context, QuickWizardListActivity::class.java))
                return true
            }

            R.id.overview_apsmode -> {
                activity?.let { activity ->
                    protectionCheck.queryProtection(activity, ProtectionCheck.Protection.BOLUS, UIRunnable {
                        LoopDialog().also { dialog ->
                            dialog.arguments = Bundle().also { it.putInt("showOkCancel", 0) }
                        }.show(childFragmentManager, "Overview")
                    })
                }
            }

            R.id.overview_temptarget -> v.performClick()
            R.id.overview_activeprofile -> activity?.let { activity -> protectionCheck.queryProtection(activity, ProtectionCheck.Protection.BOLUS, UIRunnable { ProfileSwitchDialog().show(childFragmentManager, "Overview") }) }

        }
        return false
    }

    private fun onClickQuickWizard() {
        val actualBg = iobCobCalculatorPlugin.actualBg()
        val profile = profileFunction.getProfile()
        val profileName = profileFunction.getProfileName()
        val pump = activePlugin.activePump
        val quickWizardEntry = quickWizard.getActive()
        if (quickWizardEntry != null && actualBg != null && profile != null) {
            overview_quickwizardbutton?.visibility = View.VISIBLE
            val wizard = quickWizardEntry.doCalc(profile, profileName, actualBg, true)
            if (wizard.calculatedTotalInsulin > 0.0 && quickWizardEntry.carbs() > 0.0) {
                val carbsAfterConstraints = constraintChecker.applyCarbsConstraints(Constraint(quickWizardEntry.carbs())).value()
                activity?.let {
                    if (abs(wizard.insulinAfterConstraints - wizard.calculatedTotalInsulin) >= pump.pumpDescription.pumpType.determineCorrectBolusStepSize(wizard.insulinAfterConstraints) || carbsAfterConstraints != quickWizardEntry.carbs()) {
                        OKDialog.show(it, resourceHelper.gs(R.string.treatmentdeliveryerror), resourceHelper.gs(R.string.constraints_violation) + "\n" + resourceHelper.gs(R.string.changeyourinput))
                        return
                    }
                    wizard.confirmAndExecute(it)
                }
            }
        }
    }

    private fun updatePumpStatus(event: EventPumpStatusChanged) {
        val status = event.getStatus(resourceHelper)
        if (status != "") {
            overview_pumpstatus?.text = status
            overview_pumpstatuslayout?.visibility = View.VISIBLE
            overview_looplayout?.visibility = View.GONE
        } else {
            overview_pumpstatuslayout?.visibility = View.GONE
            overview_looplayout?.visibility = View.VISIBLE
        }
    }

    @SuppressLint("SetTextI18n")
    private fun processButtonsVisibility() {
        val lastBG = iobCobCalculatorPlugin.lastBg()
        val pump = activePlugin.activePump
        val profile = profileFunction.getProfile()
        val profileName = profileFunction.getProfileName()
        val actualBG = iobCobCalculatorPlugin.actualBg()

        // QuickWizard button
        val quickWizardEntry = quickWizard.getActive()
        if (quickWizardEntry != null && lastBG != null && profile != null && pump.isInitialized && !pump.isSuspended) {
            overview_quickwizardbutton?.visibility = View.VISIBLE
            val wizard = quickWizardEntry.doCalc(profile, profileName, lastBG, false)
            overview_quickwizardbutton?.text = quickWizardEntry.buttonText() + "\n" + resourceHelper.gs(R.string.format_carbs, quickWizardEntry.carbs()) +
                " " + resourceHelper.gs(R.string.formatinsulinunits, wizard.calculatedTotalInsulin)
            if (wizard.calculatedTotalInsulin <= 0) overview_quickwizardbutton?.visibility = View.GONE
        } else overview_quickwizardbutton?.visibility = View.GONE

        // **** Temp button ****
        val lastRun = loopPlugin.lastRun
        val closedLoopEnabled = constraintChecker.isClosedLoopAllowed()

        val showAcceptButton = !closedLoopEnabled.value() && // Open mode needed
            lastRun != null &&
            (lastRun.lastOpenModeAccept == 0L || lastRun.lastOpenModeAccept < lastRun.lastAPSRun) &&// never accepted or before last result
            lastRun.constraintsProcessed?.isChangeRequested == true // change is requested

        if (showAcceptButton && pump.isInitialized && !pump.isSuspended && loopPlugin.isEnabled(PluginType.LOOP)) {
            overview_accepttempbutton?.visibility = View.VISIBLE
            overview_accepttempbutton?.text = "${resourceHelper.gs(R.string.setbasalquestion)}\n${lastRun!!.constraintsProcessed}"
        } else {
            overview_accepttempbutton?.visibility = View.GONE
        }

        // **** Various treatment buttons ****
        overview_carbsbutton?.visibility = ((!activePlugin.activePump.pumpDescription.storesCarbInfo || pump.isInitialized && !pump.isSuspended) && profile != null && sp.getBoolean(R.string.key_show_carbs_button, true)).toVisibility()
        overview_treatmentbutton?.visibility = (pump.isInitialized && !pump.isSuspended && profile != null && sp.getBoolean(R.string.key_show_treatment_button, false)).toVisibility()
        overview_wizardbutton?.visibility = (pump.isInitialized && !pump.isSuspended && profile != null && sp.getBoolean(R.string.key_show_wizard_button, true)).toVisibility()
        overview_insulinbutton?.visibility = (pump.isInitialized && !pump.isSuspended && profile != null && sp.getBoolean(R.string.key_show_insulin_button, true)).toVisibility()

        // **** Calibration & CGM buttons ****
        val xDripIsBgSource = xdripPlugin.isEnabled(PluginType.BGSOURCE)
        val dexcomIsSource = dexcomPlugin.isEnabled(PluginType.BGSOURCE)
        overview_calibrationbutton?.visibility = ((xDripIsBgSource || dexcomIsSource) && actualBG != null && sp.getBoolean(R.string.key_show_calibration_button, true)).toVisibility()
        overview_cgmbutton?.visibility = (sp.getBoolean(R.string.key_show_cgm_button, false) && (xDripIsBgSource || dexcomIsSource)).toVisibility()

    }

    private fun prepareGraphsIfNeeded(numOfGraphs: Int) {
        synchronized(graphLock) {
            if (numOfGraphs != secondaryGraphs.size - 1) {
                //aapsLogger.debug("New secondary graph count ${numOfGraphs-1}")
                // rebuild needed
                secondaryGraphs.clear()
                secondaryGraphsLabel.clear()
                overview_iobgraph.removeAllViews()
                for (i in 1 until numOfGraphs) {
                    val relativeLayout = RelativeLayout(context)
                    relativeLayout.layoutParams = RelativeLayout.LayoutParams(ViewGroup.LayoutParams.MATCH_PARENT, ViewGroup.LayoutParams.WRAP_CONTENT)

                    val graph = GraphView(context)
                    graph.layoutParams = LinearLayout.LayoutParams(ViewGroup.LayoutParams.MATCH_PARENT, resourceHelper.dpToPx(skinProvider.activeSkin().secondaryGraphHeight)).also { it.setMargins(0, resourceHelper.dpToPx(15), 0, resourceHelper.dpToPx(10)) }
                    graph.gridLabelRenderer?.gridColor = resourceHelper.gc(R.color.graphgrid)
                    graph.gridLabelRenderer?.reloadStyles()
                    graph.gridLabelRenderer?.isHorizontalLabelsVisible = false
                    graph.gridLabelRenderer?.labelVerticalWidth = axisWidth
                    graph.gridLabelRenderer?.numVerticalLabels = 3
                    graph.viewport.backgroundColor = Color.argb(20, 255, 255, 255) // 8% of gray
                    relativeLayout.addView(graph)

                    val label = TextView(context)
                    val layoutParams = RelativeLayout.LayoutParams(ViewGroup.LayoutParams.WRAP_CONTENT, ViewGroup.LayoutParams.WRAP_CONTENT).also { it.setMargins(resourceHelper.dpToPx(30), resourceHelper.dpToPx(25), 0, 0) }
                    layoutParams.addRule(RelativeLayout.ALIGN_PARENT_TOP)
                    layoutParams.addRule(RelativeLayout.ALIGN_PARENT_LEFT)
                    label.layoutParams = layoutParams
                    relativeLayout.addView(label)
                    secondaryGraphsLabel.add(label)

                    overview_iobgraph.addView(relativeLayout)
                    secondaryGraphs.add(graph)
                }
            }
        }
    }

    var task: Runnable? = null

    private fun scheduleUpdateGUI(from: String) {
        class UpdateRunnable : Runnable {

            override fun run() {
                updateGUI(from)
                task = null
            }
        }
        view?.removeCallbacks(task)
        task = UpdateRunnable()
        view?.postDelayed(task, 500)
    }

    @SuppressLint("SetTextI18n")
    fun updateGUI(from: String) {
        aapsLogger.debug("UpdateGUI from $from")

        overview_time?.text = dateUtil.timeString(Date())

        if (!profileFunction.isProfileValid("Overview")) {
            overview_pumpstatus?.setText(R.string.noprofileset)
            overview_pumpstatuslayout?.visibility = View.VISIBLE
            overview_looplayout?.visibility = View.GONE
            return
        }
        overview_notifications?.let { notificationStore.updateNotifications(it) }
        overview_pumpstatuslayout?.visibility = View.GONE
        overview_looplayout?.visibility = View.VISIBLE

        val profile = profileFunction.getProfile() ?: return
        val actualBG = iobCobCalculatorPlugin.actualBg()
        val lastBG = iobCobCalculatorPlugin.lastBg()
        val pump = activePlugin.activePump
        val units = profileFunction.getUnits()
        val lowLine = defaultValueHelper.determineLowLine()
        val highLine = defaultValueHelper.determineHighLine()
        val lastRun = loopPlugin.lastRun
        val predictionsAvailable = if (config.APS) lastRun?.request?.hasPredictions == true else config.NSCLIENT


        try {
            updateGraph(lastRun, predictionsAvailable, lowLine, highLine, pump, profile)
        } catch (e: IllegalStateException) {
            return // view no longer exists
        }

        //Start with updating the BG as it is unaffected by loop.
        // **** BG value ****
        if (lastBG != null) {
            val color = when {
                lastBG.valueToUnits(units) < lowLine  -> resourceHelper.gc(R.color.low)
                lastBG.valueToUnits(units) > highLine -> resourceHelper.gc(R.color.high)
                else                                  -> resourceHelper.gc(R.color.inrange)
            }

            overview_bg?.text = lastBG.valueToUnitsToString(units)
            overview_bg?.setTextColor(color)
            overview_arrow?.setImageResource(lastBG.directionToIcon(databaseHelper))
            overview_arrow?.setColorFilter(color)

            val glucoseStatus = GlucoseStatus(injector).glucoseStatusData
            if (glucoseStatus != null) {
                overview_delta_large?.text = Profile.toSignedUnitsString(glucoseStatus.delta, glucoseStatus.delta * Constants.MGDL_TO_MMOLL, units)
                overview_delta_large?.setTextColor(color)
                overview_delta?.text = Profile.toSignedUnitsString(glucoseStatus.delta, glucoseStatus.delta * Constants.MGDL_TO_MMOLL, units)
                overview_avgdelta?.text = "${Profile.toSignedUnitsString(glucoseStatus.short_avgdelta, glucoseStatus.short_avgdelta * Constants.MGDL_TO_MMOLL, units)}"
                overview_long_avgdelta?.text = "${Profile.toSignedUnitsString(glucoseStatus.long_avgdelta, glucoseStatus.long_avgdelta * Constants.MGDL_TO_MMOLL, units)}"
            } else {
                overview_delta?.text = "Δ " + resourceHelper.gs(R.string.notavailable)
                overview_avgdelta?.text = ""
                overview_long_avgdelta?.text = ""
            }

            // strike through if BG is old
            overview_bg?.let { overview_bg ->
                var flag = overview_bg.paintFlags
                flag = if (actualBG == null) {
                    flag or Paint.STRIKE_THRU_TEXT_FLAG
                } else flag and Paint.STRIKE_THRU_TEXT_FLAG.inv()
                overview_bg.paintFlags = flag
            }
            overview_timeago?.text = DateUtil.minAgo(resourceHelper, lastBG.date)
            overview_timeagoshort?.text = "(" + DateUtil.minAgoShort(lastBG.date) + ")"

        }
        val closedLoopEnabled = constraintChecker.isClosedLoopAllowed()

        // aps mode
        if (config.APS && pump.pumpDescription.isTempBasalCapable) {
            overview_apsmode?.visibility = View.VISIBLE
            overview_time_llayout?.visibility = View.GONE
            when {
                loopPlugin.isEnabled() && loopPlugin.isSuperBolus                       -> {
                    overview_apsmode?.setImageResource(R.drawable.ic_loop_superbolus)
                    overview_apsmode_text?.text = DateUtil.age(loopPlugin.minutesToEndOfSuspend() * 60000L, true, resourceHelper)
                    overview_apsmode_text?.visibility = View.VISIBLE
                }

                loopPlugin.isDisconnected                                               -> {
                    overview_apsmode?.setImageResource(R.drawable.ic_loop_disconnected)
                    overview_apsmode_text?.text = DateUtil.age(loopPlugin.minutesToEndOfSuspend() * 60000L, true, resourceHelper)
                    overview_apsmode_text?.visibility = View.VISIBLE
                }

                loopPlugin.isEnabled() && loopPlugin.isSuspended                        -> {
                    overview_apsmode?.setImageResource(R.drawable.ic_loop_paused)
                    overview_apsmode_text?.text = DateUtil.age(loopPlugin.minutesToEndOfSuspend() * 60000L, true, resourceHelper)
                    overview_apsmode_text?.visibility = View.VISIBLE
                }

                pump.isSuspended                                                        -> {
                    overview_apsmode?.setImageResource(if (pump.pumpDescription.pumpType == PumpType.Insulet_Omnipod) {
                        // For Omnipod, indicate the pump as disconnected when it's suspended.
                        // The only way to 'reconnect' it, is through the Omnipod tab
                        R.drawable.ic_loop_disconnected
                    } else {
                        R.drawable.ic_loop_paused
                    })
                    overview_apsmode_text?.visibility = View.GONE
                }

                loopPlugin.isEnabled() && closedLoopEnabled.value() && loopPlugin.isLGS -> {
                    overview_apsmode?.setImageResource(R.drawable.ic_loop_lgs)
                    overview_apsmode_text?.visibility = View.GONE
                }

                loopPlugin.isEnabled() && closedLoopEnabled.value()                     -> {
                    overview_apsmode?.setImageResource(R.drawable.ic_loop_closed)
                    overview_apsmode_text?.visibility = View.GONE
                }

                loopPlugin.isEnabled() && !closedLoopEnabled.value()                    -> {
                    overview_apsmode?.setImageResource(R.drawable.ic_loop_open)
                    overview_apsmode_text?.visibility = View.GONE
                }

                else                                                                    -> {
                    overview_apsmode?.setImageResource(R.drawable.ic_loop_disabled)
                    overview_apsmode_text?.visibility = View.GONE
                }
            }
        } else {
            //nsclient
            overview_apsmode?.visibility = View.GONE
            overview_apsmode_text?.visibility = View.GONE
            overview_time_llayout?.visibility = View.VISIBLE
        }

        // temp target
        val tempTarget = treatmentsPlugin.tempTargetFromHistory
        if (tempTarget != null) {
            overview_temptarget?.setTextColor(resourceHelper.gc(R.color.ribbonTextWarning))
            overview_temptarget?.setBackgroundColor(resourceHelper.gc(R.color.ribbonWarning))
            overview_temptarget?.text = Profile.toTargetRangeString(tempTarget.low, tempTarget.high, Constants.MGDL, units) + " " + DateUtil.untilString(tempTarget.end(), resourceHelper)
        } else {
            // If the target is not the same as set in the profile then oref has overridden it
            val targetUsed = lastRun?.constraintsProcessed?.targetBG ?: 0.0

            if (targetUsed != 0.0 && abs(profile.targetMgdl - targetUsed) > 0.01) {
                aapsLogger.debug("Adjusted target. Profile: ${profile.targetMgdl} APS: $targetUsed")
                overview_temptarget?.text = Profile.toTargetRangeString(targetUsed, targetUsed, Constants.MGDL, units)
                overview_temptarget?.setTextColor(resourceHelper.gc(R.color.ribbonTextWarning))
                overview_temptarget?.setBackgroundColor(resourceHelper.gc(R.color.tempTargetBackground))
            } else {
                overview_temptarget?.setTextColor(resourceHelper.gc(R.color.ribbonTextDefault))
                overview_temptarget?.setBackgroundColor(resourceHelper.gc(R.color.ribbonDefault))
                overview_temptarget?.text = Profile.toTargetRangeString(profile.targetLowMgdl, profile.targetHighMgdl, Constants.MGDL, units)
            }
        }

        // Basal, TBR
        val activeTemp = treatmentsPlugin.getTempBasalFromHistory(System.currentTimeMillis())
        overview_basebasal?.text = activeTemp?.let { "T:" + activeTemp.toStringVeryShort() }
            ?: resourceHelper.gs(R.string.pump_basebasalrate, profile.basal)
        overview_basal_llayout?.setOnClickListener {
            var fullText = "${resourceHelper.gs(R.string.basebasalrate_label)}: ${resourceHelper.gs(R.string.pump_basebasalrate, profile.basal)}"
            if (activeTemp != null)
                fullText += "\n" + resourceHelper.gs(R.string.tempbasal_label) + ": " + activeTemp.toStringFull()
            activity?.let {
                OKDialog.show(it, resourceHelper.gs(R.string.basal), fullText)
            }
        }
        overview_basebasal?.setTextColor(activeTemp?.let { resourceHelper.gc(R.color.basal) }
            ?: resourceHelper.gc(R.color.defaulttextcolor))

        overview_basebasal_icon?.setImageResource(R.drawable.ic_cp_basal_no_tbr)
        val percentRate = activeTemp?.tempBasalConvertedToPercent(System.currentTimeMillis(), profile)
            ?: 100
        if (percentRate > 100) overview_basebasal_icon?.setImageResource(R.drawable.ic_cp_basal_tbr_high)
        if (percentRate < 100) overview_basebasal_icon?.setImageResource(R.drawable.ic_cp_basal_tbr_low)

        // Extended bolus
        val extendedBolus = treatmentsPlugin.getExtendedBolusFromHistory(System.currentTimeMillis())
        overview_extendedbolus?.text =
            if (extendedBolus != null && !pump.isFakingTempsByExtendedBoluses)
                resourceHelper.gs(R.string.pump_basebasalrate, extendedBolus.absoluteRate())
            else ""
        overview_extendedbolus?.setOnClickListener {
            if (extendedBolus != null) activity?.let {
                OKDialog.show(it, resourceHelper.gs(R.string.extended_bolus), extendedBolus.toString())
            }
        }
        overview_extended_llayout?.visibility = (extendedBolus != null && !pump.isFakingTempsByExtendedBoluses).toVisibility()

        // Active profile
        overview_activeprofile?.text = profileFunction.getProfileNameWithDuration()
        if (profile.percentage != 100 || profile.timeshift != 0) {
            overview_activeprofile?.setBackgroundColor(resourceHelper.gc(R.color.ribbonWarning))
            overview_activeprofile?.setTextColor(resourceHelper.gc(R.color.ribbonTextWarning))
        } else {
            overview_activeprofile?.setBackgroundColor(resourceHelper.gc(R.color.ribbonDefault))
            overview_activeprofile?.setTextColor(resourceHelper.gc(R.color.ribbonTextDefault))
        }

        processButtonsVisibility()

        // iob
        treatmentsPlugin.updateTotalIOBTreatments()
        treatmentsPlugin.updateTotalIOBTempBasals()
        val bolusIob = treatmentsPlugin.lastCalculationTreatments.round()
        val basalIob = treatmentsPlugin.lastCalculationTempBasals.round()
        //val now = System.currentTimeMillis()

        //(System.currentTimeMillis() - treatmentsPlugin.getLastBolusTime(true)) / 60000
<<<<<<< HEAD
        // val iTimeUpdate = (System.currentTimeMillis() - treatmentsPlugin.getLastBolusTime(true)) / 60000
        // val StatTIR = TirCalculator(resourceHelper, profileFunction, dateUtil)
        // val currentTIRLow = StatTIR.averageTIR(StatTIR.calculateDaily(70.0,180.0)).belowPct()
        // val currentTIRRange = StatTIR.averageTIR(StatTIR.calculateDaily(70.0,180.0)).inRangePct()
        // val currentTIRAbove = StatTIR.averageTIR(StatTIR.calculateDaily(70.0,180.0)).abovePct()
        // var iTimeSettings = (SafeParse.stringToDouble(sp.getString(R.string.key_iTime,"180")))
        // if (iTimeUpdate < iTimeSettings && currentTIRRange <= 96 && currentTIRAbove <= 1 && currentTIRLow >=4 ) run {
        //     iTimeSettings = iTimeSettings * 0.7
        // }
=======
        val iTimeUpdate = (System.currentTimeMillis() - treatmentsPlugin.getLastBolusTime(true)) / 60000
        val StatTIR = TirCalculator(resourceHelper, profileFunction, dateUtil)
        val currentTIRLow = StatTIR.averageTIR(StatTIR.calculateDaily(70.0,180.0)).belowPct()
        val currentTIRRange = StatTIR.averageTIR(StatTIR.calculateDaily(70.0,180.0)).inRangePct()
        val currentTIRAbove = StatTIR.averageTIR(StatTIR.calculateDaily(70.0,180.0)).abovePct()
        var iTimeSettings = (SafeParse.stringToDouble(sp.getString(R.string.key_iTime,"180")))
        if (iTimeUpdate < iTimeSettings && currentTIRRange <= 96 && currentTIRAbove <= 1 && currentTIRLow >=4 ) run {
            iTimeSettings = iTimeSettings * 0.7
        }
>>>>>>> 34bea5b8

        overview_iob?.text = resourceHelper.gs(R.string.formatinsulinunits, bolusIob.iob + basalIob.basaliob)

        if (iTimeUpdate < iTimeSettings) {
            overview_iob_llayout?.setOnClickListener {
                activity?.let {
                    OKDialog.show(it, resourceHelper.gs(R.string.iob),
                        resourceHelper.gs(R.string.formatinsulinunits, bolusIob.iob + basalIob.basaliob) + "\n" +
                            resourceHelper.gs(R.string.bolus) + ": " + resourceHelper.gs(R.string.formatinsulinunits, bolusIob.iob) + "\n" +
                            resourceHelper.gs(R.string.basal) + ": " + resourceHelper.gs(R.string.formatinsulinunits, basalIob.basaliob) + "\n" +
                            resourceHelper.gs(R.string.iTime) + ": " + resourceHelper.gs(R.string.format_mins,iTimeUpdate)
                    )
                }
            }
        }else{
            overview_iob_llayout?.setOnClickListener {
                activity?.let {
                    OKDialog.show(it, resourceHelper.gs(R.string.iob),
                        resourceHelper.gs(R.string.formatinsulinunits, bolusIob.iob + basalIob.basaliob) + "\n" +
                            resourceHelper.gs(R.string.bolus) + ": " + resourceHelper.gs(R.string.formatinsulinunits, bolusIob.iob) + "\n" +
                            resourceHelper.gs(R.string.basal) + ": " + resourceHelper.gs(R.string.formatinsulinunits, basalIob.basaliob)
                    )
                }
            }
        }

        // Status lights
        overview_statuslights?.visibility = (sp.getBoolean(R.string.key_show_statuslights, true) || config.NSCLIENT).toVisibility()
        statusLightHandler.updateStatusLights(careportal_canulaage, careportal_insulinage, careportal_reservoirlevel, careportal_sensorage, null, careportal_pbage, careportal_batterylevel)

        // cob
        var cobText: String = resourceHelper.gs(R.string.value_unavailable_short)
        val cobInfo = iobCobCalculatorPlugin.getCobInfo(false, "Overview COB")
        if (cobInfo.displayCob != null) {
            cobText = resourceHelper.gs(R.string.format_carbs, cobInfo.displayCob.toInt())
            if (cobInfo.futureCarbs > 0) cobText += "(" + DecimalFormatter.to0Decimal(cobInfo.futureCarbs) + ")"
        }

        if (iTimeUpdate < iTimeSettings) {
            insulinAnimation?.start()
        }else{
            insulinAnimation?.stop()
        }
        if (config.APS && lastRun?.constraintsProcessed != null) {
            if (lastRun.constraintsProcessed!!.carbsReq > 0) {
                //only display carbsreq when carbs have not been entered recently
                if (treatmentsPlugin.lastCarbTime < lastRun.lastAPSRun) {
                    cobText = cobText + " | " + lastRun.constraintsProcessed!!.carbsReq + " " + resourceHelper.gs(R.string.required)
                }
                overview_cob?.text = cobText
                if (carbAnimation?.isRunning == false)
                    carbAnimation?.start()
            } else {
                overview_cob?.text = cobText
                carbAnimation?.stop()
                carbAnimation?.selectDrawable(0)
            }
        } else overview_cob?.text = cobText

        // pump status from ns
        overview_pump?.text = nsDeviceStatus.pumpStatus
        overview_pump?.setOnClickListener { activity?.let { OKDialog.show(it, resourceHelper.gs(R.string.pump), nsDeviceStatus.extendedPumpStatus) } }

        // OpenAPS status from ns
        overview_openaps?.text = nsDeviceStatus.openApsStatus
        overview_openaps?.setOnClickListener { activity?.let { OKDialog.show(it, resourceHelper.gs(R.string.openaps), nsDeviceStatus.extendedOpenApsStatus) } }

        // Uploader status from ns
        overview_uploader?.text = nsDeviceStatus.uploaderStatusSpanned
        overview_uploader?.setOnClickListener { activity?.let { OKDialog.show(it, resourceHelper.gs(R.string.uploader), nsDeviceStatus.extendedUploaderStatus) } }

        // Sensitivity
        if (sp.getBoolean(R.string.key_openapsama_useautosens, false) && constraintChecker.isAutosensModeEnabled().value()) {
            overview_sensitivity_icon?.setImageResource(R.drawable.ic_swap_vert_black_48dp_green)
        } else {
            overview_sensitivity_icon?.setImageResource(R.drawable.ic_x_swap_vert)
        }

        overview_sensitivity?.text =
            iobCobCalculatorPlugin.getLastAutosensData("Overview")?.let { autosensData ->
                String.format(Locale.ENGLISH, "%.0f%%", autosensData.autosensResult.ratio * 100)
            } ?: ""
    }

    private fun updateGraph(lastRun: LoopInterface.LastRun?, predictionsAvailable: Boolean, lowLine: Double, highLine: Double, pump: PumpInterface, profile: Profile) {
        viewLifecycleOwner.lifecycleScope.launch(Dispatchers.Main) {
            overview_bggraph ?: return@launch
            val menuChartSettings = overviewMenus.setting
            prepareGraphsIfNeeded(menuChartSettings.size)
            val graphData = GraphData(injector, overview_bggraph, iobCobCalculatorPlugin, treatmentsPlugin)
            val secondaryGraphsData: ArrayList<GraphData> = ArrayList()

            // do preparation in different thread
            withContext(Dispatchers.Default) {
                // align to hours
                val calendar = Calendar.getInstance()
                calendar.timeInMillis = System.currentTimeMillis()
                calendar[Calendar.MILLISECOND] = 0
                calendar[Calendar.SECOND] = 0
                calendar[Calendar.MINUTE] = 0
                calendar.add(Calendar.HOUR, 1)
                val hoursToFetch: Int
                val toTime: Long
                val fromTime: Long
                val endTime: Long
                val apsResult = if (config.APS) lastRun?.constraintsProcessed else NSDeviceStatus.getAPSResult(injector)
                if (predictionsAvailable && apsResult != null && menuChartSettings[0][OverviewMenus.CharType.PRE.ordinal]) {
                    var predictionHours = (ceil(apsResult.latestPredictionsTime - System.currentTimeMillis().toDouble()) / (60 * 60 * 1000)).toInt()
                    predictionHours = min(2, predictionHours)
                    predictionHours = max(0, predictionHours)
                    hoursToFetch = rangeToDisplay - predictionHours
                    toTime = calendar.timeInMillis + 100000 // little bit more to avoid wrong rounding - GraphView specific
                    fromTime = toTime - T.hours(hoursToFetch.toLong()).msecs()
                    endTime = toTime + T.hours(predictionHours.toLong()).msecs()
                } else {
                    hoursToFetch = rangeToDisplay
                    toTime = calendar.timeInMillis + 100000 // little bit more to avoid wrong rounding - GraphView specific
                    fromTime = toTime - T.hours(hoursToFetch.toLong()).msecs()
                    endTime = toTime
                }
                val now = System.currentTimeMillis()

                //  ------------------ 1st graph

                // **** In range Area ****
                graphData.addInRangeArea(fromTime, endTime, lowLine, highLine)

                // **** BG ****
                if (predictionsAvailable && menuChartSettings[0][OverviewMenus.CharType.PRE.ordinal])
                    graphData.addBgReadings(fromTime, toTime, lowLine, highLine, apsResult?.predictions)
                else graphData.addBgReadings(fromTime, toTime, lowLine, highLine, null)

                // set manual x bounds to have nice steps
                graphData.formatAxis(fromTime, endTime)

                // Treatments
                graphData.addTreatments(fromTime, endTime)
                if (menuChartSettings[0][OverviewMenus.CharType.ACT.ordinal])
                    graphData.addActivity(fromTime, endTime, false, 0.8)

                // add basal data
                if (pump.pumpDescription.isTempBasalCapable && menuChartSettings[0][OverviewMenus.CharType.BAS.ordinal])
                    graphData.addBasals(fromTime, now, lowLine / graphData.maxY / 1.2)

                // add target line
                graphData.addTargetLine(fromTime, toTime, profile, loopPlugin.lastRun)

                // **** NOW line ****
                graphData.addNowLine(now)

                // ------------------ 2nd graph
                synchronized(graphLock) {
                    for (g in 0 until min(secondaryGraphs.size, menuChartSettings.size + 1)) {
                        val secondGraphData = GraphData(injector, secondaryGraphs[g], iobCobCalculatorPlugin, treatmentsPlugin)
                        var useABSForScale = false
                        var useIobForScale = false
                        var useCobForScale = false
                        var useDevForScale = false
                        var useRatioForScale = false
                        var useDSForScale = false
                        var useIAForScale = false
                        when {
                            menuChartSettings[g + 1][OverviewMenus.CharType.ABS.ordinal]      -> useABSForScale = true
                            menuChartSettings[g + 1][OverviewMenus.CharType.IOB.ordinal]      -> useIobForScale = true
                            menuChartSettings[g + 1][OverviewMenus.CharType.COB.ordinal]      -> useCobForScale = true
                            menuChartSettings[g + 1][OverviewMenus.CharType.DEV.ordinal]      -> useDevForScale = true
                            menuChartSettings[g + 1][OverviewMenus.CharType.SEN.ordinal]      -> useRatioForScale = true
                            menuChartSettings[g + 1][OverviewMenus.CharType.ACT.ordinal]      -> useIAForScale = true
                            menuChartSettings[g + 1][OverviewMenus.CharType.DEVSLOPE.ordinal] -> useDSForScale = true
                        }

                        if (menuChartSettings[g + 1][OverviewMenus.CharType.ABS.ordinal]) secondGraphData.addAbsIob(fromTime, now, useABSForScale, 1.0)
                        if (menuChartSettings[g + 1][OverviewMenus.CharType.IOB.ordinal]) secondGraphData.addIob(fromTime, now, useIobForScale, 1.0, menuChartSettings[g + 1][OverviewMenus.CharType.PRE.ordinal])
                        if (menuChartSettings[g + 1][OverviewMenus.CharType.COB.ordinal]) secondGraphData.addCob(fromTime, now, useCobForScale, if (useCobForScale) 1.0 else 0.5)
                        if (menuChartSettings[g + 1][OverviewMenus.CharType.DEV.ordinal]) secondGraphData.addDeviations(fromTime, now, useDevForScale, 1.0)
                        if (menuChartSettings[g + 1][OverviewMenus.CharType.SEN.ordinal]) secondGraphData.addRatio(fromTime, now, useRatioForScale, 1.0)
                        if (menuChartSettings[g + 1][OverviewMenus.CharType.ACT.ordinal]) secondGraphData.addActivity(fromTime, endTime, useIAForScale, 0.8)
                        if (menuChartSettings[g + 1][OverviewMenus.CharType.DEVSLOPE.ordinal] && buildHelper.isDev()) secondGraphData.addDeviationSlope(fromTime, now, useDSForScale, 1.0)

                        // set manual x bounds to have nice steps
                        secondGraphData.formatAxis(fromTime, endTime)
                        secondGraphData.addNowLine(now)
                        secondaryGraphsData.add(secondGraphData)
                    }
                }
            }
            // finally enforce drawing of graphs in UI thread
            graphData.performUpdate()
            synchronized(graphLock) {
                for (g in 0 until min(secondaryGraphs.size, menuChartSettings.size + 1)) {
                    secondaryGraphsLabel[g].text = overviewMenus.enabledTypes(g + 1)
                    secondaryGraphs[g].visibility = (
                        menuChartSettings[g + 1][OverviewMenus.CharType.ABS.ordinal] ||
                            menuChartSettings[g + 1][OverviewMenus.CharType.IOB.ordinal] ||
                            menuChartSettings[g + 1][OverviewMenus.CharType.COB.ordinal] ||
                            menuChartSettings[g + 1][OverviewMenus.CharType.DEV.ordinal] ||
                            menuChartSettings[g + 1][OverviewMenus.CharType.SEN.ordinal] ||
                            menuChartSettings[g + 1][OverviewMenus.CharType.ACT.ordinal] ||
                            menuChartSettings[g + 1][OverviewMenus.CharType.DEVSLOPE.ordinal]
                        ).toVisibility()
                    secondaryGraphsData[g].performUpdate()
                }
            }
        }
    }
}<|MERGE_RESOLUTION|>--- conflicted
+++ resolved
@@ -86,10 +86,7 @@
 import info.nightscout.androidaps.utils.DateUtil
 import info.nightscout.androidaps.utils.stats.TirCalculator
 import android.util.LongSparseArray
-<<<<<<< HEAD
-=======
-
->>>>>>> 34bea5b8
+
 import org.json.JSONObject
 
 class OverviewFragment : DaggerFragment(), View.OnClickListener, OnLongClickListener {
@@ -572,7 +569,6 @@
         val lastRun = loopPlugin.lastRun
         val predictionsAvailable = if (config.APS) lastRun?.request?.hasPredictions == true else config.NSCLIENT
 
-
         try {
             updateGraph(lastRun, predictionsAvailable, lowLine, highLine, pump, profile)
         } catch (e: IllegalStateException) {
@@ -757,17 +753,6 @@
         //val now = System.currentTimeMillis()
 
         //(System.currentTimeMillis() - treatmentsPlugin.getLastBolusTime(true)) / 60000
-<<<<<<< HEAD
-        // val iTimeUpdate = (System.currentTimeMillis() - treatmentsPlugin.getLastBolusTime(true)) / 60000
-        // val StatTIR = TirCalculator(resourceHelper, profileFunction, dateUtil)
-        // val currentTIRLow = StatTIR.averageTIR(StatTIR.calculateDaily(70.0,180.0)).belowPct()
-        // val currentTIRRange = StatTIR.averageTIR(StatTIR.calculateDaily(70.0,180.0)).inRangePct()
-        // val currentTIRAbove = StatTIR.averageTIR(StatTIR.calculateDaily(70.0,180.0)).abovePct()
-        // var iTimeSettings = (SafeParse.stringToDouble(sp.getString(R.string.key_iTime,"180")))
-        // if (iTimeUpdate < iTimeSettings && currentTIRRange <= 96 && currentTIRAbove <= 1 && currentTIRLow >=4 ) run {
-        //     iTimeSettings = iTimeSettings * 0.7
-        // }
-=======
         val iTimeUpdate = (System.currentTimeMillis() - treatmentsPlugin.getLastBolusTime(true)) / 60000
         val StatTIR = TirCalculator(resourceHelper, profileFunction, dateUtil)
         val currentTIRLow = StatTIR.averageTIR(StatTIR.calculateDaily(70.0,180.0)).belowPct()
@@ -777,7 +762,6 @@
         if (iTimeUpdate < iTimeSettings && currentTIRRange <= 96 && currentTIRAbove <= 1 && currentTIRLow >=4 ) run {
             iTimeSettings = iTimeSettings * 0.7
         }
->>>>>>> 34bea5b8
 
         overview_iob?.text = resourceHelper.gs(R.string.formatinsulinunits, bolusIob.iob + basalIob.basaliob)
 
