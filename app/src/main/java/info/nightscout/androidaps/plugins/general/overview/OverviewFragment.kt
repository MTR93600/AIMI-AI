package info.nightscout.androidaps.plugins.general.overview

import android.annotation.SuppressLint
import android.app.NotificationManager
import android.content.ActivityNotFoundException
import android.content.Context
import android.content.Intent
import android.graphics.Color
import android.graphics.Paint
import android.graphics.PorterDuff
import android.graphics.drawable.AnimationDrawable
import android.graphics.drawable.Drawable
import android.graphics.drawable.GradientDrawable
import android.os.Build
import android.os.Bundle
import android.os.Handler
import android.os.HandlerThread
import android.util.DisplayMetrics
import android.util.TypedValue
import android.view.LayoutInflater
import android.view.View
import android.view.View.OnLongClickListener
import android.view.View.VISIBLE
import android.view.ViewGroup
import android.widget.LinearLayout
import android.widget.RelativeLayout
import android.widget.TextView
import androidx.core.text.toSpanned
import androidx.recyclerview.widget.LinearLayoutManager
import com.jjoe64.graphview.GraphView
import dagger.android.HasAndroidInjector
import dagger.android.support.DaggerFragment
import info.nightscout.androidaps.Constants
import info.nightscout.androidaps.R
import info.nightscout.androidaps.data.ProfileSealed
import info.nightscout.androidaps.database.AppRepository
import info.nightscout.androidaps.database.entities.UserEntry.Action
import info.nightscout.androidaps.database.entities.UserEntry.Sources
import info.nightscout.androidaps.database.interfaces.end
import info.nightscout.androidaps.databinding.OverviewFragmentBinding
import info.nightscout.androidaps.dialogs.*
import info.nightscout.androidaps.events.EventAcceptOpenLoopChange
import info.nightscout.androidaps.events.EventInitializationChanged
import info.nightscout.androidaps.events.EventPreferenceChange
import info.nightscout.androidaps.events.EventPumpStatusChanged
import info.nightscout.androidaps.events.EventRefreshOverview
import info.nightscout.androidaps.extensions.directionToIcon
import info.nightscout.androidaps.extensions.isInProgress
import info.nightscout.androidaps.extensions.toVisibility
import info.nightscout.androidaps.extensions.valueToUnitsString
import info.nightscout.androidaps.interfaces.*
import info.nightscout.shared.logging.AAPSLogger
import info.nightscout.androidaps.logging.UserEntryLogger
import info.nightscout.androidaps.plugins.aps.loop.events.EventNewOpenLoopNotification
import info.nightscout.androidaps.plugins.aps.openAPSSMB.DetermineBasalResultSMB
import info.nightscout.androidaps.plugins.bus.RxBus
import info.nightscout.androidaps.plugins.configBuilder.ConstraintChecker
import info.nightscout.androidaps.plugins.constraints.bgQualityCheck.BgQualityCheckPlugin
import info.nightscout.androidaps.plugins.general.automation.AutomationPlugin
import info.nightscout.androidaps.plugins.general.nsclient.data.NSDeviceStatus
import info.nightscout.androidaps.plugins.general.overview.activities.QuickWizardListActivity
import info.nightscout.androidaps.plugins.general.overview.events.*
import info.nightscout.androidaps.plugins.general.overview.graphData.GraphData
import info.nightscout.androidaps.plugins.general.overview.notifications.NotificationStore
import info.nightscout.androidaps.plugins.general.wear.events.EventWearInitiateAction
import info.nightscout.androidaps.plugins.iob.iobCobCalculator.GlucoseStatusProvider
import info.nightscout.androidaps.plugins.pump.common.defs.PumpType
import info.nightscout.androidaps.plugins.source.DexcomPlugin
import info.nightscout.androidaps.plugins.source.XdripPlugin
import info.nightscout.androidaps.skins.SkinProvider
import info.nightscout.androidaps.utils.DateUtil
import info.nightscout.androidaps.utils.DefaultValueHelper
import info.nightscout.androidaps.utils.FabricPrivacy
import info.nightscout.androidaps.utils.ToastUtils
import info.nightscout.androidaps.utils.TrendCalculator
import info.nightscout.androidaps.utils.alertDialogs.OKDialog
import info.nightscout.androidaps.utils.buildHelper.BuildHelper
import info.nightscout.androidaps.utils.protection.ProtectionCheck
import info.nightscout.androidaps.utils.resources.ResourceHelper
import info.nightscout.androidaps.utils.rx.AapsSchedulers
import info.nightscout.shared.sharedPreferences.SP
import info.nightscout.androidaps.utils.ui.SingleClickButton
import info.nightscout.androidaps.utils.ui.UIRunnable
import info.nightscout.androidaps.utils.wizard.QuickWizard
import io.reactivex.rxjava3.disposables.CompositeDisposable
import io.reactivex.rxjava3.kotlin.plusAssign
import java.util.*
import java.util.concurrent.TimeUnit
import javax.inject.Inject
import kotlin.collections.ArrayList
import kotlin.math.abs
import kotlin.math.min

class OverviewFragment : DaggerFragment(), View.OnClickListener, OnLongClickListener {

    @Inject lateinit var injector: HasAndroidInjector
    @Inject lateinit var aapsLogger: AAPSLogger
    @Inject lateinit var aapsSchedulers: AapsSchedulers
    @Inject lateinit var sp: SP
    @Inject lateinit var rxBus: RxBus
    @Inject lateinit var rh: ResourceHelper
    @Inject lateinit var defaultValueHelper: DefaultValueHelper
    @Inject lateinit var profileFunction: ProfileFunction
    @Inject lateinit var constraintChecker: ConstraintChecker
    @Inject lateinit var statusLightHandler: StatusLightHandler
    @Inject lateinit var nsDeviceStatus: NSDeviceStatus
    @Inject lateinit var loop: Loop
    @Inject lateinit var activePlugin: ActivePlugin
    @Inject lateinit var iobCobCalculator: IobCobCalculator
    @Inject lateinit var dexcomPlugin: DexcomPlugin
    @Inject lateinit var dexcomMediator: DexcomPlugin.DexcomMediator
    @Inject lateinit var xdripPlugin: XdripPlugin
    @Inject lateinit var notificationStore: NotificationStore
    @Inject lateinit var quickWizard: QuickWizard
    @Inject lateinit var buildHelper: BuildHelper
    @Inject lateinit var commandQueue: CommandQueue
    @Inject lateinit var protectionCheck: ProtectionCheck
    @Inject lateinit var fabricPrivacy: FabricPrivacy
    @Inject lateinit var overviewMenus: OverviewMenus
    @Inject lateinit var skinProvider: SkinProvider
    @Inject lateinit var trendCalculator: TrendCalculator
    @Inject lateinit var config: Config
    @Inject lateinit var dateUtil: DateUtil
    @Inject lateinit var uel: UserEntryLogger
    @Inject lateinit var repository: AppRepository
    @Inject lateinit var glucoseStatusProvider: GlucoseStatusProvider
    @Inject lateinit var overviewData: OverviewData
    @Inject lateinit var overviewPlugin: OverviewPlugin
    @Inject lateinit var automationPlugin: AutomationPlugin
    @Inject lateinit var bgQualityCheckPlugin: BgQualityCheckPlugin

    private val disposable = CompositeDisposable()

    private var smallWidth = false
    private var smallHeight = false
    private lateinit var dm: DisplayMetrics
    private var axisWidth: Int = 0
    private lateinit var refreshLoop: Runnable
    private var handler = Handler(HandlerThread(this::class.simpleName + "Handler").also { it.start() }.looper)

    private val secondaryGraphs = ArrayList<GraphView>()
    private val secondaryGraphsLabel = ArrayList<TextView>()

    private var carbAnimation: AnimationDrawable? = null

    private var _binding: OverviewFragmentBinding? = null

    // This property is only valid between onCreateView and
    // onDestroyView.
    private val binding get() = _binding!!

    override fun onCreateView(inflater: LayoutInflater, container: ViewGroup?, savedInstanceState: Bundle?): View =
        OverviewFragmentBinding.inflate(inflater, container, false).also {
            _binding = it
            //check screen width
            dm = DisplayMetrics()
            if (android.os.Build.VERSION.SDK_INT >= android.os.Build.VERSION_CODES.R)
                activity?.display?.getRealMetrics(dm)
            else
                @Suppress("DEPRECATION") activity?.windowManager?.defaultDisplay?.getMetrics(dm)
        }.root

    override fun onViewCreated(view: View, savedInstanceState: Bundle?) {
        super.onViewCreated(view, savedInstanceState)

        // pre-process landscape mode
        val screenWidth = dm.widthPixels
        val screenHeight = dm.heightPixels
        smallWidth = screenWidth <= Constants.SMALL_WIDTH
        smallHeight = screenHeight <= Constants.SMALL_HEIGHT
        val landscape = screenHeight < screenWidth

        //skinProvider.activeSkin().preProcessLandscapeOverviewLayout(dm, view, landscape, rh.gb(R.bool.isTablet), smallHeight)
        binding.nsclientLayout.visibility = config.NSCLIENT.toVisibility()

        binding.notifications.setHasFixedSize(false)
        binding.notifications.layoutManager = LinearLayoutManager(view.context)
        axisWidth = if (dm.densityDpi <= 120) 3 else if (dm.densityDpi <= 160) 10 else if (dm.densityDpi <= 320) 35 else if (dm.densityDpi <= 420) 50 else if (dm.densityDpi <= 560) 70 else 80
<<<<<<< HEAD
        binding.graphsLayout.bgGraph.gridLabelRenderer?.gridColor = rh.getAttributeColor(context,R.attr.graphGrid )
        binding.graphsLayout.bgGraph.setBackgroundColor(rh.getAttributeColor(context,R.attr.colorGraphBackground ))
        binding.graphsLayout.bgGraph.gridLabelRenderer?.reloadStyles()
        binding.graphsLayout.bgGraph.gridLabelRenderer?.horizontalLabelsColor = rh.getAttributeColor(context,R.attr.graphHorizontalLabelText )
        binding.graphsLayout.bgGraph.gridLabelRenderer?.verticalLabelsColor = rh.getAttributeColor(context,R.attr.graphVerticalLabelText )
=======
        binding.graphsLayout.bgGraph.gridLabelRenderer?.gridColor = rh.gac(context,R.attr.graphGrid )
        binding.graphsLayout.bgGraph.setBackgroundColor(rh.gac(context,R.attr.colorGraphBackground ))
        binding.graphsLayout.bgGraph.gridLabelRenderer?.reloadStyles()
        binding.graphsLayout.bgGraph.gridLabelRenderer?.horizontalLabelsColor = rh.gac(context,R.attr.graphHorizontalLabelText )
        binding.graphsLayout.bgGraph.gridLabelRenderer?.verticalLabelsColor = rh.gac(context,R.attr.graphVerticalLabelText )
>>>>>>> 28e7ea70
        binding.graphsLayout.bgGraph.gridLabelRenderer?.labelVerticalWidth = axisWidth
        binding.graphsLayout.bgGraph.layoutParams?.height = rh.dpToPx(skinProvider.activeSkin().mainGraphHeight)

        carbAnimation = binding.infoLayout.carbsIcon.background as AnimationDrawable?
        carbAnimation?.setEnterFadeDuration(1200)
        carbAnimation?.setExitFadeDuration(1200)


        binding.graphsLayout.bgGraph.setOnLongClickListener {
            overviewData.rangeToDisplay += 6
            overviewData.rangeToDisplay = if (overviewData.rangeToDisplay > 24) 6 else overviewData.rangeToDisplay
            sp.putInt(R.string.key_rangetodisplay, overviewData.rangeToDisplay)
            overviewData.initRange()
            overviewData.prepareBucketedData("EventBucketedDataCreated")
            overviewData.prepareBgData("EventBucketedDataCreated")
            updateGraph("rangeChange")
            rxBus.send(EventPreferenceChange(rh, R.string.key_rangetodisplay))
            sp.putBoolean(R.string.key_objectiveusescale, true)
            false
        }
        prepareGraphsIfNeeded(overviewMenus.setting.size)
        overviewMenus.setupChartMenu(binding.graphsLayout.chartMenuButton)

        binding.activeProfile.setOnClickListener(this)
        binding.activeProfile.setOnLongClickListener(this)
        binding.tempTarget.setOnClickListener(this)
        binding.tempTarget.setOnLongClickListener(this)
        binding.buttonsLayout.acceptTempButton.setOnClickListener(this)
        binding.buttonsLayout.treatmentButton.setOnClickListener(this)
        binding.buttonsLayout.wizardButton.setOnClickListener(this)
        binding.buttonsLayout.calibrationButton.setOnClickListener(this)
        binding.buttonsLayout.cgmButton.setOnClickListener(this)
        binding.buttonsLayout.insulinButton.setOnClickListener(this)
        binding.buttonsLayout.carbsButton.setOnClickListener(this)
        binding.buttonsLayout.quickWizardButton.setOnClickListener(this)
        binding.buttonsLayout.quickWizardButton.setOnLongClickListener(this)
        binding.infoLayout.apsMode.setOnClickListener(this)
        binding.infoLayout.apsMode.setOnLongClickListener(this)
        binding.activeProfile.setOnLongClickListener(this)
    }

    @Synchronized
    override fun onPause() {
        super.onPause()
        disposable.clear()
        handler.removeCallbacksAndMessages(null)
    }

    @Synchronized
    override fun onResume() {
        super.onResume()
        disposable += activePlugin.activeOverview.overviewBus
            .toObservable(EventUpdateOverviewTime::class.java)
            .debounce(1L, TimeUnit.SECONDS)
            .observeOn(aapsSchedulers.main)
            .subscribe({ updateTime(it.from) }, fabricPrivacy::logException)
        disposable += activePlugin.activeOverview.overviewBus
            .toObservable(EventUpdateOverviewCalcProgress::class.java)
            .observeOn(aapsSchedulers.main)
            .subscribe({ updateCalcProgress(it.from) }, fabricPrivacy::logException)
        disposable += activePlugin.activeOverview.overviewBus
            .toObservable(EventUpdateOverviewProfile::class.java)
            .debounce(1L, TimeUnit.SECONDS)
            .observeOn(aapsSchedulers.main)
            .subscribe({ updateProfile(it.from) }, fabricPrivacy::logException)
        disposable += activePlugin.activeOverview.overviewBus
            .toObservable(EventUpdateOverviewTemporaryBasal::class.java)
            .debounce(1L, TimeUnit.SECONDS)
            .observeOn(aapsSchedulers.main)
            .subscribe({ updateTemporaryBasal(it.from) }, fabricPrivacy::logException)
        disposable += activePlugin.activeOverview.overviewBus
            .toObservable(EventUpdateOverviewExtendedBolus::class.java)
            .debounce(1L, TimeUnit.SECONDS)
            .observeOn(aapsSchedulers.main)
            .subscribe({ updateExtendedBolus(it.from) }, fabricPrivacy::logException)
        disposable += activePlugin.activeOverview.overviewBus
            .toObservable(EventUpdateOverviewTemporaryTarget::class.java)
            .debounce(1L, TimeUnit.SECONDS)
            .observeOn(aapsSchedulers.main)
            .subscribe({ updateTemporaryTarget(it.from) }, fabricPrivacy::logException)
        disposable += activePlugin.activeOverview.overviewBus
            .toObservable(EventUpdateOverviewBg::class.java)
            .debounce(1L, TimeUnit.SECONDS)
            .observeOn(aapsSchedulers.main)
            .subscribe({ updateBg(it.from) }, fabricPrivacy::logException)
        disposable += activePlugin.activeOverview.overviewBus
            .toObservable(EventUpdateOverviewIobCob::class.java)
            .debounce(1L, TimeUnit.SECONDS)
            .observeOn(aapsSchedulers.main)
            .subscribe({ updateIobCob(it.from) }, fabricPrivacy::logException)
        disposable += activePlugin.activeOverview.overviewBus
            .toObservable(EventUpdateOverviewSensitivity::class.java)
            .debounce(1L, TimeUnit.SECONDS)
            .observeOn(aapsSchedulers.main)
            .subscribe({ updateSensitivity(it.from) }, fabricPrivacy::logException)
        disposable += activePlugin.activeOverview.overviewBus
            .toObservable(EventUpdateOverviewGraph::class.java)
            .debounce(1L, TimeUnit.SECONDS)
            .observeOn(aapsSchedulers.main)
            .subscribe({ updateGraph(it.from) }, fabricPrivacy::logException)
        disposable += activePlugin.activeOverview.overviewBus
            .toObservable(EventUpdateOverviewPumpStatus::class.java)
            .observeOn(aapsSchedulers.main)
            .subscribe({ updatePumpStatus(it.from) }, fabricPrivacy::logException)
        disposable += activePlugin.activeOverview.overviewBus
            .toObservable(EventUpdateOverviewNotification::class.java)
            .observeOn(aapsSchedulers.main)
            .subscribe({ updateNotification(it.from) }, fabricPrivacy::logException)
        disposable += rxBus
            .toObservable(EventRefreshOverview::class.java)
            .observeOn(aapsSchedulers.io)
            .subscribe({
                           if (it.now) overviewPlugin.refreshLoop(it.from)
                           else scheduleUpdateGUI(it.from)
                       }, fabricPrivacy::logException)
        disposable += rxBus
            .toObservable(EventAcceptOpenLoopChange::class.java)
            .observeOn(aapsSchedulers.io)
            .subscribe({ scheduleUpdateGUI("EventAcceptOpenLoopChange") }, fabricPrivacy::logException)
        disposable += rxBus
            .toObservable(EventInitializationChanged::class.java)
            .observeOn(aapsSchedulers.main)
            .subscribe({ updateTime("EventInitializationChanged") }, fabricPrivacy::logException)
        disposable += rxBus
            .toObservable(EventPreferenceChange::class.java)
            .observeOn(aapsSchedulers.io)
            .subscribe({ scheduleUpdateGUI("EventPreferenceChange") }, fabricPrivacy::logException)
        disposable += rxBus
            .toObservable(EventNewOpenLoopNotification::class.java)
            .observeOn(aapsSchedulers.io)
            .subscribe({ scheduleUpdateGUI("EventNewOpenLoopNotification") }, fabricPrivacy::logException)
        disposable += rxBus
            .toObservable(EventPumpStatusChanged::class.java)
            .observeOn(aapsSchedulers.main)
            .delay(30, TimeUnit.MILLISECONDS, aapsSchedulers.main)
            .subscribe({
                           overviewData.pumpStatus = it.getStatus(rh)
                           updatePumpStatus("EventPumpStatusChanged")
                       }, fabricPrivacy::logException)

        refreshLoop = Runnable {
            overviewPlugin.refreshLoop("refreshLoop")
            handler.postDelayed(refreshLoop, 60 * 1000L)
        }
        handler.postDelayed(refreshLoop, 60 * 1000L)

        updateTime("onResume")
        updateCalcProgress("onResume")
        updateProfile("onResume")
        updateTemporaryBasal("onResume")
        updateExtendedBolus("onResume")
        updateTemporaryTarget("onResume")
        updateBg("onResume")
        updateIobCob("onResume")
        updateSensitivity("onResume")
        updateGraph("onResume")
        updatePumpStatus("onResume")
        updateNotification("onResume")
    }

    @Synchronized
    override fun onDestroyView() {
        super.onDestroyView()
        _binding = null
    }

    override fun onClick(v: View) {
        // try to fix  https://fabric.io/nightscout3/android/apps/info.nightscout.androidaps/issues/5aca7a1536c7b23527eb4be7?time=last-seven-days
        // https://stackoverflow.com/questions/14860239/checking-if-state-is-saved-before-committing-a-fragmenttransaction
        if (childFragmentManager.isStateSaved) return
        activity?.let { activity ->
            when (v.id) {
                R.id.treatment_button    -> protectionCheck.queryProtection(
                    activity,
                    ProtectionCheck.Protection.BOLUS,
                    UIRunnable { if (isAdded) TreatmentDialog().show(childFragmentManager, "Overview") })
                R.id.wizard_button       -> protectionCheck.queryProtection(
                    activity,
                    ProtectionCheck.Protection.BOLUS,
                    UIRunnable { if (isAdded) WizardDialog().show(childFragmentManager, "Overview") })
                R.id.insulin_button      -> protectionCheck.queryProtection(
                    activity,
                    ProtectionCheck.Protection.BOLUS,
                    UIRunnable { if (isAdded) InsulinDialog().show(childFragmentManager, "Overview") })
                R.id.quick_wizard_button -> protectionCheck.queryProtection(activity, ProtectionCheck.Protection.BOLUS, UIRunnable { if (isAdded) onClickQuickWizard() })
                R.id.carbs_button        -> protectionCheck.queryProtection(
                    activity,
                    ProtectionCheck.Protection.BOLUS,
                    UIRunnable { if (isAdded) CarbsDialog().show(childFragmentManager, "Overview") })
                R.id.temp_target         -> protectionCheck.queryProtection(
                    activity,
                    ProtectionCheck.Protection.BOLUS,
                    UIRunnable { if (isAdded) TempTargetDialog().show(childFragmentManager, "Overview") })

                R.id.active_profile      -> {
                    ProfileViewerDialog().also { pvd ->
                        pvd.arguments = Bundle().also {
                            it.putLong("time", dateUtil.now())
                            it.putInt("mode", ProfileViewerDialog.Mode.RUNNING_PROFILE.ordinal)
                        }
                    }.show(childFragmentManager, "ProfileViewDialog")
                }

                R.id.cgm_button          -> {
                    if (xdripPlugin.isEnabled())
                        openCgmApp("com.eveningoutpost.dexdrip")
                    else if (dexcomPlugin.isEnabled()) {
                        dexcomMediator.findDexcomPackageName()?.let {
                            openCgmApp(it)
                        }
                            ?: ToastUtils.showToastInUiThread(activity, rh.gs(R.string.dexcom_app_not_installed))
                    }
                }

                R.id.calibration_button  -> {
                    if (xdripPlugin.isEnabled()) {
                        CalibrationDialog().show(childFragmentManager, "CalibrationDialog")
                    } else if (dexcomPlugin.isEnabled()) {
                        try {
                            dexcomMediator.findDexcomPackageName()?.let {
                                startActivity(
                                    Intent("com.dexcom.cgm.activities.MeterEntryActivity")
                                        .setPackage(it)
                                        .addFlags(Intent.FLAG_ACTIVITY_CLEAR_TOP)
                                )
                            }
                                ?: ToastUtils.showToastInUiThread(activity, rh.gs(R.string.dexcom_app_not_installed))
                        } catch (e: ActivityNotFoundException) {
                            ToastUtils.showToastInUiThread(activity, rh.gs(R.string.g5appnotdetected))
                        }
                    }
                }

                R.id.accept_temp_button  -> {
                    profileFunction.getProfile() ?: return
                    if ((loop as PluginBase).isEnabled()) {
                        handler.post {
                            val lastRun = loop.lastRun
                            loop.invoke("Accept temp button", false)
                            if (lastRun?.lastAPSRun != null && lastRun.constraintsProcessed?.isChangeRequested == true) {
                                protectionCheck.queryProtection(activity, ProtectionCheck.Protection.BOLUS, UIRunnable {
                                    OKDialog.showConfirmation(activity, rh.gs(R.string.tempbasal_label), lastRun.constraintsProcessed?.toSpanned()
                                        ?: "".toSpanned(), {
                                      uel.log(Action.ACCEPTS_TEMP_BASAL, Sources.Overview)
                                      (context?.getSystemService(Context.NOTIFICATION_SERVICE) as NotificationManager?)?.cancel(Constants.notificationID)
                                      rxBus.send(EventWearInitiateAction("cancelChangeRequest"))
                                      Thread { loop.acceptChangeRequest() }.run()
                                      binding.buttonsLayout.acceptTempButton.visibility = View.GONE
                                  })
                                })
                            }
                        }
                    }
                }

                R.id.aps_mode            -> {
                    protectionCheck.queryProtection(activity, ProtectionCheck.Protection.BOLUS, UIRunnable {
                        if (isAdded) LoopDialog().also { dialog ->
                            dialog.arguments = Bundle().also { it.putInt("showOkCancel", 1) }
                        }.show(childFragmentManager, "Overview")
                    })
                }
            }
        }
    }

    private fun openCgmApp(packageName: String) {
        context?.let {
            val packageManager = it.packageManager
            try {
                val intent = packageManager.getLaunchIntentForPackage(packageName)
                    ?: throw ActivityNotFoundException()
                intent.addCategory(Intent.CATEGORY_LAUNCHER)
                it.startActivity(intent)
            } catch (e: ActivityNotFoundException) {
                OKDialog.show(it, "", rh.gs(R.string.error_starting_cgm))
            }
        }
    }

    override fun onLongClick(v: View): Boolean {
        when (v.id) {
            R.id.quick_wizard_button -> {
                startActivity(Intent(v.context, QuickWizardListActivity::class.java))
                return true
            }

            R.id.aps_mode            -> {
                activity?.let { activity ->
                    protectionCheck.queryProtection(activity, ProtectionCheck.Protection.BOLUS, UIRunnable {
                        LoopDialog().also { dialog ->
                            dialog.arguments = Bundle().also { it.putInt("showOkCancel", 0) }
                        }.show(childFragmentManager, "Overview")
                    })
                }
            }

            R.id.temp_target -> v.performClick()
            R.id.active_profile -> activity?.let { activity ->
                if (loop.isDisconnected) OKDialog.show(activity, rh.gs(R.string.not_available_full), rh.gs(R.string.smscommunicator_pumpdisconnected))
                else
                    protectionCheck.queryProtection(
                        activity,
                        ProtectionCheck.Protection.BOLUS,
                        UIRunnable { ProfileSwitchDialog().show(childFragmentManager, "ProfileSwitchDialog") })
            }

        }
        return false
    }

    private fun onClickQuickWizard() {
        val actualBg = iobCobCalculator.ads.actualBg()
        val profile = profileFunction.getProfile()
        val profileName = profileFunction.getProfileName()
        val pump = activePlugin.activePump
        val quickWizardEntry = quickWizard.getActive()
        if (quickWizardEntry != null && actualBg != null && profile != null) {
            binding.buttonsLayout.quickWizardButton.visibility = View.VISIBLE
            val wizard = quickWizardEntry.doCalc(profile, profileName, actualBg, true)
            if (wizard.calculatedTotalInsulin > 0.0 && quickWizardEntry.carbs() > 0.0) {
                val carbsAfterConstraints = constraintChecker.applyCarbsConstraints(Constraint(quickWizardEntry.carbs())).value()
                activity?.let {
                    if (abs(wizard.insulinAfterConstraints - wizard.calculatedTotalInsulin) >= pump.pumpDescription.pumpType.determineCorrectBolusStepSize(wizard.insulinAfterConstraints) || carbsAfterConstraints != quickWizardEntry.carbs()) {
                        OKDialog.show(it, rh.gs(R.string.treatmentdeliveryerror), rh.gs(R.string.constraints_violation) + "\n" + rh.gs(R.string.changeyourinput))
                        return
                    }
                    wizard.confirmAndExecute(it)
                }
            }
        }
    }

    @SuppressLint("SetTextI18n")
    private fun processButtonsVisibility() {
        val lastBG = iobCobCalculator.ads.lastBg()
        val pump = activePlugin.activePump
        val profile = profileFunction.getProfile()
        val profileName = profileFunction.getProfileName()
        val actualBG = iobCobCalculator.ads.actualBg()

        // QuickWizard button
        val quickWizardEntry = quickWizard.getActive()
        if (quickWizardEntry != null && lastBG != null && profile != null && pump.isInitialized() && !pump.isSuspended() && !loop.isDisconnected) {
            binding.buttonsLayout.quickWizardButton.visibility = View.VISIBLE
            val wizard = quickWizardEntry.doCalc(profile, profileName, lastBG, false)
            binding.buttonsLayout.quickWizardButton.text = quickWizardEntry.buttonText() + "\n" + rh.gs(R.string.format_carbs, quickWizardEntry.carbs()) +
                " " + rh.gs(R.string.formatinsulinunits, wizard.calculatedTotalInsulin)
            if (wizard.calculatedTotalInsulin <= 0) binding.buttonsLayout.quickWizardButton.visibility = View.GONE
        } else binding.buttonsLayout.quickWizardButton.visibility = View.GONE

        // **** Temp button ****
        val lastRun = loop.lastRun
        val closedLoopEnabled = constraintChecker.isClosedLoopAllowed()

        val showAcceptButton = !closedLoopEnabled.value() && // Open mode needed
            lastRun != null &&
            (lastRun.lastOpenModeAccept == 0L || lastRun.lastOpenModeAccept < lastRun.lastAPSRun) &&// never accepted or before last result
            lastRun.constraintsProcessed?.isChangeRequested == true // change is requested

        if (showAcceptButton && pump.isInitialized() && !pump.isSuspended() && (loop as PluginBase).isEnabled()) {
            binding.buttonsLayout.acceptTempButton.visibility = View.VISIBLE
            binding.buttonsLayout.acceptTempButton.text = "${rh.gs(R.string.setbasalquestion)}\n${lastRun!!.constraintsProcessed}"
        } else {
            binding.buttonsLayout.acceptTempButton.visibility = View.GONE
        }

        // **** Various treatment buttons ****
        binding.buttonsLayout.carbsButton.visibility =
            ((!activePlugin.activePump.pumpDescription.storesCarbInfo || pump.isInitialized() && !pump.isSuspended()) && profile != null
                && sp.getBoolean(R.string.key_show_carbs_button, true)).toVisibility()
        binding.buttonsLayout.treatmentButton.visibility = (!loop.isDisconnected && pump.isInitialized() && !pump.isSuspended() && profile != null
            && sp.getBoolean(R.string.key_show_treatment_button, false)).toVisibility()
        binding.buttonsLayout.wizardButton.visibility = (!loop.isDisconnected && pump.isInitialized() && !pump.isSuspended() && profile != null
            && sp.getBoolean(R.string.key_show_wizard_button, true)).toVisibility()
        binding.buttonsLayout.insulinButton.visibility = (!loop.isDisconnected && pump.isInitialized() && !pump.isSuspended() && profile != null
            && sp.getBoolean(R.string.key_show_insulin_button, true)).toVisibility()

        // **** Calibration & CGM buttons ****
        val xDripIsBgSource = xdripPlugin.isEnabled()
        val dexcomIsSource = dexcomPlugin.isEnabled()
        binding.buttonsLayout.calibrationButton.visibility = (xDripIsBgSource && actualBG != null && sp.getBoolean(R.string.key_show_calibration_button, true)).toVisibility()
        if (dexcomIsSource) {
            binding.buttonsLayout.cgmButton.setCompoundDrawablesWithIntrinsicBounds(null, rh.gd(R.drawable.ic_byoda), null, null)
            binding.buttonsLayout.cgmButton.setTextColor(rh.gc(R.color.colorLightGray))
        } else if (xDripIsBgSource) {
            binding.buttonsLayout.cgmButton.setCompoundDrawablesWithIntrinsicBounds(null, rh.gd(R.drawable.ic_xdrip), null, null)
            binding.buttonsLayout.cgmButton.setTextColor(rh.gc(R.color.red))
        }
        binding.buttonsLayout.cgmButton.visibility = (sp.getBoolean(R.string.key_show_cgm_button, false) && (xDripIsBgSource || dexcomIsSource)).toVisibility()

        // Automation buttons
        binding.buttonsLayout.userButtonsLayout.removeAllViews()
        val events = automationPlugin.userEvents()
        if (!loop.isDisconnected && pump.isInitialized() && !pump.isSuspended() && profile != null)
            for (event in events)
                if (event.isEnabled && event.trigger.shouldRun())
                    context?.let { context ->
                        SingleClickButton(context).also {
<<<<<<< HEAD
                            it.setTextColor(rh.getAttributeColor(context, R.attr.defaultPillTextColor))
=======
                            it.setTextColor(rh.gac(context, R.attr.defaultPillTextColor))
>>>>>>> 28e7ea70
                            it.setTextSize(TypedValue.COMPLEX_UNIT_SP, 10f)
                            it.layoutParams = LinearLayout.LayoutParams(0, ViewGroup.LayoutParams.MATCH_PARENT, 0.5f).also { l ->
                                l.setMargins(0, 0, rh.dpToPx(-4), 0)
                            }
                            it.setCompoundDrawablesWithIntrinsicBounds(null, rh.gd(R.drawable.ic_danar_useropt), null, null)
                            it.text = event.title

                            it.setOnClickListener {
                                OKDialog.showConfirmation(
                                    context,
                                    rh.gs(R.string.run_question, event.title),
                                    { handler.post { automationPlugin.processEvent(event) } }
                                )
                            }
                            binding.buttonsLayout.userButtonsLayout.addView(it)
                        }
                    }
        binding.buttonsLayout.userButtonsLayout.visibility = events.isNotEmpty().toVisibility()

        binding.buttonsLayout.overviewButtons.visibility = View.GONE
    }

    private fun processAps() {
        val pump = activePlugin.activePump

        // aps mode
        val closedLoopEnabled = constraintChecker.isClosedLoopAllowed()

        fun apsModeSetA11yLabel(stringRes: Int) {
            if (Build.VERSION.SDK_INT >= Build.VERSION_CODES.R) {
                binding.infoLayout.apsMode.stateDescription = rh.gs(stringRes)
            } else {
                binding.infoLayout.apsMode.contentDescription = rh.gs(R.string.apsmode_title) + " " + rh.gs(stringRes)
            }
        }

        if (config.APS && pump.pumpDescription.isTempBasalCapable) {
            binding.infoLayout.apsMode.visibility = View.VISIBLE
            binding.infoLayout.timeLayout.visibility = View.GONE
            when {
                (loop as PluginBase).isEnabled() && loop.isSuperBolus                       -> {
                    binding.infoLayout.apsMode.setImageResource(R.drawable.ic_loop_superbolus)
                    apsModeSetA11yLabel(R.string.superbolus)
                    binding.infoLayout.apsModeText.text = dateUtil.age(loop.minutesToEndOfSuspend() * 60000L, true, rh)
                    binding.infoLayout.apsModeText.visibility = View.VISIBLE
                }

                loop.isDisconnected                                                         -> {
                    binding.infoLayout.apsMode.setImageResource(R.drawable.ic_loop_disconnected)
                    apsModeSetA11yLabel(R.string.disconnected)
                    binding.infoLayout.apsModeText.text = dateUtil.age(loop.minutesToEndOfSuspend() * 60000L, true, rh)
                    binding.infoLayout.apsModeText.visibility = View.VISIBLE
                }

                (loop as PluginBase).isEnabled() && loop.isSuspended                        -> {
                    binding.infoLayout.apsMode.setImageResource(R.drawable.ic_loop_paused)
                    apsModeSetA11yLabel(R.string.suspendloop_label)
                    binding.infoLayout.apsModeText.text = dateUtil.age(loop.minutesToEndOfSuspend() * 60000L, true, rh)
                    binding.infoLayout.apsModeText.visibility = View.VISIBLE
                }

                pump.isSuspended()                                                          -> {
                    binding.infoLayout.apsMode.setImageResource(
                        if (pump.model() == PumpType.OMNIPOD_EROS || pump.model() == PumpType.OMNIPOD_DASH) {
                            // For Omnipod, indicate the pump as disconnected when it's suspended.
                            // The only way to 'reconnect' it, is through the Omnipod tab
                            apsModeSetA11yLabel(R.string.disconnected)
                            R.drawable.ic_loop_disconnected
                        } else {
                            apsModeSetA11yLabel(R.string.pump_paused)
                            R.drawable.ic_loop_paused
                        }
                    )
                    binding.infoLayout.apsModeText.visibility = View.GONE
                }

                (loop as PluginBase).isEnabled() && closedLoopEnabled.value() && loop.isLGS -> {
                    binding.infoLayout.apsMode.setImageResource(R.drawable.ic_loop_lgs)
                    apsModeSetA11yLabel(R.string.uel_lgs_loop_mode)
                    binding.infoLayout.apsModeText.visibility = View.GONE
                }

                (loop as PluginBase).isEnabled() && closedLoopEnabled.value()               -> {
                    binding.infoLayout.apsMode.setImageResource(R.drawable.ic_loop_closed)
                    apsModeSetA11yLabel(R.string.closedloop)
                    binding.infoLayout.apsModeText.visibility = View.GONE
                }

                (loop as PluginBase).isEnabled() && !closedLoopEnabled.value()              -> {
                    binding.infoLayout.apsMode.setImageResource(R.drawable.ic_loop_open)
                    apsModeSetA11yLabel(R.string.openloop)
                    binding.infoLayout.apsModeText.visibility = View.GONE
                }

                else                                                                        -> {
                    binding.infoLayout.apsMode.setImageResource(R.drawable.ic_loop_disabled)
                    apsModeSetA11yLabel(R.string.disabledloop)
                    binding.infoLayout.apsModeText.visibility = View.GONE
                }
            }
            // Show variable sensitivity
            val request = loop.lastRun?.request
            if (request is DetermineBasalResultSMB) {
                val isfMgdl = profileFunction.getProfile()?.getIsfMgdl()
                val variableSens = request.variableSens
                if (variableSens != isfMgdl && variableSens != null && isfMgdl != null) {
                    binding.infoLayout.variableSensitivity.text =
                        String.format(
                            Locale.getDefault(), "%1$.1f→%2$.1f",
                            Profile.toUnits(isfMgdl, isfMgdl * Constants.MGDL_TO_MMOLL, profileFunction.getUnits()),
                            Profile.toUnits(variableSens, variableSens * Constants.MGDL_TO_MMOLL, profileFunction.getUnits())
                        )
                    binding.infoLayout.variableSensitivity.visibility = View.VISIBLE
                } else binding.infoLayout.variableSensitivity.visibility = View.GONE
            } else binding.infoLayout.variableSensitivity.visibility = View.GONE
        } else {
            //nsclient
            binding.infoLayout.apsMode.visibility = View.GONE
            binding.infoLayout.apsModeText.visibility = View.GONE
            binding.infoLayout.timeLayout.visibility = View.VISIBLE
        }

        // pump status from ns
        binding.pump.text = nsDeviceStatus.pumpStatus
        binding.pump.setOnClickListener { activity?.let { OKDialog.show(it, rh.gs(R.string.pump), nsDeviceStatus.extendedPumpStatus) } }

        // OpenAPS status from ns
        binding.openaps.text = nsDeviceStatus.openApsStatus
        binding.openaps.setOnClickListener { activity?.let { OKDialog.show(it, rh.gs(R.string.openaps), nsDeviceStatus.extendedOpenApsStatus) } }

        // Uploader status from ns
        binding.uploader.text = nsDeviceStatus.uploaderStatusSpanned
        binding.uploader.setOnClickListener { activity?.let { OKDialog.show(it, rh.gs(R.string.uploader), nsDeviceStatus.extendedUploaderStatus) } }
    }

    private fun prepareGraphsIfNeeded(numOfGraphs: Int) {
        if (numOfGraphs != secondaryGraphs.size - 1) {
            //aapsLogger.debug("New secondary graph count ${numOfGraphs-1}")
            // rebuild needed
            secondaryGraphs.clear()
            secondaryGraphsLabel.clear()
            binding.graphsLayout.iobGraph.removeAllViews()
            for (i in 1 until numOfGraphs) {
                val relativeLayout = RelativeLayout(context)
                relativeLayout.layoutParams = RelativeLayout.LayoutParams(ViewGroup.LayoutParams.MATCH_PARENT, ViewGroup.LayoutParams.WRAP_CONTENT)

                val graph = GraphView(context)
                graph.layoutParams =
                    LinearLayout.LayoutParams(ViewGroup.LayoutParams.MATCH_PARENT, rh.dpToPx(skinProvider.activeSkin().secondaryGraphHeight)).also { it.setMargins(0, rh.dpToPx(15), 0, rh.dpToPx(10)) }
                graph.gridLabelRenderer?.gridColor = rh.gc(R.color.graphgrid)
<<<<<<< HEAD
                graph.gridLabelRenderer?.horizontalLabelsColor = rh.getAttributeColor(context,R.attr.graphHorizontalLabelText )
                graph.gridLabelRenderer?.verticalLabelsColor = rh.getAttributeColor(context,R.attr.graphVerticalLabelText )
=======
                graph.gridLabelRenderer?.horizontalLabelsColor = rh.gac(context,R.attr.graphHorizontalLabelText )
                graph.gridLabelRenderer?.verticalLabelsColor = rh.gac(context,R.attr.graphVerticalLabelText )
>>>>>>> 28e7ea70
                graph.gridLabelRenderer?.reloadStyles()
                graph.gridLabelRenderer?.isHorizontalLabelsVisible = false
                graph.gridLabelRenderer?.labelVerticalWidth = axisWidth
                graph.gridLabelRenderer?.numVerticalLabels = 3
                graph.viewport.backgroundColor = Color.argb(20, 255, 255, 255) // 8% of gray
                relativeLayout.addView(graph)

                val label = TextView(context)
                val layoutParams = RelativeLayout.LayoutParams(ViewGroup.LayoutParams.WRAP_CONTENT, ViewGroup.LayoutParams.WRAP_CONTENT).also { it.setMargins(rh.dpToPx(30), rh.dpToPx(25), 0, 0) }
                layoutParams.addRule(RelativeLayout.ALIGN_PARENT_TOP)
                layoutParams.addRule(RelativeLayout.ALIGN_PARENT_LEFT)
                label.layoutParams = layoutParams
                relativeLayout.addView(label)
                secondaryGraphsLabel.add(label)

                binding.graphsLayout.iobGraph.addView(relativeLayout)
                secondaryGraphs.add(graph)
            }
        }
    }

    var task: Runnable? = null

    private fun scheduleUpdateGUI(from: String) {
        class UpdateRunnable : Runnable {

            override fun run() {
                overviewPlugin.refreshLoop(from)
                task = null
            }
        }
        task?.let { handler.removeCallbacks(it) }
        task = UpdateRunnable()
        task?.let { handler.postDelayed(it, 500) }
    }

    @SuppressLint("SetTextI18n")
    @Suppress("UNUSED_PARAMETER")
    fun updateBg(from: String) {
        val units = profileFunction.getUnits()
        binding.infoLayout.bg.text = overviewData.lastBg?.valueToUnitsString(units)
            ?: rh.gs(R.string.notavailable)
        binding.infoLayout.bg.setTextColor(overviewData.getlastBgColor(context))
        binding.infoLayout.arrow.setImageResource(trendCalculator.getTrendArrow(overviewData.lastBg).directionToIcon())
        binding.infoLayout.arrow.setColorFilter(overviewData.getlastBgColor(context))
        binding.infoLayout.arrow.contentDescription = overviewData.lastBgDescription + " " + rh.gs(R.string.and) + " " + trendCalculator.getTrendDescription(overviewData.lastBg)

        val glucoseStatus = glucoseStatusProvider.glucoseStatusData
        if (glucoseStatus != null) {
            binding.infoLayout.deltaLarge.text = Profile.toSignedUnitsString(glucoseStatus.delta, glucoseStatus.delta * Constants.MGDL_TO_MMOLL, units)
            binding.infoLayout.deltaLarge.setTextColor(overviewData.getlastBgColor(context))
            binding.infoLayout.delta.text = Profile.toSignedUnitsString(glucoseStatus.delta, glucoseStatus.delta * Constants.MGDL_TO_MMOLL, units)
            binding.infoLayout.avgDelta.text = Profile.toSignedUnitsString(glucoseStatus.shortAvgDelta, glucoseStatus.shortAvgDelta * Constants.MGDL_TO_MMOLL, units)
            binding.infoLayout.longAvgDelta.text = Profile.toSignedUnitsString(glucoseStatus.longAvgDelta, glucoseStatus.longAvgDelta * Constants.MGDL_TO_MMOLL, units)
        } else {
            binding.infoLayout.deltaLarge.text = ""
            binding.infoLayout.delta.text = "Δ " + rh.gs(R.string.notavailable)
            binding.infoLayout.avgDelta.text = ""
            binding.infoLayout.longAvgDelta.text = ""
        }

        // strike through if BG is old
        binding.infoLayout.bg.paintFlags =
            if (!overviewData.isActualBg) binding.infoLayout.bg.paintFlags or Paint.STRIKE_THRU_TEXT_FLAG
            else binding.infoLayout.bg.paintFlags and Paint.STRIKE_THRU_TEXT_FLAG.inv()

        val outDate = (if (!overviewData.isActualBg) rh.gs(R.string.a11y_bg_outdated) else "")
        binding.infoLayout.bg.contentDescription =
            rh.gs(R.string.a11y_blood_glucose) + " " + binding.infoLayout.bg.text.toString() + " " + overviewData.lastBgDescription + " " + outDate

        binding.infoLayout.timeAgo.text = dateUtil.minAgo(rh, overviewData.lastBg?.timestamp)
        binding.infoLayout.timeAgo.contentDescription = dateUtil.minAgoLong(rh, overviewData.lastBg?.timestamp)
        binding.infoLayout.timeAgoShort.text = "(" + dateUtil.minAgoShort(overviewData.lastBg?.timestamp) + ")"

        val qualityIcon = bgQualityCheckPlugin.icon()
        if (qualityIcon != 0) {
            binding.infoLayout.bgQuality.visibility = View.VISIBLE
            binding.infoLayout.bgQuality.setImageResource(qualityIcon)
            binding.infoLayout.bgQuality.contentDescription = rh.gs(R.string.a11y_bg_quality) + " " + bgQualityCheckPlugin.stateDescription()
            binding.infoLayout.bgQuality.setOnClickListener {
                context?.let { context -> OKDialog.show(context, rh.gs(R.string.data_status), bgQualityCheckPlugin.message) }
            }
        } else {
            binding.infoLayout.bgQuality.visibility = View.GONE
        }
    }

    fun setPillStyle(textView: TextView, colorStart: Int, colorEnd: Int, colorText: Int  ){
        val drawableLeft: Array<Drawable?> = textView.compoundDrawables
        val theme = requireContext().theme
        if (theme != null) {
            // create a gradient drawable
            val typedValueStart = TypedValue()
            theme.resolveAttribute(colorStart, typedValueStart, true)
            val typedValueEnd = TypedValue()
            theme.resolveAttribute(colorEnd, typedValueEnd, true)
            val colors = intArrayOf(typedValueStart.data, typedValueEnd.data)
            val gradientDrawable = GradientDrawable(GradientDrawable.Orientation.TOP_BOTTOM, colors)
            gradientDrawable.shape = GradientDrawable.RECTANGLE
            gradientDrawable.cornerRadius = 40f
            textView.background = gradientDrawable
            if (drawableLeft[0] != null) rh.gc(colorText).let { drawableLeft[0]!!.setTint(it) }
            rh.gc(colorText).let { textView.setTextColor(it) }
        }
    }

    @Suppress("UNUSED_PARAMETER")
    fun updateProfile(from: String) {
        val profileBackgroundColor =
            profileFunction.getProfile()?.let {
                if (it is ProfileSealed.EPS) {
                    if (it.value.originalPercentage != 100 || it.value.originalTimeshift != 0L || it.value.originalDuration != 0L)
<<<<<<< HEAD
                        rh.getAttributeColor(context, R.attr.ribbonWarning)
                    else rh.getAttributeColor(context, R.attr.ribbonDefault)
                } else if (it is ProfileSealed.PS) {
                    rh.getAttributeColor(context, R.attr.ribbonDefault)
                } else {
                    rh.getAttributeColor(context, R.attr.ribbonDefault)
                }
            } ?: rh.getAttributeColor(context, R.attr.ribbonWarning)
=======
                        rh.gac(context, R.attr.ribbonWarning)
                    else rh.gac(context, R.attr.ribbonDefault)
                } else if (it is ProfileSealed.PS) {
                    rh.gac(context, R.attr.ribbonDefault)
                } else {
                    rh.gac(context, R.attr.ribbonDefault)
                }
            } ?: rh.gac(context, R.attr.ribbonWarning)
>>>>>>> 28e7ea70

        val profileTextColor =
            profileFunction.getProfile()?.let {
                if (it is ProfileSealed.EPS) {
                    if (it.value.originalPercentage != 100 || it.value.originalTimeshift != 0L || it.value.originalDuration != 0L)
<<<<<<< HEAD
                        rh.getAttributeColor(context, R.attr.ribbonTextWarning)
                    else rh.getAttributeColor(context, R.attr.defaultPillTextColor)
                } else if (it is ProfileSealed.PS) {
                    rh.getAttributeColor(context, R.attr.defaultPillTextColor)
                } else {
                    rh.getAttributeColor(context, R.attr.defaultPillTextColor)
                }
            } ?: rh.getAttributeColor(context, R.attr.defaultPillTextColor)
=======
                        rh.gac(context, R.attr.ribbonTextWarning)
                    else rh.gac(context, R.attr.defaultPillTextColor)
                } else if (it is ProfileSealed.PS) {
                    rh.gac(context, R.attr.defaultPillTextColor)
                } else {
                    rh.gac(context, R.attr.defaultPillTextColor)
                }
            } ?: rh.gac(context, R.attr.defaultPillTextColor)
>>>>>>> 28e7ea70

        binding.activeProfile.text = profileFunction.getProfileNameWithRemainingTime()
        binding.activeProfile.setTextColor(profileTextColor)
        val drawable: Drawable = binding.activeProfile.background
        val drawableLeft: Array<Drawable?> = binding.activeProfile.compoundDrawables
        if (drawableLeft[0] != null) profileTextColor.let { drawableLeft[0]!!.setTint(it) }
        drawable.setColorFilter(profileBackgroundColor, PorterDuff.Mode.SRC_IN)
    }

    @Suppress("UNUSED_PARAMETER")
    fun updateTemporaryBasal(from: String) {
        binding.infoLayout.baseBasal.text = overviewData.temporaryBasalText
        binding.infoLayout.baseBasal.setTextColor(overviewData.temporaryBasalColor)
        binding.infoLayout.baseBasalIcon.setImageResource(overviewData.temporaryBasalIcon)
        binding.infoLayout.basalLayout.setOnClickListener {
            activity?.let { OKDialog.show(it, rh.gs(R.string.basal), overviewData.temporaryBasalDialogText) }
        }
    }

    @Suppress("UNUSED_PARAMETER")
    fun updateExtendedBolus(from: String) {
        val pump = activePlugin.activePump
        binding.infoLayout.extendedBolus.text = overviewData.extendedBolusText
        binding.infoLayout.extendedLayout.setOnClickListener {
            activity?.let { OKDialog.show(it, rh.gs(R.string.extended_bolus), overviewData.extendedBolusDialogText) }
        }
        binding.infoLayout.extendedLayout.visibility = (iobCobCalculator.getExtendedBolus(dateUtil.now()) != null && !pump.isFakingTempsByExtendedBoluses).toVisibility()
    }

    @Suppress("UNUSED_PARAMETER")
    fun updateTime(from: String) {
        /*
        binding.infoLayout.time.text = dateUtil.timeString(dateUtil.now())
        // Status lights
        val isPatchPump = activePlugin.activePump.pumpDescription.isPatchPump
        binding.statusLightsLayout.apply {
            cannulaOrPatch.setImageResource(if (isPatchPump) R.drawable.ic_patch_pump_outline else R.drawable.ic_cp_age_cannula)
            cannulaOrPatch.contentDescription = rh.gs(if (isPatchPump) R.string.statuslights_patch_pump_age else R.string.statuslights_cannula_age)
            cannulaOrPatch.scaleX = if (isPatchPump) 1.4f else 2f
            cannulaOrPatch.scaleY = cannulaOrPatch.scaleX
            insulinAge.visibility = isPatchPump.not().toVisibility()
            statusLights.visibility = (sp.getBoolean(R.string.key_show_statuslights, true) || config.NSCLIENT).toVisibility()
        }
        statusLightHandler.updateStatusLights(binding.statusLightsLayout.cannulaAge,
                                              binding.statusLightsLayout.insulinAge,
                                              binding.statusLightsLayout.reservoirLevel,
                                              binding.statusLightsLayout.sensorAge,
                                              null,
                                              binding.statusLightsLayout.pbAge,
                                              binding.statusLightsLayout.batteryLevel ,
<<<<<<< HEAD
                                              rh.getAttributeColor(context, R.attr.statuslightNormal),
                                              rh.getAttributeColor(context, R.attr.statuslightWarning),
                                              rh.getAttributeColor(context, R.attr.statuslightAlarm))
=======
                                              rh.gac(context, R.attr.statuslightNormal),
                                              rh.gac(context, R.attr.statuslightWarning),
                                              rh.gac(context, R.attr.statuslightAlarm))
>>>>>>> 28e7ea70
        processButtonsVisibility()
        processAps()

        binding.statusLightsLayout.statusLights.visibility = View.GONE
*/
    }

    @Suppress("UNUSED_PARAMETER")
    fun updateIobCob(from: String) {
        binding.infoLayout.iob.text = overviewData.iobText
        binding.infoLayout.iobLayout.setOnClickListener {
            activity?.let { OKDialog.show(it, rh.gs(R.string.iob), overviewData.iobDialogText) }
        }
        // cob
        var cobText = overviewData.cobInfo?.displayText(rh, dateUtil, buildHelper.isEngineeringMode()) ?: rh.gs(R.string.value_unavailable_short)

        val constraintsProcessed = loop.lastRun?.constraintsProcessed
        val lastRun = loop.lastRun
        if (config.APS && constraintsProcessed != null && lastRun != null) {
            if (constraintsProcessed.carbsReq > 0) {
                //only display carbsreq when carbs have not been entered recently
                if (overviewData.lastCarbsTime < lastRun.lastAPSRun) {
                    cobText += " | " + constraintsProcessed.carbsReq + " " + rh.gs(R.string.required)
                }
                if (carbAnimation?.isRunning == false)
                    carbAnimation?.start()
            } else {
                carbAnimation?.stop()
                carbAnimation?.selectDrawable(0)
            }
        }
        binding.infoLayout.cob.text = cobText
    }

    @SuppressLint("SetTextI18n")
    @Suppress("UNUSED_PARAMETER")
    fun updateTemporaryTarget(from: String) {
        val units = profileFunction.getUnits()
        if (overviewData.temporaryTarget?.isInProgress(dateUtil) == false) overviewData.temporaryTarget = null
        val drawable: Drawable = binding.tempTarget.background
        val drawableLeft: Array<Drawable?> = binding.tempTarget.compoundDrawables
        val tempTarget = overviewData.temporaryTarget
        if (tempTarget != null) {
<<<<<<< HEAD
            binding.tempTarget.setTextColor(rh.getAttributeColor(context, R.attr.ribbonTextWarning))
            binding.tempTarget.text = Profile.toTargetRangeString(tempTarget.lowTarget, tempTarget.highTarget, GlucoseUnit.MGDL, units) + " " + dateUtil.untilString(tempTarget.end, rh)
            if (drawableLeft[0] != null) rh.getAttributeColor(context, R.attr.ribbonTextWarning).let { drawableLeft[0]!!.setTint(it) }
=======
            binding.tempTarget.setTextColor(rh.gac(context, R.attr.ribbonTextWarning))
            binding.tempTarget.text = Profile.toTargetRangeString(tempTarget.lowTarget, tempTarget.highTarget, GlucoseUnit.MGDL, units) + " " + dateUtil.untilString(tempTarget.end, rh)
            if (drawableLeft[0] != null) rh.gac(context, R.attr.ribbonTextWarning).let { drawableLeft[0]!!.setTint(it) }
>>>>>>> 28e7ea70
            drawable.setColorFilter(resources.getColor(R.color.ribbonWarning, requireContext().theme), PorterDuff.Mode.SRC_IN)
        } else {
            // If the target is not the same as set in the profile then oref has overridden it
            profileFunction.getProfile()?.let { profile ->
                val targetUsed = loop.lastRun?.constraintsProcessed?.targetBG ?: 0.0

                if (targetUsed != 0.0 && abs(profile.getTargetMgdl() - targetUsed) > 0.01) {
                    aapsLogger.debug("Adjusted target. Profile: ${profile.getTargetMgdl()} APS: $targetUsed")
                    binding.tempTarget.text = Profile.toTargetRangeString(targetUsed, targetUsed, GlucoseUnit.MGDL, units)
<<<<<<< HEAD
                    binding.tempTarget.setTextColor(rh.getAttributeColor(context, R.attr.ribbonTextWarning))
                    if (drawableLeft[0] != null) rh.getAttributeColor(context, R.attr.ribbonTextWarning).let { drawableLeft[0]!!.setTint(it) }
                    drawable.setColorFilter(resources.getColor(R.color.ribbonWarning, requireContext().theme), PorterDuff.Mode.SRC_IN)
                } else {
                    binding.tempTarget.setTextColor(rh.getAttributeColor(context, R.attr.defaultPillTextColor))
                    binding.tempTarget.text = Profile.toTargetRangeString(profile.getTargetLowMgdl(), profile.getTargetHighMgdl(), GlucoseUnit.MGDL, units)
                    if (drawableLeft[0] != null) rh.getAttributeColor(context, R.attr.defaultPillTextColor).let { drawableLeft[0]!!.setTint(it) }
=======
                    binding.tempTarget.setTextColor(rh.gac(context, R.attr.ribbonTextWarning))
                    if (drawableLeft[0] != null) rh.gac(context, R.attr.ribbonTextWarning).let { drawableLeft[0]!!.setTint(it) }
                    drawable.setColorFilter(resources.getColor(R.color.ribbonWarning, requireContext().theme), PorterDuff.Mode.SRC_IN)
                } else {
                    binding.tempTarget.setTextColor(rh.gac(context, R.attr.defaultPillTextColor))
                    binding.tempTarget.text = Profile.toTargetRangeString(profile.getTargetLowMgdl(), profile.getTargetHighMgdl(), GlucoseUnit.MGDL, units)
                    if (drawableLeft[0] != null) rh.gac(context, R.attr.defaultPillTextColor).let { drawableLeft[0]!!.setTint(it) }
>>>>>>> 28e7ea70
                    drawable.setColorFilter(resources.getColor(R.color.ribbonDefault, requireContext().theme), PorterDuff.Mode.SRC_IN)
                }
            }
        }
    }

    @Suppress("UNUSED_PARAMETER")
    fun updateGraph(from: String) {
        val pump = activePlugin.activePump
        val graphData = GraphData(injector, binding.graphsLayout.bgGraph, overviewData)
        val menuChartSettings = overviewMenus.setting
        context?.let { graphData.addInRangeArea(overviewData.fromTime, overviewData.endTime, defaultValueHelper.determineLowLine(), defaultValueHelper.determineHighLine(), it) }
        graphData.addBgReadings(menuChartSettings[0][OverviewMenus.CharType.PRE.ordinal])
        if (buildHelper.isDev()) graphData.addBucketedData()
        graphData.addTreatments()
        if (menuChartSettings[0][OverviewMenus.CharType.ACT.ordinal])
            graphData.addActivity(0.8)
        if ((pump.pumpDescription.isTempBasalCapable || config.NSCLIENT) && menuChartSettings[0][OverviewMenus.CharType.BAS.ordinal])
            graphData.addBasals()
        graphData.addTargetLine()
        graphData.addNowLine(dateUtil.now())

        // set manual x bounds to have nice steps
        graphData.setNumVerticalLabels()
        graphData.formatAxis(overviewData.fromTime, overviewData.endTime)

        graphData.performUpdate()

        // 2nd graphs
        prepareGraphsIfNeeded(menuChartSettings.size)
        val secondaryGraphsData: ArrayList<GraphData> = ArrayList()

        val now = System.currentTimeMillis()
        for (g in 0 until min(secondaryGraphs.size, menuChartSettings.size + 1)) {
            val secondGraphData = GraphData(injector, secondaryGraphs[g], overviewData)
            var useABSForScale = false
            var useIobForScale = false
            var useCobForScale = false
            var useDevForScale = false
            var useRatioForScale = false
            var useDSForScale = false
            var useBGIForScale = false
            when {
                menuChartSettings[g + 1][OverviewMenus.CharType.ABS.ordinal]      -> useABSForScale = true
                menuChartSettings[g + 1][OverviewMenus.CharType.IOB.ordinal]      -> useIobForScale = true
                menuChartSettings[g + 1][OverviewMenus.CharType.COB.ordinal]      -> useCobForScale = true
                menuChartSettings[g + 1][OverviewMenus.CharType.DEV.ordinal]      -> useDevForScale = true
                menuChartSettings[g + 1][OverviewMenus.CharType.BGI.ordinal]      -> useBGIForScale = true
                menuChartSettings[g + 1][OverviewMenus.CharType.SEN.ordinal]      -> useRatioForScale = true
                menuChartSettings[g + 1][OverviewMenus.CharType.DEVSLOPE.ordinal] -> useDSForScale = true
            }
            val alignDevBgiScale = menuChartSettings[g + 1][OverviewMenus.CharType.DEV.ordinal] && menuChartSettings[g + 1][OverviewMenus.CharType.BGI.ordinal]

            if (menuChartSettings[g + 1][OverviewMenus.CharType.ABS.ordinal]) secondGraphData.addAbsIob(useABSForScale, 1.0)
            if (menuChartSettings[g + 1][OverviewMenus.CharType.IOB.ordinal]) secondGraphData.addIob(useIobForScale, 1.0)
            if (menuChartSettings[g + 1][OverviewMenus.CharType.COB.ordinal]) secondGraphData.addCob(useCobForScale, if (useCobForScale) 1.0 else 0.5)
            if (menuChartSettings[g + 1][OverviewMenus.CharType.DEV.ordinal]) secondGraphData.addDeviations(useDevForScale, 1.0)
            if (menuChartSettings[g + 1][OverviewMenus.CharType.BGI.ordinal]) secondGraphData.addMinusBGI(useBGIForScale, if (alignDevBgiScale) 1.0 else 0.8)
            if (menuChartSettings[g + 1][OverviewMenus.CharType.SEN.ordinal]) secondGraphData.addRatio(useRatioForScale, if (useRatioForScale) 1.0 else 0.8)
            if (menuChartSettings[g + 1][OverviewMenus.CharType.DEVSLOPE.ordinal] && buildHelper.isDev()) secondGraphData.addDeviationSlope(
                useDSForScale,
                if (useDSForScale) 1.0 else 0.8,
                useRatioForScale
            )

            // set manual x bounds to have nice steps
            secondGraphData.formatAxis(overviewData.fromTime, overviewData.endTime)
            secondGraphData.addNowLine(now)
            secondaryGraphsData.add(secondGraphData)
        }
        for (g in 0 until min(secondaryGraphs.size, menuChartSettings.size + 1)) {
            secondaryGraphsLabel[g].text = overviewMenus.enabledTypes(g + 1)
            secondaryGraphs[g].visibility = (
                menuChartSettings[g + 1][OverviewMenus.CharType.ABS.ordinal] ||
                    menuChartSettings[g + 1][OverviewMenus.CharType.IOB.ordinal] ||
                    menuChartSettings[g + 1][OverviewMenus.CharType.COB.ordinal] ||
                    menuChartSettings[g + 1][OverviewMenus.CharType.DEV.ordinal] ||
                    menuChartSettings[g + 1][OverviewMenus.CharType.BGI.ordinal] ||
                    menuChartSettings[g + 1][OverviewMenus.CharType.SEN.ordinal] ||
                    menuChartSettings[g + 1][OverviewMenus.CharType.DEVSLOPE.ordinal]
                ).toVisibility()
            secondaryGraphsData[g].performUpdate()
        }
    }

    @Suppress("UNUSED_PARAMETER")
    fun updateCalcProgress(from: String) {
        binding.graphsLayout.iobCalculationProgress.text = overviewData.calcProgress
    }

    @Suppress("UNUSED_PARAMETER")
    fun updateSensitivity(from: String) {
        if (sp.getBoolean(R.string.key_openapsama_useautosens, false) && constraintChecker.isAutosensModeEnabled().value()) {
            binding.infoLayout.sensitivityIcon.setImageResource(R.drawable.ic_swap_vert_black_48dp_green)
        } else {
            binding.infoLayout.sensitivityIcon.setImageResource(R.drawable.ic_x_swap_vert)
        }

        binding.infoLayout.sensitivity.text =
            overviewData.lastAutosensData?.let { autosensData ->
                String.format(Locale.ENGLISH, "%.0f%%", autosensData.autosensResult.ratio * 100)
            } ?: ""
    }

    @Suppress("UNUSED_PARAMETER")
    fun updatePumpStatus(from: String) {
        val status = overviewData.pumpStatus
        binding.pumpStatus.text = status
        binding.pumpStatusLayout.visibility = (status != "").toVisibility()
<<<<<<< HEAD
        binding.pumpStatusLayout.setBackgroundColor(rh.getAttributeColor(context, R.attr.informationBackground))
        binding.pumpStatus.setTextColor(rh.getAttributeColor(context, R.attr.informationText))
=======
        binding.pumpStatusLayout.setBackgroundColor(rh.gac(context, R.attr.informationBackground))
        binding.pumpStatus.setTextColor(rh.gac(context, R.attr.informationText))
>>>>>>> 28e7ea70
    }

    @Suppress("UNUSED_PARAMETER")
    fun updateNotification(from: String) {
        binding.notifications.let { notificationStore.updateNotifications(it) }
    }
}<|MERGE_RESOLUTION|>--- conflicted
+++ resolved
@@ -176,19 +176,11 @@
         binding.notifications.setHasFixedSize(false)
         binding.notifications.layoutManager = LinearLayoutManager(view.context)
         axisWidth = if (dm.densityDpi <= 120) 3 else if (dm.densityDpi <= 160) 10 else if (dm.densityDpi <= 320) 35 else if (dm.densityDpi <= 420) 50 else if (dm.densityDpi <= 560) 70 else 80
-<<<<<<< HEAD
-        binding.graphsLayout.bgGraph.gridLabelRenderer?.gridColor = rh.getAttributeColor(context,R.attr.graphGrid )
-        binding.graphsLayout.bgGraph.setBackgroundColor(rh.getAttributeColor(context,R.attr.colorGraphBackground ))
-        binding.graphsLayout.bgGraph.gridLabelRenderer?.reloadStyles()
-        binding.graphsLayout.bgGraph.gridLabelRenderer?.horizontalLabelsColor = rh.getAttributeColor(context,R.attr.graphHorizontalLabelText )
-        binding.graphsLayout.bgGraph.gridLabelRenderer?.verticalLabelsColor = rh.getAttributeColor(context,R.attr.graphVerticalLabelText )
-=======
         binding.graphsLayout.bgGraph.gridLabelRenderer?.gridColor = rh.gac(context,R.attr.graphGrid )
         binding.graphsLayout.bgGraph.setBackgroundColor(rh.gac(context,R.attr.colorGraphBackground ))
         binding.graphsLayout.bgGraph.gridLabelRenderer?.reloadStyles()
         binding.graphsLayout.bgGraph.gridLabelRenderer?.horizontalLabelsColor = rh.gac(context,R.attr.graphHorizontalLabelText )
         binding.graphsLayout.bgGraph.gridLabelRenderer?.verticalLabelsColor = rh.gac(context,R.attr.graphVerticalLabelText )
->>>>>>> 28e7ea70
         binding.graphsLayout.bgGraph.gridLabelRenderer?.labelVerticalWidth = axisWidth
         binding.graphsLayout.bgGraph.layoutParams?.height = rh.dpToPx(skinProvider.activeSkin().mainGraphHeight)
 
@@ -588,11 +580,7 @@
                 if (event.isEnabled && event.trigger.shouldRun())
                     context?.let { context ->
                         SingleClickButton(context).also {
-<<<<<<< HEAD
-                            it.setTextColor(rh.getAttributeColor(context, R.attr.defaultPillTextColor))
-=======
                             it.setTextColor(rh.gac(context, R.attr.defaultPillTextColor))
->>>>>>> 28e7ea70
                             it.setTextSize(TypedValue.COMPLEX_UNIT_SP, 10f)
                             it.layoutParams = LinearLayout.LayoutParams(0, ViewGroup.LayoutParams.MATCH_PARENT, 0.5f).also { l ->
                                 l.setMargins(0, 0, rh.dpToPx(-4), 0)
@@ -743,13 +731,8 @@
                 graph.layoutParams =
                     LinearLayout.LayoutParams(ViewGroup.LayoutParams.MATCH_PARENT, rh.dpToPx(skinProvider.activeSkin().secondaryGraphHeight)).also { it.setMargins(0, rh.dpToPx(15), 0, rh.dpToPx(10)) }
                 graph.gridLabelRenderer?.gridColor = rh.gc(R.color.graphgrid)
-<<<<<<< HEAD
-                graph.gridLabelRenderer?.horizontalLabelsColor = rh.getAttributeColor(context,R.attr.graphHorizontalLabelText )
-                graph.gridLabelRenderer?.verticalLabelsColor = rh.getAttributeColor(context,R.attr.graphVerticalLabelText )
-=======
                 graph.gridLabelRenderer?.horizontalLabelsColor = rh.gac(context,R.attr.graphHorizontalLabelText )
                 graph.gridLabelRenderer?.verticalLabelsColor = rh.gac(context,R.attr.graphVerticalLabelText )
->>>>>>> 28e7ea70
                 graph.gridLabelRenderer?.reloadStyles()
                 graph.gridLabelRenderer?.isHorizontalLabelsVisible = false
                 graph.gridLabelRenderer?.labelVerticalWidth = axisWidth
@@ -862,16 +845,6 @@
             profileFunction.getProfile()?.let {
                 if (it is ProfileSealed.EPS) {
                     if (it.value.originalPercentage != 100 || it.value.originalTimeshift != 0L || it.value.originalDuration != 0L)
-<<<<<<< HEAD
-                        rh.getAttributeColor(context, R.attr.ribbonWarning)
-                    else rh.getAttributeColor(context, R.attr.ribbonDefault)
-                } else if (it is ProfileSealed.PS) {
-                    rh.getAttributeColor(context, R.attr.ribbonDefault)
-                } else {
-                    rh.getAttributeColor(context, R.attr.ribbonDefault)
-                }
-            } ?: rh.getAttributeColor(context, R.attr.ribbonWarning)
-=======
                         rh.gac(context, R.attr.ribbonWarning)
                     else rh.gac(context, R.attr.ribbonDefault)
                 } else if (it is ProfileSealed.PS) {
@@ -880,22 +853,11 @@
                     rh.gac(context, R.attr.ribbonDefault)
                 }
             } ?: rh.gac(context, R.attr.ribbonWarning)
->>>>>>> 28e7ea70
 
         val profileTextColor =
             profileFunction.getProfile()?.let {
                 if (it is ProfileSealed.EPS) {
                     if (it.value.originalPercentage != 100 || it.value.originalTimeshift != 0L || it.value.originalDuration != 0L)
-<<<<<<< HEAD
-                        rh.getAttributeColor(context, R.attr.ribbonTextWarning)
-                    else rh.getAttributeColor(context, R.attr.defaultPillTextColor)
-                } else if (it is ProfileSealed.PS) {
-                    rh.getAttributeColor(context, R.attr.defaultPillTextColor)
-                } else {
-                    rh.getAttributeColor(context, R.attr.defaultPillTextColor)
-                }
-            } ?: rh.getAttributeColor(context, R.attr.defaultPillTextColor)
-=======
                         rh.gac(context, R.attr.ribbonTextWarning)
                     else rh.gac(context, R.attr.defaultPillTextColor)
                 } else if (it is ProfileSealed.PS) {
@@ -904,7 +866,6 @@
                     rh.gac(context, R.attr.defaultPillTextColor)
                 }
             } ?: rh.gac(context, R.attr.defaultPillTextColor)
->>>>>>> 28e7ea70
 
         binding.activeProfile.text = profileFunction.getProfileNameWithRemainingTime()
         binding.activeProfile.setTextColor(profileTextColor)
@@ -955,15 +916,9 @@
                                               null,
                                               binding.statusLightsLayout.pbAge,
                                               binding.statusLightsLayout.batteryLevel ,
-<<<<<<< HEAD
-                                              rh.getAttributeColor(context, R.attr.statuslightNormal),
-                                              rh.getAttributeColor(context, R.attr.statuslightWarning),
-                                              rh.getAttributeColor(context, R.attr.statuslightAlarm))
-=======
                                               rh.gac(context, R.attr.statuslightNormal),
                                               rh.gac(context, R.attr.statuslightWarning),
                                               rh.gac(context, R.attr.statuslightAlarm))
->>>>>>> 28e7ea70
         processButtonsVisibility()
         processAps()
 
@@ -1007,15 +962,9 @@
         val drawableLeft: Array<Drawable?> = binding.tempTarget.compoundDrawables
         val tempTarget = overviewData.temporaryTarget
         if (tempTarget != null) {
-<<<<<<< HEAD
-            binding.tempTarget.setTextColor(rh.getAttributeColor(context, R.attr.ribbonTextWarning))
-            binding.tempTarget.text = Profile.toTargetRangeString(tempTarget.lowTarget, tempTarget.highTarget, GlucoseUnit.MGDL, units) + " " + dateUtil.untilString(tempTarget.end, rh)
-            if (drawableLeft[0] != null) rh.getAttributeColor(context, R.attr.ribbonTextWarning).let { drawableLeft[0]!!.setTint(it) }
-=======
             binding.tempTarget.setTextColor(rh.gac(context, R.attr.ribbonTextWarning))
             binding.tempTarget.text = Profile.toTargetRangeString(tempTarget.lowTarget, tempTarget.highTarget, GlucoseUnit.MGDL, units) + " " + dateUtil.untilString(tempTarget.end, rh)
             if (drawableLeft[0] != null) rh.gac(context, R.attr.ribbonTextWarning).let { drawableLeft[0]!!.setTint(it) }
->>>>>>> 28e7ea70
             drawable.setColorFilter(resources.getColor(R.color.ribbonWarning, requireContext().theme), PorterDuff.Mode.SRC_IN)
         } else {
             // If the target is not the same as set in the profile then oref has overridden it
@@ -1025,15 +974,6 @@
                 if (targetUsed != 0.0 && abs(profile.getTargetMgdl() - targetUsed) > 0.01) {
                     aapsLogger.debug("Adjusted target. Profile: ${profile.getTargetMgdl()} APS: $targetUsed")
                     binding.tempTarget.text = Profile.toTargetRangeString(targetUsed, targetUsed, GlucoseUnit.MGDL, units)
-<<<<<<< HEAD
-                    binding.tempTarget.setTextColor(rh.getAttributeColor(context, R.attr.ribbonTextWarning))
-                    if (drawableLeft[0] != null) rh.getAttributeColor(context, R.attr.ribbonTextWarning).let { drawableLeft[0]!!.setTint(it) }
-                    drawable.setColorFilter(resources.getColor(R.color.ribbonWarning, requireContext().theme), PorterDuff.Mode.SRC_IN)
-                } else {
-                    binding.tempTarget.setTextColor(rh.getAttributeColor(context, R.attr.defaultPillTextColor))
-                    binding.tempTarget.text = Profile.toTargetRangeString(profile.getTargetLowMgdl(), profile.getTargetHighMgdl(), GlucoseUnit.MGDL, units)
-                    if (drawableLeft[0] != null) rh.getAttributeColor(context, R.attr.defaultPillTextColor).let { drawableLeft[0]!!.setTint(it) }
-=======
                     binding.tempTarget.setTextColor(rh.gac(context, R.attr.ribbonTextWarning))
                     if (drawableLeft[0] != null) rh.gac(context, R.attr.ribbonTextWarning).let { drawableLeft[0]!!.setTint(it) }
                     drawable.setColorFilter(resources.getColor(R.color.ribbonWarning, requireContext().theme), PorterDuff.Mode.SRC_IN)
@@ -1041,7 +981,6 @@
                     binding.tempTarget.setTextColor(rh.gac(context, R.attr.defaultPillTextColor))
                     binding.tempTarget.text = Profile.toTargetRangeString(profile.getTargetLowMgdl(), profile.getTargetHighMgdl(), GlucoseUnit.MGDL, units)
                     if (drawableLeft[0] != null) rh.gac(context, R.attr.defaultPillTextColor).let { drawableLeft[0]!!.setTint(it) }
->>>>>>> 28e7ea70
                     drawable.setColorFilter(resources.getColor(R.color.ribbonDefault, requireContext().theme), PorterDuff.Mode.SRC_IN)
                 }
             }
@@ -1151,13 +1090,8 @@
         val status = overviewData.pumpStatus
         binding.pumpStatus.text = status
         binding.pumpStatusLayout.visibility = (status != "").toVisibility()
-<<<<<<< HEAD
-        binding.pumpStatusLayout.setBackgroundColor(rh.getAttributeColor(context, R.attr.informationBackground))
-        binding.pumpStatus.setTextColor(rh.getAttributeColor(context, R.attr.informationText))
-=======
         binding.pumpStatusLayout.setBackgroundColor(rh.gac(context, R.attr.informationBackground))
         binding.pumpStatus.setTextColor(rh.gac(context, R.attr.informationText))
->>>>>>> 28e7ea70
     }
 
     @Suppress("UNUSED_PARAMETER")
