--- conflicted
+++ resolved
@@ -172,11 +172,7 @@
         smallHeight = screenHeight <= Constants.SMALL_HEIGHT
         val landscape = screenHeight < screenWidth
 
-<<<<<<< HEAD
         //skinProvider.activeSkin().preProcessLandscapeOverviewLayout(dm, view, landscape, rh.gb(R.bool.isTablet), smallHeight)
-=======
-        skinProvider.activeSkin().preProcessLandscapeOverviewLayout(dm, binding, landscape, rh.gb(R.bool.isTablet), smallHeight)
->>>>>>> 32060a82
         binding.nsclientLayout.visibility = config.NSCLIENT.toVisibility()
 
         binding.notifications.setHasFixedSize(false)
