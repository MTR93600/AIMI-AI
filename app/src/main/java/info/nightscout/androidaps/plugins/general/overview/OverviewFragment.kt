package info.nightscout.androidaps.plugins.general.overview

import android.annotation.SuppressLint
import android.app.NotificationManager
import android.content.ActivityNotFoundException
import android.content.Context
import android.content.Intent
import android.graphics.Paint
import android.graphics.PorterDuff
import android.graphics.PorterDuffColorFilter
import android.graphics.drawable.AnimationDrawable
import android.os.Build
import android.os.Bundle
import android.os.Handler
import android.os.HandlerThread
import android.util.DisplayMetrics
import android.util.TypedValue
import android.view.LayoutInflater
import android.view.View
import android.view.View.OnLongClickListener
import android.view.ViewGroup
import android.widget.LinearLayout
import android.widget.RelativeLayout
import android.widget.TextView
import androidx.core.text.toSpanned
import androidx.recyclerview.widget.LinearLayoutManager
import com.jjoe64.graphview.GraphView
import dagger.android.HasAndroidInjector
import dagger.android.support.DaggerFragment
import info.nightscout.androidaps.Constants
import info.nightscout.androidaps.R
import info.nightscout.androidaps.data.ProfileSealed
import info.nightscout.androidaps.database.AppRepository
import info.nightscout.androidaps.database.entities.UserEntry.Action
import info.nightscout.androidaps.database.entities.UserEntry.Sources
import info.nightscout.androidaps.database.interfaces.end
import info.nightscout.androidaps.databinding.OverviewFragmentBinding
import info.nightscout.androidaps.dialogs.*
import info.nightscout.androidaps.events.*
import info.nightscout.androidaps.extensions.directionToIcon
import info.nightscout.androidaps.extensions.runOnUiThread
import info.nightscout.androidaps.extensions.toVisibility
import info.nightscout.androidaps.extensions.valueToUnitsString
import info.nightscout.androidaps.interfaces.*
import info.nightscout.androidaps.logging.UserEntryLogger
import info.nightscout.androidaps.plugins.aps.fullUAM.DetermineBasalResultUAM
import info.nightscout.androidaps.plugins.aps.loop.events.EventNewOpenLoopNotification
import info.nightscout.androidaps.plugins.aps.openAPSSMB.DetermineBasalResultSMB
import info.nightscout.androidaps.plugins.bus.RxBus
import info.nightscout.androidaps.plugins.configBuilder.ConstraintChecker
import info.nightscout.androidaps.plugins.constraints.bgQualityCheck.BgQualityCheckPlugin
import info.nightscout.androidaps.plugins.general.automation.AutomationPlugin
import info.nightscout.androidaps.plugins.general.nsclient.data.NSDeviceStatus
import info.nightscout.androidaps.plugins.general.overview.activities.QuickWizardListActivity
import info.nightscout.androidaps.plugins.general.overview.events.EventUpdateOverviewCalcProgress
import info.nightscout.androidaps.plugins.general.overview.events.EventUpdateOverviewGraph
import info.nightscout.androidaps.plugins.general.overview.events.EventUpdateOverviewIobCob
import info.nightscout.androidaps.plugins.general.overview.events.EventUpdateOverviewNotification
import info.nightscout.androidaps.plugins.general.overview.events.EventUpdateOverviewSensitivity
import info.nightscout.androidaps.plugins.general.overview.graphData.GraphData
import info.nightscout.androidaps.plugins.general.overview.notifications.NotificationStore
import info.nightscout.androidaps.plugins.iob.iobCobCalculator.GlucoseStatusProvider
import info.nightscout.androidaps.plugins.pump.common.defs.PumpType
import info.nightscout.androidaps.plugins.pump.common.hw.medlink.defs.MedLinkPumpDevice
import info.nightscout.androidaps.plugins.pump.omnipod.eros.OmnipodErosPumpPlugin
import info.nightscout.androidaps.plugins.source.DexcomPlugin
import info.nightscout.androidaps.plugins.source.MedLinkPlugin
import info.nightscout.androidaps.plugins.source.XdripPlugin
import info.nightscout.androidaps.skins.SkinProvider
import info.nightscout.androidaps.utils.DateUtil
import info.nightscout.androidaps.utils.DefaultValueHelper
import info.nightscout.androidaps.utils.FabricPrivacy
import info.nightscout.androidaps.utils.ToastUtils
import info.nightscout.androidaps.utils.TrendCalculator
import info.nightscout.androidaps.utils.alertDialogs.OKDialog
import info.nightscout.androidaps.utils.protection.ProtectionCheck
import info.nightscout.androidaps.utils.rx.AapsSchedulers
import info.nightscout.androidaps.utils.ui.SingleClickButton
import info.nightscout.androidaps.utils.ui.UIRunnable
import info.nightscout.androidaps.utils.wizard.QuickWizard
import info.nightscout.shared.logging.AAPSLogger
import info.nightscout.shared.sharedPreferences.SP
import info.nightscout.shared.weardata.EventData
import io.reactivex.rxjava3.disposables.CompositeDisposable
import io.reactivex.rxjava3.kotlin.plusAssign
import java.util.*
import java.util.concurrent.TimeUnit
import javax.inject.Inject
import kotlin.math.abs
import kotlin.math.min
import info.nightscout.androidaps.data.IobTotal
import info.nightscout.androidaps.data.MealData
import info.nightscout.androidaps.database.entities.Bolus
import info.nightscout.androidaps.utils.*
import info.nightscout.androidaps.utils.stats.TirCalculator
import info.nightscout.androidaps.utils.T



class OverviewFragment : DaggerFragment(), View.OnClickListener, OnLongClickListener {

    @Inject lateinit var injector: HasAndroidInjector
    @Inject lateinit var aapsLogger: AAPSLogger
    @Inject lateinit var aapsSchedulers: AapsSchedulers
    @Inject lateinit var sp: SP
    @Inject lateinit var rxBus: RxBus
    @Inject lateinit var rh: ResourceHelper
    @Inject lateinit var defaultValueHelper: DefaultValueHelper
    @Inject lateinit var profileFunction: ProfileFunction
    @Inject lateinit var constraintChecker: ConstraintChecker
    @Inject lateinit var statusLightHandler: StatusLightHandler
    @Inject lateinit var nsDeviceStatus: NSDeviceStatus
    @Inject lateinit var loop: Loop
    @Inject lateinit var activePlugin: ActivePlugin
    @Inject lateinit var iobCobCalculator: IobCobCalculator
    @Inject lateinit var dexcomPlugin: DexcomPlugin
    @Inject lateinit var medLinkPlugin: MedLinkPlugin
    @Inject lateinit var medLinkMediator: MedLinkPlugin.MedLinkMediator
    @Inject lateinit var dexcomMediator: DexcomPlugin.DexcomMediator
    @Inject lateinit var xdripPlugin: XdripPlugin
    @Inject lateinit var notificationStore: NotificationStore
    @Inject lateinit var quickWizard: QuickWizard
    @Inject lateinit var buildHelper: BuildHelper
    @Inject lateinit var commandQueue: CommandQueue
    @Inject lateinit var protectionCheck: ProtectionCheck
    @Inject lateinit var fabricPrivacy: FabricPrivacy
    @Inject lateinit var overviewMenus: OverviewMenus
    @Inject lateinit var skinProvider: SkinProvider
    @Inject lateinit var trendCalculator: TrendCalculator
    @Inject lateinit var config: Config
    @Inject lateinit var dateUtil: DateUtil
    @Inject lateinit var uel: UserEntryLogger
    @Inject lateinit var repository: AppRepository
    @Inject lateinit var glucoseStatusProvider: GlucoseStatusProvider
    @Inject lateinit var overviewData: OverviewData
    @Inject lateinit var overviewPlugin: OverviewPlugin
    @Inject lateinit var automationPlugin: AutomationPlugin
    @Inject lateinit var bgQualityCheckPlugin: BgQualityCheckPlugin


    private val disposable = CompositeDisposable()
    public val millsToThePast = T.hours(4).msecs()
    private var smallWidth = false
    private var smallHeight = false
    private lateinit var dm: DisplayMetrics
    private var axisWidth: Int = 0
    private lateinit var refreshLoop: Runnable
    private var handler = Handler(HandlerThread(this::class.simpleName + "Handler").also { it.start() }.looper)

    private val secondaryGraphs = ArrayList<GraphView>()
    private val secondaryGraphsLabel = ArrayList<TextView>()

    private var carbAnimation: AnimationDrawable? = null
    private var insulinAnimation: AnimationDrawable? = null

    private var _binding: OverviewFragmentBinding? = null
    private var lastBolusNormalTime: Long = 0

    // This property is only valid between onCreateView and
    // onDestroyView.
    private val binding get() = _binding!!

    override fun onCreateView(inflater: LayoutInflater, container: ViewGroup?, savedInstanceState: Bundle?): View =
        OverviewFragmentBinding.inflate(inflater, container, false).also {
            _binding = it
            //check screen width
            dm = DisplayMetrics()
            @Suppress("DEPRECATION")
            if (Build.VERSION.SDK_INT >= Build.VERSION_CODES.R)
                activity?.display?.getRealMetrics(dm)
            else
                activity?.windowManager?.defaultDisplay?.getMetrics(dm)
        }.root

    override fun onViewCreated(view: View, savedInstanceState: Bundle?) {
        super.onViewCreated(view, savedInstanceState)

        // pre-process landscape mode
        val screenWidth = dm.widthPixels
        val screenHeight = dm.heightPixels
        smallWidth = screenWidth <= Constants.SMALL_WIDTH
        smallHeight = screenHeight <= Constants.SMALL_HEIGHT
        val landscape = screenHeight < screenWidth

        skinProvider.activeSkin().preProcessLandscapeOverviewLayout(dm, binding, landscape, rh.gb(R.bool.isTablet), smallHeight)
        binding.nsclientCard.visibility = config.NSCLIENT.toVisibility()

        binding.notifications.setHasFixedSize(false)
        binding.notifications.layoutManager = LinearLayoutManager(view.context)
        axisWidth = if (dm.densityDpi <= 120) 3 else if (dm.densityDpi <= 160) 10 else if (dm.densityDpi <= 320) 35 else if (dm.densityDpi <= 420) 50 else if (dm.densityDpi <= 560) 70 else 80
        binding.graphsLayout.bgGraph.gridLabelRenderer?.gridColor = rh.gac(context, R.attr.graphGrid)
        binding.graphsLayout.bgGraph.gridLabelRenderer?.reloadStyles()
        binding.graphsLayout.bgGraph.gridLabelRenderer?.labelVerticalWidth = axisWidth
        binding.graphsLayout.bgGraph.layoutParams?.height = rh.dpToPx(skinProvider.activeSkin().mainGraphHeight)

        carbAnimation = binding.infoLayout.carbsIcon.background as AnimationDrawable?
        carbAnimation?.setEnterFadeDuration(1200)
        carbAnimation?.setExitFadeDuration(1200)
        // insulinAnimation = binding.infoLayout.overviewInsulinIcon.background as AnimationDrawable?
        // insulinAnimation?.setEnterFadeDuration(1200)
        // insulinAnimation?.setExitFadeDuration(1200)


        binding.graphsLayout.bgGraph.setOnLongClickListener {
            overviewData.rangeToDisplay += 6
            overviewData.rangeToDisplay = if (overviewData.rangeToDisplay > 24) 6 else overviewData.rangeToDisplay
            sp.putInt(R.string.key_rangetodisplay, overviewData.rangeToDisplay)
            rxBus.send(EventPreferenceChange(rh, R.string.key_rangetodisplay))
            sp.putBoolean(R.string.key_objectiveusescale, true)
            false
        }
        prepareGraphsIfNeeded(overviewMenus.setting.size)
        context?.let { overviewMenus.setupChartMenu(it, binding.graphsLayout.chartMenuButton) }

        binding.activeProfile.setOnClickListener(this)
        binding.activeProfile.setOnLongClickListener(this)
        binding.tempTarget.setOnClickListener(this)
        binding.tempTarget.setOnLongClickListener(this)
        binding.buttonsLayout.acceptTempButton.setOnClickListener(this)
        binding.buttonsLayout.treatmentButton.setOnClickListener(this)
        binding.buttonsLayout.wizardButton.setOnClickListener(this)
        binding.buttonsLayout.calibrationButton.setOnClickListener(this)
        binding.buttonsLayout.cgmButton.setOnClickListener(this)
        binding.buttonsLayout.insulinButton.setOnClickListener(this)
        binding.buttonsLayout.carbsButton.setOnClickListener(this)
        binding.buttonsLayout.quickWizardButton.setOnClickListener(this)
        binding.buttonsLayout.quickWizardButton.setOnLongClickListener(this)
        binding.infoLayout.apsMode.setOnClickListener(this)
        binding.infoLayout.apsMode.setOnLongClickListener(this)
        binding.activeProfile.setOnLongClickListener(this)
    }

    @Synchronized
    override fun onPause() {
        super.onPause()
        disposable.clear()
        handler.removeCallbacksAndMessages(null)
    }

    @Synchronized
    override fun onResume() {
        super.onResume()
        disposable += activePlugin.activeOverview.overviewBus
            .toObservable(EventUpdateOverviewCalcProgress::class.java)
            .observeOn(aapsSchedulers.main)
            .subscribe({ updateCalcProgress() }, fabricPrivacy::logException)
        disposable += activePlugin.activeOverview.overviewBus
            .toObservable(EventUpdateOverviewIobCob::class.java)
            .debounce(1L, TimeUnit.SECONDS)
            .observeOn(aapsSchedulers.io)
            .subscribe({ updateIobCob() }, fabricPrivacy::logException)
        disposable += activePlugin.activeOverview.overviewBus
            .toObservable(EventUpdateOverviewSensitivity::class.java)
            .debounce(1L, TimeUnit.SECONDS)
            .observeOn(aapsSchedulers.main)
            .subscribe({ updateSensitivity() }, fabricPrivacy::logException)
        disposable += activePlugin.activeOverview.overviewBus
            .toObservable(EventUpdateOverviewGraph::class.java)
            .debounce(1L, TimeUnit.SECONDS)
            .observeOn(aapsSchedulers.main)
            .subscribe({ updateGraph() }, fabricPrivacy::logException)
        disposable += activePlugin.activeOverview.overviewBus
            .toObservable(EventUpdateOverviewNotification::class.java)
            .observeOn(aapsSchedulers.main)
            .subscribe({ updateNotification() }, fabricPrivacy::logException)
        disposable += rxBus
            .toObservable(EventScale::class.java)
            .observeOn(aapsSchedulers.main)
            .subscribe({
                           overviewData.rangeToDisplay = it.hours
                           sp.putInt(R.string.key_rangetodisplay, it.hours)
                           rxBus.send(EventPreferenceChange(rh, R.string.key_rangetodisplay))
                           sp.putBoolean(R.string.key_objectiveusescale, true)
                       }, fabricPrivacy::logException)
        disposable += rxBus
            .toObservable(EventNewBG::class.java)
            .debounce(1L, TimeUnit.SECONDS)
            .observeOn(aapsSchedulers.io)
            .subscribe({ updateBg() }, fabricPrivacy::logException)
        disposable += rxBus
            .toObservable(EventRefreshOverview::class.java)
            .observeOn(aapsSchedulers.io)
            .subscribe({
                           if (it.now) refreshAll()
                           else scheduleUpdateGUI()
                       }, fabricPrivacy::logException)
        disposable += rxBus
            .toObservable(EventAcceptOpenLoopChange::class.java)
            .observeOn(aapsSchedulers.io)
            .subscribe({ scheduleUpdateGUI() }, fabricPrivacy::logException)
        disposable += rxBus
            .toObservable(EventPreferenceChange::class.java)
            .observeOn(aapsSchedulers.io)
            .subscribe({ scheduleUpdateGUI() }, fabricPrivacy::logException)
        disposable += rxBus
            .toObservable(EventNewOpenLoopNotification::class.java)
            .observeOn(aapsSchedulers.io)
            .subscribe({ scheduleUpdateGUI() }, fabricPrivacy::logException)
        disposable += rxBus
            .toObservable(EventPumpStatusChanged::class.java)
            .observeOn(aapsSchedulers.main)
            .delay(30, TimeUnit.MILLISECONDS, aapsSchedulers.main)
            .subscribe({
                           overviewData.pumpStatus = it.getStatus(rh)
                           updatePumpStatus()
                       }, fabricPrivacy::logException)
        disposable += rxBus
            .toObservable(EventEffectiveProfileSwitchChanged::class.java)
            .observeOn(aapsSchedulers.io)
            .subscribe({ updateProfile() }, fabricPrivacy::logException)
        disposable += rxBus
            .toObservable(EventTempTargetChange::class.java)
            .observeOn(aapsSchedulers.io)
            .subscribe({ updateTemporaryTarget() }, fabricPrivacy::logException)
        disposable += rxBus
            .toObservable(EventExtendedBolusChange::class.java)
            .observeOn(aapsSchedulers.io)
            .subscribe({ updateExtendedBolus() }, fabricPrivacy::logException)
        disposable += rxBus
            .toObservable(EventTempBasalChange::class.java)
            .observeOn(aapsSchedulers.io)
            .subscribe({ updateTemporaryBasal() }, fabricPrivacy::logException)

        refreshLoop = Runnable {
            refreshAll()
            handler.postDelayed(refreshLoop, 60 * 1000L)
        }
        handler.postDelayed(refreshLoop, 60 * 1000L)

        handler.post { refreshAll() }
        updatePumpStatus()
        updateCalcProgress()
    }

    fun refreshAll() {
        runOnUiThread {
            _binding ?: return@runOnUiThread
            updateTime()
            updateSensitivity()
            updateGraph()
            updateNotification()
        }
        updateBg()
        updateTemporaryBasal()
        updateExtendedBolus()
        updateIobCob()
        processButtonsVisibility()
        processAps()
        updateProfile()
        updateTemporaryTarget()
    }

    @Synchronized
    override fun onDestroyView() {
        super.onDestroyView()
        _binding = null
    }

    override fun onClick(v: View) {
        // try to fix  https://fabric.io/nightscout3/android/apps/info.nightscout.androidaps/issues/5aca7a1536c7b23527eb4be7?time=last-seven-days
        // https://stackoverflow.com/questions/14860239/checking-if-state-is-saved-before-committing-a-fragmenttransaction
        if (childFragmentManager.isStateSaved) return
        activity?.let { activity ->
            when (v.id) {
                R.id.treatment_button    -> protectionCheck.queryProtection(
                    activity,
                    ProtectionCheck.Protection.BOLUS,
                    UIRunnable { if (isAdded) TreatmentDialog().show(childFragmentManager, "Overview") })
                R.id.wizard_button       -> protectionCheck.queryProtection(
                    activity,
                    ProtectionCheck.Protection.BOLUS,
                    UIRunnable { if (isAdded) WizardDialog().show(childFragmentManager, "Overview") })
                R.id.insulin_button      -> protectionCheck.queryProtection(
                    activity,
                    ProtectionCheck.Protection.BOLUS,
                    UIRunnable { if (isAdded) InsulinDialog().show(childFragmentManager, "Overview") })
                R.id.quick_wizard_button -> protectionCheck.queryProtection(activity, ProtectionCheck.Protection.BOLUS, UIRunnable { if (isAdded) onClickQuickWizard() })
                R.id.carbs_button        -> protectionCheck.queryProtection(
                    activity,
                    ProtectionCheck.Protection.BOLUS,
                    UIRunnable { if (isAdded) CarbsDialog().show(childFragmentManager, "Overview") })
                R.id.temp_target         -> protectionCheck.queryProtection(
                    activity,
                    ProtectionCheck.Protection.BOLUS,
                    UIRunnable { if (isAdded) TempTargetDialog().show(childFragmentManager, "Overview") })

                R.id.active_profile      -> {
                    ProfileViewerDialog().also { pvd ->
                        pvd.arguments = Bundle().also {
                            it.putLong("time", dateUtil.now())
                            it.putInt("mode", ProfileViewerDialog.Mode.RUNNING_PROFILE.ordinal)
                        }
                    }.show(childFragmentManager, "ProfileViewDialog")
                }

                R.id.cgm_button          -> {
                    if (xdripPlugin.isEnabled())
                        openCgmApp("com.eveningoutpost.dexdrip")
                    else if (dexcomPlugin.isEnabled()) {
                        dexcomMediator.findDexcomPackageName()?.let {
                            openCgmApp(it)
                        }
                            ?: ToastUtils.showToastInUiThread(activity, rh.gs(R.string.dexcom_app_not_installed))
                    }
                }

                R.id.calibration_button  -> {
                    if (xdripPlugin.isEnabled() || medLinkPlugin.isEnabled()) {
                        CalibrationDialog().show(childFragmentManager, "CalibrationDialog")
                    } else if (dexcomPlugin.isEnabled()) {
                        try {
                            dexcomMediator.findDexcomPackageName()?.let {
                                startActivity(
                                    Intent("com.dexcom.cgm.activities.MeterEntryActivity")
                                        .setPackage(it)
                                        .addFlags(Intent.FLAG_ACTIVITY_CLEAR_TOP)
                                )
                            }
                                ?: ToastUtils.showToastInUiThread(activity, rh.gs(R.string.dexcom_app_not_installed))
                        } catch (e: ActivityNotFoundException) {
                            ToastUtils.showToastInUiThread(activity, rh.gs(R.string.g5appnotdetected))
                        }
                    }
                }

                R.id.accept_temp_button  -> {
                    profileFunction.getProfile() ?: return
                    if ((loop as PluginBase).isEnabled()) {
                        handler.post {
                            val lastRun = loop.lastRun
                            loop.invoke("Accept temp button", false)
                            if (lastRun?.lastAPSRun != null && lastRun.constraintsProcessed?.isChangeRequested == true) {
                                protectionCheck.queryProtection(activity, ProtectionCheck.Protection.BOLUS, UIRunnable {
                                    if (isAdded)
                                        OKDialog.showConfirmation(activity, rh.gs(R.string.tempbasal_label), lastRun.constraintsProcessed?.toSpanned()
                                            ?: "".toSpanned(), {
                                                                      uel.log(Action.ACCEPTS_TEMP_BASAL, Sources.Overview)
                                                                      (context?.getSystemService(Context.NOTIFICATION_SERVICE) as NotificationManager?)?.cancel(Constants.notificationID)
                                                                      rxBus.send(EventMobileToWear(EventData.CancelNotification(dateUtil.now())))
                                                                      Thread { loop.acceptChangeRequest() }.run()
                                                                      binding.buttonsLayout.acceptTempButton.visibility = View.GONE
                                                                  })
                                })
                            }
                        }
                    }
                }

                R.id.aps_mode            -> {
                    protectionCheck.queryProtection(activity, ProtectionCheck.Protection.BOLUS, UIRunnable {
                        if (isAdded) LoopDialog().also { dialog ->
                            dialog.arguments = Bundle().also { it.putInt("showOkCancel", 1) }
                        }.show(childFragmentManager, "Overview")
                    })
                }
            }
        }
    }

    private fun openCgmApp(packageName: String) {
        context?.let {
            val packageManager = it.packageManager
            try {
                val intent = packageManager.getLaunchIntentForPackage(packageName)
                    ?: throw ActivityNotFoundException()
                intent.addCategory(Intent.CATEGORY_LAUNCHER)
                it.startActivity(intent)
            } catch (e: ActivityNotFoundException) {
                OKDialog.show(it, "", rh.gs(R.string.error_starting_cgm))
            }
        }
    }
    private fun bolusMealLinks(now: Long) = repository.getBolusesDataFromTime(now - millsToThePast, false).blockingGet()

    override fun onLongClick(v: View): Boolean {
        when (v.id) {
            R.id.quick_wizard_button -> {
                startActivity(Intent(v.context, QuickWizardListActivity::class.java))
                return true
            }

            R.id.aps_mode            -> {
                activity?.let { activity ->
                    protectionCheck.queryProtection(activity, ProtectionCheck.Protection.BOLUS, UIRunnable {
                        LoopDialog().also { dialog ->
                            dialog.arguments = Bundle().also { it.putInt("showOkCancel", 0) }
                        }.show(childFragmentManager, "Overview")
                    })
                }
            }

            R.id.temp_target         -> v.performClick()
            R.id.active_profile      -> activity?.let { activity ->
                if (loop.isDisconnected) OKDialog.show(activity, rh.gs(R.string.not_available_full), rh.gs(R.string.smscommunicator_pumpdisconnected))
                else
                    protectionCheck.queryProtection(
                        activity,
                        ProtectionCheck.Protection.BOLUS,
                        UIRunnable { ProfileSwitchDialog().show(childFragmentManager, "ProfileSwitchDialog") })
            }

        }
        return false
    }

    private fun onClickQuickWizard() {
        val actualBg = iobCobCalculator.ads.actualBg()
        val profile = profileFunction.getProfile()
        val profileName = profileFunction.getProfileName()
        val pump = activePlugin.activePump
        val quickWizardEntry = quickWizard.getActive()
        if (quickWizardEntry != null && actualBg != null && profile != null) {
            binding.buttonsLayout.quickWizardButton.visibility = View.VISIBLE
            val wizard = quickWizardEntry.doCalc(profile, profileName, actualBg, true)
            if (wizard.calculatedTotalInsulin > 0.0 && quickWizardEntry.carbs() > 0.0) {
                val carbsAfterConstraints = constraintChecker.applyCarbsConstraints(Constraint(quickWizardEntry.carbs())).value()
                activity?.let {
                    if (abs(wizard.insulinAfterConstraints - wizard.calculatedTotalInsulin) >= pump.pumpDescription.pumpType.determineCorrectBolusStepSize(wizard.insulinAfterConstraints) || carbsAfterConstraints != quickWizardEntry.carbs()) {
                        OKDialog.show(it, rh.gs(R.string.treatmentdeliveryerror), rh.gs(R.string.constraints_violation) + "\n" + rh.gs(R.string.changeyourinput))
                        return
                    }
                    wizard.confirmAndExecute(it)
                }
            }
        }
    }

    @SuppressLint("SetTextI18n")
    private fun processButtonsVisibility() {
        val lastBG = iobCobCalculator.ads.lastBg()
        val pump = activePlugin.activePump
        val profile = profileFunction.getProfile()
        val profileName = profileFunction.getProfileName()
        val actualBG = iobCobCalculator.ads.actualBg()

        // QuickWizard button
        val quickWizardEntry = quickWizard.getActive()
<<<<<<< HEAD
        if (quickWizardEntry != null && lastBG != null && profile != null && pump.isInitialized() && (!pump.isSuspended() && pump !is MedLinkPumpDevice) && !loop.isDisconnected) {
            binding.buttonsLayout.quickWizardButton.visibility = View.VISIBLE
            val wizard = quickWizardEntry.doCalc(profile, profileName, lastBG, false)
            binding.buttonsLayout.quickWizardButton.text = quickWizardEntry.buttonText() + "\n" + rh.gs(R.string.format_carbs, quickWizardEntry.carbs()) +
                " " + rh.gs(R.string.formatinsulinunits, wizard.calculatedTotalInsulin)
            if (wizard.calculatedTotalInsulin <= 0) binding.buttonsLayout.quickWizardButton.visibility = View.GONE
        } else binding.buttonsLayout.quickWizardButton.visibility = View.GONE
=======
        runOnUiThread {
            _binding ?: return@runOnUiThread
            if (quickWizardEntry != null && lastBG != null && profile != null && pump.isInitialized() && !pump.isSuspended() && !loop.isDisconnected) {
                binding.buttonsLayout.quickWizardButton.visibility = View.VISIBLE
                val wizard = quickWizardEntry.doCalc(profile, profileName, lastBG, false)
                binding.buttonsLayout.quickWizardButton.text = quickWizardEntry.buttonText() + "\n" + rh.gs(R.string.format_carbs, quickWizardEntry.carbs()) +
                    " " + rh.gs(R.string.formatinsulinunits, wizard.calculatedTotalInsulin)
                if (wizard.calculatedTotalInsulin <= 0) binding.buttonsLayout.quickWizardButton.visibility = View.GONE
            } else binding.buttonsLayout.quickWizardButton.visibility = View.GONE
        }
>>>>>>> 4722dc45

        // **** Temp button ****
        val lastRun = loop.lastRun
        val closedLoopEnabled = constraintChecker.isClosedLoopAllowed()

        val showAcceptButton = !closedLoopEnabled.value() && // Open mode needed
            lastRun != null &&
            (lastRun.lastOpenModeAccept == 0L || lastRun.lastOpenModeAccept < lastRun.lastAPSRun) &&// never accepted or before last result
            lastRun.constraintsProcessed?.isChangeRequested == true // change is requested

<<<<<<< HEAD
        if (showAcceptButton && pump.isInitialized() && (!pump.isSuspended() && pump is MedLinkPumpDevice) && (loop as PluginBase).isEnabled()) {
            binding.buttonsLayout.acceptTempButton.visibility = View.VISIBLE
            binding.buttonsLayout.acceptTempButton.text = "${rh.gs(R.string.setbasalquestion)}\n${lastRun!!.constraintsProcessed}"
        } else {
            binding.buttonsLayout.acceptTempButton.visibility = View.GONE
        }

        // **** Various treatment buttons ****
        binding.buttonsLayout.carbsButton.visibility =
            ((!activePlugin.activePump.pumpDescription.storesCarbInfo || pump.isInitialized() && (!pump.isSuspended() || pump is MedLinkPumpDevice)) && profile != null
                && sp.getBoolean(R.string.key_show_carbs_button, true)).toVisibility()
        binding.buttonsLayout.treatmentButton.visibility = (!loop.isDisconnected && pump.isInitialized() && (!pump.isSuspended() || pump is MedLinkPumpDevice) && profile != null
            && sp.getBoolean(R.string.key_show_treatment_button, false)).toVisibility()
        binding.buttonsLayout.wizardButton.visibility = (!loop.isDisconnected && pump.isInitialized() && (!pump.isSuspended() || pump is MedLinkPumpDevice) && profile != null
            && sp.getBoolean(R.string.key_show_wizard_button, true)).toVisibility()
        binding.buttonsLayout.insulinButton.visibility = (!loop.isDisconnected && pump.isInitialized() && (!pump.isSuspended() || pump is MedLinkPumpDevice) && profile != null
            && sp.getBoolean(R.string.key_show_insulin_button, true)).toVisibility()

        // **** Calibration & CGM buttons ****
        val xDripIsBgSource = xdripPlugin.isEnabled() || medLinkPlugin.isEnabled()
        val dexcomIsSource = dexcomPlugin.isEnabled()
        binding.buttonsLayout.calibrationButton.visibility = (medLinkPlugin.isEnabled() ||xDripIsBgSource && actualBG != null && sp.getBoolean(R.string.key_show_calibration_button, true))
            .toVisibility()
        if (dexcomIsSource) {
            binding.buttonsLayout.cgmButton.setCompoundDrawablesWithIntrinsicBounds(null, rh.gd(R.drawable.ic_byoda), null, null)
            for (drawable in binding.buttonsLayout.cgmButton.compoundDrawables) {
                drawable?.mutate()
                drawable?.colorFilter = PorterDuffColorFilter(rh.gac(context, R.attr.cgmDexColor), PorterDuff.Mode.SRC_IN)
            }
            binding.buttonsLayout.cgmButton.setTextColor(rh.gac(context, R.attr.cgmDexColor))
        } else if (xDripIsBgSource) {
            binding.buttonsLayout.cgmButton.setCompoundDrawablesWithIntrinsicBounds(null, rh.gd(R.drawable.ic_xdrip), null, null)
            for (drawable in binding.buttonsLayout.cgmButton.compoundDrawables) {
                drawable?.mutate()
                drawable?.colorFilter = PorterDuffColorFilter(rh.gac(context, R.attr.cgmXdripColor), PorterDuff.Mode.SRC_IN)
            }
            binding.buttonsLayout.cgmButton.setTextColor(rh.gac(context, R.attr.cgmXdripColor))
        }
        binding.buttonsLayout.cgmButton.visibility = (sp.getBoolean(R.string.key_show_cgm_button, false) && ((xDripIsBgSource && !medLinkPlugin.isEnabled() )|| dexcomIsSource)).toVisibility()

        // Automation buttons
        binding.buttonsLayout.userButtonsLayout.removeAllViews()
        val events = automationPlugin.userEvents()
        if (!loop.isDisconnected && pump.isInitialized() && !pump.isSuspended() && profile != null)
            for (event in events)
                if (event.isEnabled && event.trigger.shouldRun())
                    context?.let { context ->
                        SingleClickButton(context).also {
                            it.setTextColor(rh.gac(context, R.attr.treatmentButton))
                            it.setTextSize(TypedValue.COMPLEX_UNIT_SP, 10f)
                            it.layoutParams = LinearLayout.LayoutParams(0, ViewGroup.LayoutParams.MATCH_PARENT, 0.5f).also { l ->
                                l.setMargins(0, 0, rh.dpToPx(-4), 0)
                            }
                            it.setCompoundDrawablesWithIntrinsicBounds(null, rh.gd(R.drawable.ic_danar_useropt), null, null)
                            it.text = event.title
=======
        runOnUiThread {
            _binding ?: return@runOnUiThread
            if (showAcceptButton && pump.isInitialized() && !pump.isSuspended() && (loop as PluginBase).isEnabled()) {
                binding.buttonsLayout.acceptTempButton.visibility = View.VISIBLE
                binding.buttonsLayout.acceptTempButton.text = "${rh.gs(R.string.setbasalquestion)}\n${lastRun!!.constraintsProcessed}"
            } else {
                binding.buttonsLayout.acceptTempButton.visibility = View.GONE
            }
>>>>>>> 4722dc45

            // **** Various treatment buttons ****
            binding.buttonsLayout.carbsButton.visibility =
                ((!activePlugin.activePump.pumpDescription.storesCarbInfo || pump.isInitialized() && !pump.isSuspended()) && profile != null
                    && sp.getBoolean(R.string.key_show_carbs_button, true)).toVisibility()
            binding.buttonsLayout.treatmentButton.visibility = (!loop.isDisconnected && pump.isInitialized() && !pump.isSuspended() && profile != null
                && sp.getBoolean(R.string.key_show_treatment_button, false)).toVisibility()
            binding.buttonsLayout.wizardButton.visibility = (!loop.isDisconnected && pump.isInitialized() && !pump.isSuspended() && profile != null
                && sp.getBoolean(R.string.key_show_wizard_button, true)).toVisibility()
            binding.buttonsLayout.insulinButton.visibility = (!loop.isDisconnected && pump.isInitialized() && !pump.isSuspended() && profile != null
                && sp.getBoolean(R.string.key_show_insulin_button, true)).toVisibility()

            // **** Calibration & CGM buttons ****
            val xDripIsBgSource = xdripPlugin.isEnabled()
            val dexcomIsSource = dexcomPlugin.isEnabled()
            binding.buttonsLayout.calibrationButton.visibility = (xDripIsBgSource && actualBG != null && sp.getBoolean(R.string.key_show_calibration_button, true)).toVisibility()
            if (dexcomIsSource) {
                binding.buttonsLayout.cgmButton.setCompoundDrawablesWithIntrinsicBounds(null, rh.gd(R.drawable.ic_byoda), null, null)
                for (drawable in binding.buttonsLayout.cgmButton.compoundDrawables) {
                    drawable?.mutate()
                    drawable?.colorFilter = PorterDuffColorFilter(rh.gac(context, R.attr.cgmDexColor), PorterDuff.Mode.SRC_IN)
                }
                binding.buttonsLayout.cgmButton.setTextColor(rh.gac(context, R.attr.cgmDexColor))
            } else if (xDripIsBgSource) {
                binding.buttonsLayout.cgmButton.setCompoundDrawablesWithIntrinsicBounds(null, rh.gd(R.drawable.ic_xdrip), null, null)
                for (drawable in binding.buttonsLayout.cgmButton.compoundDrawables) {
                    drawable?.mutate()
                    drawable?.colorFilter = PorterDuffColorFilter(rh.gac(context, R.attr.cgmXdripColor), PorterDuff.Mode.SRC_IN)
                }
                binding.buttonsLayout.cgmButton.setTextColor(rh.gac(context, R.attr.cgmXdripColor))
            }
            binding.buttonsLayout.cgmButton.visibility = (sp.getBoolean(R.string.key_show_cgm_button, false) && (xDripIsBgSource || dexcomIsSource)).toVisibility()

            // Automation buttons
            binding.buttonsLayout.userButtonsLayout.removeAllViews()
            val events = automationPlugin.userEvents()
            if (!loop.isDisconnected && pump.isInitialized() && !pump.isSuspended() && profile != null)
                for (event in events)
                    if (event.isEnabled && event.trigger.shouldRun())
                        context?.let { context ->
                            SingleClickButton(context).also {
                                it.setTextColor(rh.gac(context, R.attr.treatmentButton))
                                it.setTextSize(TypedValue.COMPLEX_UNIT_SP, 10f)
                                it.layoutParams = LinearLayout.LayoutParams(0, ViewGroup.LayoutParams.MATCH_PARENT, 0.5f).also { l ->
                                    l.setMargins(0, 0, rh.dpToPx(-4), 0)
                                }
                                it.setCompoundDrawablesWithIntrinsicBounds(null, rh.gd(R.drawable.ic_danar_useropt), null, null)
                                it.text = event.title

                                it.setOnClickListener {
                                    OKDialog.showConfirmation(context, rh.gs(R.string.run_question, event.title), { handler.post { automationPlugin.processEvent(event) } })
                                }
                                binding.buttonsLayout.userButtonsLayout.addView(it)
                            }
                        }
            binding.buttonsLayout.userButtonsLayout.visibility = events.isNotEmpty().toVisibility()
        }
    }

    private fun processAps() {
        val pump = activePlugin.activePump
        val profile = profileFunction.getProfile()

        // aps mode
        val closedLoopEnabled = constraintChecker.isClosedLoopAllowed()

        fun apsModeSetA11yLabel(stringRes: Int) {
            if (Build.VERSION.SDK_INT >= Build.VERSION_CODES.R) {
                binding.infoLayout.apsMode.stateDescription = rh.gs(stringRes)
            } else {
                binding.infoLayout.apsMode.contentDescription = rh.gs(R.string.apsmode_title) + " " + rh.gs(stringRes)
            }
        }

        runOnUiThread {
            _binding ?: return@runOnUiThread
            if (config.APS && pump.pumpDescription.isTempBasalCapable) {
                binding.infoLayout.apsMode.visibility = View.VISIBLE
                binding.infoLayout.timeLayout.visibility = View.GONE
                when {
                    (loop as PluginBase).isEnabled() && loop.isSuperBolus                       -> {
                        binding.infoLayout.apsMode.setImageResource(R.drawable.ic_loop_superbolus)
                        apsModeSetA11yLabel(R.string.superbolus)
                        binding.infoLayout.apsModeText.text = dateUtil.age(loop.minutesToEndOfSuspend() * 60000L, true, rh)
                        binding.infoLayout.apsModeText.visibility = View.VISIBLE
                    }

                    loop.isDisconnected                                                         -> {
                        binding.infoLayout.apsMode.setImageResource(R.drawable.ic_loop_disconnected)
                        apsModeSetA11yLabel(R.string.disconnected)
                        binding.infoLayout.apsModeText.text = dateUtil.age(loop.minutesToEndOfSuspend() * 60000L, true, rh)
                        binding.infoLayout.apsModeText.visibility = View.VISIBLE
                    }

                    (loop as PluginBase).isEnabled() && loop.isSuspended                        -> {
                        binding.infoLayout.apsMode.setImageResource(R.drawable.ic_loop_paused)
                        apsModeSetA11yLabel(R.string.suspendloop_label)
                        binding.infoLayout.apsModeText.text = dateUtil.age(loop.minutesToEndOfSuspend() * 60000L, true, rh)
                        binding.infoLayout.apsModeText.visibility = View.VISIBLE
                    }

                    pump.isSuspended()                                                          -> {
                        binding.infoLayout.apsMode.setImageResource(
                            if (pump.model() == PumpType.OMNIPOD_EROS || pump.model() == PumpType.OMNIPOD_DASH) {
                                // For Omnipod, indicate the pump as disconnected when it's suspended.
                                // The only way to 'reconnect' it, is through the Omnipod tab
                                apsModeSetA11yLabel(R.string.disconnected)
                                R.drawable.ic_loop_disconnected
                            } else {
                                apsModeSetA11yLabel(R.string.pump_paused)
                                R.drawable.ic_loop_paused
                            }
                        )
                        binding.infoLayout.apsModeText.visibility = View.GONE
                    }

                    (loop as PluginBase).isEnabled() && closedLoopEnabled.value() && loop.isLGS -> {
                        binding.infoLayout.apsMode.setImageResource(R.drawable.ic_loop_lgs)
                        apsModeSetA11yLabel(R.string.uel_lgs_loop_mode)
                        binding.infoLayout.apsModeText.visibility = View.GONE
                    }

                    (loop as PluginBase).isEnabled() && closedLoopEnabled.value()               -> {
                        binding.infoLayout.apsMode.setImageResource(R.drawable.ic_loop_closed)
                        apsModeSetA11yLabel(R.string.closedloop)
                        binding.infoLayout.apsModeText.visibility = View.GONE
                    }

                    (loop as PluginBase).isEnabled() && !closedLoopEnabled.value()              -> {
                        binding.infoLayout.apsMode.setImageResource(R.drawable.ic_loop_open)
                        apsModeSetA11yLabel(R.string.openloop)
                        binding.infoLayout.apsModeText.visibility = View.GONE
                    }

                    else                                                                        -> {
                        binding.infoLayout.apsMode.setImageResource(R.drawable.ic_loop_disabled)
                        apsModeSetA11yLabel(R.string.disabledloop)
                        binding.infoLayout.apsModeText.visibility = View.GONE
                    }
                }
                // Show variable sensitivity
                val request = loop.lastRun?.request
                if (request is DetermineBasalResultUAM) {
                    val isfMgdl = profile?.getIsfMgdl()
                    val variableSens = request.variableSens
                    if (variableSens != isfMgdl && variableSens != null && isfMgdl != null) {
                        binding.infoLayout.variableSensitivity.text =
                            String.format(
                                Locale.getDefault(), "%1$.1f→%2$.1f",
                                Profile.toUnits(isfMgdl, isfMgdl * Constants.MGDL_TO_MMOLL, profileFunction.getUnits()),
                                Profile.toUnits(variableSens, variableSens * Constants.MGDL_TO_MMOLL, profileFunction.getUnits())
                            )
                        binding.infoLayout.variableSensitivity.visibility = View.VISIBLE
                    } else binding.infoLayout.variableSensitivity.visibility = View.GONE
                } else binding.infoLayout.variableSensitivity.visibility = View.GONE
            } else {
                //nsclient
                binding.infoLayout.apsMode.visibility = View.GONE
                binding.infoLayout.apsModeText.visibility = View.GONE
                binding.infoLayout.timeLayout.visibility = View.VISIBLE
            }

            // pump status from ns
            binding.pump.text = nsDeviceStatus.pumpStatus
            binding.pump.setOnClickListener { activity?.let { OKDialog.show(it, rh.gs(R.string.pump), nsDeviceStatus.extendedPumpStatus) } }

            // OpenAPS status from ns
            binding.openaps.text = nsDeviceStatus.openApsStatus
            binding.openaps.setOnClickListener { activity?.let { OKDialog.show(it, rh.gs(R.string.openaps), nsDeviceStatus.extendedOpenApsStatus) } }

            // Uploader status from ns
            binding.uploader.text = nsDeviceStatus.uploaderStatusSpanned
            binding.uploader.setOnClickListener { activity?.let { OKDialog.show(it, rh.gs(R.string.uploader), nsDeviceStatus.extendedUploaderStatus) } }
        }
    }

    private fun prepareGraphsIfNeeded(numOfGraphs: Int) {
        if (numOfGraphs != secondaryGraphs.size - 1) {
            //aapsLogger.debug("New secondary graph count ${numOfGraphs-1}")
            // rebuild needed
            secondaryGraphs.clear()
            secondaryGraphsLabel.clear()
            binding.graphsLayout.iobGraph.removeAllViews()
            for (i in 1 until numOfGraphs) {
                val relativeLayout = RelativeLayout(context)
                relativeLayout.layoutParams = RelativeLayout.LayoutParams(ViewGroup.LayoutParams.MATCH_PARENT, ViewGroup.LayoutParams.WRAP_CONTENT)

                val graph = GraphView(context)
                graph.layoutParams =
                    LinearLayout.LayoutParams(ViewGroup.LayoutParams.MATCH_PARENT, rh.dpToPx(skinProvider.activeSkin().secondaryGraphHeight)).also { it.setMargins(0, rh.dpToPx(15), 0, rh.dpToPx(10)) }
                graph.gridLabelRenderer?.gridColor = rh.gac(context, R.attr.graphGrid)
                graph.gridLabelRenderer?.reloadStyles()
                graph.gridLabelRenderer?.isHorizontalLabelsVisible = false
                graph.gridLabelRenderer?.labelVerticalWidth = axisWidth
                graph.gridLabelRenderer?.numVerticalLabels = 3
                graph.viewport.backgroundColor = rh.gac(context, R.attr.viewPortBackgroundColor)
                relativeLayout.addView(graph)

                val label = TextView(context)
                val layoutParams = RelativeLayout.LayoutParams(ViewGroup.LayoutParams.WRAP_CONTENT, ViewGroup.LayoutParams.WRAP_CONTENT).also { it.setMargins(rh.dpToPx(30), rh.dpToPx(25), 0, 0) }
                layoutParams.addRule(RelativeLayout.ALIGN_PARENT_TOP)
                layoutParams.addRule(RelativeLayout.ALIGN_PARENT_LEFT)
                label.layoutParams = layoutParams
                relativeLayout.addView(label)
                secondaryGraphsLabel.add(label)

                binding.graphsLayout.iobGraph.addView(relativeLayout)
                secondaryGraphs.add(graph)
            }
        }
    }

    var task: Runnable? = null

    private fun scheduleUpdateGUI() {
        class UpdateRunnable : Runnable {

            override fun run() {
                refreshAll()
                task = null
            }
        }
        task?.let { handler.removeCallbacks(it) }
        task = UpdateRunnable()
        task?.let { handler.postDelayed(it, 500) }
    }

    @SuppressLint("SetTextI18n")
    fun updateBg() {
        val units = profileFunction.getUnits()
        val lastBg = overviewData.lastBg
        val lastBgColor = overviewData.lastBgColor(context)
        val isActualBg = overviewData.isActualBg
        val glucoseStatus = glucoseStatusProvider.glucoseStatusData
        val trendDescription = trendCalculator.getTrendDescription(lastBg)
        val trendArrow = trendCalculator.getTrendArrow(lastBg)
        val lastBgDescription = overviewData.lastBgDescription
        runOnUiThread {
            _binding ?: return@runOnUiThread
            binding.infoLayout.bg.text = lastBg?.valueToUnitsString(units)
                ?: rh.gs(R.string.notavailable)
            binding.infoLayout.bg.setTextColor(lastBgColor)
            binding.infoLayout.arrow.setImageResource(trendArrow.directionToIcon())
            binding.infoLayout.arrow.setColorFilter(lastBgColor)
            binding.infoLayout.arrow.contentDescription = lastBgDescription + " " + rh.gs(R.string.and) + " " + trendDescription

            if (glucoseStatus != null) {
                binding.infoLayout.deltaLarge.text = Profile.toSignedUnitsString(glucoseStatus.delta, glucoseStatus.delta * Constants.MGDL_TO_MMOLL, units)
                binding.infoLayout.deltaLarge.setTextColor(lastBgColor)
                binding.infoLayout.delta.text = Profile.toSignedUnitsString(glucoseStatus.delta, glucoseStatus.delta * Constants.MGDL_TO_MMOLL, units)
                binding.infoLayout.avgDelta.text = Profile.toSignedUnitsString(glucoseStatus.shortAvgDelta, glucoseStatus.shortAvgDelta * Constants.MGDL_TO_MMOLL, units)
                binding.infoLayout.longAvgDelta.text = Profile.toSignedUnitsString(glucoseStatus.longAvgDelta, glucoseStatus.longAvgDelta * Constants.MGDL_TO_MMOLL, units)
            } else {
                binding.infoLayout.deltaLarge.text = ""
                binding.infoLayout.delta.text = "Δ " + rh.gs(R.string.notavailable)
                binding.infoLayout.avgDelta.text = ""
                binding.infoLayout.longAvgDelta.text = ""
            }

            // strike through if BG is old
            binding.infoLayout.bg.paintFlags =
                if (!isActualBg) binding.infoLayout.bg.paintFlags or Paint.STRIKE_THRU_TEXT_FLAG
                else binding.infoLayout.bg.paintFlags and Paint.STRIKE_THRU_TEXT_FLAG.inv()

            val outDate = (if (!isActualBg) rh.gs(R.string.a11y_bg_outdated) else "")
            binding.infoLayout.bg.contentDescription = rh.gs(R.string.a11y_blood_glucose) + " " + binding.infoLayout.bg.text.toString() + " " + lastBgDescription + " " + outDate

            binding.infoLayout.timeAgo.text = dateUtil.minAgo(rh, lastBg?.timestamp)
            binding.infoLayout.timeAgo.contentDescription = dateUtil.minAgoLong(rh, lastBg?.timestamp)
            binding.infoLayout.timeAgoShort.text = "(" + dateUtil.minAgoShort(lastBg?.timestamp) + ")"

            val qualityIcon = bgQualityCheckPlugin.icon()
            if (qualityIcon != 0) {
                binding.infoLayout.bgQuality.visibility = View.VISIBLE
                binding.infoLayout.bgQuality.setImageResource(qualityIcon)
                binding.infoLayout.bgQuality.contentDescription = rh.gs(R.string.a11y_bg_quality) + " " + bgQualityCheckPlugin.stateDescription()
                binding.infoLayout.bgQuality.setOnClickListener {
                    context?.let { context -> OKDialog.show(context, rh.gs(R.string.data_status), bgQualityCheckPlugin.message) }
                }
            } else {
                binding.infoLayout.bgQuality.visibility = View.GONE
            }
        }
    }

    fun updateProfile() {
        val profile = profileFunction.getProfile()
        runOnUiThread {
            _binding ?: return@runOnUiThread
            val profileBackgroundColor = profile?.let {
                if (it is ProfileSealed.EPS) {
                    if (it.value.originalPercentage != 100 || it.value.originalTimeshift != 0L || it.value.originalDuration != 0L)
                        R.attr.ribbonWarningColor
                    else R.attr.ribbonDefaultColor
                } else if (it is ProfileSealed.PS) {
                    R.attr.ribbonDefaultColor
                } else {
                    R.attr.ribbonDefaultColor
                }
            } ?: R.attr.ribbonCriticalColor

            val profileTextColor = profile?.let {
                if (it is ProfileSealed.EPS) {
                    if (it.value.originalPercentage != 100 || it.value.originalTimeshift != 0L || it.value.originalDuration != 0L)
                        R.attr.ribbonTextWarningColor
                    else R.attr.ribbonTextDefaultColor
                } else if (it is ProfileSealed.PS) {
                    R.attr.ribbonTextDefaultColor
                } else {
                    R.attr.ribbonTextDefaultColor
                }
            } ?: R.attr.ribbonTextDefaultColor
            setRibbon(binding.activeProfile, profileTextColor, profileBackgroundColor, profileFunction.getProfileNameWithRemainingTime())
        }
    }

    private fun updateTemporaryBasal() {
        val temporaryBasalText = overviewData.temporaryBasalText(iobCobCalculator)
        val temporaryBasalColor = overviewData.temporaryBasalColor(context, iobCobCalculator)
        val temporaryBasalIcon = overviewData.temporaryBasalIcon(iobCobCalculator)
        val temporaryBasalDialogText = overviewData.temporaryBasalDialogText(iobCobCalculator)
        runOnUiThread {
            _binding ?: return@runOnUiThread
            binding.infoLayout.baseBasal.text = temporaryBasalText
            binding.infoLayout.baseBasal.setTextColor(temporaryBasalColor)
            binding.infoLayout.baseBasalIcon.setImageResource(temporaryBasalIcon)
            binding.infoLayout.basalLayout.setOnClickListener { activity?.let { OKDialog.show(it, rh.gs(R.string.basal), temporaryBasalDialogText) } }
        }
    }

    private fun updateExtendedBolus() {
        val pump = activePlugin.activePump
        val extendedBolus = iobCobCalculator.getExtendedBolus(dateUtil.now())
        val extendedBolusText = overviewData.extendedBolusText(iobCobCalculator)
        val extendedBolusDialogText = overviewData.extendedBolusDialogText(iobCobCalculator)
        runOnUiThread {
            _binding ?: return@runOnUiThread
            binding.infoLayout.extendedBolus.text = extendedBolusText
            binding.infoLayout.extendedLayout.setOnClickListener { activity?.let { OKDialog.show(it, rh.gs(R.string.extended_bolus), extendedBolusDialogText) } }
            binding.infoLayout.extendedLayout.visibility = (extendedBolus != null && !pump.isFakingTempsByExtendedBoluses).toVisibility()
        }
    }

    fun updateTime() {
        _binding ?: return
        binding.infoLayout.time.text = dateUtil.timeString(dateUtil.now())
        // Status lights
        val pump = activePlugin.activePump
        val isPatchPump = pump.pumpDescription.isPatchPump
        binding.statusLightsLayout.apply {
            cannulaOrPatch.setImageResource(if (isPatchPump) R.drawable.ic_patch_pump_outline else R.drawable.ic_cp_age_cannula)
            cannulaOrPatch.contentDescription = rh.gs(if (isPatchPump) R.string.statuslights_patch_pump_age else R.string.statuslights_cannula_age)
            cannulaOrPatch.scaleX = if (isPatchPump) 1.4f else 2f
            cannulaOrPatch.scaleY = cannulaOrPatch.scaleX
            insulinAge.visibility = isPatchPump.not().toVisibility()
            batteryLayout.visibility = (!isPatchPump || pump.pumpDescription.useHardwareLink).toVisibility()
            pbAge.visibility = (pump.pumpDescription.isBatteryReplaceable || pump.isBatteryChangeLoggingEnabled()).toVisibility()
            val useBatteryLevel = (pump.model() == PumpType.OMNIPOD_EROS && pump is OmnipodErosPumpPlugin)
                || (pump.model() != PumpType.ACCU_CHEK_COMBO && pump.model() != PumpType.OMNIPOD_DASH)
            batteryLevel.visibility = useBatteryLevel.toVisibility()
            statusLights.visibility = (sp.getBoolean(R.string.key_show_statuslights, true) || config.NSCLIENT).toVisibility()
        }
        statusLightHandler.updateStatusLights(
            binding.statusLightsLayout.cannulaAge,
            binding.statusLightsLayout.insulinAge,
            binding.statusLightsLayout.reservoirLevel,
            binding.statusLightsLayout.sensorAge,
            null,
            binding.statusLightsLayout.pbAge,
            binding.statusLightsLayout.batteryLevel,
            binding.statusLightsLayout.medlinkBatteryLevel
        )
    }

    fun updateIobCob() {
<<<<<<< HEAD
        _binding ?: return
        binding.infoLayout.iob.text = overviewData.iobText(iobCobCalculator)
        binding.infoLayout.iobLayout.setOnClickListener {
            activity?.let { OKDialog.show(it, rh.gs(R.string.iob), overviewData.iobDialogText(iobCobCalculator)) }
        }

        binding.statusLightsLayout.medlinkSeparator.visibility = (binding.pump is MedLinkPumpDevice).toVisibility()
        binding.statusLightsLayout.pbAge.visibility = (binding.pump !is MedLinkPumpDevice || (sp.getString(R.string
            .key_medlink_battery_info, "Age") == "Age")).toVisibility()
        binding.statusLightsLayout.medlinkBatteryLevel.visibility = (binding.pump !is MedLinkPumpDevice || sp.getString(R.string
            .key_medlink_battery_info, "Age") != "Age").toVisibility()
        statusLightHandler.updateStatusLights(binding.statusLightsLayout.cannulaAge,
                                              binding.statusLightsLayout.insulinAge,
                                              binding.statusLightsLayout.reservoirLevel,
                                              binding.statusLightsLayout.sensorAge,
                                              binding.statusLightsLayout.medlinkBatteryLevel,
                                              binding.statusLightsLayout.pbAge,
                                              binding.statusLightsLayout.batteryLevel,
                                              binding.statusLightsLayout.medlinkBatteryLevel)

        // cob
        var cobText = overviewData.cobInfo(iobCobCalculator).displayText(rh, dateUtil, buildHelper.isEngineeringMode()) ?: rh.gs(R.string.value_unavailable_short)

        val constraintsProcessed = loop.lastRun?.constraintsProcessed
        val lastRun = loop.lastRun
        if (config.APS && constraintsProcessed != null && lastRun != null) {
            if (constraintsProcessed.carbsReq > 0) {
                //only display carbsreq when carbs have not been entered recently
                if (overviewData.lastCarbsTime < lastRun.lastAPSRun) {
                    cobText += " | " + constraintsProcessed.carbsReq + " " + rh.gs(R.string.required)
=======
        val iobText = overviewData.iobText(iobCobCalculator)
        val iobDialogText = overviewData.iobDialogText(iobCobCalculator)
        val displayText = overviewData.cobInfo(iobCobCalculator).displayText(rh, dateUtil, buildHelper.isEngineeringMode())
        val lastCarbsTime = overviewData.lastCarbsTime
        runOnUiThread {
            _binding ?: return@runOnUiThread
            binding.infoLayout.iob.text = iobText
            binding.infoLayout.iobLayout.setOnClickListener { activity?.let { OKDialog.show(it, rh.gs(R.string.iob), iobDialogText) } }
            // cob
            var cobText = displayText ?: rh.gs(R.string.value_unavailable_short)

            val constraintsProcessed = loop.lastRun?.constraintsProcessed
            val lastRun = loop.lastRun
            if (config.APS && constraintsProcessed != null && lastRun != null) {
                if (constraintsProcessed.carbsReq > 0) {
                    //only display carbsreq when carbs have not been entered recently
                    if (lastCarbsTime < lastRun.lastAPSRun) {
                        cobText += " | " + constraintsProcessed.carbsReq + " " + rh.gs(R.string.required)
                    }
                    if (carbAnimation?.isRunning == false)
                        carbAnimation?.start()
                } else {
                    carbAnimation?.stop()
                    carbAnimation?.selectDrawable(0)
>>>>>>> 4722dc45
                }
            }
            binding.infoLayout.cob.text = cobText
        }
    }

    @SuppressLint("SetTextI18n")
    fun updateTemporaryTarget() {
        val units = profileFunction.getUnits()
        val tempTarget = overviewData.temporaryTarget
        runOnUiThread {
            _binding ?: return@runOnUiThread
            if (tempTarget != null) {
                setRibbon(
                    binding.tempTarget,
                    R.attr.ribbonTextWarningColor,
                    R.attr.ribbonWarningColor,
                    Profile.toTargetRangeString(tempTarget.lowTarget, tempTarget.highTarget, GlucoseUnit.MGDL, units) + " " + dateUtil.untilString(tempTarget.end, rh)
                )
            } else {
                // If the target is not the same as set in the profile then oref has overridden it
                profileFunction.getProfile()?.let { profile ->
                    val targetUsed = loop.lastRun?.constraintsProcessed?.targetBG ?: 0.0

                    if (targetUsed != 0.0 && abs(profile.getTargetMgdl() - targetUsed) > 0.01) {
                        aapsLogger.debug("Adjusted target. Profile: ${profile.getTargetMgdl()} APS: $targetUsed")
                        setRibbon(
                            binding.tempTarget,
                            R.attr.ribbonTextWarningColor,
                            R.attr.tempTargetBackgroundColor,
                            Profile.toTargetRangeString(targetUsed, targetUsed, GlucoseUnit.MGDL, units)
                        )
                    } else {
                        setRibbon(
                            binding.tempTarget,
                            R.attr.ribbonTextDefaultColor,
                            R.attr.ribbonDefaultColor,
                            Profile.toTargetRangeString(profile.getTargetLowMgdl(), profile.getTargetHighMgdl(), GlucoseUnit.MGDL, units)
                        )
                    }
                }
            }
        }
    }

    private fun setRibbon(view: TextView, attrResText: Int, attrResBack: Int, text: String) {
        with(view) {
            setText(text)
            setBackgroundColor(rh.gac(context, attrResBack))
            setTextColor(rh.gac(context, attrResText))
            compoundDrawables[0]?.setTint(rh.gac(context, attrResText))
        }
    }

    private fun updateGraph() {
        _binding ?: return
        val pump = activePlugin.activePump
        val graphData = GraphData(injector, binding.graphsLayout.bgGraph, overviewData)
        val menuChartSettings = overviewMenus.setting
        graphData.addInRangeArea(overviewData.fromTime, overviewData.endTime, defaultValueHelper.determineLowLine(), defaultValueHelper.determineHighLine())
        graphData.addBgReadings(menuChartSettings[0][OverviewMenus.CharType.PRE.ordinal], context)
        if (buildHelper.isDev()) graphData.addBucketedData()
        graphData.addTreatments(context)
        graphData.addEps(context, 0.95)
        if (menuChartSettings[0][OverviewMenus.CharType.TREAT.ordinal])
            graphData.addTherapyEvents()
        if (menuChartSettings[0][OverviewMenus.CharType.ACT.ordinal])
            graphData.addActivity(0.8)
        if ((pump.pumpDescription.isTempBasalCapable || config.NSCLIENT) && menuChartSettings[0][OverviewMenus.CharType.BAS.ordinal])
            graphData.addBasals()
        graphData.addTargetLine()
        graphData.addNowLine(dateUtil.now())

        // set manual x bounds to have nice steps
        graphData.setNumVerticalLabels()
        graphData.formatAxis(overviewData.fromTime, overviewData.endTime)

        graphData.performUpdate()

        // 2nd graphs
        prepareGraphsIfNeeded(menuChartSettings.size)
        val secondaryGraphsData: ArrayList<GraphData> = ArrayList()

        val now = System.currentTimeMillis()
        for (g in 0 until min(secondaryGraphs.size, menuChartSettings.size + 1)) {
            val secondGraphData = GraphData(injector, secondaryGraphs[g], overviewData)
            var useABSForScale = false
            var useIobForScale = false
            var useCobForScale = false
            var useDevForScale = false
            var useRatioForScale = false
            var useDSForScale = false
            var useBGIForScale = false
            when {
                menuChartSettings[g + 1][OverviewMenus.CharType.ABS.ordinal]      -> useABSForScale = true
                menuChartSettings[g + 1][OverviewMenus.CharType.IOB.ordinal]      -> useIobForScale = true
                menuChartSettings[g + 1][OverviewMenus.CharType.COB.ordinal]      -> useCobForScale = true
                menuChartSettings[g + 1][OverviewMenus.CharType.DEV.ordinal]      -> useDevForScale = true
                menuChartSettings[g + 1][OverviewMenus.CharType.BGI.ordinal]      -> useBGIForScale = true
                menuChartSettings[g + 1][OverviewMenus.CharType.SEN.ordinal]      -> useRatioForScale = true
                menuChartSettings[g + 1][OverviewMenus.CharType.DEVSLOPE.ordinal] -> useDSForScale = true
            }
            val alignDevBgiScale = menuChartSettings[g + 1][OverviewMenus.CharType.DEV.ordinal] && menuChartSettings[g + 1][OverviewMenus.CharType.BGI.ordinal]

            if (menuChartSettings[g + 1][OverviewMenus.CharType.ABS.ordinal]) secondGraphData.addAbsIob(useABSForScale, 1.0)
            if (menuChartSettings[g + 1][OverviewMenus.CharType.IOB.ordinal]) secondGraphData.addIob(useIobForScale, 1.0)
            if (menuChartSettings[g + 1][OverviewMenus.CharType.COB.ordinal]) secondGraphData.addCob(useCobForScale, if (useCobForScale) 1.0 else 0.5)
            if (menuChartSettings[g + 1][OverviewMenus.CharType.DEV.ordinal]) secondGraphData.addDeviations(useDevForScale, 1.0)
            if (menuChartSettings[g + 1][OverviewMenus.CharType.BGI.ordinal]) secondGraphData.addMinusBGI(useBGIForScale, if (alignDevBgiScale) 1.0 else 0.8)
            if (menuChartSettings[g + 1][OverviewMenus.CharType.SEN.ordinal]) secondGraphData.addRatio(useRatioForScale, if (useRatioForScale) 1.0 else 0.8)
            if (menuChartSettings[g + 1][OverviewMenus.CharType.DEVSLOPE.ordinal] && buildHelper.isDev()) secondGraphData.addDeviationSlope(
                useDSForScale,
                if (useDSForScale) 1.0 else 0.8,
                useRatioForScale
            )

            // set manual x bounds to have nice steps
            secondGraphData.formatAxis(overviewData.fromTime, overviewData.endTime)
            secondGraphData.addNowLine(now)
            secondaryGraphsData.add(secondGraphData)
        }
        for (g in 0 until min(secondaryGraphs.size, menuChartSettings.size + 1)) {
            secondaryGraphsLabel[g].text = overviewMenus.enabledTypes(g + 1)
            secondaryGraphs[g].visibility = (
                menuChartSettings[g + 1][OverviewMenus.CharType.ABS.ordinal] ||
                    menuChartSettings[g + 1][OverviewMenus.CharType.IOB.ordinal] ||
                    menuChartSettings[g + 1][OverviewMenus.CharType.COB.ordinal] ||
                    menuChartSettings[g + 1][OverviewMenus.CharType.DEV.ordinal] ||
                    menuChartSettings[g + 1][OverviewMenus.CharType.BGI.ordinal] ||
                    menuChartSettings[g + 1][OverviewMenus.CharType.SEN.ordinal] ||
                    menuChartSettings[g + 1][OverviewMenus.CharType.DEVSLOPE.ordinal]
                ).toVisibility()
            secondaryGraphsData[g].performUpdate()
        }
    }

    private fun updateCalcProgress() {
        _binding ?: return
        binding.progressBar.progress = overviewData.calcProgressPct
        binding.progressBar.visibility = (overviewData.calcProgressPct != 100).toVisibility()
    }

    private fun updateSensitivity() {
        _binding ?: return
        if (sp.getBoolean(R.string.key_openapsama_useautosens, false) && constraintChecker.isAutosensModeEnabled().value()) {
            binding.infoLayout.sensitivityIcon.setImageResource(R.drawable.ic_swap_vert_black_48dp_green)
        } else {
            binding.infoLayout.sensitivityIcon.setImageResource(R.drawable.ic_x_swap_vert)
        }

        binding.infoLayout.sensitivity.text =
            overviewData.lastAutosensData(iobCobCalculator)?.let { autosensData ->
                String.format(Locale.ENGLISH, "%.0f%%", autosensData.autosensResult.ratio * 100)
            } ?: ""
    }

    private fun updatePumpStatus() {
        _binding ?: return
        val status = overviewData.pumpStatus
        binding.pumpStatus.text = status
        binding.pumpStatusLayout.visibility = (status != "").toVisibility()
    }

    private fun updateNotification() {
        _binding ?: return
        binding.notifications.let { notificationStore.updateNotifications(it) }
    }
}<|MERGE_RESOLUTION|>--- conflicted
+++ resolved
@@ -535,18 +535,9 @@
 
         // QuickWizard button
         val quickWizardEntry = quickWizard.getActive()
-<<<<<<< HEAD
-        if (quickWizardEntry != null && lastBG != null && profile != null && pump.isInitialized() && (!pump.isSuspended() && pump !is MedLinkPumpDevice) && !loop.isDisconnected) {
-            binding.buttonsLayout.quickWizardButton.visibility = View.VISIBLE
-            val wizard = quickWizardEntry.doCalc(profile, profileName, lastBG, false)
-            binding.buttonsLayout.quickWizardButton.text = quickWizardEntry.buttonText() + "\n" + rh.gs(R.string.format_carbs, quickWizardEntry.carbs()) +
-                " " + rh.gs(R.string.formatinsulinunits, wizard.calculatedTotalInsulin)
-            if (wizard.calculatedTotalInsulin <= 0) binding.buttonsLayout.quickWizardButton.visibility = View.GONE
-        } else binding.buttonsLayout.quickWizardButton.visibility = View.GONE
-=======
         runOnUiThread {
             _binding ?: return@runOnUiThread
-            if (quickWizardEntry != null && lastBG != null && profile != null && pump.isInitialized() && !pump.isSuspended() && !loop.isDisconnected) {
+            if (quickWizardEntry != null && lastBG != null && profile != null && pump.isInitialized() && (!pump.isSuspended() && pump !is MedLinkPumpDevice) && !loop.isDisconnected) {
                 binding.buttonsLayout.quickWizardButton.visibility = View.VISIBLE
                 val wizard = quickWizardEntry.doCalc(profile, profileName, lastBG, false)
                 binding.buttonsLayout.quickWizardButton.text = quickWizardEntry.buttonText() + "\n" + rh.gs(R.string.format_carbs, quickWizardEntry.carbs()) +
@@ -554,7 +545,6 @@
                 if (wizard.calculatedTotalInsulin <= 0) binding.buttonsLayout.quickWizardButton.visibility = View.GONE
             } else binding.buttonsLayout.quickWizardButton.visibility = View.GONE
         }
->>>>>>> 4722dc45
 
         // **** Temp button ****
         val lastRun = loop.lastRun
@@ -565,88 +555,31 @@
             (lastRun.lastOpenModeAccept == 0L || lastRun.lastOpenModeAccept < lastRun.lastAPSRun) &&// never accepted or before last result
             lastRun.constraintsProcessed?.isChangeRequested == true // change is requested
 
-<<<<<<< HEAD
-        if (showAcceptButton && pump.isInitialized() && (!pump.isSuspended() && pump is MedLinkPumpDevice) && (loop as PluginBase).isEnabled()) {
-            binding.buttonsLayout.acceptTempButton.visibility = View.VISIBLE
-            binding.buttonsLayout.acceptTempButton.text = "${rh.gs(R.string.setbasalquestion)}\n${lastRun!!.constraintsProcessed}"
-        } else {
-            binding.buttonsLayout.acceptTempButton.visibility = View.GONE
-        }
-
-        // **** Various treatment buttons ****
-        binding.buttonsLayout.carbsButton.visibility =
-            ((!activePlugin.activePump.pumpDescription.storesCarbInfo || pump.isInitialized() && (!pump.isSuspended() || pump is MedLinkPumpDevice)) && profile != null
-                && sp.getBoolean(R.string.key_show_carbs_button, true)).toVisibility()
-        binding.buttonsLayout.treatmentButton.visibility = (!loop.isDisconnected && pump.isInitialized() && (!pump.isSuspended() || pump is MedLinkPumpDevice) && profile != null
-            && sp.getBoolean(R.string.key_show_treatment_button, false)).toVisibility()
-        binding.buttonsLayout.wizardButton.visibility = (!loop.isDisconnected && pump.isInitialized() && (!pump.isSuspended() || pump is MedLinkPumpDevice) && profile != null
-            && sp.getBoolean(R.string.key_show_wizard_button, true)).toVisibility()
-        binding.buttonsLayout.insulinButton.visibility = (!loop.isDisconnected && pump.isInitialized() && (!pump.isSuspended() || pump is MedLinkPumpDevice) && profile != null
-            && sp.getBoolean(R.string.key_show_insulin_button, true)).toVisibility()
-
-        // **** Calibration & CGM buttons ****
-        val xDripIsBgSource = xdripPlugin.isEnabled() || medLinkPlugin.isEnabled()
-        val dexcomIsSource = dexcomPlugin.isEnabled()
-        binding.buttonsLayout.calibrationButton.visibility = (medLinkPlugin.isEnabled() ||xDripIsBgSource && actualBG != null && sp.getBoolean(R.string.key_show_calibration_button, true))
-            .toVisibility()
-        if (dexcomIsSource) {
-            binding.buttonsLayout.cgmButton.setCompoundDrawablesWithIntrinsicBounds(null, rh.gd(R.drawable.ic_byoda), null, null)
-            for (drawable in binding.buttonsLayout.cgmButton.compoundDrawables) {
-                drawable?.mutate()
-                drawable?.colorFilter = PorterDuffColorFilter(rh.gac(context, R.attr.cgmDexColor), PorterDuff.Mode.SRC_IN)
-            }
-            binding.buttonsLayout.cgmButton.setTextColor(rh.gac(context, R.attr.cgmDexColor))
-        } else if (xDripIsBgSource) {
-            binding.buttonsLayout.cgmButton.setCompoundDrawablesWithIntrinsicBounds(null, rh.gd(R.drawable.ic_xdrip), null, null)
-            for (drawable in binding.buttonsLayout.cgmButton.compoundDrawables) {
-                drawable?.mutate()
-                drawable?.colorFilter = PorterDuffColorFilter(rh.gac(context, R.attr.cgmXdripColor), PorterDuff.Mode.SRC_IN)
-            }
-            binding.buttonsLayout.cgmButton.setTextColor(rh.gac(context, R.attr.cgmXdripColor))
-        }
-        binding.buttonsLayout.cgmButton.visibility = (sp.getBoolean(R.string.key_show_cgm_button, false) && ((xDripIsBgSource && !medLinkPlugin.isEnabled() )|| dexcomIsSource)).toVisibility()
-
-        // Automation buttons
-        binding.buttonsLayout.userButtonsLayout.removeAllViews()
-        val events = automationPlugin.userEvents()
-        if (!loop.isDisconnected && pump.isInitialized() && !pump.isSuspended() && profile != null)
-            for (event in events)
-                if (event.isEnabled && event.trigger.shouldRun())
-                    context?.let { context ->
-                        SingleClickButton(context).also {
-                            it.setTextColor(rh.gac(context, R.attr.treatmentButton))
-                            it.setTextSize(TypedValue.COMPLEX_UNIT_SP, 10f)
-                            it.layoutParams = LinearLayout.LayoutParams(0, ViewGroup.LayoutParams.MATCH_PARENT, 0.5f).also { l ->
-                                l.setMargins(0, 0, rh.dpToPx(-4), 0)
-                            }
-                            it.setCompoundDrawablesWithIntrinsicBounds(null, rh.gd(R.drawable.ic_danar_useropt), null, null)
-                            it.text = event.title
-=======
         runOnUiThread {
             _binding ?: return@runOnUiThread
-            if (showAcceptButton && pump.isInitialized() && !pump.isSuspended() && (loop as PluginBase).isEnabled()) {
+            if (showAcceptButton && pump.isInitialized() && (!pump.isSuspended() && pump is MedLinkPumpDevice) && (loop as PluginBase).isEnabled()) {
                 binding.buttonsLayout.acceptTempButton.visibility = View.VISIBLE
                 binding.buttonsLayout.acceptTempButton.text = "${rh.gs(R.string.setbasalquestion)}\n${lastRun!!.constraintsProcessed}"
             } else {
                 binding.buttonsLayout.acceptTempButton.visibility = View.GONE
             }
->>>>>>> 4722dc45
 
             // **** Various treatment buttons ****
             binding.buttonsLayout.carbsButton.visibility =
-                ((!activePlugin.activePump.pumpDescription.storesCarbInfo || pump.isInitialized() && !pump.isSuspended()) && profile != null
+            ((!activePlugin.activePump.pumpDescription.storesCarbInfo || pump.isInitialized() && (!pump.isSuspended() || pump is MedLinkPumpDevice)) && profile != null
                     && sp.getBoolean(R.string.key_show_carbs_button, true)).toVisibility()
-            binding.buttonsLayout.treatmentButton.visibility = (!loop.isDisconnected && pump.isInitialized() && !pump.isSuspended() && profile != null
+        binding.buttonsLayout.treatmentButton.visibility = (!loop.isDisconnected && pump.isInitialized() && (!pump.isSuspended() || pump is MedLinkPumpDevice) && profile != null
                 && sp.getBoolean(R.string.key_show_treatment_button, false)).toVisibility()
-            binding.buttonsLayout.wizardButton.visibility = (!loop.isDisconnected && pump.isInitialized() && !pump.isSuspended() && profile != null
+        binding.buttonsLayout.wizardButton.visibility = (!loop.isDisconnected && pump.isInitialized() && (!pump.isSuspended() || pump is MedLinkPumpDevice) && profile != null
                 && sp.getBoolean(R.string.key_show_wizard_button, true)).toVisibility()
-            binding.buttonsLayout.insulinButton.visibility = (!loop.isDisconnected && pump.isInitialized() && !pump.isSuspended() && profile != null
+        binding.buttonsLayout.insulinButton.visibility = (!loop.isDisconnected && pump.isInitialized() && (!pump.isSuspended() || pump is MedLinkPumpDevice) && profile != null
                 && sp.getBoolean(R.string.key_show_insulin_button, true)).toVisibility()
 
             // **** Calibration & CGM buttons ****
-            val xDripIsBgSource = xdripPlugin.isEnabled()
+        val xDripIsBgSource = xdripPlugin.isEnabled() || medLinkPlugin.isEnabled()
             val dexcomIsSource = dexcomPlugin.isEnabled()
-            binding.buttonsLayout.calibrationButton.visibility = (xDripIsBgSource && actualBG != null && sp.getBoolean(R.string.key_show_calibration_button, true)).toVisibility()
+        binding.buttonsLayout.calibrationButton.visibility = (medLinkPlugin.isEnabled() ||xDripIsBgSource && actualBG != null && sp.getBoolean(R.string.key_show_calibration_button, true))
+            .toVisibility()
             if (dexcomIsSource) {
                 binding.buttonsLayout.cgmButton.setCompoundDrawablesWithIntrinsicBounds(null, rh.gd(R.drawable.ic_byoda), null, null)
                 for (drawable in binding.buttonsLayout.cgmButton.compoundDrawables) {
@@ -662,7 +595,7 @@
                 }
                 binding.buttonsLayout.cgmButton.setTextColor(rh.gac(context, R.attr.cgmXdripColor))
             }
-            binding.buttonsLayout.cgmButton.visibility = (sp.getBoolean(R.string.key_show_cgm_button, false) && (xDripIsBgSource || dexcomIsSource)).toVisibility()
+        binding.buttonsLayout.cgmButton.visibility = (sp.getBoolean(R.string.key_show_cgm_button, false) && ((xDripIsBgSource && !medLinkPlugin.isEnabled() )|| dexcomIsSource)).toVisibility()
 
             // Automation buttons
             binding.buttonsLayout.userButtonsLayout.removeAllViews()
@@ -989,8 +922,10 @@
             batteryLayout.visibility = (!isPatchPump || pump.pumpDescription.useHardwareLink).toVisibility()
             pbAge.visibility = (pump.pumpDescription.isBatteryReplaceable || pump.isBatteryChangeLoggingEnabled()).toVisibility()
             val useBatteryLevel = (pump.model() == PumpType.OMNIPOD_EROS && pump is OmnipodErosPumpPlugin)
-                || (pump.model() != PumpType.ACCU_CHEK_COMBO && pump.model() != PumpType.OMNIPOD_DASH)
+                || (pump.model() != PumpType.ACCU_CHEK_COMBO && pump.model() != PumpType.OMNIPOD_DASH && pump.model() != PumpType.MEDLINK_MEDTRONIC_554_754_VEO)
             batteryLevel.visibility = useBatteryLevel.toVisibility()
+            binding.statusLightsLayout.medlinkBatteryLevel.visibility = (binding.pump !is MedLinkPumpDevice || sp.getString(R.string
+                                                                                                                                .key_medlink_battery_info, "Age") != "Age").toVisibility()
             statusLights.visibility = (sp.getBoolean(R.string.key_show_statuslights, true) || config.NSCLIENT).toVisibility()
         }
         statusLightHandler.updateStatusLights(
@@ -1006,38 +941,7 @@
     }
 
     fun updateIobCob() {
-<<<<<<< HEAD
-        _binding ?: return
-        binding.infoLayout.iob.text = overviewData.iobText(iobCobCalculator)
-        binding.infoLayout.iobLayout.setOnClickListener {
-            activity?.let { OKDialog.show(it, rh.gs(R.string.iob), overviewData.iobDialogText(iobCobCalculator)) }
-        }
-
-        binding.statusLightsLayout.medlinkSeparator.visibility = (binding.pump is MedLinkPumpDevice).toVisibility()
-        binding.statusLightsLayout.pbAge.visibility = (binding.pump !is MedLinkPumpDevice || (sp.getString(R.string
-            .key_medlink_battery_info, "Age") == "Age")).toVisibility()
-        binding.statusLightsLayout.medlinkBatteryLevel.visibility = (binding.pump !is MedLinkPumpDevice || sp.getString(R.string
-            .key_medlink_battery_info, "Age") != "Age").toVisibility()
-        statusLightHandler.updateStatusLights(binding.statusLightsLayout.cannulaAge,
-                                              binding.statusLightsLayout.insulinAge,
-                                              binding.statusLightsLayout.reservoirLevel,
-                                              binding.statusLightsLayout.sensorAge,
-                                              binding.statusLightsLayout.medlinkBatteryLevel,
-                                              binding.statusLightsLayout.pbAge,
-                                              binding.statusLightsLayout.batteryLevel,
-                                              binding.statusLightsLayout.medlinkBatteryLevel)
-
-        // cob
-        var cobText = overviewData.cobInfo(iobCobCalculator).displayText(rh, dateUtil, buildHelper.isEngineeringMode()) ?: rh.gs(R.string.value_unavailable_short)
-
-        val constraintsProcessed = loop.lastRun?.constraintsProcessed
-        val lastRun = loop.lastRun
-        if (config.APS && constraintsProcessed != null && lastRun != null) {
-            if (constraintsProcessed.carbsReq > 0) {
-                //only display carbsreq when carbs have not been entered recently
-                if (overviewData.lastCarbsTime < lastRun.lastAPSRun) {
-                    cobText += " | " + constraintsProcessed.carbsReq + " " + rh.gs(R.string.required)
-=======
+        //TODO validate statusLightsLayout
         val iobText = overviewData.iobText(iobCobCalculator)
         val iobDialogText = overviewData.iobDialogText(iobCobCalculator)
         val displayText = overviewData.cobInfo(iobCobCalculator).displayText(rh, dateUtil, buildHelper.isEngineeringMode())
@@ -1062,7 +966,6 @@
                 } else {
                     carbAnimation?.stop()
                     carbAnimation?.selectDrawable(0)
->>>>>>> 4722dc45
                 }
             }
             binding.infoLayout.cob.text = cobText
