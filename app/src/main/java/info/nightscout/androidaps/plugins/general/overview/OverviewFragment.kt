--- conflicted
+++ resolved
@@ -939,12 +939,7 @@
         )
     }
 
-<<<<<<< HEAD
-    fun updateIobCob() {
-        //TODO validate statusLightsLayout
-=======
     private fun updateIobCob() {
->>>>>>> 1eb20b3a
         val iobText = overviewData.iobText(iobCobCalculator)
         val iobDialogText = overviewData.iobDialogText(iobCobCalculator)
         val displayText = overviewData.cobInfo(iobCobCalculator).displayText(rh, dateUtil, buildHelper.isEngineeringMode())
