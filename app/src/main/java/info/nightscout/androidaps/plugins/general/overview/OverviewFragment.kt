package info.nightscout.androidaps.plugins.general.overview

import android.annotation.SuppressLint
import android.app.NotificationManager
import android.content.ActivityNotFoundException
import android.content.Context
import android.content.Intent
import android.graphics.Color
import android.graphics.Paint
import android.graphics.drawable.AnimationDrawable
import android.graphics.drawable.Drawable
import android.os.Bundle
import android.os.Handler
import android.os.HandlerThread
import android.util.DisplayMetrics
import android.util.TypedValue
import android.view.LayoutInflater
import android.view.View
import android.view.View.OnLongClickListener
import android.view.ViewGroup
import android.widget.LinearLayout
import android.widget.RelativeLayout
import android.widget.TextView
import androidx.core.text.toSpanned
import androidx.recyclerview.widget.LinearLayoutManager
import com.jjoe64.graphview.GraphView
import dagger.android.HasAndroidInjector
import dagger.android.support.DaggerFragment
import info.nightscout.androidaps.Constants
import info.nightscout.androidaps.R
import info.nightscout.androidaps.data.ProfileSealed
import info.nightscout.androidaps.database.AppRepository
import info.nightscout.androidaps.database.entities.UserEntry.Action
import info.nightscout.androidaps.database.entities.UserEntry.Sources
import info.nightscout.androidaps.database.interfaces.end
import info.nightscout.androidaps.databinding.OverviewFragmentBinding
import info.nightscout.androidaps.dialogs.*
import info.nightscout.androidaps.events.EventAcceptOpenLoopChange
import info.nightscout.androidaps.events.EventInitializationChanged
import info.nightscout.androidaps.events.EventPreferenceChange
import info.nightscout.androidaps.events.EventPumpStatusChanged
import info.nightscout.androidaps.events.EventRefreshOverview
import info.nightscout.androidaps.extensions.directionToIcon
import info.nightscout.androidaps.extensions.isInProgress
import info.nightscout.androidaps.extensions.toVisibility
import info.nightscout.androidaps.extensions.valueToUnitsString
import info.nightscout.androidaps.interfaces.*
import info.nightscout.androidaps.logging.AAPSLogger
import info.nightscout.androidaps.logging.UserEntryLogger
import info.nightscout.androidaps.plugins.aps.loop.events.EventNewOpenLoopNotification
import info.nightscout.androidaps.plugins.bus.RxBus
import info.nightscout.androidaps.plugins.configBuilder.ConstraintChecker
import info.nightscout.androidaps.plugins.constraints.bgQualityCheck.BgQualityCheckPlugin
import info.nightscout.androidaps.plugins.general.automation.AutomationPlugin
import info.nightscout.androidaps.plugins.general.nsclient.data.NSDeviceStatus
import info.nightscout.androidaps.plugins.general.overview.activities.QuickWizardListActivity
import info.nightscout.androidaps.plugins.general.overview.events.*
import info.nightscout.androidaps.plugins.general.overview.graphData.GraphData
import info.nightscout.androidaps.plugins.general.overview.notifications.NotificationStore
import info.nightscout.androidaps.plugins.general.wear.events.EventWearInitiateAction
import info.nightscout.androidaps.plugins.iob.iobCobCalculator.GlucoseStatusProvider
import info.nightscout.androidaps.plugins.pump.common.defs.PumpType
import info.nightscout.androidaps.plugins.source.DexcomPlugin
import info.nightscout.androidaps.plugins.source.XdripPlugin
import info.nightscout.androidaps.skins.SkinProvider
import info.nightscout.androidaps.utils.DateUtil
import info.nightscout.androidaps.utils.DefaultValueHelper
import info.nightscout.androidaps.utils.FabricPrivacy
import info.nightscout.androidaps.utils.ToastUtils
import info.nightscout.androidaps.utils.TrendCalculator
import info.nightscout.androidaps.utils.alertDialogs.OKDialog
import info.nightscout.androidaps.utils.buildHelper.BuildHelper
import info.nightscout.androidaps.utils.protection.ProtectionCheck
import info.nightscout.androidaps.utils.resources.ResourceHelper
import info.nightscout.androidaps.utils.rx.AapsSchedulers
import info.nightscout.androidaps.utils.sharedPreferences.SP
import info.nightscout.androidaps.utils.ui.SingleClickButton
import info.nightscout.androidaps.utils.ui.UIRunnable
import info.nightscout.androidaps.utils.wizard.QuickWizard
import io.reactivex.disposables.CompositeDisposable
import io.reactivex.rxkotlin.plusAssign
import java.util.*
import java.util.concurrent.TimeUnit
import javax.inject.Inject
import kotlin.collections.ArrayList
import kotlin.math.abs
import kotlin.math.min

class OverviewFragment : DaggerFragment(), View.OnClickListener, OnLongClickListener {

    @Inject lateinit var injector: HasAndroidInjector
    @Inject lateinit var aapsLogger: AAPSLogger
    @Inject lateinit var aapsSchedulers: AapsSchedulers
    @Inject lateinit var sp: SP
    @Inject lateinit var rxBus: RxBus
    @Inject lateinit var rh: ResourceHelper
    @Inject lateinit var defaultValueHelper: DefaultValueHelper
    @Inject lateinit var profileFunction: ProfileFunction
    @Inject lateinit var constraintChecker: ConstraintChecker
    @Inject lateinit var statusLightHandler: StatusLightHandler
    @Inject lateinit var nsDeviceStatus: NSDeviceStatus
    @Inject lateinit var loop: Loop
    @Inject lateinit var activePlugin: ActivePlugin
    @Inject lateinit var iobCobCalculator: IobCobCalculator
    @Inject lateinit var dexcomPlugin: DexcomPlugin
    @Inject lateinit var dexcomMediator: DexcomPlugin.DexcomMediator
    @Inject lateinit var xdripPlugin: XdripPlugin
    @Inject lateinit var notificationStore: NotificationStore
    @Inject lateinit var quickWizard: QuickWizard
    @Inject lateinit var buildHelper: BuildHelper
    @Inject lateinit var commandQueue: CommandQueue
    @Inject lateinit var protectionCheck: ProtectionCheck
    @Inject lateinit var fabricPrivacy: FabricPrivacy
    @Inject lateinit var overviewMenus: OverviewMenus
    @Inject lateinit var skinProvider: SkinProvider
    @Inject lateinit var trendCalculator: TrendCalculator
    @Inject lateinit var config: Config
    @Inject lateinit var dateUtil: DateUtil
    @Inject lateinit var uel: UserEntryLogger
    @Inject lateinit var repository: AppRepository
    @Inject lateinit var glucoseStatusProvider: GlucoseStatusProvider
    @Inject lateinit var overviewData: OverviewData
    @Inject lateinit var overviewPlugin: OverviewPlugin
    @Inject lateinit var automationPlugin: AutomationPlugin
    @Inject lateinit var bgQualityCheckPlugin: BgQualityCheckPlugin

    private val disposable = CompositeDisposable()

    private var smallWidth = false
    private var smallHeight = false
    private lateinit var dm: DisplayMetrics
    private var axisWidth: Int = 0
    private lateinit var refreshLoop: Runnable
    private var handler = Handler(HandlerThread(this::class.simpleName + "Handler").also { it.start() }.looper)

    private val secondaryGraphs = ArrayList<GraphView>()
    private val secondaryGraphsLabel = ArrayList<TextView>()

    private var carbAnimation: AnimationDrawable? = null

    private var _binding: OverviewFragmentBinding? = null

    // This property is only valid between onCreateView and
    // onDestroyView.
    private val binding get() = _binding!!

    override fun onCreateView(inflater: LayoutInflater, container: ViewGroup?, savedInstanceState: Bundle?): View =
        OverviewFragmentBinding.inflate(inflater, container, false).also {
            _binding = it
            //check screen width
            dm = DisplayMetrics()
            if (android.os.Build.VERSION.SDK_INT >= android.os.Build.VERSION_CODES.R)
                activity?.display?.getRealMetrics(dm)
            else
                @Suppress("DEPRECATION") activity?.windowManager?.defaultDisplay?.getMetrics(dm)
        }.root

    override fun onViewCreated(view: View, savedInstanceState: Bundle?) {
        super.onViewCreated(view, savedInstanceState)

        // pre-process landscape mode
        val screenWidth = dm.widthPixels
        val screenHeight = dm.heightPixels
        smallWidth = screenWidth <= Constants.SMALL_WIDTH
        smallHeight = screenHeight <= Constants.SMALL_HEIGHT
        val landscape = screenHeight < screenWidth

        skinProvider.activeSkin().preProcessLandscapeOverviewLayout(dm, view, landscape, rh.gb(R.bool.isTablet), smallHeight)
        binding.nsclientLayout.visibility = config.NSCLIENT.toVisibility()

        binding.notifications.setHasFixedSize(false)
        binding.notifications.layoutManager = LinearLayoutManager(view.context)
        axisWidth = if (dm.densityDpi <= 120) 3 else if (dm.densityDpi <= 160) 10 else if (dm.densityDpi <= 320) 35 else if (dm.densityDpi <= 420) 50 else if (dm.densityDpi <= 560) 70 else 80
        binding.graphsLayout.bgGraph.gridLabelRenderer?.gridColor = rh.getAttributeColor(context,R.attr.graphGrid )
        binding.graphsLayout.bgGraph.setBackgroundColor(rh.getAttributeColor(context,R.attr.colorGraphBackground ))
        binding.graphsLayout.bgGraph.gridLabelRenderer?.reloadStyles()
        binding.graphsLayout.bgGraph.gridLabelRenderer?.horizontalLabelsColor = rh.getAttributeColor(context,R.attr.graphHorizontalLabelText )
        binding.graphsLayout.bgGraph.gridLabelRenderer?.verticalLabelsColor = rh.getAttributeColor(context,R.attr.graphVerticalLabelText )
        binding.graphsLayout.bgGraph.gridLabelRenderer?.labelVerticalWidth = axisWidth
        binding.graphsLayout.bgGraph.layoutParams?.height = rh.dpToPx(skinProvider.activeSkin().mainGraphHeight)

        carbAnimation = binding.infoLayout.carbsIcon.background as AnimationDrawable?
        carbAnimation?.setEnterFadeDuration(1200)
        carbAnimation?.setExitFadeDuration(1200)


        binding.graphsLayout.bgGraph.setOnLongClickListener {
            overviewData.rangeToDisplay += 6
            overviewData.rangeToDisplay = if (overviewData.rangeToDisplay > 24) 6 else overviewData.rangeToDisplay
            sp.putInt(R.string.key_rangetodisplay, overviewData.rangeToDisplay)
            overviewData.initRange()
            overviewData.prepareBucketedData("EventBucketedDataCreated")
            overviewData.prepareBgData("EventBucketedDataCreated")
            updateGraph("rangeChange")
            rxBus.send(EventPreferenceChange(rh, R.string.key_rangetodisplay))
            sp.putBoolean(R.string.key_objectiveusescale, true)
            false
        }
        prepareGraphsIfNeeded(overviewMenus.setting.size)
        overviewMenus.setupChartMenu(binding.graphsLayout.chartMenuButton)

        binding.activeProfile.setOnClickListener(this)
        binding.activeProfile.setOnLongClickListener(this)
        binding.tempTarget.setOnClickListener(this)
        binding.tempTarget.setOnLongClickListener(this)
        binding.buttonsLayout.acceptTempButton.setOnClickListener(this)
        binding.buttonsLayout.treatmentButton.setOnClickListener(this)
        binding.buttonsLayout.wizardButton.setOnClickListener(this)
        binding.buttonsLayout.calibrationButton.setOnClickListener(this)
        binding.buttonsLayout.cgmButton.setOnClickListener(this)
        binding.buttonsLayout.insulinButton.setOnClickListener(this)
        binding.buttonsLayout.carbsButton.setOnClickListener(this)
        binding.buttonsLayout.quickWizardButton.setOnClickListener(this)
        binding.buttonsLayout.quickWizardButton.setOnLongClickListener(this)
        binding.infoLayout.apsMode.setOnClickListener(this)
        binding.infoLayout.apsMode.setOnLongClickListener(this)
        binding.activeProfile.setOnLongClickListener(this)
    }

    @Synchronized
    override fun onPause() {
        super.onPause()
        disposable.clear()
        handler.removeCallbacksAndMessages(null)
    }

    @Synchronized
    override fun onResume() {
        super.onResume()
        disposable += activePlugin.activeOverview.overviewBus
            .toObservable(EventUpdateOverviewTime::class.java)
            .debounce(1L, TimeUnit.SECONDS)
            .observeOn(aapsSchedulers.main)
            .subscribe({ updateTime(it.from) }, fabricPrivacy::logException)
        disposable += activePlugin.activeOverview.overviewBus
            .toObservable(EventUpdateOverviewCalcProgress::class.java)
            .observeOn(aapsSchedulers.main)
            .subscribe({ updateCalcProgress(it.from) }, fabricPrivacy::logException)
        disposable += activePlugin.activeOverview.overviewBus
            .toObservable(EventUpdateOverviewProfile::class.java)
            .debounce(1L, TimeUnit.SECONDS)
            .observeOn(aapsSchedulers.main)
            .subscribe({ updateProfile(it.from) }, fabricPrivacy::logException)
        disposable += activePlugin.activeOverview.overviewBus
            .toObservable(EventUpdateOverviewTemporaryBasal::class.java)
            .debounce(1L, TimeUnit.SECONDS)
            .observeOn(aapsSchedulers.main)
            .subscribe({ updateTemporaryBasal(it.from) }, fabricPrivacy::logException)
        disposable += activePlugin.activeOverview.overviewBus
            .toObservable(EventUpdateOverviewExtendedBolus::class.java)
            .debounce(1L, TimeUnit.SECONDS)
            .observeOn(aapsSchedulers.main)
            .subscribe({ updateExtendedBolus(it.from) }, fabricPrivacy::logException)
        disposable += activePlugin.activeOverview.overviewBus
            .toObservable(EventUpdateOverviewTemporaryTarget::class.java)
            .debounce(1L, TimeUnit.SECONDS)
            .observeOn(aapsSchedulers.main)
            .subscribe({ updateTemporaryTarget(it.from) }, fabricPrivacy::logException)
        disposable += activePlugin.activeOverview.overviewBus
            .toObservable(EventUpdateOverviewBg::class.java)
            .debounce(1L, TimeUnit.SECONDS)
            .observeOn(aapsSchedulers.main)
            .subscribe({ updateBg(it.from) }, fabricPrivacy::logException)
        disposable += activePlugin.activeOverview.overviewBus
            .toObservable(EventUpdateOverviewIobCob::class.java)
            .debounce(1L, TimeUnit.SECONDS)
            .observeOn(aapsSchedulers.main)
            .subscribe({ updateIobCob(it.from) }, fabricPrivacy::logException)
        disposable += activePlugin.activeOverview.overviewBus
            .toObservable(EventUpdateOverviewSensitivity::class.java)
            .debounce(1L, TimeUnit.SECONDS)
            .observeOn(aapsSchedulers.main)
            .subscribe({ updateSensitivity(it.from) }, fabricPrivacy::logException)
        disposable += activePlugin.activeOverview.overviewBus
            .toObservable(EventUpdateOverviewGraph::class.java)
            .debounce(1L, TimeUnit.SECONDS)
            .observeOn(aapsSchedulers.main)
            .subscribe({ updateGraph(it.from) }, fabricPrivacy::logException)
        disposable += activePlugin.activeOverview.overviewBus
            .toObservable(EventUpdateOverviewPumpStatus::class.java)
            .observeOn(aapsSchedulers.main)
            .subscribe({ updatePumpStatus(it.from) }, fabricPrivacy::logException)
        disposable += activePlugin.activeOverview.overviewBus
            .toObservable(EventUpdateOverviewNotification::class.java)
            .observeOn(aapsSchedulers.main)
            .subscribe({ updateNotification(it.from) }, fabricPrivacy::logException)
        disposable += rxBus
            .toObservable(EventRefreshOverview::class.java)
            .observeOn(aapsSchedulers.io)
            .subscribe({
                           if (it.now) overviewPlugin.refreshLoop(it.from)
                           else scheduleUpdateGUI(it.from)
                       }, fabricPrivacy::logException)
        disposable += rxBus
            .toObservable(EventAcceptOpenLoopChange::class.java)
            .observeOn(aapsSchedulers.io)
            .subscribe({ scheduleUpdateGUI("EventAcceptOpenLoopChange") }, fabricPrivacy::logException)
        disposable += rxBus
            .toObservable(EventInitializationChanged::class.java)
            .observeOn(aapsSchedulers.main)
            .subscribe({ updateTime("EventInitializationChanged") }, fabricPrivacy::logException)
        disposable += rxBus
            .toObservable(EventPreferenceChange::class.java)
            .observeOn(aapsSchedulers.io)
            .subscribe({ scheduleUpdateGUI("EventPreferenceChange") }, fabricPrivacy::logException)
        disposable += rxBus
            .toObservable(EventNewOpenLoopNotification::class.java)
            .observeOn(aapsSchedulers.io)
            .subscribe({ scheduleUpdateGUI("EventNewOpenLoopNotification") }, fabricPrivacy::logException)
        disposable += rxBus
            .toObservable(EventPumpStatusChanged::class.java)
            .observeOn(aapsSchedulers.main)
            .delay(30, TimeUnit.MILLISECONDS, aapsSchedulers.main)
            .subscribe({
                           overviewData.pumpStatus = it.getStatus(rh)
                           updatePumpStatus("EventPumpStatusChanged")
                       }, fabricPrivacy::logException)

        refreshLoop = Runnable {
            overviewPlugin.refreshLoop("refreshLoop")
            handler.postDelayed(refreshLoop, 60 * 1000L)
        }
        handler.postDelayed(refreshLoop, 60 * 1000L)

        updateTime("onResume")
        updateCalcProgress("onResume")
        updateProfile("onResume")
        updateTemporaryBasal("onResume")
        updateExtendedBolus("onResume")
        updateTemporaryTarget("onResume")
        updateBg("onResume")
        updateIobCob("onResume")
        updateSensitivity("onResume")
        updateGraph("onResume")
        updatePumpStatus("onResume")
        updateNotification("onResume")
    }

    @Synchronized
    override fun onDestroyView() {
        super.onDestroyView()
        _binding = null
    }

    override fun onClick(v: View) {
        // try to fix  https://fabric.io/nightscout3/android/apps/info.nightscout.androidaps/issues/5aca7a1536c7b23527eb4be7?time=last-seven-days
        // https://stackoverflow.com/questions/14860239/checking-if-state-is-saved-before-committing-a-fragmenttransaction
        if (childFragmentManager.isStateSaved) return
        activity?.let { activity ->
            when (v.id) {
                R.id.treatment_button    -> protectionCheck.queryProtection(
                    activity,
                    ProtectionCheck.Protection.BOLUS,
                    UIRunnable { if (isAdded) TreatmentDialog().show(childFragmentManager, "Overview") })
                R.id.wizard_button       -> protectionCheck.queryProtection(
                    activity,
                    ProtectionCheck.Protection.BOLUS,
                    UIRunnable { if (isAdded) WizardDialog().show(childFragmentManager, "Overview") })
                R.id.insulin_button      -> protectionCheck.queryProtection(
                    activity,
                    ProtectionCheck.Protection.BOLUS,
                    UIRunnable { if (isAdded) InsulinDialog().show(childFragmentManager, "Overview") })
                R.id.quick_wizard_button -> protectionCheck.queryProtection(activity, ProtectionCheck.Protection.BOLUS, UIRunnable { if (isAdded) onClickQuickWizard() })
                R.id.carbs_button        -> protectionCheck.queryProtection(
                    activity,
                    ProtectionCheck.Protection.BOLUS,
                    UIRunnable { if (isAdded) CarbsDialog().show(childFragmentManager, "Overview") })
                R.id.temp_target         ->
                    if (loop.isDisconnected) OKDialog.show(activity, rh.gs(R.string.not_available_full), rh.gs(R.string.smscommunicator_pumpdisconnected))
                    else
                        protectionCheck.queryProtection(
                            activity,
                            ProtectionCheck.Protection.BOLUS,
                            UIRunnable { if (isAdded) TempTargetDialog().show(childFragmentManager, "Overview") })

                R.id.active_profile      -> {
                    ProfileViewerDialog().also { pvd ->
                        pvd.arguments = Bundle().also {
                            it.putLong("time", dateUtil.now())
                            it.putInt("mode", ProfileViewerDialog.Mode.RUNNING_PROFILE.ordinal)
                        }
                    }.show(childFragmentManager, "ProfileViewDialog")
                }

                R.id.cgm_button          -> {
                    if (xdripPlugin.isEnabled())
                        openCgmApp("com.eveningoutpost.dexdrip")
                    else if (dexcomPlugin.isEnabled()) {
                        dexcomMediator.findDexcomPackageName()?.let {
                            openCgmApp(it)
                        }
                            ?: ToastUtils.showToastInUiThread(activity, rh.gs(R.string.dexcom_app_not_installed))
                    }
                }

                R.id.calibration_button  -> {
                    if (xdripPlugin.isEnabled()) {
                        CalibrationDialog().show(childFragmentManager, "CalibrationDialog")
                    } else if (dexcomPlugin.isEnabled()) {
                        try {
                            dexcomMediator.findDexcomPackageName()?.let {
                                startActivity(
                                    Intent("com.dexcom.cgm.activities.MeterEntryActivity")
                                        .setPackage(it)
                                        .addFlags(Intent.FLAG_ACTIVITY_CLEAR_TOP)
                                )
                            }
                                ?: ToastUtils.showToastInUiThread(activity, rh.gs(R.string.dexcom_app_not_installed))
                        } catch (e: ActivityNotFoundException) {
                            ToastUtils.showToastInUiThread(activity, rh.gs(R.string.g5appnotdetected))
                        }
                    }
                }

                R.id.accept_temp_button  -> {
                    profileFunction.getProfile() ?: return
                    if ((loop as PluginBase).isEnabled()) {
                        handler.post {
                            val lastRun = loop.lastRun
                            loop.invoke("Accept temp button", false)
                            if (lastRun?.lastAPSRun != null && lastRun.constraintsProcessed?.isChangeRequested == true) {
                                protectionCheck.queryProtection(activity, ProtectionCheck.Protection.BOLUS, UIRunnable {
                                    OKDialog.showConfirmation(activity, rh.gs(R.string.tempbasal_label), lastRun.constraintsProcessed?.toSpanned()
                                        ?: "".toSpanned(), {
                                                                  uel.log(Action.ACCEPTS_TEMP_BASAL, Sources.Overview)
                                                                  binding.buttonsLayout.acceptTempButton.visibility = View.GONE
                                                                  (context?.getSystemService(Context.NOTIFICATION_SERVICE) as NotificationManager).cancel(Constants.notificationID)
                                                                  rxBus.send(EventWearInitiateAction("cancelChangeRequest"))
                                                                  Thread { loop.acceptChangeRequest() }.run()
                                                              })
                                })
                            }
                        }
                    }
                }

                R.id.aps_mode            -> {
                    protectionCheck.queryProtection(activity, ProtectionCheck.Protection.BOLUS, UIRunnable {
                        if (isAdded) LoopDialog().also { dialog ->
                            dialog.arguments = Bundle().also { it.putInt("showOkCancel", 1) }
                        }.show(childFragmentManager, "Overview")
                    })
                }
            }
        }
    }

    private fun openCgmApp(packageName: String) {
        context?.let {
            val packageManager = it.packageManager
            try {
                val intent = packageManager.getLaunchIntentForPackage(packageName)
                    ?: throw ActivityNotFoundException()
                intent.addCategory(Intent.CATEGORY_LAUNCHER)
                it.startActivity(intent)
            } catch (e: ActivityNotFoundException) {
                OKDialog.show(it, "", rh.gs(R.string.error_starting_cgm))
            }
        }
    }

    override fun onLongClick(v: View): Boolean {
        when (v.id) {
            R.id.quick_wizard_button -> {
                startActivity(Intent(v.context, QuickWizardListActivity::class.java))
                return true
            }

            R.id.aps_mode            -> {
                activity?.let { activity ->
                    protectionCheck.queryProtection(activity, ProtectionCheck.Protection.BOLUS, UIRunnable {
                        LoopDialog().also { dialog ->
                            dialog.arguments = Bundle().also { it.putInt("showOkCancel", 0) }
                        }.show(childFragmentManager, "Overview")
                    })
                }
            }

            R.id.temp_target         -> v.performClick()
            R.id.active_profile      -> activity?.let { activity ->
                if (loop.isDisconnected) OKDialog.show(activity, rh.gs(R.string.not_available_full), rh.gs(R.string.smscommunicator_pumpdisconnected))
                else
                    protectionCheck.queryProtection(
                        activity,
                        ProtectionCheck.Protection.BOLUS,
                        UIRunnable { ProfileSwitchDialog().show(childFragmentManager, "ProfileSwitchDialog") })
            }

        }
        return false
    }

    private fun onClickQuickWizard() {
        val actualBg = iobCobCalculator.ads.actualBg()
        val profile = profileFunction.getProfile()
        val profileName = profileFunction.getProfileName()
        val pump = activePlugin.activePump
        val quickWizardEntry = quickWizard.getActive()
        if (quickWizardEntry != null && actualBg != null && profile != null) {
            binding.buttonsLayout.quickWizardButton.visibility = View.VISIBLE
            val wizard = quickWizardEntry.doCalc(profile, profileName, actualBg, true)
            if (wizard.calculatedTotalInsulin > 0.0 && quickWizardEntry.carbs() > 0.0) {
                val carbsAfterConstraints = constraintChecker.applyCarbsConstraints(Constraint(quickWizardEntry.carbs())).value()
                activity?.let {
                    if (abs(wizard.insulinAfterConstraints - wizard.calculatedTotalInsulin) >= pump.pumpDescription.pumpType.determineCorrectBolusStepSize(wizard.insulinAfterConstraints) || carbsAfterConstraints != quickWizardEntry.carbs()) {
                        OKDialog.show(it, rh.gs(R.string.treatmentdeliveryerror), rh.gs(R.string.constraints_violation) + "\n" + rh.gs(R.string.changeyourinput))
                        return
                    }
                    wizard.confirmAndExecute(it)
                }
            }
        }
    }

    @SuppressLint("SetTextI18n")
    private fun processButtonsVisibility() {
        val lastBG = iobCobCalculator.ads.lastBg()
        val pump = activePlugin.activePump
        val profile = profileFunction.getProfile()
        val profileName = profileFunction.getProfileName()
        val actualBG = iobCobCalculator.ads.actualBg()

        // QuickWizard button
        val quickWizardEntry = quickWizard.getActive()
        if (quickWizardEntry != null && lastBG != null && profile != null && pump.isInitialized() && !pump.isSuspended() && !loop.isDisconnected) {
            binding.buttonsLayout.quickWizardButton.visibility = View.VISIBLE
            val wizard = quickWizardEntry.doCalc(profile, profileName, lastBG, false)
            binding.buttonsLayout.quickWizardButton.text = quickWizardEntry.buttonText() + "\n" + rh.gs(R.string.format_carbs, quickWizardEntry.carbs()) +
                " " + rh.gs(R.string.formatinsulinunits, wizard.calculatedTotalInsulin)
            if (wizard.calculatedTotalInsulin <= 0) binding.buttonsLayout.quickWizardButton.visibility = View.GONE
        } else binding.buttonsLayout.quickWizardButton.visibility = View.GONE

        // **** Temp button ****
        val lastRun = loop.lastRun
        val closedLoopEnabled = constraintChecker.isClosedLoopAllowed()

        val showAcceptButton = !closedLoopEnabled.value() && // Open mode needed
            lastRun != null &&
            (lastRun.lastOpenModeAccept == 0L || lastRun.lastOpenModeAccept < lastRun.lastAPSRun) &&// never accepted or before last result
            lastRun.constraintsProcessed?.isChangeRequested == true // change is requested

        if (showAcceptButton && pump.isInitialized() && !pump.isSuspended() && (loop as PluginBase).isEnabled()) {
            binding.buttonsLayout.acceptTempButton.visibility = View.VISIBLE
            binding.buttonsLayout.acceptTempButton.text = "${rh.gs(R.string.setbasalquestion)}\n${lastRun!!.constraintsProcessed}"
        } else {
            binding.buttonsLayout.acceptTempButton.visibility = View.GONE
        }

        // **** Various treatment buttons ****
        binding.buttonsLayout.carbsButton.visibility =
            ((!activePlugin.activePump.pumpDescription.storesCarbInfo || pump.isInitialized() && !pump.isSuspended()) && profile != null
                && sp.getBoolean(R.string.key_show_carbs_button, true)).toVisibility()
        binding.buttonsLayout.treatmentButton.visibility = (!loop.isDisconnected && pump.isInitialized() && !pump.isSuspended() && profile != null
            && sp.getBoolean(R.string.key_show_treatment_button, false)).toVisibility()
        binding.buttonsLayout.wizardButton.visibility = (!loop.isDisconnected && pump.isInitialized() && !pump.isSuspended() && profile != null
            && sp.getBoolean(R.string.key_show_wizard_button, true)).toVisibility()
        binding.buttonsLayout.insulinButton.visibility = (!loop.isDisconnected && pump.isInitialized() && !pump.isSuspended() && profile != null
            && sp.getBoolean(R.string.key_show_insulin_button, true)).toVisibility()

        // **** Calibration & CGM buttons ****
        val xDripIsBgSource = xdripPlugin.isEnabled()
        val dexcomIsSource = dexcomPlugin.isEnabled()
        binding.buttonsLayout.calibrationButton.visibility = ((xDripIsBgSource || dexcomIsSource) && actualBG != null && sp.getBoolean(R.string.key_show_calibration_button, true)).toVisibility()
        binding.buttonsLayout.cgmButton.visibility = (sp.getBoolean(R.string.key_show_cgm_button, false) && (xDripIsBgSource || dexcomIsSource)).toVisibility()

        // Automation buttons
        binding.buttonsLayout.userButtonsLayout.removeAllViews()
        val events = automationPlugin.userEvents()
<<<<<<< HEAD
        for (event in events)
            if (event.isEnabled && event.trigger.shouldRun())
                context?.let { context ->
                    SingleClickButton(context).also {
                        it.setTextColor( rh.getAttributeColor(context, R.attr.defaultPillTextColor))
                        it.setTextSize(TypedValue.COMPLEX_UNIT_SP, 10f)
                        it.layoutParams = LinearLayout.LayoutParams(0, ViewGroup.LayoutParams.MATCH_PARENT, 0.5f).also { l ->
                            l.setMargins(0, 0, rh.dpToPx(-4), 0)
                        }
                        it.setCompoundDrawablesWithIntrinsicBounds(null, rh.gd(R.drawable.ic_danar_useropt), null, null)
                        it.text = event.title

                        it.setOnClickListener {
                            OKDialog.showConfirmation(
                                context,
                                rh.gs(R.string.run_question, event.title),
                                { handler.post { automationPlugin.processEvent(event) } }
                            )
=======
        if (!loop.isDisconnected && pump.isInitialized() && !pump.isSuspended() && profile != null)
            for (event in events)
                if (event.isEnabled && event.trigger.shouldRun())
                    context?.let { context ->
                        SingleClickButton(context).also {
                            it.setTextColor(rh.gc(R.color.colorTreatmentButton))
                            it.setTextSize(TypedValue.COMPLEX_UNIT_SP, 10f)
                            it.layoutParams = LinearLayout.LayoutParams(0, ViewGroup.LayoutParams.MATCH_PARENT, 0.5f).also { l ->
                                l.setMargins(0, 0, rh.dpToPx(-4), 0)
                            }
                            it.setCompoundDrawablesWithIntrinsicBounds(null, rh.gd(R.drawable.ic_danar_useropt), null, null)
                            it.text = event.title

                            it.setOnClickListener {
                                OKDialog.showConfirmation(
                                    context,
                                    rh.gs(R.string.run_question, event.title),
                                    { handler.post { automationPlugin.processEvent(event) } }
                                )
                            }
                            binding.buttonsLayout.userButtonsLayout.addView(it)
>>>>>>> d6030deb
                        }
                    }
        binding.buttonsLayout.userButtonsLayout.visibility = events.isNotEmpty().toVisibility()
    }

    private fun processAps() {
        val pump = activePlugin.activePump

        // aps mode
        val closedLoopEnabled = constraintChecker.isClosedLoopAllowed()
        if (config.APS && pump.pumpDescription.isTempBasalCapable) {
            binding.infoLayout.apsMode.visibility = View.VISIBLE
            binding.infoLayout.timeLayout.visibility = View.GONE
            when {
                (loop as PluginBase).isEnabled() && loop.isSuperBolus                       -> {
                    binding.infoLayout.apsMode.setImageResource(R.drawable.ic_loop_superbolus)
                    binding.infoLayout.apsModeText.text = dateUtil.age(loop.minutesToEndOfSuspend() * 60000L, true, rh)
                    binding.infoLayout.apsModeText.visibility = View.VISIBLE
                }

                loop.isDisconnected                                                         -> {
                    binding.infoLayout.apsMode.setImageResource(R.drawable.ic_loop_disconnected)
                    binding.infoLayout.apsModeText.text = dateUtil.age(loop.minutesToEndOfSuspend() * 60000L, true, rh)
                    binding.infoLayout.apsModeText.visibility = View.VISIBLE
                }

                (loop as PluginBase).isEnabled() && loop.isSuspended                        -> {
                    binding.infoLayout.apsMode.setImageResource(R.drawable.ic_loop_paused)
                    binding.infoLayout.apsModeText.text = dateUtil.age(loop.minutesToEndOfSuspend() * 60000L, true, rh)
                    binding.infoLayout.apsModeText.visibility = View.VISIBLE
                }

                pump.isSuspended()                                                          -> {
                    binding.infoLayout.apsMode.setImageResource(
                        if (pump.model() == PumpType.OMNIPOD_EROS || pump.model() == PumpType.OMNIPOD_DASH) {
                            // For Omnipod, indicate the pump as disconnected when it's suspended.
                            // The only way to 'reconnect' it, is through the Omnipod tab
                            R.drawable.ic_loop_disconnected
                        } else {
                            R.drawable.ic_loop_paused
                        }
                    )
                    binding.infoLayout.apsModeText.visibility = View.GONE
                }

                (loop as PluginBase).isEnabled() && closedLoopEnabled.value() && loop.isLGS -> {
                    binding.infoLayout.apsMode.setImageResource(R.drawable.ic_loop_lgs)
                    binding.infoLayout.apsModeText.visibility = View.GONE
                }

                (loop as PluginBase).isEnabled() && closedLoopEnabled.value()               -> {
                    binding.infoLayout.apsMode.setImageResource(R.drawable.ic_loop_closed)
                    binding.infoLayout.apsModeText.visibility = View.GONE
                }

                (loop as PluginBase).isEnabled() && !closedLoopEnabled.value()              -> {
                    binding.infoLayout.apsMode.setImageResource(R.drawable.ic_loop_open)
                    binding.infoLayout.apsModeText.visibility = View.GONE
                }

                else                                                                        -> {
                    binding.infoLayout.apsMode.setImageResource(R.drawable.ic_loop_disabled)
                    binding.infoLayout.apsModeText.visibility = View.GONE
                }
            }
        } else {
            //nsclient
            binding.infoLayout.apsMode.visibility = View.GONE
            binding.infoLayout.apsModeText.visibility = View.GONE
            binding.infoLayout.timeLayout.visibility = View.VISIBLE
        }

        // pump status from ns
        binding.pump.text = nsDeviceStatus.pumpStatus
        binding.pump.setOnClickListener { activity?.let { OKDialog.show(it, rh.gs(R.string.pump), nsDeviceStatus.extendedPumpStatus) } }

        // OpenAPS status from ns
        binding.openaps.text = nsDeviceStatus.openApsStatus
        binding.openaps.setOnClickListener { activity?.let { OKDialog.show(it, rh.gs(R.string.openaps), nsDeviceStatus.extendedOpenApsStatus) } }

        // Uploader status from ns
        binding.uploader.text = nsDeviceStatus.uploaderStatusSpanned
        binding.uploader.setOnClickListener { activity?.let { OKDialog.show(it, rh.gs(R.string.uploader), nsDeviceStatus.extendedUploaderStatus) } }
    }

    private fun prepareGraphsIfNeeded(numOfGraphs: Int) {
        if (numOfGraphs != secondaryGraphs.size - 1) {
            //aapsLogger.debug("New secondary graph count ${numOfGraphs-1}")
            // rebuild needed
            secondaryGraphs.clear()
            secondaryGraphsLabel.clear()
            binding.graphsLayout.iobGraph.removeAllViews()
            for (i in 1 until numOfGraphs) {
                val relativeLayout = RelativeLayout(context)
                relativeLayout.layoutParams = RelativeLayout.LayoutParams(ViewGroup.LayoutParams.MATCH_PARENT, ViewGroup.LayoutParams.WRAP_CONTENT)

                val graph = GraphView(context)
                graph.layoutParams =
                    LinearLayout.LayoutParams(ViewGroup.LayoutParams.MATCH_PARENT, rh.dpToPx(skinProvider.activeSkin().secondaryGraphHeight)).also { it.setMargins(0, rh.dpToPx(15), 0, rh.dpToPx(10)) }
                graph.gridLabelRenderer?.gridColor = rh.gc(R.color.graphgrid)
                graph.gridLabelRenderer?.reloadStyles()
                graph.gridLabelRenderer?.isHorizontalLabelsVisible = false
                graph.gridLabelRenderer?.labelVerticalWidth = axisWidth
                graph.gridLabelRenderer?.numVerticalLabels = 3
                graph.viewport.backgroundColor = Color.argb(20, 255, 255, 255) // 8% of gray
                relativeLayout.addView(graph)

                val label = TextView(context)
                val layoutParams = RelativeLayout.LayoutParams(ViewGroup.LayoutParams.WRAP_CONTENT, ViewGroup.LayoutParams.WRAP_CONTENT).also { it.setMargins(rh.dpToPx(30), rh.dpToPx(25), 0, 0) }
                layoutParams.addRule(RelativeLayout.ALIGN_PARENT_TOP)
                layoutParams.addRule(RelativeLayout.ALIGN_PARENT_LEFT)
                label.layoutParams = layoutParams
                relativeLayout.addView(label)
                secondaryGraphsLabel.add(label)

                binding.graphsLayout.iobGraph.addView(relativeLayout)
                secondaryGraphs.add(graph)
            }
        }
    }

    var task: Runnable? = null

    private fun scheduleUpdateGUI(from: String) {
        class UpdateRunnable : Runnable {

            override fun run() {
                overviewPlugin.refreshLoop(from)
                task = null
            }
        }
        task?.let { handler.removeCallbacks(it) }
        task = UpdateRunnable()
        task?.let { handler.postDelayed(it, 500) }
    }

    @SuppressLint("SetTextI18n")
    @Suppress("UNUSED_PARAMETER")
    fun updateBg(from: String) {
        val units = profileFunction.getUnits()
        binding.infoLayout.bg.text = overviewData.lastBg?.valueToUnitsString(units)
            ?: rh.gs(R.string.notavailable)
        binding.infoLayout.bg.setTextColor(overviewData.lastBgColor)
        binding.infoLayout.arrow.setImageResource(trendCalculator.getTrendArrow(overviewData.lastBg).directionToIcon())
        binding.infoLayout.arrow.setColorFilter(overviewData.lastBgColor)

        val glucoseStatus = glucoseStatusProvider.glucoseStatusData
        if (glucoseStatus != null) {
            binding.infoLayout.deltaLarge.text = Profile.toSignedUnitsString(glucoseStatus.delta, glucoseStatus.delta * Constants.MGDL_TO_MMOLL, units)
            binding.infoLayout.deltaLarge.setTextColor(overviewData.lastBgColor)
            binding.infoLayout.delta.text = Profile.toSignedUnitsString(glucoseStatus.delta, glucoseStatus.delta * Constants.MGDL_TO_MMOLL, units)
            binding.infoLayout.avgDelta.text = Profile.toSignedUnitsString(glucoseStatus.shortAvgDelta, glucoseStatus.shortAvgDelta * Constants.MGDL_TO_MMOLL, units)
            binding.infoLayout.longAvgDelta.text = Profile.toSignedUnitsString(glucoseStatus.longAvgDelta, glucoseStatus.longAvgDelta * Constants.MGDL_TO_MMOLL, units)
        } else {
            binding.infoLayout.deltaLarge.text = ""
            binding.infoLayout.delta.text = "Δ " + rh.gs(R.string.notavailable)
            binding.infoLayout.avgDelta.text = ""
            binding.infoLayout.longAvgDelta.text = ""
        }

        // strike through if BG is old
        binding.infoLayout.bg.paintFlags =
            if (!overviewData.isActualBg) binding.infoLayout.bg.paintFlags or Paint.STRIKE_THRU_TEXT_FLAG
            else binding.infoLayout.bg.paintFlags and Paint.STRIKE_THRU_TEXT_FLAG.inv()
        binding.infoLayout.timeAgo.text = dateUtil.minAgo(rh, overviewData.lastBg?.timestamp)
        binding.infoLayout.timeAgoShort.text = "(" + dateUtil.minAgoShort(overviewData.lastBg?.timestamp) + ")"

        val qualityIcon = bgQualityCheckPlugin.icon()
        if (qualityIcon != 0) {
            binding.infoLayout.bgQuality.visibility = View.VISIBLE
            binding.infoLayout.bgQuality.setImageResource(qualityIcon)
            binding.infoLayout.bgQuality.setOnClickListener {
                context?.let { context -> OKDialog.show(context, rh.gs(R.string.data_status), bgQualityCheckPlugin.message) }
            }
        } else {
            binding.infoLayout.bgQuality.visibility = View.GONE
        }
    }

    @Suppress("UNUSED_PARAMETER")
    fun updateProfile(from: String) {
        val profileBackgroundColor =
            profileFunction.getProfile()?.let {
                if (it is ProfileSealed.EPS) {
                    if (it.value.originalPercentage != 100 || it.value.originalTimeshift != 0L || it.value.originalDuration != 0L)
                        rh.gc(R.color.ribbonWarning)
                    else rh.gc(R.color.ribbonDefault)
                } else if (it is ProfileSealed.PS) {
                    rh.gc(R.color.ribbonDefault)
                } else {
                    rh.gc(R.color.ribbonDefault)
                }
            } ?: rh.getAttributeColor(context, R.attr.ribbonWarning)

        val profileTextColor =
            profileFunction.getProfile()?.let {
                if (it is ProfileSealed.EPS) {
                    if (it.value.originalPercentage != 100 || it.value.originalTimeshift != 0L || it.value.originalDuration != 0L)
                        rh.getAttributeColor(context, R.attr.ribbonTextWarning)
                    else rh.getAttributeColor(context, R.attr.defaultPillTextColor)
                } else if (it is ProfileSealed.PS) {
                    rh.getAttributeColor(context, R.attr.defaultPillTextColor)
                } else {
                    rh.getAttributeColor(context, R.attr.defaultPillTextColor)
                }
            } ?: rh.getAttributeColor(context, R.attr.defaultPillTextColor)

        binding.activeProfile.text = profileFunction.getProfileNameWithRemainingTime()
        binding.activeProfile.setBackgroundColor(profileBackgroundColor)
        binding.activeProfile.setTextColor(profileTextColor)
        val drawableLeft: Array<Drawable?> = binding.activeProfile.compoundDrawables
        if (drawableLeft[0] != null) rh.getAttributeColor(context, R.attr.defaultPillTextColor).let { drawableLeft[0]!!.setTint(it) }
    }

    @Suppress("UNUSED_PARAMETER")
    fun updateTemporaryBasal(from: String) {
        binding.infoLayout.baseBasal.text = overviewData.temporaryBasalText
        binding.infoLayout.baseBasal.setTextColor(overviewData.temporaryBasalColor)
        binding.infoLayout.baseBasalIcon.setImageResource(overviewData.temporaryBasalIcon)
        binding.infoLayout.basalLayout.setOnClickListener {
            activity?.let { OKDialog.show(it, rh.gs(R.string.basal), overviewData.temporaryBasalDialogText) }
        }
    }

    @Suppress("UNUSED_PARAMETER")
    fun updateExtendedBolus(from: String) {
        val pump = activePlugin.activePump
        binding.infoLayout.extendedBolus.text = overviewData.extendedBolusText
        binding.infoLayout.extendedLayout.setOnClickListener {
            activity?.let { OKDialog.show(it, rh.gs(R.string.extended_bolus), overviewData.extendedBolusDialogText) }
        }
        binding.infoLayout.extendedLayout.visibility = (iobCobCalculator.getExtendedBolus(dateUtil.now()) != null && !pump.isFakingTempsByExtendedBoluses).toVisibility()
    }

    @Suppress("UNUSED_PARAMETER")
    fun updateTime(from: String) {
        binding.infoLayout.time.text = dateUtil.timeString(dateUtil.now())
        // Status lights
        binding.statusLightsLayout.statusLights.visibility = (sp.getBoolean(R.string.key_show_statuslights, true) || config.NSCLIENT).toVisibility()
        statusLightHandler.updateStatusLights(binding.statusLightsLayout.cannulaAge,
                                              binding.statusLightsLayout.insulinAge,
                                              binding.statusLightsLayout.reservoirLevel,
                                              binding.statusLightsLayout.sensorAge,
                                              null,
                                              binding.statusLightsLayout.pbAge,
                                              binding.statusLightsLayout.batteryLevel ,
                                              rh.getAttributeColor(context, R.attr.statuslightNormal),
                                              rh.getAttributeColor(context, R.attr.statuslightWarning),
                                              rh.getAttributeColor(context, R.attr.statuslightAlarm))
        processButtonsVisibility()
        processAps()
    }

    @Suppress("UNUSED_PARAMETER")
    fun updateIobCob(from: String) {
        binding.infoLayout.iob.text = overviewData.iobText
        binding.infoLayout.iobLayout.setOnClickListener {
            activity?.let { OKDialog.show(it, rh.gs(R.string.iob), overviewData.iobDialogText) }
        }
        // cob
        var cobText = overviewData.cobInfo?.displayText(rh, dateUtil, buildHelper.isEngineeringMode()) ?: rh.gs(R.string.value_unavailable_short)

        val constraintsProcessed = loop.lastRun?.constraintsProcessed
        val lastRun = loop.lastRun
        if (config.APS && constraintsProcessed != null && lastRun != null) {
            if (constraintsProcessed.carbsReq > 0) {
                //only display carbsreq when carbs have not been entered recently
                if (overviewData.lastCarbsTime < lastRun.lastAPSRun) {
                    cobText += " | " + constraintsProcessed.carbsReq + " " + rh.gs(R.string.required)
                }
                if (carbAnimation?.isRunning == false)
                    carbAnimation?.start()
            } else {
                carbAnimation?.stop()
                carbAnimation?.selectDrawable(0)
            }
        }
        binding.infoLayout.cob.text = cobText
    }

    @SuppressLint("SetTextI18n")
    @Suppress("UNUSED_PARAMETER")
    fun updateTemporaryTarget(from: String) {
        val units = profileFunction.getUnits()
        if (overviewData.temporaryTarget?.isInProgress(dateUtil) == false) overviewData.temporaryTarget = null
        val tempTarget = overviewData.temporaryTarget
        if (tempTarget != null) {
            binding.tempTarget.setTextColor(rh.getAttributeColor(context, R.attr.ribbonTextWarning))
            binding.tempTarget.setBackgroundColor(rh.getAttributeColor(context, R.attr.ribbonWarning))
            binding.tempTarget.text = Profile.toTargetRangeString(tempTarget.lowTarget, tempTarget.highTarget, GlucoseUnit.MGDL, units) + " " + dateUtil.untilString(tempTarget.end, rh)
            val drawableLeft: Array<Drawable?> = binding.tempTarget.compoundDrawables
            if (drawableLeft[0] != null) rh.getAttributeColor(context, R.attr.ribbonTextWarning).let { drawableLeft[0]!!.setTint(it) }
        } else {
            // If the target is not the same as set in the profile then oref has overridden it
            profileFunction.getProfile()?.let { profile ->
                val targetUsed = loop.lastRun?.constraintsProcessed?.targetBG ?: 0.0

                if (targetUsed != 0.0 && abs(profile.getTargetMgdl() - targetUsed) > 0.01) {
                    aapsLogger.debug("Adjusted target. Profile: ${profile.getTargetMgdl()} APS: $targetUsed")
                    binding.tempTarget.text = Profile.toTargetRangeString(targetUsed, targetUsed, GlucoseUnit.MGDL, units)
                    binding.tempTarget.setTextColor(rh.getAttributeColor(context, R.attr.ribbonTextWarning))
                    binding.tempTarget.setBackgroundColor(rh.getAttributeColor(context, R.attr.ribbonTextWarning))
                    val drawableLeft: Array<Drawable?> = binding.tempTarget.compoundDrawables
                    if (drawableLeft[0] != null) rh.getAttributeColor(context, R.attr.ribbonTextWarning).let { drawableLeft[0]!!.setTint(it) }
                } else {
                    binding.tempTarget.setTextColor(rh.getAttributeColor(context, R.attr.defaultPillTextColor))
                    binding.tempTarget.setBackgroundColor(rh.getAttributeColor(context, R.attr.ribbonDefault))
                    binding.tempTarget.text = Profile.toTargetRangeString(profile.getTargetLowMgdl(), profile.getTargetHighMgdl(), GlucoseUnit.MGDL, units)
                    val drawableLeft: Array<Drawable?> = binding.tempTarget.compoundDrawables
                    if (drawableLeft[0] != null) rh.getAttributeColor(context, R.attr.defaultPillTextColor).let { drawableLeft[0]!!.setTint(it) }
                }
            }
        }
    }

    @Suppress("UNUSED_PARAMETER")
    fun updateGraph(from: String) {
        val pump = activePlugin.activePump
        val graphData = GraphData(injector, binding.graphsLayout.bgGraph, overviewData)
        val menuChartSettings = overviewMenus.setting
        context?.let { graphData.addInRangeArea(overviewData.fromTime, overviewData.endTime, defaultValueHelper.determineLowLine(), defaultValueHelper.determineHighLine(), it) }
        graphData.addBgReadings(menuChartSettings[0][OverviewMenus.CharType.PRE.ordinal])
        if (buildHelper.isDev()) graphData.addBucketedData()
        graphData.addTreatments()
        if (menuChartSettings[0][OverviewMenus.CharType.ACT.ordinal])
            graphData.addActivity(0.8)
        if ((pump.pumpDescription.isTempBasalCapable || config.NSCLIENT) && menuChartSettings[0][OverviewMenus.CharType.BAS.ordinal])
            graphData.addBasals()
        graphData.addTargetLine()
        graphData.addNowLine(dateUtil.now())

        // set manual x bounds to have nice steps
        graphData.setNumVerticalLabels()
        graphData.formatAxis(overviewData.fromTime, overviewData.endTime)

        graphData.performUpdate()

        // 2nd graphs
        prepareGraphsIfNeeded(menuChartSettings.size)
        val secondaryGraphsData: ArrayList<GraphData> = ArrayList()

        val now = System.currentTimeMillis()
        for (g in 0 until min(secondaryGraphs.size, menuChartSettings.size + 1)) {
            val secondGraphData = GraphData(injector, secondaryGraphs[g], overviewData)
            var useABSForScale = false
            var useIobForScale = false
            var useCobForScale = false
            var useDevForScale = false
            var useRatioForScale = false
            var useDSForScale = false
            var useBGIForScale = false
            when {
                menuChartSettings[g + 1][OverviewMenus.CharType.ABS.ordinal]      -> useABSForScale = true
                menuChartSettings[g + 1][OverviewMenus.CharType.IOB.ordinal]      -> useIobForScale = true
                menuChartSettings[g + 1][OverviewMenus.CharType.COB.ordinal]      -> useCobForScale = true
                menuChartSettings[g + 1][OverviewMenus.CharType.DEV.ordinal]      -> useDevForScale = true
                menuChartSettings[g + 1][OverviewMenus.CharType.BGI.ordinal]      -> useBGIForScale = true
                menuChartSettings[g + 1][OverviewMenus.CharType.SEN.ordinal]      -> useRatioForScale = true
                menuChartSettings[g + 1][OverviewMenus.CharType.DEVSLOPE.ordinal] -> useDSForScale = true
            }
            val alignDevBgiScale = menuChartSettings[g + 1][OverviewMenus.CharType.DEV.ordinal] && menuChartSettings[g + 1][OverviewMenus.CharType.BGI.ordinal]

            if (menuChartSettings[g + 1][OverviewMenus.CharType.ABS.ordinal]) secondGraphData.addAbsIob(useABSForScale, 1.0)
            if (menuChartSettings[g + 1][OverviewMenus.CharType.IOB.ordinal]) secondGraphData.addIob(useIobForScale, 1.0)
            if (menuChartSettings[g + 1][OverviewMenus.CharType.COB.ordinal]) secondGraphData.addCob(useCobForScale, if (useCobForScale) 1.0 else 0.5)
            if (menuChartSettings[g + 1][OverviewMenus.CharType.DEV.ordinal]) secondGraphData.addDeviations(useDevForScale, 1.0)
            if (menuChartSettings[g + 1][OverviewMenus.CharType.BGI.ordinal]) secondGraphData.addMinusBGI(useBGIForScale, if (alignDevBgiScale) 1.0 else 0.8)
            if (menuChartSettings[g + 1][OverviewMenus.CharType.SEN.ordinal]) secondGraphData.addRatio(useRatioForScale, if (useRatioForScale) 1.0 else 0.8)
            if (menuChartSettings[g + 1][OverviewMenus.CharType.DEVSLOPE.ordinal] && buildHelper.isDev()) secondGraphData.addDeviationSlope(
                useDSForScale,
                if (useDSForScale) 1.0 else 0.8,
                useRatioForScale
            )

            // set manual x bounds to have nice steps
            secondGraphData.formatAxis(overviewData.fromTime, overviewData.endTime)
            secondGraphData.addNowLine(now)
            secondaryGraphsData.add(secondGraphData)
        }
        for (g in 0 until min(secondaryGraphs.size, menuChartSettings.size + 1)) {
            secondaryGraphsLabel[g].text = overviewMenus.enabledTypes(g + 1)
            secondaryGraphs[g].visibility = (
                menuChartSettings[g + 1][OverviewMenus.CharType.ABS.ordinal] ||
                    menuChartSettings[g + 1][OverviewMenus.CharType.IOB.ordinal] ||
                    menuChartSettings[g + 1][OverviewMenus.CharType.COB.ordinal] ||
                    menuChartSettings[g + 1][OverviewMenus.CharType.DEV.ordinal] ||
                    menuChartSettings[g + 1][OverviewMenus.CharType.BGI.ordinal] ||
                    menuChartSettings[g + 1][OverviewMenus.CharType.SEN.ordinal] ||
                    menuChartSettings[g + 1][OverviewMenus.CharType.DEVSLOPE.ordinal]
                ).toVisibility()
            secondaryGraphsData[g].performUpdate()
        }
    }

    @Suppress("UNUSED_PARAMETER")
    fun updateCalcProgress(from: String) {
        binding.graphsLayout.iobCalculationProgress.text = overviewData.calcProgress
    }

    @Suppress("UNUSED_PARAMETER")
    fun updateSensitivity(from: String) {
        if (sp.getBoolean(R.string.key_openapsama_useautosens, false) && constraintChecker.isAutosensModeEnabled().value()) {
            binding.infoLayout.sensitivityIcon.setImageResource(R.drawable.ic_swap_vert_black_48dp_green)
        } else {
            binding.infoLayout.sensitivityIcon.setImageResource(R.drawable.ic_x_swap_vert)
        }

        binding.infoLayout.sensitivity.text =
            overviewData.lastAutosensData?.let { autosensData ->
                String.format(Locale.ENGLISH, "%.0f%%", autosensData.autosensResult.ratio * 100)
            } ?: ""
    }

    @Suppress("UNUSED_PARAMETER")
    fun updatePumpStatus(from: String) {
        val status = overviewData.pumpStatus
        binding.pumpStatus.text = status
        binding.pumpStatusLayout.visibility = (status != "").toVisibility()
        binding.pumpStatusLayout.setBackgroundColor(rh.getAttributeColor(context, R.attr.informationBackground))
        binding.pumpStatus.setTextColor(rh.getAttributeColor(context, R.attr.informationText))
    }

    @Suppress("UNUSED_PARAMETER")
    fun updateNotification(from: String) {
        binding.notifications.let { notificationStore.updateNotifications(it) }
    }
}<|MERGE_RESOLUTION|>--- conflicted
+++ resolved
@@ -566,7 +566,6 @@
         // Automation buttons
         binding.buttonsLayout.userButtonsLayout.removeAllViews()
         val events = automationPlugin.userEvents()
-<<<<<<< HEAD
         for (event in events)
             if (event.isEnabled && event.trigger.shouldRun())
                 context?.let { context ->
@@ -585,29 +584,6 @@
                                 rh.gs(R.string.run_question, event.title),
                                 { handler.post { automationPlugin.processEvent(event) } }
                             )
-=======
-        if (!loop.isDisconnected && pump.isInitialized() && !pump.isSuspended() && profile != null)
-            for (event in events)
-                if (event.isEnabled && event.trigger.shouldRun())
-                    context?.let { context ->
-                        SingleClickButton(context).also {
-                            it.setTextColor(rh.gc(R.color.colorTreatmentButton))
-                            it.setTextSize(TypedValue.COMPLEX_UNIT_SP, 10f)
-                            it.layoutParams = LinearLayout.LayoutParams(0, ViewGroup.LayoutParams.MATCH_PARENT, 0.5f).also { l ->
-                                l.setMargins(0, 0, rh.dpToPx(-4), 0)
-                            }
-                            it.setCompoundDrawablesWithIntrinsicBounds(null, rh.gd(R.drawable.ic_danar_useropt), null, null)
-                            it.text = event.title
-
-                            it.setOnClickListener {
-                                OKDialog.showConfirmation(
-                                    context,
-                                    rh.gs(R.string.run_question, event.title),
-                                    { handler.post { automationPlugin.processEvent(event) } }
-                                )
-                            }
-                            binding.buttonsLayout.userButtonsLayout.addView(it)
->>>>>>> d6030deb
                         }
                     }
         binding.buttonsLayout.userButtonsLayout.visibility = events.isNotEmpty().toVisibility()
