--- conflicted
+++ resolved
@@ -324,21 +324,13 @@
         if (childFragmentManager.isStateSaved) return
         activity?.let { activity ->
             when (v.id) {
-<<<<<<< HEAD
-                R.id.overview_profileswitchbutton -> protectionCheck.queryProtection(activity, ProtectionCheck.Protection.BOLUS, UIRunnable(Runnable { ProfileSwitchDialog().show(childFragmentManager, "Overview") }))
-                R.id.overview_temptargetbutton -> protectionCheck.queryProtection(activity, ProtectionCheck.Protection.BOLUS, UIRunnable(Runnable { TempTargetDialog().show(childFragmentManager, "Overview") }))
-                R.id.overview_treatmentbutton -> protectionCheck.queryProtection(activity, ProtectionCheck.Protection.BOLUS, UIRunnable(Runnable { TreatmentDialog().show(childFragmentManager, "Overview") }))
-                R.id.overview_wizardbutton -> protectionCheck.queryProtection(activity, ProtectionCheck.Protection.BOLUS, UIRunnable(Runnable { WizardDialog().show(childFragmentManager, "Overview") }))
-                R.id.overview_insulinbutton -> protectionCheck.queryProtection(activity, ProtectionCheck.Protection.BOLUS, UIRunnable(Runnable { InsulinDialog().show(childFragmentManager, "Overview") }))
-                R.id.overview_quickwizardbutton -> protectionCheck.queryProtection(activity, ProtectionCheck.Protection.BOLUS, UIRunnable(Runnable { onClickQuickWizard() }))
-                R.id.overview_carbsbutton -> protectionCheck.queryProtection(activity, ProtectionCheck.Protection.BOLUS, UIRunnable(Runnable { CarbsDialog().show(childFragmentManager, "Overview") }))
-=======
+                R.id.overview_profileswitchbutton -> protectionCheck.queryProtection(activity, ProtectionCheck.Protection.BOLUS, UIRunnable { ProfileSwitchDialog().show(childFragmentManager, "Overview") })
+                R.id.overview_temptargetbutton -> protectionCheck.queryProtection(activity, ProtectionCheck.Protection.BOLUS, UIRunnable { TempTargetDialog().show(childFragmentManager, "Overview") })
                 R.id.overview_treatmentbutton -> protectionCheck.queryProtection(activity, ProtectionCheck.Protection.BOLUS, UIRunnable { TreatmentDialog().show(childFragmentManager, "Overview") })
                 R.id.overview_wizardbutton -> protectionCheck.queryProtection(activity, ProtectionCheck.Protection.BOLUS, UIRunnable { WizardDialog().show(childFragmentManager, "Overview") })
                 R.id.overview_insulinbutton -> protectionCheck.queryProtection(activity, ProtectionCheck.Protection.BOLUS, UIRunnable { InsulinDialog().show(childFragmentManager, "Overview") })
                 R.id.overview_quickwizardbutton -> protectionCheck.queryProtection(activity, ProtectionCheck.Protection.BOLUS, UIRunnable { onClickQuickWizard() })
                 R.id.overview_carbsbutton -> protectionCheck.queryProtection(activity, ProtectionCheck.Protection.BOLUS, UIRunnable { CarbsDialog().show(childFragmentManager, "Overview") })
->>>>>>> b4fb6ebf
 
                 R.id.overview_cgmbutton -> {
                     if (xdripPlugin.isEnabled(PluginType.BGSOURCE))
@@ -592,13 +584,8 @@
             val glucoseStatus = GlucoseStatus(injector).glucoseStatusData
             if (glucoseStatus != null) {
                 overview_delta?.text = Profile.toSignedUnitsString(glucoseStatus.delta, glucoseStatus.delta * Constants.MGDL_TO_MMOLL, units)
-<<<<<<< HEAD
-                overview_deltashort?.text = Profile.toSignedUnitsString(glucoseStatus.delta, glucoseStatus.delta * Constants.MGDL_TO_MMOLL, units)
                 overview_avgdelta?.text = "${Profile.toSignedUnitsString(glucoseStatus.short_avgdelta, glucoseStatus.short_avgdelta * Constants.MGDL_TO_MMOLL, units)}"
                 overview_long_avgdelta?.text = "${Profile.toSignedUnitsString(glucoseStatus.long_avgdelta, glucoseStatus.long_avgdelta * Constants.MGDL_TO_MMOLL, units)}"
-=======
-                overview_avgdelta?.text = "${Profile.toSignedUnitsString(glucoseStatus.short_avgdelta, glucoseStatus.short_avgdelta * Constants.MGDL_TO_MMOLL, units)}\n${Profile.toSignedUnitsString(glucoseStatus.long_avgdelta, glucoseStatus.long_avgdelta * Constants.MGDL_TO_MMOLL, units)}"
->>>>>>> b4fb6ebf
             } else {
                 overview_delta?.text = "Δ " + resourceHelper.gs(R.string.notavailable)
                 overview_avgdelta?.text = ""
