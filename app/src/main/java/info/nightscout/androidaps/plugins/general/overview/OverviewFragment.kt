--- conflicted
+++ resolved
@@ -43,7 +43,6 @@
 import info.nightscout.androidaps.extensions.valueToUnitsString
 import info.nightscout.androidaps.interfaces.*
 import info.nightscout.androidaps.logging.UserEntryLogger
-import info.nightscout.androidaps.plugins.aps.fullUAM.DetermineBasalResultUAM
 import info.nightscout.androidaps.plugins.aps.loop.events.EventNewOpenLoopNotification
 import info.nightscout.androidaps.plugins.aps.openAPSSMB.DetermineBasalResultSMB
 import info.nightscout.androidaps.plugins.bus.RxBus
@@ -61,10 +60,7 @@
 import info.nightscout.androidaps.plugins.general.overview.notifications.NotificationStore
 import info.nightscout.androidaps.plugins.iob.iobCobCalculator.GlucoseStatusProvider
 import info.nightscout.androidaps.plugins.pump.common.defs.PumpType
-<<<<<<< HEAD
 import info.nightscout.androidaps.plugins.pump.common.hw.medlink.defs.MedLinkPumpDevice
-=======
->>>>>>> f8acbad7
 import info.nightscout.androidaps.plugins.pump.omnipod.eros.OmnipodErosPumpPlugin
 import info.nightscout.androidaps.plugins.source.DexcomPlugin
 import info.nightscout.androidaps.plugins.source.MedLinkPlugin
@@ -91,14 +87,6 @@
 import javax.inject.Inject
 import kotlin.math.abs
 import kotlin.math.min
-import info.nightscout.androidaps.data.IobTotal
-import info.nightscout.androidaps.data.MealData
-import info.nightscout.androidaps.database.entities.Bolus
-import info.nightscout.androidaps.utils.*
-import info.nightscout.androidaps.utils.stats.TirCalculator
-import info.nightscout.androidaps.utils.T
-
-
 
 class OverviewFragment : DaggerFragment(), View.OnClickListener, OnLongClickListener {
 
@@ -142,7 +130,6 @@
 
 
     private val disposable = CompositeDisposable()
-    public val millsToThePast = T.hours(4).msecs()
     private var smallWidth = false
     private var smallHeight = false
     private lateinit var dm: DisplayMetrics
@@ -154,10 +141,8 @@
     private val secondaryGraphsLabel = ArrayList<TextView>()
 
     private var carbAnimation: AnimationDrawable? = null
-    private var insulinAnimation: AnimationDrawable? = null
 
     private var _binding: OverviewFragmentBinding? = null
-    private var lastBolusNormalTime: Long = 0
 
     // This property is only valid between onCreateView and
     // onDestroyView.
@@ -199,9 +184,6 @@
         carbAnimation = binding.infoLayout.carbsIcon.background as AnimationDrawable?
         carbAnimation?.setEnterFadeDuration(1200)
         carbAnimation?.setExitFadeDuration(1200)
-        // insulinAnimation = binding.infoLayout.overviewInsulinIcon.background as AnimationDrawable?
-        // insulinAnimation?.setEnterFadeDuration(1200)
-        // insulinAnimation?.setExitFadeDuration(1200)
 
         binding.graphsLayout.bgGraph.setOnLongClickListener {
             overviewData.rangeToDisplay += 6
@@ -472,7 +454,6 @@
             }
         }
     }
-    private fun bolusMealLinks(now: Long) = repository.getBolusesDataFromTime(now - millsToThePast, false).blockingGet()
 
     override fun onLongClick(v: View): Boolean {
         when (v.id) {
@@ -539,11 +520,7 @@
         val quickWizardEntry = quickWizard.getActive()
         runOnUiThread {
             _binding ?: return@runOnUiThread
-<<<<<<< HEAD
             if (quickWizardEntry != null && lastBG != null && profile != null && pump.isInitialized() && (!pump.isSuspended() && pump !is MedLinkPumpDevice) && !loop.isDisconnected) {
-=======
-            if (quickWizardEntry != null && lastBG != null && profile != null && pump.isInitialized() && !pump.isSuspended() && !loop.isDisconnected) {
->>>>>>> f8acbad7
                 binding.buttonsLayout.quickWizardButton.visibility = View.VISIBLE
                 val wizard = quickWizardEntry.doCalc(profile, profileName, lastBG, false)
                 binding.buttonsLayout.quickWizardButton.text = quickWizardEntry.buttonText() + "\n" + rh.gs(R.string.format_carbs, quickWizardEntry.carbs()) +
@@ -563,11 +540,7 @@
 
         runOnUiThread {
             _binding ?: return@runOnUiThread
-<<<<<<< HEAD
             if (showAcceptButton && pump.isInitialized() && (!pump.isSuspended() && pump is MedLinkPumpDevice) && (loop as PluginBase).isEnabled()) {
-=======
-            if (showAcceptButton && pump.isInitialized() && !pump.isSuspended() && (loop as PluginBase).isEnabled()) {
->>>>>>> f8acbad7
                 binding.buttonsLayout.acceptTempButton.visibility = View.VISIBLE
                 binding.buttonsLayout.acceptTempButton.text = "${rh.gs(R.string.setbasalquestion)}\n${lastRun!!.constraintsProcessed}"
             } else {
@@ -576,7 +549,6 @@
 
             // **** Various treatment buttons ****
             binding.buttonsLayout.carbsButton.visibility =
-<<<<<<< HEAD
             ((!activePlugin.activePump.pumpDescription.storesCarbInfo || pump.isInitialized() && (!pump.isSuspended() || pump is MedLinkPumpDevice)) && profile != null
                     && sp.getBoolean(R.string.key_show_carbs_button, true)).toVisibility()
         binding.buttonsLayout.treatmentButton.visibility = (!loop.isDisconnected && pump.isInitialized() && (!pump.isSuspended() || pump is MedLinkPumpDevice) && profile != null
@@ -591,21 +563,6 @@
             val dexcomIsSource = dexcomPlugin.isEnabled()
         binding.buttonsLayout.calibrationButton.visibility = (medLinkPlugin.isEnabled() ||xDripIsBgSource && actualBG != null && sp.getBoolean(R.string.key_show_calibration_button, true))
             .toVisibility()
-=======
-                ((!activePlugin.activePump.pumpDescription.storesCarbInfo || pump.isInitialized() && !pump.isSuspended()) && profile != null
-                    && sp.getBoolean(R.string.key_show_carbs_button, true)).toVisibility()
-            binding.buttonsLayout.treatmentButton.visibility = (!loop.isDisconnected && pump.isInitialized() && !pump.isSuspended() && profile != null
-                && sp.getBoolean(R.string.key_show_treatment_button, false)).toVisibility()
-            binding.buttonsLayout.wizardButton.visibility = (!loop.isDisconnected && pump.isInitialized() && !pump.isSuspended() && profile != null
-                && sp.getBoolean(R.string.key_show_wizard_button, true)).toVisibility()
-            binding.buttonsLayout.insulinButton.visibility = (!loop.isDisconnected && pump.isInitialized() && !pump.isSuspended() && profile != null
-                && sp.getBoolean(R.string.key_show_insulin_button, true)).toVisibility()
-
-            // **** Calibration & CGM buttons ****
-            val xDripIsBgSource = xdripPlugin.isEnabled()
-            val dexcomIsSource = dexcomPlugin.isEnabled()
-            binding.buttonsLayout.calibrationButton.visibility = (xDripIsBgSource && actualBG != null && sp.getBoolean(R.string.key_show_calibration_button, true)).toVisibility()
->>>>>>> f8acbad7
             if (dexcomIsSource) {
                 binding.buttonsLayout.cgmButton.setCompoundDrawablesWithIntrinsicBounds(null, rh.gd(R.drawable.ic_byoda), null, null)
                 for (drawable in binding.buttonsLayout.cgmButton.compoundDrawables) {
@@ -621,11 +578,7 @@
                 }
                 binding.buttonsLayout.cgmButton.setTextColor(rh.gac(context, R.attr.cgmXdripColor))
             }
-<<<<<<< HEAD
         binding.buttonsLayout.cgmButton.visibility = (sp.getBoolean(R.string.key_show_cgm_button, false) && ((xDripIsBgSource && !medLinkPlugin.isEnabled() )|| dexcomIsSource)).toVisibility()
-=======
-            binding.buttonsLayout.cgmButton.visibility = (sp.getBoolean(R.string.key_show_cgm_button, false) && (xDripIsBgSource || dexcomIsSource)).toVisibility()
->>>>>>> f8acbad7
 
             // Automation buttons
             binding.buttonsLayout.userButtonsLayout.removeAllViews()
@@ -736,11 +689,7 @@
                 }
                 // Show variable sensitivity
                 val request = loop.lastRun?.request
-<<<<<<< HEAD
-                if (request is DetermineBasalResultUAM) {
-=======
                 if (request is DetermineBasalResultSMB) {
->>>>>>> f8acbad7
                     val isfMgdl = profile?.getIsfMgdl()
                     val variableSens = request.variableSens
                     if (variableSens != isfMgdl && variableSens != null && isfMgdl != null) {
@@ -956,15 +905,10 @@
             batteryLayout.visibility = (!isPatchPump || pump.pumpDescription.useHardwareLink).toVisibility()
             pbAge.visibility = (pump.pumpDescription.isBatteryReplaceable || pump.isBatteryChangeLoggingEnabled()).toVisibility()
             val useBatteryLevel = (pump.model() == PumpType.OMNIPOD_EROS && pump is OmnipodErosPumpPlugin)
-<<<<<<< HEAD
                 || (pump.model() != PumpType.ACCU_CHEK_COMBO && pump.model() != PumpType.OMNIPOD_DASH && pump.model() != PumpType.MEDLINK_MEDTRONIC_554_754_VEO)
             batteryLevel.visibility = useBatteryLevel.toVisibility()
             binding.statusLightsLayout.medlinkBatteryLevel.visibility = (binding.pump !is MedLinkPumpDevice || sp.getString(R.string
                                                                                                                                 .key_medlink_battery_info, "Age") != "Age").toVisibility()
-=======
-                || (pump.model() != PumpType.ACCU_CHEK_COMBO && pump.model() != PumpType.OMNIPOD_DASH)
-            batteryLevel.visibility = useBatteryLevel.toVisibility()
->>>>>>> f8acbad7
             statusLights.visibility = (sp.getBoolean(R.string.key_show_statuslights, true) || config.NSCLIENT).toVisibility()
         }
         statusLightHandler.updateStatusLights(
@@ -980,10 +924,6 @@
     }
 
     fun updateIobCob() {
-<<<<<<< HEAD
-        //TODO validate statusLightsLayout
-=======
->>>>>>> f8acbad7
         val iobText = overviewData.iobText(iobCobCalculator)
         val iobDialogText = overviewData.iobDialogText(iobCobCalculator)
         val displayText = overviewData.cobInfo(iobCobCalculator).displayText(rh, dateUtil, buildHelper.isEngineeringMode())
