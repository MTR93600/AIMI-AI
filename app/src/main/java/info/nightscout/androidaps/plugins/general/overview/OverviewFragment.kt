--- conflicted
+++ resolved
@@ -8,11 +8,8 @@
 import android.graphics.Color
 import android.graphics.Paint
 import android.graphics.drawable.AnimationDrawable
-<<<<<<< HEAD
 import android.graphics.drawable.Drawable
-=======
 import android.os.Build
->>>>>>> 8467044a
 import android.os.Bundle
 import android.os.Handler
 import android.os.HandlerThread
@@ -859,8 +856,15 @@
     fun updateTime(from: String) {
         binding.infoLayout.time.text = dateUtil.timeString(dateUtil.now())
         // Status lights
-<<<<<<< HEAD
-        binding.statusLightsLayout.statusLights.visibility = (sp.getBoolean(R.string.key_show_statuslights, true) || config.NSCLIENT).toVisibility()
+        val isPatchPump = activePlugin.activePump.pumpDescription.isPatchPump
+        binding.statusLightsLayout.apply {
+            cannulaOrPatch.setImageResource(if (isPatchPump) R.drawable.ic_patch_pump_outline else R.drawable.ic_cp_age_cannula)
+            cannulaOrPatch.contentDescription = rh.gs(if (isPatchPump) R.string.statuslights_patch_pump_age else R.string.statuslights_cannula_age)
+            cannulaOrPatch.scaleX = if (isPatchPump) 1.4f else 2f
+            cannulaOrPatch.scaleY = cannulaOrPatch.scaleX
+            insulinAge.visibility = isPatchPump.not().toVisibility()
+            statusLights.visibility = (sp.getBoolean(R.string.key_show_statuslights, true) || config.NSCLIENT).toVisibility()
+        }
         statusLightHandler.updateStatusLights(binding.statusLightsLayout.cannulaAge,
                                               binding.statusLightsLayout.insulinAge,
                                               binding.statusLightsLayout.reservoirLevel,
@@ -871,26 +875,6 @@
                                               rh.getAttributeColor(context, R.attr.statuslightNormal),
                                               rh.getAttributeColor(context, R.attr.statuslightWarning),
                                               rh.getAttributeColor(context, R.attr.statuslightAlarm))
-=======
-        val isPatchPump = activePlugin.activePump.pumpDescription.isPatchPump
-        binding.statusLightsLayout.apply {
-            cannulaOrPatch.setImageResource(if (isPatchPump) R.drawable.ic_patch_pump_outline else R.drawable.ic_cp_age_cannula)
-            cannulaOrPatch.contentDescription = rh.gs(if (isPatchPump) R.string.statuslights_patch_pump_age else R.string.statuslights_cannula_age)
-            cannulaOrPatch.scaleX = if (isPatchPump) 1.4f else 2f
-            cannulaOrPatch.scaleY = cannulaOrPatch.scaleX
-            insulinAge.visibility = isPatchPump.not().toVisibility()
-            statusLights.visibility = (sp.getBoolean(R.string.key_show_statuslights, true) || config.NSCLIENT).toVisibility()
-        }
-        statusLightHandler.updateStatusLights(
-            binding.statusLightsLayout.cannulaAge,
-            binding.statusLightsLayout.insulinAge,
-            binding.statusLightsLayout.reservoirLevel,
-            binding.statusLightsLayout.sensorAge,
-            null,
-            binding.statusLightsLayout.pbAge,
-            binding.statusLightsLayout.batteryLevel
-        )
->>>>>>> 8467044a
         processButtonsVisibility()
         processAps()
     }
