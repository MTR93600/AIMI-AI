--- conflicted
+++ resolved
@@ -684,25 +684,9 @@
                         binding.infoLayout.apsModeText.visibility = View.GONE
                     }
                 }
-<<<<<<< HEAD
-            }
-            // Show variable sensitivity
-            val request = loop.lastRun?.request
-            if (request is DetermineBasalResultUAM ) {
-                val isfMgdl = profileFunction.getProfile()?.getIsfMgdl()
-                val variableSens = request.variableSens
-                if (variableSens != isfMgdl && variableSens != null && isfMgdl != null) {
-                    binding.infoLayout.variableSensitivity.text =
-                        String.format(
-                            Locale.getDefault(), "%1$.1f→%2$.1f",
-                            Profile.toUnits(isfMgdl, isfMgdl * Constants.MGDL_TO_MMOLL, profileFunction.getUnits()),
-                            Profile.toUnits(variableSens, variableSens * Constants.MGDL_TO_MMOLL, profileFunction.getUnits())
-                        )
-                    binding.infoLayout.variableSensitivity.visibility = View.VISIBLE
-=======
                 // Show variable sensitivity
                 val request = loop.lastRun?.request
-                if (request is DetermineBasalResultSMB) {
+                if (request is DetermineBasalResultUAM) {
                     val isfMgdl = profile?.getIsfMgdl()
                     val variableSens = request.variableSens
                     if (variableSens != isfMgdl && variableSens != null && isfMgdl != null) {
@@ -714,7 +698,6 @@
                             )
                         binding.infoLayout.variableSensitivity.visibility = View.VISIBLE
                     } else binding.infoLayout.variableSensitivity.visibility = View.GONE
->>>>>>> 43cec5bf
                 } else binding.infoLayout.variableSensitivity.visibility = View.GONE
             } else {
                 //nsclient
