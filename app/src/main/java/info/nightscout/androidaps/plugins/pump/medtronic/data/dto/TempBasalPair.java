--- conflicted
+++ resolved
@@ -17,20 +17,7 @@
  * <p>
  * Just need a class to keep the pair together, for parcel transport.
  */
-<<<<<<< HEAD
 public class TempBasalPair extends info.nightscout.androidaps.plugins.pump.common.data.TempBasalPair {
-=======
-public class TempBasalPair {
-
-    private static final Logger LOG = StacktraceLoggerWrapper.getLogger(L.PUMPCOMM);
-
-    @Expose
-    private double insulinRate = 0.0d;
-    @Expose
-    private int durationMinutes = 0;
-    @Expose
-    private boolean isPercent = false;
->>>>>>> 1c0ba4ae
 
     private static final Logger LOG = StacktraceLoggerWrapper.getLogger(L.PUMPCOMM);
 
@@ -140,4 +127,10 @@
         }
     }
 
+
+    @Override
+    public String toString() {
+        return "TempBasalPair [" + "Rate=" + insulinRate + ", DurationMinutes=" + durationMinutes + ", IsPercent="
+                + isPercent + "]";
+    }
 }