package info.nightscout.androidaps.plugins.SafetyFragment;

import org.slf4j.Logger;
import org.slf4j.LoggerFactory;

import info.nightscout.androidaps.BuildConfig;
import info.nightscout.androidaps.Config;
import info.nightscout.androidaps.Constants;
import info.nightscout.androidaps.MainApp;
import info.nightscout.androidaps.R;
import info.nightscout.androidaps.interfaces.ConstraintsInterface;
import info.nightscout.androidaps.interfaces.PluginBase;
import info.nightscout.androidaps.plugins.NSClientInternal.data.NSProfile;
import info.nightscout.utils.Round;
import info.nightscout.utils.SP;

/**
 * Created by mike on 05.08.2016.
 */
public class SafetyPlugin implements PluginBase, ConstraintsInterface {
    private static Logger log = LoggerFactory.getLogger(SafetyPlugin.class);

    @Override
    public String getFragmentClass() {
        return SafetyFragment.class.getName();
    }

    @Override
    public int getType() {
        return PluginBase.CONSTRAINTS;
    }

    @Override
    public String getName() {
        return MainApp.instance().getString(R.string.safety);
    }

    @Override
    public String getNameShort() {
        // use long name as fallback (no tabs)
        return getName();
    }

    @Override
    public boolean isEnabled(int type) {
        return type == CONSTRAINTS;
    }

    @Override
    public boolean isVisibleInTabs(int type) {
        return false;
    }

    @Override
    public boolean canBeHidden(int type) {
        return true;
    }

    @Override
    public void setFragmentEnabled(int type, boolean fragmentEnabled) {

    }

    @Override
    public void setFragmentVisible(int type, boolean fragmentVisible) {
    }

    @Override
    public boolean isLoopEnabled() {
        return MainApp.getConfigBuilder().getPumpDescription().isTempBasalCapable;
    }

    /**
     * Constraints interface
     **/
    @Override
    public boolean isClosedModeEnabled() {
        String mode = SP.getString("aps_mode", "open");
        return mode.equals("closed") && BuildConfig.CLOSEDLOOP;
    }

    @Override
    public boolean isAutosensModeEnabled() {
        return true;
    }

    @Override
    public boolean isAMAModeEnabled() {
        return true;
    }

    @Override
    public Double applyBasalConstraints(Double absoluteRate) {
        Double origAbsoluteRate = absoluteRate;
        Double maxBasal = SP.getDouble("openapsma_max_basal", 1d);

        NSProfile profile = MainApp.getConfigBuilder().getActiveProfile().getProfile();
        if (profile == null) return absoluteRate;
        if (absoluteRate < 0) absoluteRate = 0d;

<<<<<<< HEAD
        Integer maxBasalMult = SP.getInt("openapsama_max_basal_safety_multiplier", 4);
        Integer maxBasalFromDaily = SP.getInt("openapsama_max_daily_safety_multiplier", 3);
=======
        Integer maxBasalMult = SafeParse.stringToInt(SP.getString("openapsama_current_basal_safety_multiplier", "4"));
        Integer maxBasalFromDaily = SafeParse.stringToInt(SP.getString("openapsama_max_daily_safety_multiplier", "3"));
>>>>>>> cd49c286
        // Check percentRate but absolute rate too, because we know real current basal in pump
        Double origRate = absoluteRate;
        if (absoluteRate > maxBasal) {
            absoluteRate = maxBasal;
            if (Config.logConstraintsChanges && origAbsoluteRate != Constants.basalAbsoluteOnlyForCheckLimit)
                log.debug("Limiting rate " + origRate + " by maxBasal preference to " + absoluteRate + "U/h");
        }
        if (absoluteRate > maxBasalMult * profile.getBasal(NSProfile.secondsFromMidnight())) {
            absoluteRate = Math.floor(maxBasalMult * profile.getBasal(NSProfile.secondsFromMidnight()) * 100) / 100;
            if (Config.logConstraintsChanges && origAbsoluteRate != Constants.basalAbsoluteOnlyForCheckLimit)
                log.debug("Limiting rate " + origRate + " by maxBasalMult to " + absoluteRate + "U/h");
        }
        if (absoluteRate > profile.getMaxDailyBasal() * maxBasalFromDaily) {
            absoluteRate = profile.getMaxDailyBasal() * maxBasalFromDaily;
            if (Config.logConstraintsChanges && origAbsoluteRate != Constants.basalAbsoluteOnlyForCheckLimit)
                log.debug("Limiting rate " + origRate + " by 3 * maxDailyBasal to " + absoluteRate + "U/h");
        }
        return absoluteRate;
    }

    @Override
    public Integer applyBasalConstraints(Integer percentRate) {
        Integer origPercentRate = percentRate;
        Double maxBasal = SP.getDouble("openapsma_max_basal", 1d);

        NSProfile profile = MainApp.getConfigBuilder().getActiveProfile().getProfile();
        if (profile == null) return percentRate;
        Double currentBasal = profile.getBasal(profile.secondsFromMidnight());

        Double absoluteRate = currentBasal * ((double) percentRate / 100);

        if (Config.logConstraintsChanges)
            log.debug("Percent rate " + percentRate + "% recalculated to " + absoluteRate + "U/h with current basal " + currentBasal + "U/h");

        if (absoluteRate < 0) absoluteRate = 0d;

<<<<<<< HEAD
        Integer maxBasalMult = SP.getInt("openapsama_max_basal_safety_multiplier", 4);
        Integer maxBasalFromDaily = SP.getInt("openapsama_max_daily_safety_multiplier", 3);
=======
        Integer maxBasalMult = SafeParse.stringToInt(SP.getString("openapsama_current_basal_safety_multiplier", "4"));
        Integer maxBasalFromDaily = SafeParse.stringToInt(SP.getString("openapsama_max_daily_safety_multiplier", "3"));
>>>>>>> cd49c286
        // Check percentRate but absolute rate too, because we know real current basal in pump
        Double origRate = absoluteRate;
        if (absoluteRate > maxBasal) {
            absoluteRate = maxBasal;
            if (Config.logConstraintsChanges && origPercentRate != Constants.basalPercentOnlyForCheckLimit)
                log.debug("Limiting rate " + origRate + " by maxBasal preference to " + absoluteRate + "U/h");
        }
        if (absoluteRate > maxBasalMult * profile.getBasal(NSProfile.secondsFromMidnight())) {
            absoluteRate = Math.floor(maxBasalMult * profile.getBasal(NSProfile.secondsFromMidnight()) * 100) / 100;
            if (Config.logConstraintsChanges && origPercentRate != Constants.basalPercentOnlyForCheckLimit)
                log.debug("Limiting rate " + origRate + " by maxBasalMult to " + absoluteRate + "U/h");
        }
        if (absoluteRate > profile.getMaxDailyBasal() * maxBasalFromDaily) {
            absoluteRate = profile.getMaxDailyBasal() * maxBasalFromDaily;
            if (Config.logConstraintsChanges && origPercentRate != Constants.basalPercentOnlyForCheckLimit)
                log.debug("Limiting rate " + origRate + " by 3 * maxDailyBasal to " + absoluteRate + "U/h");
        }

        Integer percentRateAfterConst = new Double(absoluteRate / currentBasal * 100).intValue();
        if (percentRateAfterConst < 100)
            percentRateAfterConst = Round.ceilTo((double) percentRateAfterConst, 10d).intValue();
        else percentRateAfterConst = Round.floorTo((double) percentRateAfterConst, 10d).intValue();

        if (Config.logConstraintsChanges && origPercentRate != Constants.basalPercentOnlyForCheckLimit)
            log.debug("Recalculated percent rate " + percentRate + "% to " + percentRateAfterConst + "%");
        return percentRateAfterConst;
    }

    @Override
    public Double applyBolusConstraints(Double insulin) {
        try {
            Double maxBolus = SP.getDouble("treatmentssafety_maxbolus", 3d);

            if (insulin < 0) insulin = 0d;
            if (insulin > maxBolus) insulin = maxBolus;
        } catch (Exception e) {
            insulin = 0d;
        }
        if (insulin > BuildConfig.MAXBOLUS) insulin = Double.valueOf(BuildConfig.MAXBOLUS);
        return insulin;
    }

    @Override
    public Integer applyCarbsConstraints(Integer carbs) {
        try {
            Integer maxCarbs = SP.getInt("treatmentssafety_maxcarbs", 48);

            if (carbs < 0) carbs = 0;
            if (carbs > maxCarbs) carbs = maxCarbs;
        } catch (Exception e) {
            carbs = 0;
        }
        return carbs;
    }

    @Override
    public Double applyMaxIOBConstraints(Double maxIob) {
        return maxIob;
    }

}<|MERGE_RESOLUTION|>--- conflicted
+++ resolved
@@ -98,13 +98,8 @@
         if (profile == null) return absoluteRate;
         if (absoluteRate < 0) absoluteRate = 0d;
 
-<<<<<<< HEAD
-        Integer maxBasalMult = SP.getInt("openapsama_max_basal_safety_multiplier", 4);
+        Integer maxBasalMult = SP.getInt("openapsama_current_basal_safety_multiplier", 4);
         Integer maxBasalFromDaily = SP.getInt("openapsama_max_daily_safety_multiplier", 3);
-=======
-        Integer maxBasalMult = SafeParse.stringToInt(SP.getString("openapsama_current_basal_safety_multiplier", "4"));
-        Integer maxBasalFromDaily = SafeParse.stringToInt(SP.getString("openapsama_max_daily_safety_multiplier", "3"));
->>>>>>> cd49c286
         // Check percentRate but absolute rate too, because we know real current basal in pump
         Double origRate = absoluteRate;
         if (absoluteRate > maxBasal) {
@@ -141,13 +136,8 @@
 
         if (absoluteRate < 0) absoluteRate = 0d;
 
-<<<<<<< HEAD
-        Integer maxBasalMult = SP.getInt("openapsama_max_basal_safety_multiplier", 4);
+        Integer maxBasalMult = SP.getInt("openapsama_current_basal_safety_multiplier", 4);
         Integer maxBasalFromDaily = SP.getInt("openapsama_max_daily_safety_multiplier", 3);
-=======
-        Integer maxBasalMult = SafeParse.stringToInt(SP.getString("openapsama_current_basal_safety_multiplier", "4"));
-        Integer maxBasalFromDaily = SafeParse.stringToInt(SP.getString("openapsama_max_daily_safety_multiplier", "3"));
->>>>>>> cd49c286
         // Check percentRate but absolute rate too, because we know real current basal in pump
         Double origRate = absoluteRate;
         if (absoluteRate > maxBasal) {
