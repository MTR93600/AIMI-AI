--- conflicted
+++ resolved
@@ -112,19 +112,6 @@
         if (insulinAfterConstraints > 0) {
             actions.add(rh.gs(R.string.fillwarning))
             actions.add("")
-<<<<<<< HEAD
-            actions.add(rh.gs(R.string.bolus) + ": " + DecimalFormatter.toPumpSupportedBolus(insulinAfterConstraints, activePlugin.activePump, rh).formatColorFromAttribute( rh.getAttributeColor
-                (context, R.attr.colorInsulinButton )))
-            if (abs(insulinAfterConstraints - insulin) > 0.01)
-                actions.add(rh.gs(R.string.bolusconstraintappliedwarn, insulin, insulinAfterConstraints).formatColorFromAttribute( rh.getAttributeColor(context, R.attr.dialogUrgent )))
-        }
-        val siteChange = binding.fillCatheterChange.isChecked
-        if (siteChange)
-            actions.add(rh.gs(R.string.record_pump_site_change).formatColorFromAttribute(rh.getAttributeColor(context, R.attr.actionsConfirm)))
-        val insulinChange = binding.fillCartridgeChange.isChecked
-        if (insulinChange)
-            actions.add(rh.gs(R.string.record_insulin_cartridge_change).formatColorFromAttribute(rh.getAttributeColor(context, R.attr.actionsConfirm)))
-=======
             actions.add(rh.gs(R.string.bolus) + ": " + DecimalFormatter.toPumpSupportedBolus(insulinAfterConstraints, activePlugin.activePump, rh).formatColorFromAttribute( rh.gac
                 (context, R.attr.colorInsulinButton )))
             if (abs(insulinAfterConstraints - insulin) > 0.01)
@@ -136,7 +123,6 @@
         val insulinChange = binding.fillCartridgeChange.isChecked
         if (insulinChange)
             actions.add(rh.gs(R.string.record_insulin_cartridge_change).formatColorFromAttribute(rh.gac(context, R.attr.actionsConfirm)))
->>>>>>> 28e7ea70
         val notes = binding.notesLayout.notes.text.toString()
         if (notes.isNotEmpty())
             actions.add(rh.gs(R.string.notes_label) + ": " + notes)
