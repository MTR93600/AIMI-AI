package info.nightscout.androidaps.dialogs

import android.os.Bundle
import android.view.LayoutInflater
import android.view.View
import android.view.ViewGroup
import com.google.common.base.Joiner
import dagger.android.HasAndroidInjector
import info.nightscout.androidaps.Constants
import info.nightscout.androidaps.R
import info.nightscout.androidaps.data.Profile
import info.nightscout.androidaps.database.entities.XXXValueWithUnit
import info.nightscout.androidaps.database.entities.UserEntry.*
import info.nightscout.androidaps.databinding.DialogCalibrationBinding
import info.nightscout.androidaps.interfaces.ProfileFunction
import info.nightscout.androidaps.logging.UserEntryLogger
import info.nightscout.androidaps.plugins.iob.iobCobCalculator.GlucoseStatusProvider
import info.nightscout.androidaps.utils.HtmlHelper
import info.nightscout.androidaps.utils.XdripCalibrations
import info.nightscout.androidaps.utils.alertDialogs.OKDialog
import info.nightscout.androidaps.utils.resources.ResourceHelper
import java.text.DecimalFormat
import java.util.*
import javax.inject.Inject

class CalibrationDialog : DialogFragmentWithDate() {

    @Inject lateinit var injector: HasAndroidInjector
    @Inject lateinit var resourceHelper: ResourceHelper
    @Inject lateinit var profileFunction: ProfileFunction
    @Inject lateinit var xdripCalibrations: XdripCalibrations
    @Inject lateinit var uel: UserEntryLogger
    @Inject lateinit var glucoseStatusProvider: GlucoseStatusProvider

    private var _binding: DialogCalibrationBinding? = null

    // This property is only valid between onCreateView and
    // onDestroyView.
    private val binding get() = _binding!!

    override fun onSaveInstanceState(savedInstanceState: Bundle) {
        super.onSaveInstanceState(savedInstanceState)
        savedInstanceState.putDouble("bg", binding.bg.value)
    }

    override fun onCreateView(inflater: LayoutInflater, container: ViewGroup?,
                              savedInstanceState: Bundle?): View {
        onCreateViewGeneral()
        _binding = DialogCalibrationBinding.inflate(inflater, container, false)
        return binding.root
    }

    override fun onViewCreated(view: View, savedInstanceState: Bundle?) {
        super.onViewCreated(view, savedInstanceState)

        val units = profileFunction.getUnits()
        val bg = Profile.fromMgdlToUnits(glucoseStatusProvider.glucoseStatusData?.glucose
            ?: 0.0, units)
        if (units == Constants.MMOL)
            binding.bg.setParams(savedInstanceState?.getDouble("bg")
                ?: bg, 2.0, 30.0, 0.1, DecimalFormat("0.0"), false, binding.okcancel.ok)
        else
            binding.bg.setParams(savedInstanceState?.getDouble("bg")
                ?: bg, 36.0, 500.0, 1.0, DecimalFormat("0"), false, binding.okcancel.ok)
        binding.units.text = if (units == Constants.MMOL) resourceHelper.gs(R.string.mmol) else resourceHelper.gs(R.string.mgdl)
    }

    override fun onDestroyView() {
        super.onDestroyView()
        _binding = null
    }

    override fun submit(): Boolean {
        if (_binding == null) return false
        val units = profileFunction.getUnits()
        val unitLabel = if (units == Constants.MMOL) resourceHelper.gs(R.string.mmol) else resourceHelper.gs(R.string.mgdl)
        val actions: LinkedList<String?> = LinkedList()
        val bg = binding.bg.value ?: return false
        actions.add(resourceHelper.gs(R.string.treatments_wizard_bg_label) + ": " + Profile.toCurrentUnitsString(profileFunction, bg) + " " + unitLabel)
        if (bg > 0) {
            activity?.let { activity ->
                OKDialog.showConfirmation(activity, resourceHelper.gs(R.string.overview_calibration), HtmlHelper.fromHtml(Joiner.on("<br/>").join(actions)), {
<<<<<<< HEAD
                    uel.log(Action.CALIBRATION, XXXValueWithUnit.fromGlucoseUnit(bg, units))
=======
                    uel.log(Action.CALIBRATION, ValueWithUnit(Sources.CalibrationDialog), ValueWithUnit(bg, units))
>>>>>>> 4e77902b
                    xdripCalibrations.sendIntent(bg)
                })
            }
        } else
            activity?.let { activity ->
                OKDialog.show(activity, resourceHelper.gs(R.string.overview_calibration), resourceHelper.gs(R.string.no_action_selected))
            }
        return true
    }
}<|MERGE_RESOLUTION|>--- conflicted
+++ resolved
@@ -80,11 +80,8 @@
         if (bg > 0) {
             activity?.let { activity ->
                 OKDialog.showConfirmation(activity, resourceHelper.gs(R.string.overview_calibration), HtmlHelper.fromHtml(Joiner.on("<br/>").join(actions)), {
-<<<<<<< HEAD
-                    uel.log(Action.CALIBRATION, XXXValueWithUnit.fromGlucoseUnit(bg, units))
-=======
+                    //uel.log(Action.CALIBRATION, XXXValueWithUnit.fromGlucoseUnit(bg, units))
                     uel.log(Action.CALIBRATION, ValueWithUnit(Sources.CalibrationDialog), ValueWithUnit(bg, units))
->>>>>>> 4e77902b
                     xdripCalibrations.sendIntent(bg)
                 })
             }
