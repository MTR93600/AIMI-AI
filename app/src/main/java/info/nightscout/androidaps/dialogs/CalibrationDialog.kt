--- conflicted
+++ resolved
@@ -60,19 +60,15 @@
 
         val units = profileFunction.getUnits()
         val bg = Profile.fromMgdlToUnits(glucoseStatusProvider.glucoseStatusData?.glucose
-            ?: 0.0, units)
+                                             ?: 0.0, units)
         if (units == GlucoseUnit.MMOL)
             binding.bg.setParams(savedInstanceState?.getDouble("bg")
-                ?: bg, 2.0, 30.0, 0.1, DecimalFormat("0.0"), false, binding.okcancel.ok)
+                                     ?: bg, 2.0, 30.0, 0.1, DecimalFormat("0.0"), false, binding.okcancel.ok)
         else
             binding.bg.setParams(savedInstanceState?.getDouble("bg")
-                ?: bg, 36.0, 500.0, 1.0, DecimalFormat("0"), false, binding.okcancel.ok)
+                                     ?: bg, 36.0, 500.0, 1.0, DecimalFormat("0"), false, binding.okcancel.ok)
         binding.units.text = if (units == GlucoseUnit.MMOL) rh.gs(R.string.mmol) else rh.gs(R.string.mgdl)
-<<<<<<< HEAD
-        binding.bg.editText?.id?.let { binding.bg.labelFor = it }
-=======
         binding.bgLabel.labelFor = binding.bg.editTextId
->>>>>>> f8acbad7
     }
 
     override fun onDestroyView() {
@@ -94,7 +90,7 @@
                     if(medLinkPlugin.isEnabled()){
                         medLinkMedtronicPumpPlugin.calibrate(bg)
                     } else {
-                    xDripBroadcast.sendCalibration(bg)
+                        xDripBroadcast.sendCalibration(bg)
                     }
                 })
             }
