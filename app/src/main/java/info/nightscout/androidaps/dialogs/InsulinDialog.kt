package info.nightscout.androidaps.dialogs

import android.content.Context
import android.os.Bundle
import android.text.Editable
import android.text.TextWatcher
import android.view.LayoutInflater
import android.view.View
import android.view.ViewGroup
import com.google.common.base.Joiner
import info.nightscout.androidaps.R
import info.nightscout.androidaps.activities.ErrorHelperActivity
import info.nightscout.androidaps.data.DetailedBolusInfo
import info.nightscout.androidaps.database.AppRepository
import info.nightscout.androidaps.database.entities.TemporaryTarget
import info.nightscout.androidaps.database.entities.UserEntry.Action
import info.nightscout.androidaps.database.entities.UserEntry.Sources
import info.nightscout.androidaps.database.entities.ValueWithUnit
import info.nightscout.androidaps.database.transactions.InsertAndCancelCurrentTemporaryTargetTransaction
import info.nightscout.androidaps.databinding.DialogInsulinBinding
import info.nightscout.androidaps.extensions.formatColor
import info.nightscout.androidaps.extensions.toVisibility
import info.nightscout.androidaps.interfaces.*
import info.nightscout.shared.logging.LTag
import info.nightscout.androidaps.logging.UserEntryLogger
import info.nightscout.androidaps.plugins.configBuilder.ConstraintChecker
import info.nightscout.androidaps.queue.Callback
import info.nightscout.androidaps.utils.*
import info.nightscout.androidaps.utils.alertDialogs.OKDialog
import info.nightscout.androidaps.utils.extensions.formatColorFromAttribute
import info.nightscout.androidaps.utils.extensions.toSignedString
import info.nightscout.androidaps.utils.resources.ResourceHelper
import info.nightscout.shared.SafeParse
import io.reactivex.rxjava3.disposables.CompositeDisposable
import io.reactivex.rxjava3.kotlin.plusAssign
import java.text.DecimalFormat
import java.util.*
import java.util.concurrent.TimeUnit
import javax.inject.Inject
import kotlin.math.abs
import kotlin.math.max

class InsulinDialog : DialogFragmentWithDate() {

    @Inject lateinit var constraintChecker: ConstraintChecker
    @Inject lateinit var defaultValueHelper: DefaultValueHelper
    @Inject lateinit var profileFunction: ProfileFunction
    @Inject lateinit var commandQueue: CommandQueue
    @Inject lateinit var activePlugin: ActivePlugin
    @Inject lateinit var ctx: Context
    @Inject lateinit var repository: AppRepository
    @Inject lateinit var config: Config
    @Inject lateinit var bolusTimer: BolusTimer
    @Inject lateinit var uel: UserEntryLogger

    companion object {

        private const val PLUS1_DEFAULT = 0.5
        private const val PLUS2_DEFAULT = 1.0
        private const val PLUS3_DEFAULT = 2.0
    }

    private val disposable = CompositeDisposable()

    private val textWatcher: TextWatcher = object : TextWatcher {
        override fun afterTextChanged(s: Editable) {
            validateInputs()
        }

        override fun beforeTextChanged(s: CharSequence, start: Int, count: Int, after: Int) {}
        override fun onTextChanged(s: CharSequence, start: Int, before: Int, count: Int) {}
    }

    private var _binding: DialogInsulinBinding? = null

    // This property is only valid between onCreateView and
    // onDestroyView.
    private val binding get() = _binding!!

    private fun validateInputs() {
        val maxInsulin = constraintChecker.getMaxBolusAllowed().value()
        if (abs(binding.time.value.toInt()) > 12 * 60) {
            binding.time.value = 0.0
            ToastUtils.showToastInUiThread(context, rh.gs(R.string.constraintapllied))
        }
        if (binding.amount.value > maxInsulin) {
            binding.amount.value = 0.0
            ToastUtils.showToastInUiThread(context, rh.gs(R.string.bolusconstraintapplied))
        }
    }

    override fun onSaveInstanceState(savedInstanceState: Bundle) {
        super.onSaveInstanceState(savedInstanceState)
        savedInstanceState.putDouble("time", binding.time.value)
        savedInstanceState.putDouble("amount", binding.amount.value)
    }

    override fun onCreateView(inflater: LayoutInflater, container: ViewGroup?,
                              savedInstanceState: Bundle?): View {
        onCreateViewGeneral()
        _binding = DialogInsulinBinding.inflate(inflater, container, false)
        return binding.root
    }

    override fun onViewCreated(view: View, savedInstanceState: Bundle?) {
        super.onViewCreated(view, savedInstanceState)

        if (config.NSCLIENT) {
            binding.recordOnly.isChecked = true
            binding.recordOnly.isEnabled = false
        }
        val maxInsulin = constraintChecker.getMaxBolusAllowed().value()

        binding.time.setParams(savedInstanceState?.getDouble("time")
            ?: 0.0, -12 * 60.0, 12 * 60.0, 5.0, DecimalFormat("0"), false, binding.okcancel.ok, textWatcher)
        binding.amount.setParams(savedInstanceState?.getDouble("amount")
            ?: 0.0, 0.0, maxInsulin, activePlugin.activePump.pumpDescription.bolusStep, DecimalFormatter.pumpSupportedBolusFormat(activePlugin.activePump), false, binding.okcancel.ok, textWatcher)

        val plus05Text = sp.getDouble(rh.gs(R.string.key_insulin_button_increment_1), PLUS1_DEFAULT).toSignedString(activePlugin.activePump)
        binding.plus05.text = plus05Text
        binding.plus05.contentDescription = rh.gs(R.string.overview_insulin_label) + " " + plus05Text
        binding.plus05.setOnClickListener {
            binding.amount.value = max(0.0, binding.amount.value
                + sp.getDouble(rh.gs(R.string.key_insulin_button_increment_1), PLUS1_DEFAULT))
            validateInputs()
            binding.amount.announceValue()
        }
        val plus10Text = sp.getDouble(rh.gs(R.string.key_insulin_button_increment_2), PLUS2_DEFAULT).toSignedString(activePlugin.activePump)
        binding.plus10.text = plus10Text
        binding.plus10.contentDescription = rh.gs(R.string.overview_insulin_label) + " " + plus10Text
        binding.plus10.setOnClickListener {
            binding.amount.value = max(0.0, binding.amount.value
                + sp.getDouble(rh.gs(R.string.key_insulin_button_increment_2), PLUS2_DEFAULT))
            validateInputs()
            binding.amount.announceValue()
        }
        val plus20Text = sp.getDouble(rh.gs(R.string.key_insulin_button_increment_3), PLUS3_DEFAULT).toSignedString(activePlugin.activePump)
        binding.plus20.text = plus20Text
        binding.plus20.contentDescription = rh.gs(R.string.overview_insulin_label) + " " + plus20Text
        binding.plus20.setOnClickListener {
            binding.amount.value = max(0.0, binding.amount.value
                + sp.getDouble(rh.gs(R.string.key_insulin_button_increment_3), PLUS3_DEFAULT))
            validateInputs()
            binding.amount.announceValue()
        }

        binding.timeLayout.visibility = View.GONE
        binding.recordOnly.setOnCheckedChangeListener { _, isChecked: Boolean ->
            binding.timeLayout.visibility = isChecked.toVisibility()
        }
        binding.amount.editText?.id?.let { binding.insulinLabel.labelFor = it }
        binding.time.editText?.id?.let { binding.timeLabel.labelFor = it }
    }

    override fun onDestroyView() {
        super.onDestroyView()
        disposable.clear()
        _binding = null
    }

    override fun submit(): Boolean {
        if (_binding == null) return false
        val pumpDescription = activePlugin.activePump.pumpDescription
        val insulin = SafeParse.stringToDouble(binding.amount.text)
        val insulinAfterConstraints = constraintChecker.applyBolusConstraints(Constraint(insulin)).value()
        val actions: LinkedList<String?> = LinkedList()
        val units = profileFunction.getUnits()
        val unitLabel = if (units == GlucoseUnit.MMOL) rh.gs(R.string.mmol) else rh.gs(R.string.mgdl)
        val recordOnlyChecked = binding.recordOnly.isChecked
        val eatingSoonChecked = binding.startEatingSoonTt.isChecked

        if (insulinAfterConstraints > 0) {
<<<<<<< HEAD
            actions.add(rh.gs(R.string.bolus) + ": " + DecimalFormatter.toPumpSupportedBolus(insulinAfterConstraints, activePlugin.activePump, rh).formatColorFromAttribute( rh.getAttributeColor
                (context, R.attr.bolus )))
            if (recordOnlyChecked)
                actions.add(rh.gs(R.string.bolusrecordedonly).formatColorFromAttribute( rh.getAttributeColor(context, R.attr.dialogUrgent )))
            if (abs(insulinAfterConstraints - insulin) > pumpDescription.pumpType.determineCorrectBolusStepSize(insulinAfterConstraints))
                actions.add(rh.gs(R.string.bolusconstraintappliedwarn, insulin, insulinAfterConstraints).formatColorFromAttribute( rh.getAttributeColor(context, R.attr.dialogUrgent )))
=======
            actions.add(rh.gs(R.string.bolus) + ": " + DecimalFormatter.toPumpSupportedBolus(insulinAfterConstraints, activePlugin.activePump, rh).formatColorFromAttribute( rh.gac
                (context, R.attr.bolus )))
            if (recordOnlyChecked)
                actions.add(rh.gs(R.string.bolusrecordedonly).formatColorFromAttribute( rh.gac(context, R.attr.dialogUrgent )))
            if (abs(insulinAfterConstraints - insulin) > pumpDescription.pumpType.determineCorrectBolusStepSize(insulinAfterConstraints))
                actions.add(rh.gs(R.string.bolusconstraintappliedwarn, insulin, insulinAfterConstraints).formatColorFromAttribute( rh.gac(context, R.attr.dialogUrgent )))
>>>>>>> 930fab69
        }
        val eatingSoonTTDuration = defaultValueHelper.determineEatingSoonTTDuration()
        val eatingSoonTT = defaultValueHelper.determineEatingSoonTT()
        if (eatingSoonChecked)
<<<<<<< HEAD
            actions.add(rh.gs(R.string.temptargetshort) + ": " + (DecimalFormatter.to1Decimal(eatingSoonTT) + " " + unitLabel + " (" + rh.gs(R.string.format_mins, eatingSoonTTDuration) + ")").formatColorFromAttribute( rh.getAttributeColor(context, R.attr.tempTargetConfirmation )))
=======
            actions.add(rh.gs(R.string.temptargetshort) + ": " + (DecimalFormatter.to1Decimal(eatingSoonTT) + " " + unitLabel + " (" + rh.gs(R.string.format_mins, eatingSoonTTDuration) + ")").formatColorFromAttribute( rh.gac(context, R.attr.tempTargetConfirmation )))
>>>>>>> 930fab69

        val timeOffset = binding.time.value.toInt()
        val time = dateUtil.now() + T.mins(timeOffset.toLong()).msecs()
        if (timeOffset != 0)
            actions.add(rh.gs(R.string.time) + ": " + dateUtil.dateAndTimeString(time))

        val notes = binding.notesLayout.notes.text.toString()
        if (notes.isNotEmpty())
            actions.add(rh.gs(R.string.notes_label) + ": " + notes)

        if (insulinAfterConstraints > 0 || eatingSoonChecked) {
            activity?.let { activity ->
                OKDialog.showConfirmation(activity, rh.gs(R.string.bolus), HtmlHelper.fromHtml(Joiner.on("<br/>").join(actions)), {
                    if (eatingSoonChecked) {
                        uel.log(Action.TT, Sources.InsulinDialog,
                            notes,
                            ValueWithUnit.TherapyEventTTReason(TemporaryTarget.Reason.EATING_SOON),
                            ValueWithUnit.fromGlucoseUnit(eatingSoonTT, units.asText),
                            ValueWithUnit.Minute(eatingSoonTTDuration))
                        disposable += repository.runTransactionForResult(InsertAndCancelCurrentTemporaryTargetTransaction(
                            timestamp = System.currentTimeMillis(),
                            duration = TimeUnit.MINUTES.toMillis(eatingSoonTTDuration.toLong()),
                            reason = TemporaryTarget.Reason.EATING_SOON,
                            lowTarget = Profile.toMgdl(eatingSoonTT, profileFunction.getUnits()),
                            highTarget = Profile.toMgdl(eatingSoonTT, profileFunction.getUnits())
                        )).subscribe({ result ->
                            result.inserted.forEach { aapsLogger.debug(LTag.DATABASE, "Inserted temp target $it") }
                            result.updated.forEach { aapsLogger.debug(LTag.DATABASE, "Updated temp target $it") }
                        }, {
                            aapsLogger.error(LTag.DATABASE, "Error while saving temporary target", it)
                        })
                    }
                    if (insulinAfterConstraints > 0) {
                        val detailedBolusInfo = DetailedBolusInfo()
                        detailedBolusInfo.eventType = DetailedBolusInfo.EventType.CORRECTION_BOLUS
                        detailedBolusInfo.insulin = insulinAfterConstraints
                        detailedBolusInfo.context = context
                        detailedBolusInfo.notes = notes
                        detailedBolusInfo.timestamp = time
                        if (recordOnlyChecked) {
                            uel.log(Action.BOLUS, Sources.InsulinDialog,
                                rh.gs(R.string.record) + if (notes.isNotEmpty()) ": " + notes else "",
                                ValueWithUnit.SimpleString(rh.gsNotLocalised(R.string.record)),
                                ValueWithUnit.Insulin(insulinAfterConstraints),
                                ValueWithUnit.Minute(timeOffset).takeIf { timeOffset!= 0 })
                            disposable += repository.runTransactionForResult(detailedBolusInfo.insertBolusTransaction())
                                .subscribe(
                                    { result -> result.inserted.forEach { aapsLogger.debug(LTag.DATABASE, "Inserted bolus $it") } },
                                    { aapsLogger.error(LTag.DATABASE, "Error while saving bolus", it) }
                                )
                            if (timeOffset == 0)
                                bolusTimer.removeBolusReminder()
                        } else {
                            uel.log(Action.BOLUS, Sources.InsulinDialog,
                                notes,
                                ValueWithUnit.Insulin(insulinAfterConstraints))
                            commandQueue.bolus(detailedBolusInfo, object : Callback() {
                                override fun run() {
                                    if (!result.success) {
                                        ErrorHelperActivity.runAlarm(ctx, result.comment, rh.gs(R.string.treatmentdeliveryerror), R.raw.boluserror)
                                    } else {
                                        bolusTimer.removeBolusReminder()
                                    }
                                }
                            })
                        }
                    }
                })
            }
        } else
            activity?.let { activity ->
                OKDialog.show(activity, rh.gs(R.string.bolus), rh.gs(R.string.no_action_selected))
            }
        return true
    }
}<|MERGE_RESOLUTION|>--- conflicted
+++ resolved
@@ -170,30 +170,17 @@
         val eatingSoonChecked = binding.startEatingSoonTt.isChecked
 
         if (insulinAfterConstraints > 0) {
-<<<<<<< HEAD
-            actions.add(rh.gs(R.string.bolus) + ": " + DecimalFormatter.toPumpSupportedBolus(insulinAfterConstraints, activePlugin.activePump, rh).formatColorFromAttribute( rh.getAttributeColor
-                (context, R.attr.bolus )))
-            if (recordOnlyChecked)
-                actions.add(rh.gs(R.string.bolusrecordedonly).formatColorFromAttribute( rh.getAttributeColor(context, R.attr.dialogUrgent )))
-            if (abs(insulinAfterConstraints - insulin) > pumpDescription.pumpType.determineCorrectBolusStepSize(insulinAfterConstraints))
-                actions.add(rh.gs(R.string.bolusconstraintappliedwarn, insulin, insulinAfterConstraints).formatColorFromAttribute( rh.getAttributeColor(context, R.attr.dialogUrgent )))
-=======
             actions.add(rh.gs(R.string.bolus) + ": " + DecimalFormatter.toPumpSupportedBolus(insulinAfterConstraints, activePlugin.activePump, rh).formatColorFromAttribute( rh.gac
                 (context, R.attr.bolus )))
             if (recordOnlyChecked)
                 actions.add(rh.gs(R.string.bolusrecordedonly).formatColorFromAttribute( rh.gac(context, R.attr.dialogUrgent )))
             if (abs(insulinAfterConstraints - insulin) > pumpDescription.pumpType.determineCorrectBolusStepSize(insulinAfterConstraints))
                 actions.add(rh.gs(R.string.bolusconstraintappliedwarn, insulin, insulinAfterConstraints).formatColorFromAttribute( rh.gac(context, R.attr.dialogUrgent )))
->>>>>>> 930fab69
         }
         val eatingSoonTTDuration = defaultValueHelper.determineEatingSoonTTDuration()
         val eatingSoonTT = defaultValueHelper.determineEatingSoonTT()
         if (eatingSoonChecked)
-<<<<<<< HEAD
-            actions.add(rh.gs(R.string.temptargetshort) + ": " + (DecimalFormatter.to1Decimal(eatingSoonTT) + " " + unitLabel + " (" + rh.gs(R.string.format_mins, eatingSoonTTDuration) + ")").formatColorFromAttribute( rh.getAttributeColor(context, R.attr.tempTargetConfirmation )))
-=======
             actions.add(rh.gs(R.string.temptargetshort) + ": " + (DecimalFormatter.to1Decimal(eatingSoonTT) + " " + unitLabel + " (" + rh.gs(R.string.format_mins, eatingSoonTTDuration) + ")").formatColorFromAttribute( rh.gac(context, R.attr.tempTargetConfirmation )))
->>>>>>> 930fab69
 
         val timeOffset = binding.time.value.toInt()
         val time = dateUtil.now() + T.mins(timeOffset.toLong()).msecs()
