--- conflicted
+++ resolved
@@ -182,19 +182,16 @@
             OKDialog.showConfirmation(activity, resourceHelper.gs(R.string.careportal_temporarytarget), HtmlHelper.fromHtml(Joiner.on("<br/>").join(actions)), {
                 val units = profileFunction.getUnits()
                 when(reason) {
-<<<<<<< HEAD
-                    resourceHelper.gs(R.string.eatingsoon) -> uel.log(Action.TT, XXXValueWithUnit.Timestamp(eventTime).takeIf { eventTimeChanged }, XXXValueWithUnit.TherapyEventTTReason(TemporaryTarget.Reason.EATING_SOON), XXXValueWithUnit.fromGlucoseUnit(target, units), XXXValueWithUnit.Minute(duration))
-                    resourceHelper.gs(R.string.activity) -> uel.log(Action.TT, XXXValueWithUnit.Timestamp(eventTime).takeIf { eventTimeChanged }, XXXValueWithUnit.TherapyEventTTReason(TemporaryTarget.Reason.ACTIVITY), XXXValueWithUnit.fromGlucoseUnit(target, units), XXXValueWithUnit.Minute(duration))
-                    resourceHelper.gs(R.string.hypo) -> uel.log(Action.TT, XXXValueWithUnit.Timestamp(eventTime).takeIf { eventTimeChanged }, XXXValueWithUnit.TherapyEventTTReason(TemporaryTarget.Reason.HYPOGLYCEMIA), XXXValueWithUnit.fromGlucoseUnit(target, units), XXXValueWithUnit.Minute(duration))
-                    resourceHelper.gs(R.string.manual) -> uel.log(Action.TT, XXXValueWithUnit.Timestamp(eventTime).takeIf { eventTimeChanged }, XXXValueWithUnit.TherapyEventTTReason(TemporaryTarget.Reason.CUSTOM), XXXValueWithUnit.fromGlucoseUnit(target, units), XXXValueWithUnit.Minute(duration))
-                    resourceHelper.gs(R.string.stoptemptarget) -> uel.log(Action.CANCEL_TT, XXXValueWithUnit.Timestamp(eventTime).takeIf { eventTimeChanged })
-=======
+                    //resourceHelper.gs(R.string.eatingsoon) -> uel.log(Action.TT, XXXValueWithUnit.Timestamp(eventTime).takeIf { eventTimeChanged }, XXXValueWithUnit.TherapyEventTTReason(TemporaryTarget.Reason.EATING_SOON), XXXValueWithUnit.fromGlucoseUnit(target, units), XXXValueWithUnit.Minute(duration))
+                    //resourceHelper.gs(R.string.activity) -> uel.log(Action.TT, XXXValueWithUnit.Timestamp(eventTime).takeIf { eventTimeChanged }, XXXValueWithUnit.TherapyEventTTReason(TemporaryTarget.Reason.ACTIVITY), XXXValueWithUnit.fromGlucoseUnit(target, units), XXXValueWithUnit.Minute(duration))
+                    //resourceHelper.gs(R.string.hypo) -> uel.log(Action.TT, XXXValueWithUnit.Timestamp(eventTime).takeIf { eventTimeChanged }, XXXValueWithUnit.TherapyEventTTReason(TemporaryTarget.Reason.HYPOGLYCEMIA), XXXValueWithUnit.fromGlucoseUnit(target, units), XXXValueWithUnit.Minute(duration))
+                    //resourceHelper.gs(R.string.manual) -> uel.log(Action.TT, XXXValueWithUnit.Timestamp(eventTime).takeIf { eventTimeChanged }, XXXValueWithUnit.TherapyEventTTReason(TemporaryTarget.Reason.CUSTOM), XXXValueWithUnit.fromGlucoseUnit(target, units), XXXValueWithUnit.Minute(duration))
+                    //resourceHelper.gs(R.string.stoptemptarget) -> uel.log(Action.CANCEL_TT, XXXValueWithUnit.Timestamp(eventTime).takeIf { eventTimeChanged })
                     resourceHelper.gs(R.string.eatingsoon) -> uel.log(Action.TT, ValueWithUnit(Sources.TTDialog), ValueWithUnit(eventTime, Units.Timestamp, eventTimeChanged), ValueWithUnit(TemporaryTarget.Reason.EATING_SOON.text, Units.TherapyEvent), ValueWithUnit(target, units), ValueWithUnit(duration, Units.M))
                     resourceHelper.gs(R.string.activity) -> uel.log(Action.TT, ValueWithUnit(Sources.TTDialog), ValueWithUnit(eventTime, Units.Timestamp, eventTimeChanged), ValueWithUnit(TemporaryTarget.Reason.ACTIVITY.text, Units.TherapyEvent), ValueWithUnit(target, units), ValueWithUnit(duration, Units.M))
                     resourceHelper.gs(R.string.hypo) -> uel.log(Action.TT, ValueWithUnit(Sources.TTDialog), ValueWithUnit(eventTime, Units.Timestamp, eventTimeChanged), ValueWithUnit(TemporaryTarget.Reason.HYPOGLYCEMIA.text, Units.TherapyEvent), ValueWithUnit(target, units), ValueWithUnit(duration, Units.M))
                     resourceHelper.gs(R.string.manual) -> uel.log(Action.TT, ValueWithUnit(Sources.TTDialog), ValueWithUnit(eventTime, Units.Timestamp, eventTimeChanged), ValueWithUnit(TemporaryTarget.Reason.CUSTOM.text, Units.TherapyEvent), ValueWithUnit(target, units), ValueWithUnit(duration, Units.M))
                     resourceHelper.gs(R.string.stoptemptarget) -> uel.log(Action.CANCEL_TT, ValueWithUnit(Sources.TTDialog), ValueWithUnit(eventTime, Units.Timestamp, eventTimeChanged))
->>>>>>> 4e77902b
                 }
                 if (target == 0.0 || duration == 0) {
                     disposable += repository.runTransactionForResult(CancelCurrentTemporaryTargetIfAnyTransaction(eventTime))
