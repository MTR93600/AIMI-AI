package info.nightscout.androidaps.dialogs

import android.os.Bundle
import android.text.Editable
import android.text.TextWatcher
import android.view.LayoutInflater
import android.view.View
import android.view.ViewGroup
import com.google.common.base.Joiner
import info.nightscout.androidaps.Constants
import info.nightscout.androidaps.MainApp
import info.nightscout.androidaps.R
import info.nightscout.androidaps.data.Profile
<<<<<<< HEAD
import info.nightscout.androidaps.database.entities.UserEntry.*
=======
import info.nightscout.androidaps.database.AppRepository
import info.nightscout.androidaps.database.entities.TemporaryTarget
import info.nightscout.androidaps.database.transactions.InsertTemporaryTargetAndCancelCurrentTransaction
>>>>>>> 87f348fe
import info.nightscout.androidaps.databinding.DialogCarbsBinding
import info.nightscout.androidaps.db.CareportalEvent
import info.nightscout.androidaps.interfaces.Constraint
import info.nightscout.androidaps.interfaces.ProfileFunction
import info.nightscout.androidaps.logging.LTag
import info.nightscout.androidaps.logging.UserEntryLogger
import info.nightscout.androidaps.plugins.configBuilder.ConstraintChecker
import info.nightscout.androidaps.plugins.general.nsclient.NSUpload
import info.nightscout.androidaps.plugins.iob.iobCobCalculator.IobCobCalculatorPlugin
import info.nightscout.androidaps.plugins.treatments.CarbsGenerator
import info.nightscout.androidaps.plugins.treatments.TreatmentsPlugin
import info.nightscout.androidaps.utils.*
import info.nightscout.androidaps.utils.alertDialogs.OKDialog
import info.nightscout.androidaps.utils.extensions.formatColor
import info.nightscout.androidaps.utils.resources.ResourceHelper
import io.reactivex.disposables.CompositeDisposable
import io.reactivex.rxkotlin.plusAssign
import java.text.DecimalFormat
import java.util.*
import java.util.concurrent.TimeUnit
import javax.inject.Inject
import kotlin.math.max

class CarbsDialog : DialogFragmentWithDate() {

    @Inject lateinit var mainApp: MainApp
    @Inject lateinit var resourceHelper: ResourceHelper
    @Inject lateinit var constraintChecker: ConstraintChecker
    @Inject lateinit var defaultValueHelper: DefaultValueHelper
    @Inject lateinit var treatmentsPlugin: TreatmentsPlugin
    @Inject lateinit var profileFunction: ProfileFunction
    @Inject lateinit var iobCobCalculatorPlugin: IobCobCalculatorPlugin
    @Inject lateinit var nsUpload: NSUpload
    @Inject lateinit var carbsGenerator: CarbsGenerator
    @Inject lateinit var uel: UserEntryLogger
    @Inject lateinit var carbTimer: CarbTimer
    @Inject lateinit var repository: AppRepository

    companion object {

        private const val FAV1_DEFAULT = 5
        private const val FAV2_DEFAULT = 10
        private const val FAV3_DEFAULT = 20
    }

    private val disposable = CompositeDisposable()

    private val textWatcher: TextWatcher = object : TextWatcher {
        override fun afterTextChanged(s: Editable) {
            validateInputs()
        }

        override fun beforeTextChanged(s: CharSequence, start: Int, count: Int, after: Int) {}
        override fun onTextChanged(s: CharSequence, start: Int, before: Int, count: Int) {}
    }

    private fun validateInputs() {
        val maxCarbs = constraintChecker.getMaxCarbsAllowed().value().toDouble()
        val time = binding.time.value.toInt()
        if (time > 12 * 60 || time < -12 * 60) {
            binding.time.value = 0.0
            ToastUtils.showToastInUiThread(mainApp, resourceHelper.gs(R.string.constraintapllied))
        }
        if (binding.duration.value > 10) {
            binding.duration.value = 0.0
            ToastUtils.showToastInUiThread(mainApp, resourceHelper.gs(R.string.constraintapllied))
        }
        if (binding.carbs.value.toInt() > maxCarbs) {
            binding.carbs.value = 0.0
            ToastUtils.showToastInUiThread(mainApp, resourceHelper.gs(R.string.carbsconstraintapplied))
        }
    }

    private var _binding: DialogCarbsBinding? = null

    // This property is only valid between onCreateView and
    // onDestroyView.
    private val binding get() = _binding!!

    override fun onSaveInstanceState(savedInstanceState: Bundle) {
        super.onSaveInstanceState(savedInstanceState)
        savedInstanceState.putDouble("time", binding.time.value)
        savedInstanceState.putDouble("duration", binding.duration.value)
        savedInstanceState.putDouble("carbs", binding.carbs.value)
    }

    override fun onCreateView(inflater: LayoutInflater, container: ViewGroup?,
                              savedInstanceState: Bundle?): View {
        onCreateViewGeneral()
        _binding = DialogCarbsBinding.inflate(inflater, container, false)
        return binding.root
    }

    override fun onViewCreated(view: View, savedInstanceState: Bundle?) {
        super.onViewCreated(view, savedInstanceState)

        val maxCarbs = constraintChecker.getMaxCarbsAllowed().value().toDouble()
        binding.time.setParams(savedInstanceState?.getDouble("time")
            ?: 0.0, -12 * 60.0, 12 * 60.0, 5.0, DecimalFormat("0"), false, binding.okcancel.ok, textWatcher)

        binding.duration.setParams(savedInstanceState?.getDouble("duration")
            ?: 0.0, 0.0, 10.0, 1.0, DecimalFormat("0"), false, binding.okcancel.ok, textWatcher)

        binding.carbs.setParams(savedInstanceState?.getDouble("carbs")
            ?: 0.0, 0.0, maxCarbs, 1.0, DecimalFormat("0"), false, binding.okcancel.ok, textWatcher)

        binding.plus1.text = toSignedString(sp.getInt(R.string.key_carbs_button_increment_1, FAV1_DEFAULT))
        binding.plus1.setOnClickListener {
            binding.carbs.value = max(0.0, binding.carbs.value
                + sp.getInt(R.string.key_carbs_button_increment_1, FAV1_DEFAULT))
            validateInputs()
        }

        binding.plus2.text = toSignedString(sp.getInt(R.string.key_carbs_button_increment_2, FAV2_DEFAULT))
        binding.plus2.setOnClickListener {
            binding.carbs.value = max(0.0, binding.carbs.value
                + sp.getInt(R.string.key_carbs_button_increment_2, FAV2_DEFAULT))
            validateInputs()
        }

        binding.plus3.text = toSignedString(sp.getInt(R.string.key_carbs_button_increment_3, FAV3_DEFAULT))
        binding.plus3.setOnClickListener {
            binding.carbs.value = max(0.0, binding.carbs.value
                + sp.getInt(R.string.key_carbs_button_increment_3, FAV3_DEFAULT))
            validateInputs()
        }

        iobCobCalculatorPlugin.actualBg()?.let { bgReading ->
            if (bgReading.value < 72)
                binding.hypoTt.isChecked = true
        }
        binding.hypoTt.setOnClickListener {
            binding.activityTt.isChecked = false
            binding.eatingSoonTt.isChecked = false
        }
        binding.activityTt.setOnClickListener {
            binding.hypoTt.isChecked = false
            binding.eatingSoonTt.isChecked = false
        }
        binding.eatingSoonTt.setOnClickListener {
            binding.hypoTt.isChecked = false
            binding.activityTt.isChecked = false
        }
    }

    override fun onDestroyView() {
        super.onDestroyView()
        disposable.clear()
        _binding = null
    }

    private fun toSignedString(value: Int): String {
        return if (value > 0) "+$value" else value.toString()
    }

    override fun submit(): Boolean {
        if (_binding == null) return false
        val carbs = binding.carbs.value?.toInt() ?: return false
        val carbsAfterConstraints = constraintChecker.applyCarbsConstraints(Constraint(carbs)).value()
        val units = profileFunction.getUnits()
        val activityTTDuration = defaultValueHelper.determineActivityTTDuration()
        val activityTT = defaultValueHelper.determineActivityTT()
        val eatingSoonTTDuration = defaultValueHelper.determineEatingSoonTTDuration()
        val eatingSoonTT = defaultValueHelper.determineEatingSoonTT()
        val hypoTTDuration = defaultValueHelper.determineHypoTTDuration()
        val hypoTT = defaultValueHelper.determineHypoTT()
        val actions: LinkedList<String?> = LinkedList()
        val unitLabel = if (units == Constants.MMOL) resourceHelper.gs(R.string.mmol) else resourceHelper.gs(R.string.mgdl)
        val useAlarm = binding.alarmCheckBox.isChecked

        val activitySelected = binding.activityTt.isChecked
        if (activitySelected)
            actions.add(resourceHelper.gs(R.string.temptargetshort) + ": " + (DecimalFormatter.to1Decimal(activityTT) + " " + unitLabel + " (" + resourceHelper.gs(R.string.format_mins, activityTTDuration) + ")").formatColor(resourceHelper, R.color.tempTargetConfirmation))
        val eatingSoonSelected = binding.eatingSoonTt.isChecked
        if (eatingSoonSelected)
            actions.add(resourceHelper.gs(R.string.temptargetshort) + ": " + (DecimalFormatter.to1Decimal(eatingSoonTT) + " " + unitLabel + " (" + resourceHelper.gs(R.string.format_mins, eatingSoonTTDuration) + ")").formatColor(resourceHelper, R.color.tempTargetConfirmation))
        val hypoSelected = binding.hypoTt.isChecked
        if (hypoSelected)
            actions.add(resourceHelper.gs(R.string.temptargetshort) + ": " + (DecimalFormatter.to1Decimal(hypoTT) + " " + unitLabel + " (" + resourceHelper.gs(R.string.format_mins, hypoTTDuration) + ")").formatColor(resourceHelper, R.color.tempTargetConfirmation))

        val timeOffset = binding.time.value.toInt()
        eventTime -= eventTime % 1000
        val time = eventTime + timeOffset * 1000 * 60
        if (timeOffset != 0)
            actions.add(resourceHelper.gs(R.string.time) + ": " + dateUtil.dateAndTimeString(time))
        if (useAlarm && carbs > 0 && timeOffset > 0)
            actions.add(resourceHelper.gs(R.string.alarminxmin, timeOffset).formatColor(resourceHelper, R.color.info))
        val duration = binding.duration.value.toInt()
        if (duration > 0)
            actions.add(resourceHelper.gs(R.string.duration) + ": " + duration + resourceHelper.gs(R.string.shorthour))
        if (carbsAfterConstraints > 0) {
            actions.add(resourceHelper.gs(R.string.carbs) + ": " + "<font color='" + resourceHelper.gc(R.color.carbs) + "'>" + resourceHelper.gs(R.string.format_carbs, carbsAfterConstraints) + "</font>")
            if (carbsAfterConstraints != carbs)
                actions.add("<font color='" + resourceHelper.gc(R.color.warning) + "'>" + resourceHelper.gs(R.string.carbsconstraintapplied) + "</font>")
        }
        val notes = binding.notesLayout.notes.text.toString()
        if (notes.isNotEmpty())
            actions.add(resourceHelper.gs(R.string.notes_label) + ": " + notes)

        if (eventTimeChanged)
            actions.add(resourceHelper.gs(R.string.time) + ": " + dateUtil.dateAndTimeString(eventTime))

        if (carbsAfterConstraints > 0 || activitySelected || eatingSoonSelected || hypoSelected) {
            activity?.let { activity ->
                OKDialog.showConfirmation(activity, resourceHelper.gs(R.string.carbs), HtmlHelper.fromHtml(Joiner.on("<br/>").join(actions)), {
                    when {
                        activitySelected   -> {
<<<<<<< HEAD
                            uel.log(Action.TT_ACTIVITY, ValueWithUnit(activityTT, units) , ValueWithUnit(activityTTDuration, Units.M))
                            val tempTarget = TempTarget()
                                .date(System.currentTimeMillis())
                                .duration(activityTTDuration)
                                .reason(resourceHelper.gs(R.string.activity))
                                .source(Source.USER)
                                .low(Profile.toMgdl(activityTT, profileFunction.getUnits()))
                                .high(Profile.toMgdl(activityTT, profileFunction.getUnits()))
                            treatmentsPlugin.addToHistoryTempTarget(tempTarget)
                        }

                        eatingSoonSelected -> {
                            uel.log(Action.TT_EATING_SOON, ValueWithUnit(eatingSoonTT, units) , ValueWithUnit(eatingSoonTTDuration, Units.M))
                            val tempTarget = TempTarget()
                                .date(System.currentTimeMillis())
                                .duration(eatingSoonTTDuration)
                                .reason(resourceHelper.gs(R.string.eatingsoon))
                                .source(Source.USER)
                                .low(Profile.toMgdl(eatingSoonTT, profileFunction.getUnits()))
                                .high(Profile.toMgdl(eatingSoonTT, profileFunction.getUnits()))
                            treatmentsPlugin.addToHistoryTempTarget(tempTarget)
                        }

                        hypoSelected       -> {
                            uel.log(Action.TT_HYPO, ValueWithUnit(hypoTT, units) , ValueWithUnit(hypoTTDuration, Units.M))
                            val tempTarget = TempTarget()
                                .date(System.currentTimeMillis())
                                .duration(hypoTTDuration)
                                .reason(resourceHelper.gs(R.string.hypo))
                                .source(Source.USER)
                                .low(Profile.toMgdl(hypoTT, profileFunction.getUnits()))
                                .high(Profile.toMgdl(hypoTT, profileFunction.getUnits()))
                            treatmentsPlugin.addToHistoryTempTarget(tempTarget)
=======
                            uel.log("TT ACTIVITY", d1 = activityTT, i1 = activityTTDuration)
                            disposable += repository.runTransactionForResult(InsertTemporaryTargetAndCancelCurrentTransaction(
                                timestamp = System.currentTimeMillis(),
                                duration = TimeUnit.MINUTES.toMillis(activityTTDuration.toLong()),
                                reason = TemporaryTarget.Reason.ACTIVITY,
                                lowTarget = Profile.toMgdl(activityTT, profileFunction.getUnits()),
                                highTarget = Profile.toMgdl(activityTT, profileFunction.getUnits())
                            )).subscribe({ result ->
                                result.inserted.forEach { nsUpload.uploadTempTarget(it) }
                                result.updated.forEach { nsUpload.updateTempTarget(it) }
                            }, {
                                aapsLogger.error(LTag.BGSOURCE, "Error while saving temporary target", it)
                            })
                        }

                        eatingSoonSelected -> {
                            uel.log("TT EATING SOON", d1 = eatingSoonTT, i1 = eatingSoonTTDuration)
                            disposable += repository.runTransactionForResult(InsertTemporaryTargetAndCancelCurrentTransaction(
                                timestamp = System.currentTimeMillis(),
                                duration = TimeUnit.MINUTES.toMillis(eatingSoonTTDuration.toLong()),
                                reason = TemporaryTarget.Reason.EATING_SOON,
                                lowTarget = Profile.toMgdl(eatingSoonTT, profileFunction.getUnits()),
                                highTarget = Profile.toMgdl(eatingSoonTT, profileFunction.getUnits())
                            )).subscribe({ result ->
                                result.inserted.forEach { nsUpload.uploadTempTarget(it) }
                                result.updated.forEach { nsUpload.updateTempTarget(it) }
                            }, {
                                aapsLogger.error(LTag.BGSOURCE, "Error while saving temporary target", it)
                            })
                        }

                        hypoSelected       -> {
                            uel.log("TT HYPO", d1 = hypoTT, i1 = hypoTTDuration)
                            disposable += repository.runTransactionForResult(InsertTemporaryTargetAndCancelCurrentTransaction(
                                timestamp = System.currentTimeMillis(),
                                duration = TimeUnit.MINUTES.toMillis(hypoTTDuration.toLong()),
                                reason = TemporaryTarget.Reason.HYPOGLYCEMIA,
                                lowTarget = Profile.toMgdl(hypoTT, profileFunction.getUnits()),
                                highTarget = Profile.toMgdl(hypoTT, profileFunction.getUnits())
                            )).subscribe({ result ->
                                result.inserted.forEach { nsUpload.uploadTempTarget(it) }
                                result.updated.forEach { nsUpload.updateTempTarget(it) }
                            }, {
                                aapsLogger.error(LTag.BGSOURCE, "Error while saving temporary target", it)
                            })
>>>>>>> 87f348fe
                        }
                    }
                    if (carbsAfterConstraints > 0) {
                        if (duration == 0) {
                            if (eventTimeChanged)
                                uel.log(Action.CARBS, notes, ValueWithUnit(eventTime, Units.Timestamp), ValueWithUnit(carbsAfterConstraints.toDouble(), Units.G), ValueWithUnit(timeOffset, Units.M))
                            else
                                uel.log(Action.CARBS, notes, ValueWithUnit(carbsAfterConstraints.toDouble(), Units.G), ValueWithUnit(timeOffset, Units.M))
                            carbsGenerator.createCarb(carbsAfterConstraints, time, CareportalEvent.CARBCORRECTION, notes)
                        } else {
                            uel.log(Action.CARBS, notes, ValueWithUnit(carbsAfterConstraints.toDouble(), Units.G), ValueWithUnit(timeOffset,Units.M), ValueWithUnit(duration, Units.H))
                            carbsGenerator.generateCarbs(carbsAfterConstraints, time, duration, notes)
                            nsUpload.uploadEvent(CareportalEvent.NOTE, DateUtil.now() - 2000, resourceHelper.gs(R.string.generated_ecarbs_note, carbsAfterConstraints, duration, timeOffset))
                        }
                    }
                    if (useAlarm && carbs > 0 && timeOffset > 0) {
                        carbTimer.scheduleReminder(dateUtil._now() + T.mins(timeOffset.toLong()).msecs())
                    }
                }, null)
            }
        } else
            activity?.let { activity ->
                OKDialog.show(activity, resourceHelper.gs(R.string.carbs), resourceHelper.gs(R.string.no_action_selected))
            }
        return true
    }
}<|MERGE_RESOLUTION|>--- conflicted
+++ resolved
@@ -11,13 +11,10 @@
 import info.nightscout.androidaps.MainApp
 import info.nightscout.androidaps.R
 import info.nightscout.androidaps.data.Profile
-<<<<<<< HEAD
-import info.nightscout.androidaps.database.entities.UserEntry.*
-=======
 import info.nightscout.androidaps.database.AppRepository
 import info.nightscout.androidaps.database.entities.TemporaryTarget
+import info.nightscout.androidaps.database.entities.UserEntry.*
 import info.nightscout.androidaps.database.transactions.InsertTemporaryTargetAndCancelCurrentTransaction
->>>>>>> 87f348fe
 import info.nightscout.androidaps.databinding.DialogCarbsBinding
 import info.nightscout.androidaps.db.CareportalEvent
 import info.nightscout.androidaps.interfaces.Constraint
@@ -225,42 +222,7 @@
                 OKDialog.showConfirmation(activity, resourceHelper.gs(R.string.carbs), HtmlHelper.fromHtml(Joiner.on("<br/>").join(actions)), {
                     when {
                         activitySelected   -> {
-<<<<<<< HEAD
                             uel.log(Action.TT_ACTIVITY, ValueWithUnit(activityTT, units) , ValueWithUnit(activityTTDuration, Units.M))
-                            val tempTarget = TempTarget()
-                                .date(System.currentTimeMillis())
-                                .duration(activityTTDuration)
-                                .reason(resourceHelper.gs(R.string.activity))
-                                .source(Source.USER)
-                                .low(Profile.toMgdl(activityTT, profileFunction.getUnits()))
-                                .high(Profile.toMgdl(activityTT, profileFunction.getUnits()))
-                            treatmentsPlugin.addToHistoryTempTarget(tempTarget)
-                        }
-
-                        eatingSoonSelected -> {
-                            uel.log(Action.TT_EATING_SOON, ValueWithUnit(eatingSoonTT, units) , ValueWithUnit(eatingSoonTTDuration, Units.M))
-                            val tempTarget = TempTarget()
-                                .date(System.currentTimeMillis())
-                                .duration(eatingSoonTTDuration)
-                                .reason(resourceHelper.gs(R.string.eatingsoon))
-                                .source(Source.USER)
-                                .low(Profile.toMgdl(eatingSoonTT, profileFunction.getUnits()))
-                                .high(Profile.toMgdl(eatingSoonTT, profileFunction.getUnits()))
-                            treatmentsPlugin.addToHistoryTempTarget(tempTarget)
-                        }
-
-                        hypoSelected       -> {
-                            uel.log(Action.TT_HYPO, ValueWithUnit(hypoTT, units) , ValueWithUnit(hypoTTDuration, Units.M))
-                            val tempTarget = TempTarget()
-                                .date(System.currentTimeMillis())
-                                .duration(hypoTTDuration)
-                                .reason(resourceHelper.gs(R.string.hypo))
-                                .source(Source.USER)
-                                .low(Profile.toMgdl(hypoTT, profileFunction.getUnits()))
-                                .high(Profile.toMgdl(hypoTT, profileFunction.getUnits()))
-                            treatmentsPlugin.addToHistoryTempTarget(tempTarget)
-=======
-                            uel.log("TT ACTIVITY", d1 = activityTT, i1 = activityTTDuration)
                             disposable += repository.runTransactionForResult(InsertTemporaryTargetAndCancelCurrentTransaction(
                                 timestamp = System.currentTimeMillis(),
                                 duration = TimeUnit.MINUTES.toMillis(activityTTDuration.toLong()),
@@ -276,7 +238,7 @@
                         }
 
                         eatingSoonSelected -> {
-                            uel.log("TT EATING SOON", d1 = eatingSoonTT, i1 = eatingSoonTTDuration)
+                            uel.log(Action.TT_EATING_SOON, ValueWithUnit(eatingSoonTT, units) , ValueWithUnit(eatingSoonTTDuration, Units.M))
                             disposable += repository.runTransactionForResult(InsertTemporaryTargetAndCancelCurrentTransaction(
                                 timestamp = System.currentTimeMillis(),
                                 duration = TimeUnit.MINUTES.toMillis(eatingSoonTTDuration.toLong()),
@@ -292,7 +254,7 @@
                         }
 
                         hypoSelected       -> {
-                            uel.log("TT HYPO", d1 = hypoTT, i1 = hypoTTDuration)
+                            uel.log(Action.TT_HYPO, ValueWithUnit(hypoTT, units) , ValueWithUnit(hypoTTDuration, Units.M))
                             disposable += repository.runTransactionForResult(InsertTemporaryTargetAndCancelCurrentTransaction(
                                 timestamp = System.currentTimeMillis(),
                                 duration = TimeUnit.MINUTES.toMillis(hypoTTDuration.toLong()),
@@ -305,7 +267,6 @@
                             }, {
                                 aapsLogger.error(LTag.BGSOURCE, "Error while saving temporary target", it)
                             })
->>>>>>> 87f348fe
                         }
                     }
                     if (carbsAfterConstraints > 0) {
