--- conflicted
+++ resolved
@@ -121,13 +121,8 @@
     override fun onViewCreated(view: View, savedInstanceState: Bundle?) {
         loadCheckedStates()
         processCobCheckBox()
-<<<<<<< HEAD
-        binding.sbcheckbox.visibility = sp.getBoolean(R.string.key_usesuperbolus, false).toVisibility()
-        binding.notesLayout.notesLayout.visibility = sp.getBoolean(R.string.key_show_notes_entry_dialogs, false).toVisibility()
-=======
         binding.sbCheckbox.visibility = sp.getBoolean(R.string.key_usesuperbolus, false).toVisibility()
         binding.notesLayout.visibility = sp.getBoolean(R.string.key_show_notes_entry_dialogs, false).toVisibility()
->>>>>>> 9e397f3b
 
         val maxCarbs = constraintChecker.getMaxCarbsAllowed().value()
         val maxCorrection = constraintChecker.getMaxBolusAllowed().value()
@@ -371,15 +366,11 @@
             binding.ttCheckbox.isChecked,
             binding.bgTrendCheckbox.isChecked,
             binding.alarm.isChecked,
-<<<<<<< HEAD
-            binding.notesLayout.notes.text.toString(), carbTime)
-=======
             binding.notes.text.toString(),
             carbTime,
             usePercentage = usePercentage,
             totalPercentage = percentageCorrection
         )
->>>>>>> 9e397f3b
 
         wizard?.let { wizard ->
             binding.bg.text = String.format(rh.gs(R.string.format_bg_isf), valueToUnitsToString(Profile.toMgdl(bg, profileFunction.getUnits()), profileFunction.getUnits().asText), wizard.sens)
