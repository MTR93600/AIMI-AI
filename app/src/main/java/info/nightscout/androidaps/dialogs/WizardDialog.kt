package info.nightscout.androidaps.dialogs

import android.content.Context
import android.graphics.PorterDuff
import android.graphics.drawable.Drawable
import android.os.Bundle
import android.text.Editable
import android.text.TextWatcher
import android.view.*
import android.widget.AdapterView
import android.widget.AdapterView.OnItemSelectedListener
import android.widget.ArrayAdapter
import android.widget.CompoundButton
import androidx.core.content.ContextCompat
import androidx.fragment.app.FragmentManager
import com.ms_square.etsyblur.BlurConfig
import com.ms_square.etsyblur.BlurDialogFragment
import com.ms_square.etsyblur.SmartAsyncPolicy
import dagger.android.HasAndroidInjector
import dagger.android.support.DaggerDialogFragment
import info.nightscout.androidaps.Constants
import info.nightscout.androidaps.R
import info.nightscout.androidaps.data.ProfileSealed
import info.nightscout.androidaps.database.AppRepository
import info.nightscout.androidaps.database.ValueWrapper
import info.nightscout.androidaps.databinding.DialogWizardBinding
import info.nightscout.androidaps.events.EventAutosensCalculationFinished
import info.nightscout.androidaps.extensions.formatColor
import info.nightscout.shared.logging.AAPSLogger
import info.nightscout.shared.logging.LTag
import info.nightscout.androidaps.plugins.bus.RxBus
import info.nightscout.androidaps.plugins.configBuilder.ConstraintChecker
import info.nightscout.shared.SafeParse
import info.nightscout.androidaps.extensions.toVisibility
import info.nightscout.androidaps.extensions.valueToUnits
import info.nightscout.androidaps.interfaces.*
import info.nightscout.androidaps.utils.*
import info.nightscout.androidaps.utils.extensions.formatColorFromAttribute
import info.nightscout.androidaps.utils.resources.ResourceHelper
import info.nightscout.androidaps.utils.rx.AapsSchedulers
import info.nightscout.shared.sharedPreferences.SP
import info.nightscout.androidaps.utils.wizard.BolusWizard
import io.reactivex.rxjava3.disposables.CompositeDisposable
import java.text.DecimalFormat
import java.util.*
import javax.inject.Inject
import kotlin.math.abs

class WizardDialog : BlurDialogFragment() {

    @Inject lateinit var injector: HasAndroidInjector
    @Inject lateinit var aapsLogger: AAPSLogger
    @Inject lateinit var aapsSchedulers: AapsSchedulers
    @Inject lateinit var constraintChecker: ConstraintChecker
    @Inject lateinit var ctx: Context
    @Inject lateinit var sp: SP
    @Inject lateinit var rxBus: RxBus
    @Inject lateinit var fabricPrivacy: FabricPrivacy
    @Inject lateinit var rh: ResourceHelper
    @Inject lateinit var profileFunction: ProfileFunction
    @Inject lateinit var activePlugin: ActivePlugin
    @Inject lateinit var iobCobCalculator: IobCobCalculator
    @Inject lateinit var repository: AppRepository
    @Inject lateinit var dateUtil: DateUtil

    private var wizard: BolusWizard? = null
    private var calculatedPercentage = 100.0
    private var calculatedCorrection = 0.0
    private var correctionPercent = false
    private var carbsPassedIntoWizard = 0.0
    private var notesPassedIntoWizard = ""

    //one shot guards
    private var okClicked: Boolean = false

    private val textWatcher = object : TextWatcher {
        override fun afterTextChanged(s: Editable) {}
        override fun beforeTextChanged(s: CharSequence, start: Int, count: Int, after: Int) {}
        override fun onTextChanged(s: CharSequence, start: Int, before: Int, count: Int) {
            calculateInsulin()
        }
    }

    private val timeTextWatcher = object : TextWatcher {
        override fun afterTextChanged(s: Editable) {}
        override fun beforeTextChanged(s: CharSequence, start: Int, count: Int, after: Int) {}
        override fun onTextChanged(s: CharSequence, start: Int, before: Int, count: Int) {
            calculateInsulin()
            binding.alarm.isChecked = binding.carbTimeInput.value > 0
        }
    }

    private var disposable: CompositeDisposable = CompositeDisposable()
    private var bolusStep = 0.0

    private var _binding: DialogWizardBinding? = null

    // This property is only valid between onCreateView and
    // onDestroyView.
    private val binding get() = _binding!!

    override fun onStart() {
        super.onStart()
        dialog?.window?.setLayout(ViewGroup.LayoutParams.MATCH_PARENT, ViewGroup.LayoutParams.WRAP_CONTENT)
        aapsLogger.debug(LTag.APS, "Dialog opened: ${this.javaClass.name}")
    }

    override fun onSaveInstanceState(savedInstanceState: Bundle) {
        super.onSaveInstanceState(savedInstanceState)
        savedInstanceState.putDouble("bg_input", binding.bgInput.value)
        savedInstanceState.putDouble("carbs_input", binding.carbsInput.value)
        savedInstanceState.putDouble("correction_input", binding.correctionInput.value)
        savedInstanceState.putDouble("carb_time_input", binding.carbTimeInput.value)
    }

    override fun onCreateView(inflater: LayoutInflater, container: ViewGroup?,
                              savedInstanceState: Bundle?): View {
        this.arguments?.let { bundle ->
            carbsPassedIntoWizard = bundle.getInt("carbs_input").toDouble()
            notesPassedIntoWizard = bundle.getString("notes_input").toString()
        }

        dialog?.window?.requestFeature(Window.FEATURE_NO_TITLE)
        dialog?.window?.setSoftInputMode(WindowManager.LayoutParams.SOFT_INPUT_STATE_HIDDEN)
        val drawable: Drawable? = context?.let { ContextCompat.getDrawable(it, info.nightscout.androidaps.core.R.drawable.dialog) }
        if (drawable != null) {
<<<<<<< HEAD
            drawable.setColorFilter(rh.getAttributeColor(context, info.nightscout.androidaps.core.R.attr.windowBackground ), PorterDuff.Mode.SRC_IN)
        }
        dialog?.window?.setBackgroundDrawable(drawable)

        context?.let { SmartAsyncPolicy(it) }?.let {
            BlurConfig.Builder()
                .overlayColor(rh.gc(R.color.white_alpha_40))  // semi-transparent white color
                .debug(false)
                .asyncPolicy(it)
                .build()
        }

=======
            drawable.setColorFilter(rh.gac(context, info.nightscout.androidaps.core.R.attr.windowBackground ), PorterDuff.Mode.SRC_IN)
        }
        dialog?.window?.setBackgroundDrawable(drawable)
>>>>>>> 930fab69
        isCancelable = true
        dialog?.setCanceledOnTouchOutside(false)

        _binding = DialogWizardBinding.inflate(inflater, container, false)
        return binding.root
    }

    override fun onViewCreated(view: View, savedInstanceState: Bundle?) {
        loadCheckedStates()
        processCobCheckBox()
        val useSuperBolus = sp.getBoolean(R.string.key_usesuperbolus, false)
        binding.sbCheckbox.visibility = useSuperBolus.toVisibility()
        binding.superBolusRow.visibility = useSuperBolus.toVisibility()
        binding.notesLayout.visibility = sp.getBoolean(R.string.key_show_notes_entry_dialogs, false).toVisibility()

        val maxCarbs = constraintChecker.getMaxCarbsAllowed().value()
        val maxCorrection = constraintChecker.getMaxBolusAllowed().value()
        bolusStep = activePlugin.activePump.pumpDescription.bolusStep

        if (profileFunction.getUnits() == GlucoseUnit.MGDL) {
            binding.bgInput.setParams(
                savedInstanceState?.getDouble("bg_input")
                    ?: 0.0, 0.0, 500.0, 1.0, DecimalFormat("0"), false, binding.okcancel.ok, timeTextWatcher)
        } else {
            binding.bgInput.setParams(
                savedInstanceState?.getDouble("bg_input")
                    ?: 0.0, 0.0, 30.0, 0.1, DecimalFormat("0.0"), false, binding.okcancel.ok, textWatcher)
        }
        binding.carbsInput.setParams(savedInstanceState?.getDouble("carbs_input")
            ?: 0.0, 0.0, maxCarbs.toDouble(), 1.0, DecimalFormat("0"), false, binding.okcancel.ok, textWatcher)

        if (correctionPercent) {
            calculatedPercentage = sp.getInt(R.string.key_boluswizard_percentage, 100).toDouble()
            binding.correctionInput.setParams(calculatedPercentage, 10.0, 200.0, 5.0, DecimalFormat("0"), false, binding.okcancel.ok, textWatcher)
            binding.correctionInput.value = calculatedPercentage
            binding.correctionUnit.text = "%"
        } else {
            binding.correctionInput.setParams(
                savedInstanceState?.getDouble("correction_input")
                    ?: 0.0, -maxCorrection, maxCorrection, bolusStep, DecimalFormatter.pumpSupportedBolusFormat(activePlugin.activePump), false, binding.okcancel.ok, textWatcher)
            binding.correctionUnit.text = rh.gs(R.string.insulin_unit_shortname)
        }
        binding.carbTimeInput.setParams(savedInstanceState?.getDouble("carb_time_input")
            ?: 0.0, -60.0, 60.0, 5.0, DecimalFormat("0"), false, binding.okcancel.ok, timeTextWatcher)
        initDialog()
        calculatedPercentage = sp.getInt(R.string.key_boluswizard_percentage, 100).toDouble()
        binding.percentUsed.text = rh.gs(R.string.format_percent, sp.getInt(R.string.key_boluswizard_percentage, 100))
        // ok button
        binding.okcancel.ok.setOnClickListener {
            if (okClicked) {
                aapsLogger.debug(LTag.UI, "guarding: ok already clicked")
            } else {
                okClicked = true
                calculateInsulin()
                context?.let { context ->
                    wizard?.confirmAndExecute(context)
                }
                aapsLogger.debug(LTag.APS, "Dialog ok pressed: ${this.javaClass.name}")
            }
            dismiss()
        }
        binding.bgCheckboxIcon.setOnClickListener { binding.bgCheckbox.isChecked = !binding.bgCheckbox.isChecked }
        binding.ttCheckboxIcon.setOnClickListener { binding.ttCheckbox.isChecked = !binding.ttCheckbox.isChecked }
        binding.trendCheckboxIcon.setOnClickListener { binding.bgTrendCheckbox.isChecked = !binding.bgTrendCheckbox.isChecked }
        binding.cobCheckboxIcon.setOnClickListener { binding.cobCheckbox.isChecked = !binding.cobCheckbox.isChecked; processCobCheckBox(); }
        binding.iobCheckboxIcon.setOnClickListener { binding.iobCheckbox.isChecked = !binding.iobCheckbox.isChecked; processIobCheckBox(); }
        // cancel button
        binding.okcancel.cancel.setOnClickListener {
            aapsLogger.debug(LTag.APS, "Dialog canceled: ${this.javaClass.name}")
            dismiss()
        }
        // checkboxes
        binding.bgCheckbox.setOnCheckedChangeListener(::onCheckedChanged)
        binding.ttCheckbox.setOnCheckedChangeListener(::onCheckedChanged)
        binding.cobCheckbox.setOnCheckedChangeListener(::onCheckedChanged)
        binding.iobCheckbox.setOnCheckedChangeListener(::onCheckedChanged)
        binding.bgTrendCheckbox.setOnCheckedChangeListener(::onCheckedChanged)
        binding.sbCheckbox.setOnCheckedChangeListener(::onCheckedChanged)

        val showCalc = sp.getBoolean(R.string.key_wizard_calculation_visible, false)
        binding.delimiter.visibility = showCalc.toVisibility()
        binding.result.visibility = showCalc.toVisibility()
        binding.calculationCheckbox.isChecked = showCalc
        binding.calculationCheckbox.setOnCheckedChangeListener { _, isChecked ->
            run {
                sp.putBoolean(rh.gs(R.string.key_wizard_calculation_visible), isChecked)
                binding.delimiter.visibility = isChecked.toVisibility()
                binding.result.visibility = isChecked.toVisibility()
                processEnabledIcons()
            }
        }

        processEnabledIcons()

        binding.correctionPercent.setOnCheckedChangeListener {_, isChecked ->
            run {
                sp.putBoolean(rh.gs(R.string.key_wizard_correction_percent), isChecked)
                binding.correctionUnit.text = if (isChecked) "%" else rh.gs(R.string.insulin_unit_shortname)
                correctionPercent = binding.correctionPercent.isChecked
                if (correctionPercent) {
                    binding.correctionInput.setParams(calculatedPercentage, 10.0, 200.0, 5.0, DecimalFormat("0"), false, binding.okcancel.ok, textWatcher)
                    binding.correctionInput.customContentDescription = rh.gs(R.string.a11_correction_percentage)
                } else {
                    binding.correctionInput.setParams(
                        savedInstanceState?.getDouble("correction_input")
                            ?: 0.0, -maxCorrection, maxCorrection, bolusStep, DecimalFormatter.pumpSupportedBolusFormat(activePlugin.activePump), false, binding.okcancel.ok, textWatcher
                    )
                    binding.correctionInput.customContentDescription = rh.gs(R.string.a11_correction_units)
                }
                binding.correctionInput.updateA11yDescription()
                binding.correctionInput.value = if (correctionPercent) calculatedPercentage else Round.roundTo(calculatedCorrection, bolusStep)
            }
        }
        // profile spinner
        binding.profile.onItemSelectedListener = object : OnItemSelectedListener {
            override fun onNothingSelected(parent: AdapterView<*>?) {
                ToastUtils.showToastInUiThread(ctx, rh.gs(R.string.noprofileset))
                binding.okcancel.ok.visibility = View.GONE
            }

            override fun onItemSelected(parent: AdapterView<*>?, view: View?, position: Int, id: Long) {
                calculateInsulin()
                binding.okcancel.ok.visibility = View.VISIBLE
            }
        }
        // bus
        disposable.add(rxBus
            .toObservable(EventAutosensCalculationFinished::class.java)
            .observeOn(aapsSchedulers.main)
            .subscribe({
                activity?.runOnUiThread { calculateInsulin() }
            }, fabricPrivacy::logException)
        )

        setA11yLabels()
    }

    private fun setA11yLabels() {
        binding.bgInput.editText?.id?.let { binding.bgInputLabel.labelFor = it }
        binding.carbsInput.editText?.id?.let { binding.carbsInputLabel.labelFor = it }
        binding.correctionInput.editText?.id?.let { binding.correctionInputLabel.labelFor = it }
        binding.carbTimeInput.editText?.id?.let { binding.carbTimeInputLabel.labelFor = it }
    }

    override fun onDestroyView() {
        super.onDestroyView()
        disposable.clear()
        _binding = null
    }

    private fun onCheckedChanged(buttonView: CompoundButton, @Suppress("UNUSED_PARAMETER") state: Boolean) {
        saveCheckedStates()
        binding.ttCheckbox.isEnabled = binding.bgCheckbox.isChecked && repository.getTemporaryTargetActiveAt(dateUtil.now()).blockingGet() is ValueWrapper.Existing
        binding.ttCheckboxIcon.visibility = binding.ttCheckbox.isEnabled.toVisibility()
        if (buttonView.id == binding.cobCheckbox.id)
            processCobCheckBox()
        if (buttonView.id == binding.iobCheckbox.id)
            processIobCheckBox()
        processEnabledIcons()
        calculateInsulin()
    }

    private fun processCobCheckBox() {
        if (binding.cobCheckbox.isChecked) {
            binding.iobCheckbox.isChecked = true
        }
    }

    private fun processIobCheckBox() {
        if (!binding.iobCheckbox.isChecked) {
            binding.cobCheckbox.isChecked = false
        }
    }

    private fun processEnabledIcons() {
        binding.bgCheckboxIcon.isChecked = binding.bgCheckbox.isChecked
        binding.ttCheckboxIcon.isChecked = binding.ttCheckbox.isChecked
        binding.trendCheckboxIcon.isChecked = binding.bgTrendCheckbox.isChecked
        binding.iobCheckboxIcon.isChecked = binding.iobCheckbox.isChecked
        binding.cobCheckboxIcon.isChecked = binding.cobCheckbox.isChecked

        binding.bgCheckboxIcon.alpha = if (binding.bgCheckbox.isChecked) 1.0f else 0.2f
        binding.ttCheckboxIcon.alpha = if (binding.ttCheckbox.isChecked) 1.0f else 0.2f
        binding.trendCheckboxIcon.alpha = if (binding.bgTrendCheckbox.isChecked) 1.0f else 0.2f
        binding.iobCheckboxIcon.alpha = if (binding.iobCheckbox.isChecked) 1.0f else 0.2f
        binding.cobCheckboxIcon.alpha = if (binding.cobCheckbox.isChecked) 1.0f else 0.2f

        binding.bgCheckboxIcon.visibility = binding.calculationCheckbox.isChecked.not().toVisibility()
        binding.ttCheckboxIcon.visibility = (binding.calculationCheckbox.isChecked.not() && binding.ttCheckbox.isEnabled).toVisibility()
        binding.trendCheckboxIcon.visibility = binding.calculationCheckbox.isChecked.not().toVisibility()
        binding.iobCheckboxIcon.visibility = binding.calculationCheckbox.isChecked.not().toVisibility()
        binding.cobCheckboxIcon.visibility = binding.calculationCheckbox.isChecked.not().toVisibility()
    }

    private fun saveCheckedStates() {
        sp.putBoolean(R.string.key_wizard_include_cob, binding.cobCheckbox.isChecked)
        sp.putBoolean(R.string.key_wizard_include_trend_bg, binding.bgTrendCheckbox.isChecked)
        sp.putBoolean(R.string.key_wizard_correction_percent, binding.correctionPercent.isChecked)
    }

    private fun loadCheckedStates() {
        binding.bgTrendCheckbox.isChecked = sp.getBoolean(R.string.key_wizard_include_trend_bg, false)
        binding.cobCheckbox.isChecked = sp.getBoolean(R.string.key_wizard_include_cob, false)
        correctionPercent = sp.getBoolean(R.string.key_wizard_correction_percent,false)
        binding.correctionPercent.isChecked = correctionPercent
    }

    private fun valueToUnitsToString(value: Double, units: String): String =
        if (units == Constants.MGDL) DecimalFormatter.to0Decimal(value)
        else DecimalFormatter.to1Decimal(value * Constants.MGDL_TO_MMOLL)

    private fun initDialog() {
        if(carbsPassedIntoWizard != 0.0) {
            binding.carbsInput.value = carbsPassedIntoWizard
        }
        if(notesPassedIntoWizard.isNotBlank()) {
            binding.notes.setText(notesPassedIntoWizard)
        }
        val profile = profileFunction.getProfile()
        val profileStore = activePlugin.activeProfileSource.profile

        if (profile == null || profileStore == null) {
            ToastUtils.showToastInUiThread(ctx, rh.gs(R.string.noprofile))
            dismiss()
            return
        }

        val profileList: ArrayList<CharSequence> = profileStore.getProfileList()
        profileList.add(0, rh.gs(R.string.active))
        context?.let { context ->
            val adapter = ArrayAdapter(context, R.layout.spinner_centered, profileList)
            binding.profile.adapter = adapter
        } ?: return

        val units = profileFunction.getUnits()
        binding.bgUnits.text = units.asText
        binding.bgInput.step = if (units == GlucoseUnit.MGDL) 1.0 else 0.1

        // Set BG if not old
        binding.bgInput.value = iobCobCalculator.ads.actualBg()?.valueToUnits(units) ?: 0.0

        binding.ttCheckbox.isEnabled = repository.getTemporaryTargetActiveAt(dateUtil.now()).blockingGet() is ValueWrapper.Existing
        binding.ttCheckboxIcon.visibility = binding.ttCheckbox.isEnabled.toVisibility()

        // IOB calculation
        val bolusIob = iobCobCalculator.calculateIobFromBolus().round()
        val basalIob = iobCobCalculator.calculateIobFromTempBasalsIncludingConvertedExtended().round()

        binding.iobInsulin.text = rh.gs(R.string.formatinsulinunits, -bolusIob.iob - basalIob.basaliob)

        calculateInsulin()

        binding.percentUsed.visibility = (sp.getInt(R.string.key_boluswizard_percentage, 100) != 100 || correctionPercent).toVisibility()
    }

    private fun calculateInsulin() {
        val profileStore = activePlugin.activeProfileSource.profile
        if (binding.profile.selectedItem == null || profileStore == null)
            return  // not initialized yet
        var profileName = binding.profile.selectedItem.toString()
        val specificProfile: Profile?
        if (profileName == rh.gs(R.string.active)) {
            specificProfile = profileFunction.getProfile()
            profileName = profileFunction.getProfileName()
        } else
            specificProfile = profileStore.getSpecificProfile(profileName)?.let { ProfileSealed.Pure(it) }

        if (specificProfile == null) return

        // Entered values
        val usePercentage = binding.correctionPercent.isChecked
        var bg = SafeParse.stringToDouble(binding.bgInput.text)
        val carbs = SafeParse.stringToInt(binding.carbsInput.text)
        val correction = if (!usePercentage) {
            if (Round.roundTo(calculatedCorrection, bolusStep) == SafeParse.stringToDouble(binding.correctionInput.text))
                calculatedCorrection
            else
                SafeParse.stringToDouble(binding.correctionInput.text)
        } else
            0.0
        val percentageCorrection = if (usePercentage) {
            if (Round.roundTo(calculatedPercentage,1.0) == SafeParse.stringToDouble(binding.correctionInput.text))
                calculatedPercentage
            else
                SafeParse.stringToDouble(binding.correctionInput.text)
        } else
            sp.getInt(R.string.key_boluswizard_percentage, 100).toDouble()
        val carbsAfterConstraint = constraintChecker.applyCarbsConstraints(Constraint(carbs)).value()
        if (abs(carbs - carbsAfterConstraint) > 0.01) {
            binding.carbsInput.value = 0.0
            ToastUtils.showToastInUiThread(ctx, rh.gs(R.string.carbsconstraintapplied))
            return
        }

        bg = if (binding.bgCheckbox.isChecked) bg else 0.0
        val dbRecord = repository.getTemporaryTargetActiveAt(dateUtil.now()).blockingGet()
        val tempTarget = if (binding.ttCheckbox.isChecked && dbRecord is ValueWrapper.Existing) dbRecord.value else null

        // COB
        var cob = 0.0
        if (binding.cobCheckbox.isChecked) {
            val cobInfo = iobCobCalculator.getCobInfo(false, "Wizard COB")
            cobInfo.displayCob?.let { cob = it }
        }

        val carbTime = SafeParse.stringToInt(binding.carbTimeInput.text)

        wizard = BolusWizard(injector).doCalc(specificProfile, profileName, tempTarget, carbsAfterConstraint, cob, bg, correction, sp.getInt(R.string.key_boluswizard_percentage, 100),
            binding.bgCheckbox.isChecked,
            binding.cobCheckbox.isChecked,
            binding.iobCheckbox.isChecked,
            binding.iobCheckbox.isChecked,
            binding.sbCheckbox.isChecked,
            binding.ttCheckbox.isChecked,
            binding.bgTrendCheckbox.isChecked,
            binding.alarm.isChecked,
            binding.notes.text.toString(),
            carbTime,
            usePercentage = usePercentage,
            totalPercentage = percentageCorrection
        )

        wizard?.let { wizard ->
            binding.bg.text = rh.gs(R.string.format_bg_isf, valueToUnitsToString(Profile.toMgdl(bg, profileFunction.getUnits()), profileFunction.getUnits().asText), wizard.sens)
            binding.bgInsulin.text = rh.gs(R.string.formatinsulinunits, wizard.insulinFromBG)

            binding.carbs.text = rh.gs(R.string.format_carbs_ic, carbs.toDouble(), wizard.ic)
            binding.carbsInsulin.text = rh.gs(R.string.formatinsulinunits, wizard.insulinFromCarbs)

            binding.iobInsulin.text = rh.gs(R.string.formatinsulinunits, wizard.insulinFromBolusIOB + wizard.insulinFromBasalIOB)

            binding.correctionInsulin.text = rh.gs(R.string.formatinsulinunits, wizard.insulinFromCorrection)

            // Superbolus
            binding.sb.text = if (binding.sbCheckbox.isChecked) rh.gs(R.string.twohours) else ""
            binding.sbInsulin.text = rh.gs(R.string.formatinsulinunits, wizard.insulinFromSuperBolus)

            // Trend
            if (binding.bgTrendCheckbox.isChecked && wizard.glucoseStatus != null) {
                binding.bgTrend.text = ((if (wizard.trend > 0) "+" else "")
                    + Profile.toUnitsString(wizard.trend * 3, wizard.trend * 3 / Constants.MMOLL_TO_MGDL, profileFunction.getUnits())
                    + " " + profileFunction.getUnits())
            } else {
                binding.bgTrend.text = ""
            }
            binding.bgTrendInsulin.text = rh.gs(R.string.formatinsulinunits, wizard.insulinFromTrend)

            // COB
            if (binding.cobCheckbox.isChecked) {
                binding.cob.text = rh.gs(R.string.format_cob_ic, cob, wizard.ic)
                binding.cobInsulin.text = rh.gs(R.string.formatinsulinunits, wizard.insulinFromCOB)
            } else {
                binding.cob.text = ""
                binding.cobInsulin.text = ""
            }

            if (wizard.calculatedTotalInsulin > 0.0 || carbsAfterConstraint > 0.0) {
                val insulinText = if (wizard.calculatedTotalInsulin > 0.0) rh.gs(R.string.formatinsulinunits, wizard.calculatedTotalInsulin).formatColor(rh, R.color.bolus) else ""
<<<<<<< HEAD
                val carbsText = if (carbsAfterConstraint > 0.0) rh.gs(R.string.format_carbs, carbsAfterConstraint).formatColorFromAttribute(rh.getAttributeColor(context,R.attr.carbsColor )) else ""
                binding.total.text = HtmlHelper.fromHtml(rh.gs(R.string.result_insulin_carbs, insulinText, carbsText))
                binding.okcancel.ok.visibility = View.VISIBLE
            } else {
                binding.total.text = HtmlHelper.fromHtml(rh.gs(R.string.missing_carbs, wizard.carbsEquivalent.toInt()).formatColorFromAttribute(rh.getAttributeColor(context,R.attr.carbsColor )))
=======
                val carbsText = if (carbsAfterConstraint > 0.0) rh.gs(R.string.format_carbs, carbsAfterConstraint).formatColorFromAttribute(rh.gac(context,R.attr.carbsColor )) else ""
                binding.total.text = HtmlHelper.fromHtml(rh.gs(R.string.result_insulin_carbs, insulinText, carbsText))
                binding.okcancel.ok.visibility = View.VISIBLE
            } else {
                binding.total.text = HtmlHelper.fromHtml(rh.gs(R.string.missing_carbs, wizard.carbsEquivalent.toInt()).formatColorFromAttribute(rh.gac(context,R.attr.carbsColor )))
>>>>>>> 930fab69
                binding.okcancel.ok.visibility = View.INVISIBLE
            }
            binding.percentUsed.text = rh.gs(R.string.format_percent, wizard.percentageCorrection)
            calculatedPercentage = wizard.calculatedPercentage
            calculatedCorrection = wizard.calculatedCorrection
        }

    }

    override fun show(manager: FragmentManager, tag: String?) {
        try {
            manager.beginTransaction().let {
                it.add(this, tag)
                it.commitAllowingStateLoss()
            }
        } catch (e: IllegalStateException) {
            aapsLogger.debug(e.localizedMessage ?: "")
        }
    }
}<|MERGE_RESOLUTION|>--- conflicted
+++ resolved
@@ -124,8 +124,7 @@
         dialog?.window?.setSoftInputMode(WindowManager.LayoutParams.SOFT_INPUT_STATE_HIDDEN)
         val drawable: Drawable? = context?.let { ContextCompat.getDrawable(it, info.nightscout.androidaps.core.R.drawable.dialog) }
         if (drawable != null) {
-<<<<<<< HEAD
-            drawable.setColorFilter(rh.getAttributeColor(context, info.nightscout.androidaps.core.R.attr.windowBackground ), PorterDuff.Mode.SRC_IN)
+            drawable.setColorFilter(rh.gac(context, info.nightscout.androidaps.core.R.attr.windowBackground ), PorterDuff.Mode.SRC_IN)
         }
         dialog?.window?.setBackgroundDrawable(drawable)
 
@@ -137,11 +136,6 @@
                 .build()
         }
 
-=======
-            drawable.setColorFilter(rh.gac(context, info.nightscout.androidaps.core.R.attr.windowBackground ), PorterDuff.Mode.SRC_IN)
-        }
-        dialog?.window?.setBackgroundDrawable(drawable)
->>>>>>> 930fab69
         isCancelable = true
         dialog?.setCanceledOnTouchOutside(false)
 
@@ -500,19 +494,11 @@
 
             if (wizard.calculatedTotalInsulin > 0.0 || carbsAfterConstraint > 0.0) {
                 val insulinText = if (wizard.calculatedTotalInsulin > 0.0) rh.gs(R.string.formatinsulinunits, wizard.calculatedTotalInsulin).formatColor(rh, R.color.bolus) else ""
-<<<<<<< HEAD
-                val carbsText = if (carbsAfterConstraint > 0.0) rh.gs(R.string.format_carbs, carbsAfterConstraint).formatColorFromAttribute(rh.getAttributeColor(context,R.attr.carbsColor )) else ""
-                binding.total.text = HtmlHelper.fromHtml(rh.gs(R.string.result_insulin_carbs, insulinText, carbsText))
-                binding.okcancel.ok.visibility = View.VISIBLE
-            } else {
-                binding.total.text = HtmlHelper.fromHtml(rh.gs(R.string.missing_carbs, wizard.carbsEquivalent.toInt()).formatColorFromAttribute(rh.getAttributeColor(context,R.attr.carbsColor )))
-=======
                 val carbsText = if (carbsAfterConstraint > 0.0) rh.gs(R.string.format_carbs, carbsAfterConstraint).formatColorFromAttribute(rh.gac(context,R.attr.carbsColor )) else ""
                 binding.total.text = HtmlHelper.fromHtml(rh.gs(R.string.result_insulin_carbs, insulinText, carbsText))
                 binding.okcancel.ok.visibility = View.VISIBLE
             } else {
                 binding.total.text = HtmlHelper.fromHtml(rh.gs(R.string.missing_carbs, wizard.carbsEquivalent.toInt()).formatColorFromAttribute(rh.gac(context,R.attr.carbsColor )))
->>>>>>> 930fab69
                 binding.okcancel.ok.visibility = View.INVISIBLE
             }
             binding.percentUsed.text = rh.gs(R.string.format_percent, wizard.percentageCorrection)
