--- conflicted
+++ resolved
@@ -26,8 +26,6 @@
 import info.nightscout.androidaps.extensions.runOnUiThread
 import info.nightscout.androidaps.extensions.toVisibility
 import info.nightscout.androidaps.interfaces.*
-import info.nightscout.shared.logging.AAPSLogger
-import info.nightscout.shared.logging.LTag
 import info.nightscout.androidaps.logging.UserEntryLogger
 import info.nightscout.androidaps.plugins.bus.RxBus
 import info.nightscout.androidaps.plugins.configBuilder.ConstraintChecker
@@ -41,7 +39,8 @@
 import info.nightscout.androidaps.utils.alertDialogs.OKDialog
 import info.nightscout.androidaps.utils.protection.ProtectionCheck
 import info.nightscout.androidaps.utils.protection.ProtectionCheck.Protection.BOLUS
-import info.nightscout.androidaps.interfaces.ResourceHelper
+import info.nightscout.shared.logging.AAPSLogger
+import info.nightscout.shared.logging.LTag
 import info.nightscout.shared.sharedPreferences.SP
 import io.reactivex.rxjava3.disposables.CompositeDisposable
 import io.reactivex.rxjava3.kotlin.plusAssign
@@ -49,40 +48,6 @@
 
 class LoopDialog : DaggerDialogFragment() {
 
-<<<<<<< HEAD
-    @Inject
-    lateinit var aapsLogger: AAPSLogger
-    @Inject
-    lateinit var ctx: Context
-    @Inject
-    lateinit var sp: SP
-    @Inject
-    lateinit var rxBus: RxBus
-    @Inject
-    lateinit var fabricPrivacy: FabricPrivacy
-    @Inject
-    lateinit var rh: ResourceHelper
-    @Inject
-    lateinit var profileFunction: ProfileFunction
-    @Inject
-    lateinit var loop: Loop
-    @Inject
-    lateinit var activePlugin: ActivePlugin
-    @Inject
-    lateinit var constraintChecker: ConstraintChecker
-    @Inject
-    lateinit var commandQueue: CommandQueue
-    @Inject
-    lateinit var configBuilder: ConfigBuilder
-    @Inject
-    lateinit var uel: UserEntryLogger
-    @Inject
-    lateinit var dateUtil: DateUtil
-    @Inject
-    lateinit var repository: AppRepository
-    @Inject
-    lateinit var objectivePlugin: ObjectivesPlugin
-=======
     @Inject lateinit var aapsLogger: AAPSLogger
     @Inject lateinit var ctx: Context
     @Inject lateinit var sp: SP
@@ -100,7 +65,6 @@
     @Inject lateinit var repository: AppRepository
     @Inject lateinit var objectivePlugin: ObjectivesPlugin
     @Inject lateinit var protectionCheck: ProtectionCheck
->>>>>>> f8acbad7
 
     private var queryingProtection = false
     private var showOkCancel: Boolean = true
@@ -116,8 +80,8 @@
     override fun onStart() {
         super.onStart()
         dialog?.window?.setLayout(
-                ViewGroup.LayoutParams.MATCH_PARENT,
-                ViewGroup.LayoutParams.WRAP_CONTENT
+            ViewGroup.LayoutParams.MATCH_PARENT,
+            ViewGroup.LayoutParams.WRAP_CONTENT
         )
     }
 
@@ -127,8 +91,8 @@
     }
 
     override fun onCreateView(
-            inflater: LayoutInflater, container: ViewGroup?,
-            savedInstanceState: Bundle?
+        inflater: LayoutInflater, container: ViewGroup?,
+        savedInstanceState: Bundle?
     ): View {
         // load data from bundle
         (savedInstanceState ?: arguments)?.let { bundle ->
@@ -255,7 +219,7 @@
 
                     apsMode == "open" -> {
                         binding.overviewCloseloop.visibility =
-                                closedLoopAllowed2.toVisibility()          //show CloseLoop button only if Objective 6 is completed (closedLoopAllowed always false in open loop mode)
+                            closedLoopAllowed2.toVisibility()          //show CloseLoop button only if Objective 6 is completed (closedLoopAllowed always false in open loop mode)
                         binding.overviewLgsloop.visibility = lgsEnabled.value().toVisibility()
                         binding.overviewOpenloop.visibility = View.GONE
                     }
@@ -345,12 +309,12 @@
                     }
                 })
                 disposable += repository.runTransactionForResult(InsertAndCancelCurrentOfflineEventTransaction(dateUtil.now(), T.days(365).msecs(), OfflineEvent.Reason.DISABLE_LOOP))
-                        .subscribe({ result ->
-                            result.updated.forEach { aapsLogger.debug(LTag.DATABASE, "Updated OfflineEvent $it") }
-                            result.inserted.forEach { aapsLogger.debug(LTag.DATABASE, "Inserted OfflineEvent $it") }
-                        }, {
-                            aapsLogger.error(LTag.DATABASE, "Error while saving OfflineEvent", it)
-                        })
+                    .subscribe({ result ->
+                                   result.updated.forEach { aapsLogger.debug(LTag.DATABASE, "Updated OfflineEvent $it") }
+                                   result.inserted.forEach { aapsLogger.debug(LTag.DATABASE, "Inserted OfflineEvent $it") }
+                               }, {
+                                   aapsLogger.error(LTag.DATABASE, "Error while saving OfflineEvent", it)
+                               })
                 return true
             }
 
@@ -361,22 +325,22 @@
                 configBuilder.storeSettings("EnablingLoop")
                 rxBus.send(EventRefreshOverview("suspend_menu"))
                 disposable += repository.runTransactionForResult(CancelCurrentOfflineEventIfAnyTransaction(dateUtil.now()))
-                        .subscribe({ result ->
-                            result.updated.forEach { aapsLogger.debug(LTag.DATABASE, "Updated OfflineEvent $it") }
-                        }, {
-                            aapsLogger.error(LTag.DATABASE, "Error while saving OfflineEvent", it)
-                        })
+                    .subscribe({ result ->
+                                   result.updated.forEach { aapsLogger.debug(LTag.DATABASE, "Updated OfflineEvent $it") }
+                               }, {
+                                   aapsLogger.error(LTag.DATABASE, "Error while saving OfflineEvent", it)
+                               })
                 return true
             }
 
             R.id.overview_resume, R.id.overview_reconnect -> {
                 uel.log(if (v.id == R.id.overview_resume) Action.RESUME else Action.RECONNECT, Sources.LoopDialog)
                 disposable += repository.runTransactionForResult(CancelCurrentOfflineEventIfAnyTransaction(dateUtil.now()))
-                        .subscribe({ result ->
-                            result.updated.forEach { aapsLogger.debug(LTag.DATABASE, "Updated OfflineEvent $it") }
-                        }, {
-                            aapsLogger.error(LTag.DATABASE, "Error while saving OfflineEvent", it)
-                        })
+                    .subscribe({ result ->
+                                   result.updated.forEach { aapsLogger.debug(LTag.DATABASE, "Updated OfflineEvent $it") }
+                               }, {
+                                   aapsLogger.error(LTag.DATABASE, "Error while saving OfflineEvent", it)
+                               })
                 rxBus.send(EventRefreshOverview("suspend_menu"))
                 commandQueue.cancelTempBasal(true, object : Callback() {
                     override fun run() {
