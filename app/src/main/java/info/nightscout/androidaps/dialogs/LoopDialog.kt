package info.nightscout.androidaps.dialogs

import android.app.Dialog
import android.content.Context
import android.os.Bundle
import android.os.Handler
import android.os.HandlerThread
import android.view.LayoutInflater
import android.view.View
import android.view.ViewGroup
import android.view.Window
import android.view.WindowManager
import androidx.fragment.app.FragmentManager
import dagger.android.support.DaggerDialogFragment
import info.nightscout.androidaps.R
import info.nightscout.androidaps.activities.ErrorHelperActivity
import info.nightscout.androidaps.database.AppRepository
import info.nightscout.androidaps.database.entities.OfflineEvent
import info.nightscout.androidaps.database.entities.UserEntry.Action
import info.nightscout.androidaps.database.entities.UserEntry.Sources
import info.nightscout.androidaps.database.entities.ValueWithUnit
import info.nightscout.androidaps.database.transactions.CancelCurrentOfflineEventIfAnyTransaction
import info.nightscout.androidaps.database.transactions.InsertAndCancelCurrentOfflineEventTransaction
import info.nightscout.androidaps.databinding.DialogLoopBinding
import info.nightscout.androidaps.events.EventPreferenceChange
import info.nightscout.androidaps.events.EventRefreshOverview
import info.nightscout.androidaps.extensions.runOnUiThread
import info.nightscout.androidaps.extensions.toVisibility
import info.nightscout.androidaps.interfaces.*
import info.nightscout.androidaps.logging.AAPSLogger
import info.nightscout.androidaps.logging.LTag
import info.nightscout.androidaps.logging.UserEntryLogger
import info.nightscout.androidaps.plugins.aps.loop.LoopPlugin
import info.nightscout.androidaps.plugins.bus.RxBus
import info.nightscout.androidaps.plugins.configBuilder.ConstraintChecker
import info.nightscout.androidaps.plugins.constraints.objectives.ObjectivesPlugin
import info.nightscout.androidaps.queue.Callback
import info.nightscout.androidaps.utils.DateUtil
import info.nightscout.androidaps.utils.FabricPrivacy
import info.nightscout.androidaps.utils.T
import info.nightscout.androidaps.utils.ToastUtils
import info.nightscout.androidaps.utils.alertDialogs.OKDialog
import info.nightscout.androidaps.utils.resources.ResourceHelper
import info.nightscout.androidaps.utils.sharedPreferences.SP
import io.reactivex.disposables.CompositeDisposable
import io.reactivex.rxkotlin.plusAssign
import javax.inject.Inject
import com.google.android.material.dialog.MaterialAlertDialogBuilder

class LoopDialog : DaggerDialogFragment() {

    @Inject lateinit var aapsLogger: AAPSLogger
    @Inject lateinit var ctx: Context
    @Inject lateinit var sp: SP
    @Inject lateinit var rxBus: RxBus
    @Inject lateinit var fabricPrivacy: FabricPrivacy
    @Inject lateinit var rh: ResourceHelper
    @Inject lateinit var profileFunction: ProfileFunction
    @Inject lateinit var loopPlugin: LoopPlugin
    @Inject lateinit var activePlugin: ActivePlugin
    @Inject lateinit var constraintChecker: ConstraintChecker
    @Inject lateinit var commandQueue: CommandQueue
    @Inject lateinit var configBuilder: ConfigBuilder
    @Inject lateinit var uel: UserEntryLogger
    @Inject lateinit var dateUtil: DateUtil
    @Inject lateinit var repository: AppRepository
    @Inject lateinit var objectivePlugin: ObjectivesPlugin

    private var showOkCancel: Boolean = true
    private var _binding: DialogLoopBinding? = null
    private var handler = Handler(HandlerThread(this::class.simpleName + "Handler").also { it.start() }.looper)
    private lateinit var refreshDialog: Runnable

    // This property is only valid between onCreateView and
    // onDestroyView.
    private val binding get() = _binding!!

    val disposable = CompositeDisposable()

    override fun onStart() {
        super.onStart()
        dialog?.window?.setLayout(
            ViewGroup.LayoutParams.MATCH_PARENT,
            ViewGroup.LayoutParams.WRAP_CONTENT
        )
    }

    override fun onSaveInstanceState(savedInstanceState: Bundle) {
        super.onSaveInstanceState(savedInstanceState)
        savedInstanceState.putInt("showOkCancel", if (showOkCancel) 1 else 0)
    }

<<<<<<< HEAD
   /* private var dialogView: View? = null

    override fun onCreateDialog(savedInstanceState: Bundle?): Dialog {
        return MaterialAlertDialogBuilder(requireContext(), theme).apply {
            dialogView = onCreateView(LayoutInflater.from(requireContext()), null, savedInstanceState)

            dialogView?.let { onViewCreated(it, savedInstanceState) }
            setView(dialogView)
        }.create()
    }

    override fun getView(): View? {
        return dialogView
    } */

    override fun onCreateView(inflater: LayoutInflater, container: ViewGroup?,
                              savedInstanceState: Bundle?): View {
=======
    override fun onCreateView(
        inflater: LayoutInflater, container: ViewGroup?,
        savedInstanceState: Bundle?
    ): View {
>>>>>>> 0b481536
        // load data from bundle
        (savedInstanceState ?: arguments)?.let { bundle ->
            showOkCancel = bundle.getInt("showOkCancel", 1) == 1
        }
        dialog?.window?.requestFeature(Window.FEATURE_NO_TITLE)
        dialog?.window?.setSoftInputMode(WindowManager.LayoutParams.SOFT_INPUT_STATE_HIDDEN)
        isCancelable = true
        dialog?.setCanceledOnTouchOutside(false)

        _binding = DialogLoopBinding.inflate(inflater, container, false)
        return binding.root
    }

    override fun onViewCreated(view: View, savedInstanceState: Bundle?) {
        updateGUI("LoopDialogOnViewCreated")

        binding.overviewCloseloop.setOnClickListener { if (showOkCancel) onClickOkCancelEnabled(it) else onClick(it); dismiss() }
        binding.overviewLgsloop.setOnClickListener { if (showOkCancel) onClickOkCancelEnabled(it) else onClick(it); dismiss() }
        binding.overviewOpenloop.setOnClickListener { if (showOkCancel) onClickOkCancelEnabled(it) else onClick(it); dismiss() }
        binding.overviewDisable.setOnClickListener { if (showOkCancel) onClickOkCancelEnabled(it) else onClick(it); dismiss() }
        binding.overviewEnable.setOnClickListener { if (showOkCancel) onClickOkCancelEnabled(it) else onClick(it); dismiss() }
        binding.overviewResume.setOnClickListener { if (showOkCancel) onClickOkCancelEnabled(it) else onClick(it); dismiss() }
        binding.overviewReconnect.setOnClickListener { if (showOkCancel) onClickOkCancelEnabled(it) else onClick(it); dismiss() }
        binding.overviewSuspend1h.setOnClickListener { if (showOkCancel) onClickOkCancelEnabled(it) else onClick(it); dismiss() }
        binding.overviewSuspend2h.setOnClickListener { if (showOkCancel) onClickOkCancelEnabled(it) else onClick(it); dismiss() }
        binding.overviewSuspend3h.setOnClickListener { if (showOkCancel) onClickOkCancelEnabled(it) else onClick(it); dismiss() }
        binding.overviewSuspend10h.setOnClickListener { if (showOkCancel) onClickOkCancelEnabled(it) else onClick(it); dismiss() }
        binding.overviewDisconnect15m.setOnClickListener { if (showOkCancel) onClickOkCancelEnabled(it) else onClick(it); dismiss() }
        binding.overviewDisconnect30m.setOnClickListener { if (showOkCancel) onClickOkCancelEnabled(it) else onClick(it); dismiss() }
        binding.overviewDisconnect1h.setOnClickListener { if (showOkCancel) onClickOkCancelEnabled(it) else onClick(it); dismiss() }
        binding.overviewDisconnect2h.setOnClickListener { if (showOkCancel) onClickOkCancelEnabled(it) else onClick(it); dismiss() }
        binding.overviewDisconnect3h.setOnClickListener { if (showOkCancel) onClickOkCancelEnabled(it) else onClick(it); dismiss() }

        // cancel button
        binding.cancel.setOnClickListener { dismiss() }

        refreshDialog = Runnable {
            runOnUiThread { updateGUI("refreshDialog") }
            handler.postDelayed(refreshDialog, 15 * 1000L)
        }
        handler.postDelayed(refreshDialog, 15 * 1000L)
    }

    @Synchronized
    override fun onDestroyView() {
        super.onDestroyView()
        _binding = null
        handler.removeCallbacksAndMessages(null)
        disposable.clear()
    }

    var task: Runnable? = null

    @Synchronized
    fun updateGUI(from: String) {
        if (_binding == null) return
        aapsLogger.debug("UpdateGUI from $from")
        val pumpDescription: PumpDescription = activePlugin.activePump.pumpDescription
        val closedLoopAllowed = constraintChecker.isClosedLoopAllowed(Constraint(true))
        val closedLoopAllowed2 = objectivePlugin.objectives[ObjectivesPlugin.MAXIOB_OBJECTIVE].isCompleted
        val lgsEnabled = constraintChecker.isLgsAllowed(Constraint(true))
        val apsMode = sp.getString(R.string.key_aps_mode, "open")
        val pump = activePlugin.activePump

        binding.overviewDisconnect15m.visibility = pumpDescription.tempDurationStep15mAllowed.toVisibility()
        binding.overviewDisconnect30m.visibility = pumpDescription.tempDurationStep30mAllowed.toVisibility()
        when {
            pump.isSuspended()                                     -> {
                binding.overviewLoop.visibility = View.GONE
                binding.overviewSuspend.visibility = View.GONE
                binding.overviewPump.visibility = View.GONE
            }

            !profileFunction.isProfileValid("LoopDialogUpdateGUI") -> {
                binding.overviewLoop.visibility = View.GONE
                binding.overviewSuspend.visibility = View.GONE
                binding.overviewPump.visibility = View.GONE
            }

            loopPlugin.isDisconnected                              -> {
                binding.overviewLoop.visibility = View.GONE
                binding.overviewSuspend.visibility = View.GONE
                binding.overviewPump.visibility = View.VISIBLE
                binding.overviewPumpHeader.text = rh.gs(R.string.reconnect)
                binding.overviewDisconnectButtons.visibility = View.VISIBLE
                binding.overviewReconnect.visibility = View.VISIBLE
            }

            !loopPlugin.isEnabled()                                -> {
                binding.overviewLoop.visibility = View.VISIBLE
                binding.overviewEnable.visibility = View.VISIBLE
                binding.overviewDisable.visibility = View.GONE
                binding.overviewSuspend.visibility = View.GONE
                binding.overviewPump.visibility = View.VISIBLE
                binding.overviewReconnect.visibility = View.GONE
            }

            loopPlugin.isSuspended                                 -> {
                binding.overviewLoop.visibility = View.GONE
                binding.overviewSuspend.visibility = View.VISIBLE
                binding.overviewSuspendHeader.text = rh.gs(R.string.resumeloop)
                binding.overviewSuspendButtons.visibility = View.VISIBLE
                binding.overviewResume.visibility = View.VISIBLE
                binding.overviewPump.visibility = View.GONE
                binding.overviewReconnect.visibility = View.GONE
            }

            else                                                   -> {
                binding.overviewLoop.visibility = View.VISIBLE
                binding.overviewEnable.visibility = View.GONE
                when {
                    apsMode == "closed" -> {
                        binding.overviewCloseloop.visibility = View.GONE
                        binding.overviewLgsloop.visibility = View.VISIBLE
                        binding.overviewOpenloop.visibility = View.VISIBLE
                    }

                    apsMode == "lgs"    -> {
                        binding.overviewCloseloop.visibility = closedLoopAllowed.value().toVisibility()   //show Close loop button only if Close loop allowed
                        binding.overviewLgsloop.visibility = View.GONE
                        binding.overviewOpenloop.visibility = View.VISIBLE
                    }

                    apsMode == "open"   -> {
                        binding.overviewCloseloop.visibility =
                            closedLoopAllowed2.toVisibility()          //show CloseLoop button only if Objective 6 is completed (closedLoopAllowed always false in open loop mode)
                        binding.overviewLgsloop.visibility = lgsEnabled.value().toVisibility()
                        binding.overviewOpenloop.visibility = View.GONE
                    }

                    else                -> {
                        binding.overviewCloseloop.visibility = View.GONE
                        binding.overviewLgsloop.visibility = View.GONE
                        binding.overviewOpenloop.visibility = View.GONE
                    }
                }
                binding.overviewSuspend.visibility = View.VISIBLE
                binding.overviewSuspendHeader.text = rh.gs(R.string.suspendloop)
                binding.overviewSuspendButtons.visibility = View.VISIBLE
                binding.overviewResume.visibility = View.GONE

                binding.overviewPump.visibility = View.VISIBLE
                binding.overviewPumpHeader.text = rh.gs(R.string.disconnectpump)
                binding.overviewDisconnectButtons.visibility = View.VISIBLE
                binding.overviewReconnect.visibility = View.GONE

            }
        }
    }

    private fun onClickOkCancelEnabled(v: View): Boolean {
        var description = ""
        when (v.id) {
            R.id.overview_closeloop      -> description = rh.gs(R.string.closedloop)
            R.id.overview_lgsloop        -> description = rh.gs(R.string.lowglucosesuspend)
            R.id.overview_openloop       -> description = rh.gs(R.string.openloop)
            R.id.overview_disable        -> description = rh.gs(R.string.disableloop)
            R.id.overview_enable         -> description = rh.gs(R.string.enableloop)
            R.id.overview_resume         -> description = rh.gs(R.string.resume)
            R.id.overview_reconnect      -> description = rh.gs(R.string.reconnect)
            R.id.overview_suspend_1h     -> description = rh.gs(R.string.suspendloopfor1h)
            R.id.overview_suspend_2h     -> description = rh.gs(R.string.suspendloopfor2h)
            R.id.overview_suspend_3h     -> description = rh.gs(R.string.suspendloopfor3h)
            R.id.overview_suspend_10h    -> description = rh.gs(R.string.suspendloopfor10h)
            R.id.overview_disconnect_15m -> description = rh.gs(R.string.disconnectpumpfor15m)
            R.id.overview_disconnect_30m -> description = rh.gs(R.string.disconnectpumpfor30m)
            R.id.overview_disconnect_1h  -> description = rh.gs(R.string.disconnectpumpfor1h)
            R.id.overview_disconnect_2h  -> description = rh.gs(R.string.disconnectpumpfor2h)
            R.id.overview_disconnect_3h  -> description = rh.gs(R.string.disconnectpumpfor3h)
        }
        activity?.let { activity ->
            OKDialog.showConfirmation(activity, rh.gs(R.string.confirm), description, Runnable {
                onClick(v)
            })
        }
        return true
    }

    fun onClick(v: View): Boolean {
        when (v.id) {
            R.id.overview_closeloop                       -> {
                uel.log(Action.CLOSED_LOOP_MODE, Sources.LoopDialog)
                sp.putString(R.string.key_aps_mode, "closed")
                rxBus.send(EventPreferenceChange(rh.gs(R.string.closedloop)))
                return true
            }

            R.id.overview_lgsloop                         -> {
                uel.log(Action.LGS_LOOP_MODE, Sources.LoopDialog)
                sp.putString(R.string.key_aps_mode, "lgs")
                rxBus.send(EventPreferenceChange(rh.gs(R.string.lowglucosesuspend)))
                return true
            }

            R.id.overview_openloop                        -> {
                uel.log(Action.OPEN_LOOP_MODE, Sources.LoopDialog)
                sp.putString(R.string.key_aps_mode, "open")
                rxBus.send(EventPreferenceChange(rh.gs(R.string.lowglucosesuspend)))
                return true
            }

            R.id.overview_disable                         -> {
                uel.log(Action.LOOP_DISABLED, Sources.LoopDialog)
                loopPlugin.setPluginEnabled(PluginType.LOOP, false)
                loopPlugin.setFragmentVisible(PluginType.LOOP, false)
                configBuilder.storeSettings("DisablingLoop")
                rxBus.send(EventRefreshOverview("suspend_menu"))
                commandQueue.cancelTempBasal(true, object : Callback() {
                    override fun run() {
                        if (!result.success) {
                            ToastUtils.showToastInUiThread(ctx, rh.gs(R.string.tempbasaldeliveryerror))
                        }
                    }
                })
                disposable += repository.runTransactionForResult(InsertAndCancelCurrentOfflineEventTransaction(dateUtil.now(), T.days(365).msecs(), OfflineEvent.Reason.DISABLE_LOOP))
                    .subscribe({ result ->
                                   result.updated.forEach { aapsLogger.debug(LTag.DATABASE, "Updated OfflineEvent $it") }
                                   result.inserted.forEach { aapsLogger.debug(LTag.DATABASE, "Inserted OfflineEvent $it") }
                               }, {
                                   aapsLogger.error(LTag.DATABASE, "Error while saving OfflineEvent", it)
                               })
                return true
            }

            R.id.overview_enable                          -> {
                uel.log(Action.LOOP_ENABLED, Sources.LoopDialog)
                loopPlugin.setPluginEnabled(PluginType.LOOP, true)
                loopPlugin.setFragmentVisible(PluginType.LOOP, true)
                configBuilder.storeSettings("EnablingLoop")
                rxBus.send(EventRefreshOverview("suspend_menu"))
                disposable += repository.runTransactionForResult(CancelCurrentOfflineEventIfAnyTransaction(dateUtil.now()))
                    .subscribe({ result ->
                                   result.updated.forEach { aapsLogger.debug(LTag.DATABASE, "Updated OfflineEvent $it") }
                               }, {
                                   aapsLogger.error(LTag.DATABASE, "Error while saving OfflineEvent", it)
                               })
                return true
            }

            R.id.overview_resume, R.id.overview_reconnect -> {
                uel.log(if (v.id == R.id.overview_resume) Action.RESUME else Action.RECONNECT, Sources.LoopDialog)
                disposable += repository.runTransactionForResult(CancelCurrentOfflineEventIfAnyTransaction(dateUtil.now()))
                    .subscribe({ result ->
                                   result.updated.forEach { aapsLogger.debug(LTag.DATABASE, "Updated OfflineEvent $it") }
                               }, {
                                   aapsLogger.error(LTag.DATABASE, "Error while saving OfflineEvent", it)
                               })
                rxBus.send(EventRefreshOverview("suspend_menu"))
                commandQueue.cancelTempBasal(true, object : Callback() {
                    override fun run() {
                        if (!result.success) {
                            ErrorHelperActivity.runAlarm(ctx, result.comment, rh.gs(R.string.tempbasaldeliveryerror), R.raw.boluserror)
                        }
                    }
                })
                sp.putBoolean(R.string.key_objectiveusereconnect, true)
                return true
            }

            R.id.overview_suspend_1h                      -> {
                uel.log(Action.SUSPEND, Sources.LoopDialog, ValueWithUnit.Hour(1))
                loopPlugin.suspendLoop(T.hours(1).mins().toInt())
                rxBus.send(EventRefreshOverview("suspend_menu"))
                return true
            }

            R.id.overview_suspend_2h                      -> {
                uel.log(Action.SUSPEND, Sources.LoopDialog, ValueWithUnit.Hour(2))
                loopPlugin.suspendLoop(T.hours(2).mins().toInt())
                rxBus.send(EventRefreshOverview("suspend_menu"))
                return true
            }

            R.id.overview_suspend_3h                      -> {
                uel.log(Action.SUSPEND, Sources.LoopDialog, ValueWithUnit.Hour(3))
                loopPlugin.suspendLoop(T.hours(3).mins().toInt())
                rxBus.send(EventRefreshOverview("suspend_menu"))
                return true
            }

            R.id.overview_suspend_10h                     -> {
                uel.log(Action.SUSPEND, Sources.LoopDialog, ValueWithUnit.Hour(10))
                loopPlugin.suspendLoop(T.hours(10).mins().toInt())
                rxBus.send(EventRefreshOverview("suspend_menu"))
                return true
            }

            R.id.overview_disconnect_15m                  -> {
                profileFunction.getProfile()?.let { profile ->
                    uel.log(Action.DISCONNECT, Sources.LoopDialog, ValueWithUnit.Minute(15))
                    loopPlugin.goToZeroTemp(T.mins(15).mins().toInt(), profile, OfflineEvent.Reason.DISCONNECT_PUMP)
                    rxBus.send(EventRefreshOverview("suspend_menu"))
                }
                return true
            }

            R.id.overview_disconnect_30m                  -> {
                profileFunction.getProfile()?.let { profile ->
                    uel.log(Action.DISCONNECT, Sources.LoopDialog, ValueWithUnit.Minute(30))
                    loopPlugin.goToZeroTemp(T.mins(30).mins().toInt(), profile, OfflineEvent.Reason.DISCONNECT_PUMP)
                    rxBus.send(EventRefreshOverview("suspend_menu"))
                }
                return true
            }

            R.id.overview_disconnect_1h                   -> {
                profileFunction.getProfile()?.let { profile ->
                    uel.log(Action.DISCONNECT, Sources.LoopDialog, ValueWithUnit.Hour(1))
                    loopPlugin.goToZeroTemp(T.hours(1).mins().toInt(), profile, OfflineEvent.Reason.DISCONNECT_PUMP)
                    rxBus.send(EventRefreshOverview("suspend_menu"))
                }
                sp.putBoolean(R.string.key_objectiveusedisconnect, true)
                return true
            }

            R.id.overview_disconnect_2h                   -> {
                profileFunction.getProfile()?.let { profile ->
                    uel.log(Action.DISCONNECT, Sources.LoopDialog, ValueWithUnit.Hour(2))
                    loopPlugin.goToZeroTemp(T.hours(2).mins().toInt(), profile, OfflineEvent.Reason.DISCONNECT_PUMP)
                    rxBus.send(EventRefreshOverview("suspend_menu"))
                }
                return true
            }

            R.id.overview_disconnect_3h                   -> {
                profileFunction.getProfile()?.let { profile ->
                    uel.log(Action.DISCONNECT, Sources.LoopDialog, ValueWithUnit.Hour(3))
                    loopPlugin.goToZeroTemp(T.hours(3).mins().toInt(), profile, OfflineEvent.Reason.DISCONNECT_PUMP)
                    rxBus.send(EventRefreshOverview("suspend_menu"))
                }
                return true
            }
        }
        return false
    }

    override fun show(manager: FragmentManager, tag: String?) {
        try {
            manager.beginTransaction().let {
                it.add(this, tag)
                it.commitAllowingStateLoss()
            }
        } catch (e: IllegalStateException) {
            aapsLogger.debug(e.localizedMessage ?: e.toString())
        }
    }
}<|MERGE_RESOLUTION|>--- conflicted
+++ resolved
@@ -90,7 +90,6 @@
         savedInstanceState.putInt("showOkCancel", if (showOkCancel) 1 else 0)
     }
 
-<<<<<<< HEAD
    /* private var dialogView: View? = null
 
     override fun onCreateDialog(savedInstanceState: Bundle?): Dialog {
@@ -108,12 +107,6 @@
 
     override fun onCreateView(inflater: LayoutInflater, container: ViewGroup?,
                               savedInstanceState: Bundle?): View {
-=======
-    override fun onCreateView(
-        inflater: LayoutInflater, container: ViewGroup?,
-        savedInstanceState: Bundle?
-    ): View {
->>>>>>> 0b481536
         // load data from bundle
         (savedInstanceState ?: arguments)?.let { bundle ->
             showOkCancel = bundle.getInt("showOkCancel", 1) == 1
