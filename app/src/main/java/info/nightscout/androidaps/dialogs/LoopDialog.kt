--- conflicted
+++ resolved
@@ -288,11 +288,8 @@
             }
 
             R.id.overview_resume, R.id.overview_reconnect -> {
-<<<<<<< HEAD
-                uel.log(if (v.id == R.id.overview_resume) Action.RESUME else Action.RECONNECT )
-=======
+                //uel.log(if (v.id == R.id.overview_resume) Action.RESUME else Action.RECONNECT )
                 uel.log(if (v.id==R.id.overview_resume) Action.RESUME else Action.RECONNECT, ValueWithUnit(Sources.LoopDialog))
->>>>>>> 4e77902b
                 loopPlugin.suspendTo(0L)
                 rxBus.send(EventRefreshOverview("suspendmenu"))
                 commandQueue.cancelTempBasal(true, object : Callback() {
@@ -308,77 +305,56 @@
             }
 
             R.id.overview_suspend_1h -> {
-<<<<<<< HEAD
-                uel.log(Action.SUSPEND, XXXValueWithUnit.Hour(1))
-=======
+                //uel.log(Action.SUSPEND, XXXValueWithUnit.Hour(1))
                 uel.log(Action.SUSPEND, ValueWithUnit(Sources.LoopDialog), ValueWithUnit(1, Units.H))
->>>>>>> 4e77902b
                 loopPlugin.suspendLoop(60)
                 rxBus.send(EventRefreshOverview("suspendmenu"))
                 return true
             }
 
             R.id.overview_suspend_2h -> {
-<<<<<<< HEAD
-                uel.log(Action.SUSPEND, XXXValueWithUnit.Hour(2))
-=======
+                //uel.log(Action.SUSPEND, XXXValueWithUnit.Hour(2))
                 uel.log(Action.SUSPEND, ValueWithUnit(Sources.LoopDialog), ValueWithUnit(2, Units.H))
->>>>>>> 4e77902b
                 loopPlugin.suspendLoop(120)
                 rxBus.send(EventRefreshOverview("suspendmenu"))
                 return true
             }
 
             R.id.overview_suspend_3h -> {
-<<<<<<< HEAD
-                uel.log(Action.SUSPEND, XXXValueWithUnit.Hour(3))
-=======
+                //uel.log(Action.SUSPEND, XXXValueWithUnit.Hour(3))
                 uel.log(Action.SUSPEND, ValueWithUnit(Sources.LoopDialog), ValueWithUnit(3, Units.H))
->>>>>>> 4e77902b
                 loopPlugin.suspendLoop(180)
                 rxBus.send(EventRefreshOverview("suspendmenu"))
                 return true
             }
 
             R.id.overview_suspend_10h -> {
-<<<<<<< HEAD
-                uel.log(Action.SUSPEND, XXXValueWithUnit.Hour(10))
-=======
+                //uel.log(Action.SUSPEND, XXXValueWithUnit.Hour(10))
                 uel.log(Action.SUSPEND, ValueWithUnit(Sources.LoopDialog), ValueWithUnit(10, Units.H))
->>>>>>> 4e77902b
                 loopPlugin.suspendLoop(600)
                 rxBus.send(EventRefreshOverview("suspendmenu"))
                 return true
             }
 
             R.id.overview_disconnect_15m -> {
-<<<<<<< HEAD
-                uel.log(Action.DISCONNECT, XXXValueWithUnit.Minute(15))
-=======
+                //Muel.log(Action.DISCONNECT, XXXValueWithUnit.Minute(15))
                 uel.log(Action.DISCONNECT, ValueWithUnit(Sources.LoopDialog), ValueWithUnit(15, Units.M))
->>>>>>> 4e77902b
                 loopPlugin.disconnectPump(15, profile)
                 rxBus.send(EventRefreshOverview("suspendmenu"))
                 return true
             }
 
             R.id.overview_disconnect_30m -> {
-<<<<<<< HEAD
-                uel.log(Action.DISCONNECT, XXXValueWithUnit.Minute(30))
-=======
+                //uel.log(Action.DISCONNECT, XXXValueWithUnit.Minute(30))
                 uel.log(Action.DISCONNECT, ValueWithUnit(Sources.LoopDialog), ValueWithUnit(30, Units.M))
->>>>>>> 4e77902b
                 loopPlugin.disconnectPump(30, profile)
                 rxBus.send(EventRefreshOverview("suspendmenu"))
                 return true
             }
 
             R.id.overview_disconnect_1h -> {
-<<<<<<< HEAD
-                uel.log(Action.DISCONNECT, XXXValueWithUnit.Hour(1))
-=======
+                //uel.log(Action.DISCONNECT, XXXValueWithUnit.Hour(1))
                 uel.log(Action.DISCONNECT, ValueWithUnit(Sources.LoopDialog), ValueWithUnit(1, Units.H))
->>>>>>> 4e77902b
                 loopPlugin.disconnectPump(60, profile)
                 sp.putBoolean(R.string.key_objectiveusedisconnect, true)
                 rxBus.send(EventRefreshOverview("suspendmenu"))
@@ -386,22 +362,16 @@
             }
 
             R.id.overview_disconnect_2h -> {
-<<<<<<< HEAD
-                uel.log(Action.DISCONNECT, XXXValueWithUnit.Hour(2))
-=======
+                //uel.log(Action.DISCONNECT, XXXValueWithUnit.Hour(2))
                 uel.log(Action.DISCONNECT, ValueWithUnit(Sources.LoopDialog), ValueWithUnit(2, Units.H))
->>>>>>> 4e77902b
                 loopPlugin.disconnectPump(120, profile)
                 rxBus.send(EventRefreshOverview("suspendmenu"))
                 return true
             }
 
             R.id.overview_disconnect_3h -> {
-<<<<<<< HEAD
-                uel.log(Action.DISCONNECT, XXXValueWithUnit.Hour(3))
-=======
+                //uel.log(Action.DISCONNECT, XXXValueWithUnit.Hour(3))
                 uel.log(Action.DISCONNECT, ValueWithUnit(Sources.LoopDialog), ValueWithUnit(3, Units.H))
->>>>>>> 4e77902b
                 loopPlugin.disconnectPump(180, profile)
                 rxBus.send(EventRefreshOverview("suspendmenu"))
                 return true
