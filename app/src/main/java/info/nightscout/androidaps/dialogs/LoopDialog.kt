--- conflicted
+++ resolved
@@ -49,40 +49,6 @@
 
 class LoopDialog : DaggerDialogFragment() {
 
-<<<<<<< HEAD
-    @Inject
-    lateinit var aapsLogger: AAPSLogger
-    @Inject
-    lateinit var ctx: Context
-    @Inject
-    lateinit var sp: SP
-    @Inject
-    lateinit var rxBus: RxBus
-    @Inject
-    lateinit var fabricPrivacy: FabricPrivacy
-    @Inject
-    lateinit var rh: ResourceHelper
-    @Inject
-    lateinit var profileFunction: ProfileFunction
-    @Inject
-    lateinit var loop: Loop
-    @Inject
-    lateinit var activePlugin: ActivePlugin
-    @Inject
-    lateinit var constraintChecker: ConstraintChecker
-    @Inject
-    lateinit var commandQueue: CommandQueue
-    @Inject
-    lateinit var configBuilder: ConfigBuilder
-    @Inject
-    lateinit var uel: UserEntryLogger
-    @Inject
-    lateinit var dateUtil: DateUtil
-    @Inject
-    lateinit var repository: AppRepository
-    @Inject
-    lateinit var objectivePlugin: ObjectivesPlugin
-=======
     @Inject lateinit var aapsLogger: AAPSLogger
     @Inject lateinit var ctx: Context
     @Inject lateinit var sp: SP
@@ -100,7 +66,6 @@
     @Inject lateinit var repository: AppRepository
     @Inject lateinit var objectivePlugin: ObjectivesPlugin
     @Inject lateinit var protectionCheck: ProtectionCheck
->>>>>>> be604bc3
 
     private var queryingProtection = false
     private var showOkCancel: Boolean = true
