--- conflicted
+++ resolved
@@ -114,11 +114,7 @@
             actions.add(rh.gs(R.string.tempbasal_label) + ": " + rh.gs(R.string.pump_basebasalrate, absolute))
             actions.add(rh.gs(R.string.duration) + ": " + rh.gs(R.string.format_mins, durationInMinutes))
             if (abs(absolute - basalAbsoluteInput) > 0.01)
-<<<<<<< HEAD
-                actions.add(rh.gs(R.string.constraintapllied).formatColorFromAttribute( rh.getAttributeColor(context, R.attr.dialogUrgent )))
-=======
                 actions.add(rh.gs(R.string.constraintapllied).formatColorFromAttribute( rh.gac(context, R.attr.dialogUrgent )))
->>>>>>> 28e7ea70
         }
         activity?.let { activity ->
             OKDialog.showConfirmation(activity, rh.gs(R.string.tempbasal_label), HtmlHelper.fromHtml(Joiner.on("<br/>").join(actions)), {
