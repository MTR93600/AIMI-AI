package info.nightscout.androidaps.dialogs

import android.content.Context
import android.os.Bundle
import android.text.Editable
import android.text.TextWatcher
import android.view.LayoutInflater
import android.view.View
import android.view.ViewGroup
import com.google.common.base.Joiner
import info.nightscout.androidaps.interfaces.Config
import info.nightscout.androidaps.R
import info.nightscout.androidaps.activities.ErrorHelperActivity
import info.nightscout.androidaps.data.DetailedBolusInfo
import info.nightscout.androidaps.database.AppRepository
import info.nightscout.androidaps.database.entities.ValueWithUnit
import info.nightscout.androidaps.database.entities.UserEntry.Action
import info.nightscout.androidaps.database.entities.UserEntry.Sources
import info.nightscout.androidaps.databinding.DialogTreatmentBinding
import info.nightscout.androidaps.interfaces.ActivePlugin
import info.nightscout.androidaps.interfaces.CommandQueue
import info.nightscout.androidaps.interfaces.Constraint
import info.nightscout.shared.logging.LTag
import info.nightscout.androidaps.logging.UserEntryLogger
import info.nightscout.androidaps.plugins.configBuilder.ConstraintChecker
import info.nightscout.androidaps.queue.Callback
import info.nightscout.androidaps.utils.DecimalFormatter
import info.nightscout.androidaps.utils.HtmlHelper
import info.nightscout.shared.SafeParse
import info.nightscout.androidaps.utils.ToastUtils
import info.nightscout.androidaps.utils.alertDialogs.OKDialog
import info.nightscout.androidaps.utils.extensions.formatColorFromAttribute
import info.nightscout.androidaps.extensions.formatColor
import info.nightscout.androidaps.utils.protection.ProtectionCheck
import info.nightscout.androidaps.utils.protection.ProtectionCheck.Protection.BOLUS
import info.nightscout.androidaps.utils.resources.ResourceHelper
import io.reactivex.rxjava3.disposables.CompositeDisposable
import io.reactivex.rxjava3.kotlin.plusAssign
import java.text.DecimalFormat
import java.util.*
import javax.inject.Inject
import kotlin.math.abs

class TreatmentDialog : DialogFragmentWithDate() {

    @Inject lateinit var constraintChecker: ConstraintChecker
    @Inject lateinit var activePlugin: ActivePlugin
    @Inject lateinit var commandQueue: CommandQueue
    @Inject lateinit var ctx: Context
    @Inject lateinit var config: Config
    @Inject lateinit var uel: UserEntryLogger
    @Inject lateinit var repository: AppRepository
    @Inject lateinit var protectionCheck: ProtectionCheck

    private var queryingProtection = false
    private val disposable = CompositeDisposable()
    private var _binding: DialogTreatmentBinding? = null

    // This property is only valid between onCreateView and onDestroyView.
    private val binding get() = _binding!!

    private val textWatcher: TextWatcher = object : TextWatcher {
        override fun afterTextChanged(s: Editable) {}
        override fun beforeTextChanged(s: CharSequence, start: Int, count: Int, after: Int) {}
        override fun onTextChanged(s: CharSequence, start: Int, before: Int, count: Int) {
            validateInputs()
        }
    }

    private fun validateInputs() {
        val maxCarbs = constraintChecker.getMaxCarbsAllowed().value().toDouble()
        val maxInsulin = constraintChecker.getMaxBolusAllowed().value()
        if (SafeParse.stringToInt(binding.carbs.text) > maxCarbs) {
            binding.carbs.value = 0.0
            ToastUtils.showToastInUiThread(context, rh.gs(R.string.carbsconstraintapplied))
        }
        if (SafeParse.stringToDouble(binding.insulin.text) > maxInsulin) {
            binding.insulin.value = 0.0
            ToastUtils.showToastInUiThread(context, rh.gs(R.string.bolusconstraintapplied))
        }
    }

    override fun onSaveInstanceState(savedInstanceState: Bundle) {
        super.onSaveInstanceState(savedInstanceState)
        savedInstanceState.putDouble("carbs", binding.carbs.value)
        savedInstanceState.putDouble("insulin", binding.insulin.value)
    }

    override fun onCreateView(inflater: LayoutInflater, container: ViewGroup?,
                              savedInstanceState: Bundle?): View {
        onCreateViewGeneral()
        _binding = DialogTreatmentBinding.inflate(inflater, container, false)
        return binding.root
    }

    override fun onViewCreated(view: View, savedInstanceState: Bundle?) {
        super.onViewCreated(view, savedInstanceState)

        if (config.NSCLIENT) {
            binding.recordOnly.isChecked = true
            binding.recordOnly.isEnabled = false
        }
        val maxCarbs = constraintChecker.getMaxCarbsAllowed().value().toDouble()
        val maxInsulin = constraintChecker.getMaxBolusAllowed().value()
        val pumpDescription = activePlugin.activePump.pumpDescription
        binding.carbs.setParams(savedInstanceState?.getDouble("carbs")
            ?: 0.0, 0.0, maxCarbs, 1.0, DecimalFormat("0"), false, binding.okcancel.ok, textWatcher)
        binding.insulin.setParams(savedInstanceState?.getDouble("insulin")
            ?: 0.0, 0.0, maxInsulin, pumpDescription.bolusStep, DecimalFormatter.pumpSupportedBolusFormat(activePlugin.activePump), false, binding.okcancel.ok, textWatcher)
        binding.recordOnlyLayout.visibility = View.GONE
        binding.insulin.editText?.id?.let { binding.insulinLabel.labelFor = it }
        binding.carbs.editText?.id?.let { binding.carbsLabel.labelFor = it }
    }

    override fun onDestroyView() {
        super.onDestroyView()
        _binding = null
    }

    override fun submit(): Boolean {
        if (_binding == null) return false
        val pumpDescription = activePlugin.activePump.pumpDescription
        val insulin = SafeParse.stringToDouble(binding.insulin.text)
        val carbs = SafeParse.stringToInt(binding.carbs.text)
        val recordOnlyChecked = binding.recordOnly.isChecked
        val actions: LinkedList<String?> = LinkedList()
        val insulinAfterConstraints = constraintChecker.applyBolusConstraints(Constraint(insulin)).value()
        val carbsAfterConstraints = constraintChecker.applyCarbsConstraints(Constraint(carbs)).value()

        if (insulinAfterConstraints > 0) {
<<<<<<< HEAD
            actions.add(rh.gs(R.string.bolus) + ": " + DecimalFormatter.toPumpSupportedBolus(insulinAfterConstraints, activePlugin.activePump, rh).formatColorFromAttribute( rh.gac
                (context, R.attr.bolus )))
            if (recordOnlyChecked)
                actions.add(rh.gs(R.string.bolusrecordedonly).formatColorFromAttribute( rh.gac(context, R.attr.dialogUrgent )))
            if (abs(insulinAfterConstraints - insulin) > pumpDescription.pumpType.determineCorrectBolusStepSize(insulinAfterConstraints))
                actions.add(rh.gs(R.string.bolusconstraintappliedwarn, insulin, insulinAfterConstraints).formatColorFromAttribute( rh.gac(context, R.attr.dialogUrgent )))
        }
        if (carbsAfterConstraints > 0) {
            actions.add(rh.gs(R.string.carbs) + ": " + rh.gs(R.string.format_carbs, carbsAfterConstraints).formatColorFromAttribute( rh.gac(context, R.attr.carbsColor )))
            if (carbsAfterConstraints != carbs)
                actions.add(rh.gs(R.string.carbsconstraintapplied).formatColorFromAttribute( rh.gac(context, R.attr.dialogUrgent )))
=======
            actions.add(rh.gs(R.string.bolus) + ": " + DecimalFormatter.toPumpSupportedBolus(insulinAfterConstraints, activePlugin.activePump, rh).formatColor(context, rh, R.attr.bolusColor))
            if (recordOnlyChecked)
                actions.add(rh.gs(R.string.bolusrecordedonly).formatColor(context, rh, R.attr.warningColor))
            if (abs(insulinAfterConstraints - insulin) > pumpDescription.pumpType.determineCorrectBolusStepSize(insulinAfterConstraints))
                actions.add(rh.gs(R.string.bolusconstraintappliedwarn, insulin, insulinAfterConstraints).formatColor(context, rh, R.attr.warningColor))
        }
        if (carbsAfterConstraints > 0) {
            actions.add(rh.gs(R.string.carbs) + ": " + rh.gs(R.string.format_carbs, carbsAfterConstraints).formatColor(context, rh, R.attr.carbsColor))
            if (carbsAfterConstraints != carbs)
                actions.add(rh.gs(R.string.carbsconstraintapplied).formatColor(context, rh, R.attr.warningColor))
>>>>>>> aa301ed4
        }
        if (insulinAfterConstraints > 0 || carbsAfterConstraints > 0) {
            activity?.let { activity ->
                OKDialog.showConfirmation(activity, rh.gs(R.string.overview_treatment_label), HtmlHelper.fromHtml(Joiner.on("<br/>").join(actions)), {
                    val action = when {
                        insulinAfterConstraints.equals(0.0) -> Action.CARBS
                        carbsAfterConstraints == 0          -> Action.BOLUS
                        else                                -> Action.TREATMENT
                    }
                    val detailedBolusInfo = DetailedBolusInfo()
                    if (insulinAfterConstraints == 0.0) detailedBolusInfo.eventType = DetailedBolusInfo.EventType.CARBS_CORRECTION
                    if (carbsAfterConstraints == 0) detailedBolusInfo.eventType = DetailedBolusInfo.EventType.CORRECTION_BOLUS
                    detailedBolusInfo.insulin = insulinAfterConstraints
                    detailedBolusInfo.carbs = carbsAfterConstraints.toDouble()
                    detailedBolusInfo.context = context
                    if (recordOnlyChecked) {
                        uel.log(action, Sources.TreatmentDialog, if (insulinAfterConstraints != 0.0) rh.gs(R.string.record) else "",
                            ValueWithUnit.Timestamp(detailedBolusInfo.timestamp).takeIf { eventTimeChanged },
                            ValueWithUnit.SimpleString(rh.gsNotLocalised(R.string.record)).takeIf { insulinAfterConstraints != 0.0 },
                            ValueWithUnit.Insulin(insulinAfterConstraints).takeIf { insulinAfterConstraints != 0.0 },
                            ValueWithUnit.Gram(carbsAfterConstraints).takeIf { carbsAfterConstraints != 0 })
                        if (detailedBolusInfo.insulin > 0)
                            disposable += repository.runTransactionForResult(detailedBolusInfo.insertBolusTransaction())
                                .subscribe(
                                    { result -> result.inserted.forEach { aapsLogger.debug(LTag.DATABASE, "Inserted bolus $it") } },
                                    { aapsLogger.error(LTag.DATABASE, "Error while saving bolus", it) }
                                )
                        if (detailedBolusInfo.carbs > 0)
                            disposable += repository.runTransactionForResult(detailedBolusInfo.insertCarbsTransaction())
                                .subscribe(
                                    { result -> result.inserted.forEach { aapsLogger.debug(LTag.DATABASE, "Inserted carbs $it") } },
                                    { aapsLogger.error(LTag.DATABASE, "Error while saving carbs", it) }
                                )
                    } else {
                        if (detailedBolusInfo.insulin > 0) {
                            uel.log(action, Sources.TreatmentDialog,
                                ValueWithUnit.Insulin(insulinAfterConstraints),
                                ValueWithUnit.Gram(carbsAfterConstraints).takeIf { carbsAfterConstraints != 0 })
                            commandQueue.bolus(detailedBolusInfo, object : Callback() {
                                override fun run() {
                                    if (!result.success) {
                                        ErrorHelperActivity.runAlarm(ctx, result.comment, rh.gs(R.string.treatmentdeliveryerror), R.raw.boluserror)
                                    }
                                }
                            })
                        } else {
                            uel.log(action, Sources.TreatmentDialog,
                                    ValueWithUnit.Gram(carbsAfterConstraints).takeIf { carbsAfterConstraints != 0 })
                            if (detailedBolusInfo.carbs > 0) {
                                disposable += repository.runTransactionForResult(detailedBolusInfo.insertCarbsTransaction())
                                    .subscribe(
                                        { result -> result.inserted.forEach { aapsLogger.debug(LTag.DATABASE, "Inserted carbs $it") } },
                                        { aapsLogger.error(LTag.DATABASE, "Error while saving carbs", it) }
                                    )
                            }
                        }
                    }
                })
            }
        } else
            activity?.let { activity ->
                OKDialog.show(activity, rh.gs(R.string.overview_treatment_label), rh.gs(R.string.no_action_selected))
            }
        return true
    }

    override fun onResume() {
        super.onResume()
        if(!queryingProtection) {
            queryingProtection = true
            activity?.let { activity ->
                val cancelFail = {
                    queryingProtection = false
                    aapsLogger.debug(LTag.APS, "Dialog canceled on resume protection: ${this.javaClass.name}")
                    ToastUtils.showToastInUiThread(ctx, R.string.dialog_canceled)
                    dismiss()
                }
                protectionCheck.queryProtection(activity, BOLUS, { queryingProtection = false }, cancelFail, cancelFail)
            }
        }
    }
}<|MERGE_RESOLUTION|>--- conflicted
+++ resolved
@@ -128,19 +128,6 @@
         val carbsAfterConstraints = constraintChecker.applyCarbsConstraints(Constraint(carbs)).value()
 
         if (insulinAfterConstraints > 0) {
-<<<<<<< HEAD
-            actions.add(rh.gs(R.string.bolus) + ": " + DecimalFormatter.toPumpSupportedBolus(insulinAfterConstraints, activePlugin.activePump, rh).formatColorFromAttribute( rh.gac
-                (context, R.attr.bolus )))
-            if (recordOnlyChecked)
-                actions.add(rh.gs(R.string.bolusrecordedonly).formatColorFromAttribute( rh.gac(context, R.attr.dialogUrgent )))
-            if (abs(insulinAfterConstraints - insulin) > pumpDescription.pumpType.determineCorrectBolusStepSize(insulinAfterConstraints))
-                actions.add(rh.gs(R.string.bolusconstraintappliedwarn, insulin, insulinAfterConstraints).formatColorFromAttribute( rh.gac(context, R.attr.dialogUrgent )))
-        }
-        if (carbsAfterConstraints > 0) {
-            actions.add(rh.gs(R.string.carbs) + ": " + rh.gs(R.string.format_carbs, carbsAfterConstraints).formatColorFromAttribute( rh.gac(context, R.attr.carbsColor )))
-            if (carbsAfterConstraints != carbs)
-                actions.add(rh.gs(R.string.carbsconstraintapplied).formatColorFromAttribute( rh.gac(context, R.attr.dialogUrgent )))
-=======
             actions.add(rh.gs(R.string.bolus) + ": " + DecimalFormatter.toPumpSupportedBolus(insulinAfterConstraints, activePlugin.activePump, rh).formatColor(context, rh, R.attr.bolusColor))
             if (recordOnlyChecked)
                 actions.add(rh.gs(R.string.bolusrecordedonly).formatColor(context, rh, R.attr.warningColor))
@@ -151,7 +138,6 @@
             actions.add(rh.gs(R.string.carbs) + ": " + rh.gs(R.string.format_carbs, carbsAfterConstraints).formatColor(context, rh, R.attr.carbsColor))
             if (carbsAfterConstraints != carbs)
                 actions.add(rh.gs(R.string.carbsconstraintapplied).formatColor(context, rh, R.attr.warningColor))
->>>>>>> aa301ed4
         }
         if (insulinAfterConstraints > 0 || carbsAfterConstraints > 0) {
             activity?.let { activity ->
