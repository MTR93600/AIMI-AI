package info.nightscout.androidaps.dialogs

import android.content.Context
import android.os.Bundle
import android.text.Editable
import android.text.TextWatcher
import android.view.LayoutInflater
import android.view.View
import android.view.ViewGroup
import com.google.common.base.Joiner
import info.nightscout.androidaps.interfaces.Config
import info.nightscout.androidaps.R
import info.nightscout.androidaps.activities.ErrorHelperActivity
import info.nightscout.androidaps.data.DetailedBolusInfo
import info.nightscout.androidaps.database.AppRepository
import info.nightscout.androidaps.database.entities.ValueWithUnit
import info.nightscout.androidaps.database.entities.UserEntry.Action
import info.nightscout.androidaps.database.entities.UserEntry.Sources
import info.nightscout.androidaps.databinding.DialogTreatmentBinding
import info.nightscout.androidaps.interfaces.ActivePlugin
import info.nightscout.androidaps.interfaces.CommandQueue
import info.nightscout.androidaps.interfaces.Constraint
import info.nightscout.shared.logging.LTag
import info.nightscout.androidaps.logging.UserEntryLogger
import info.nightscout.androidaps.plugins.configBuilder.ConstraintChecker
import info.nightscout.androidaps.queue.Callback
import info.nightscout.androidaps.utils.DecimalFormatter
import info.nightscout.androidaps.utils.HtmlHelper
import info.nightscout.shared.SafeParse
import info.nightscout.androidaps.utils.ToastUtils
import info.nightscout.androidaps.utils.alertDialogs.OKDialog
import info.nightscout.androidaps.utils.extensions.formatColorFromAttribute
import info.nightscout.androidaps.utils.resources.ResourceHelper
import io.reactivex.rxjava3.disposables.CompositeDisposable
import io.reactivex.rxjava3.kotlin.plusAssign
import java.text.DecimalFormat
import java.util.*
import javax.inject.Inject
import kotlin.math.abs

class TreatmentDialog : DialogFragmentWithDate() {

    @Inject lateinit var constraintChecker: ConstraintChecker
    @Inject lateinit var activePlugin: ActivePlugin
    @Inject lateinit var commandQueue: CommandQueue
    @Inject lateinit var ctx: Context
    @Inject lateinit var config: Config
    @Inject lateinit var uel: UserEntryLogger
    @Inject lateinit var repository: AppRepository

    private val disposable = CompositeDisposable()

    private val textWatcher: TextWatcher = object : TextWatcher {
        override fun afterTextChanged(s: Editable) {}
        override fun beforeTextChanged(s: CharSequence, start: Int, count: Int, after: Int) {}
        override fun onTextChanged(s: CharSequence, start: Int, before: Int, count: Int) {
            validateInputs()
        }
    }

    private fun validateInputs() {
        val maxCarbs = constraintChecker.getMaxCarbsAllowed().value().toDouble()
        val maxInsulin = constraintChecker.getMaxBolusAllowed().value()
        if (SafeParse.stringToInt(binding.carbs.text) > maxCarbs) {
            binding.carbs.value = 0.0
            ToastUtils.showToastInUiThread(context, rh.gs(R.string.carbsconstraintapplied))
        }
        if (SafeParse.stringToDouble(binding.insulin.text) > maxInsulin) {
            binding.insulin.value = 0.0
            ToastUtils.showToastInUiThread(context, rh.gs(R.string.bolusconstraintapplied))
        }
    }

    private var _binding: DialogTreatmentBinding? = null

    // This property is only valid between onCreateView and
    // onDestroyView.
    private val binding get() = _binding!!

    override fun onSaveInstanceState(savedInstanceState: Bundle) {
        super.onSaveInstanceState(savedInstanceState)
        savedInstanceState.putDouble("carbs", binding.carbs.value)
        savedInstanceState.putDouble("insulin", binding.insulin.value)
    }

    override fun onCreateView(inflater: LayoutInflater, container: ViewGroup?,
                              savedInstanceState: Bundle?): View {
        onCreateViewGeneral()
        _binding = DialogTreatmentBinding.inflate(inflater, container, false)
        return binding.root
    }

    override fun onViewCreated(view: View, savedInstanceState: Bundle?) {
        super.onViewCreated(view, savedInstanceState)

        if (config.NSCLIENT) {
            binding.recordOnly.isChecked = true
            binding.recordOnly.isEnabled = false
        }
        val maxCarbs = constraintChecker.getMaxCarbsAllowed().value().toDouble()
        val maxInsulin = constraintChecker.getMaxBolusAllowed().value()
        val pumpDescription = activePlugin.activePump.pumpDescription
        binding.carbs.setParams(savedInstanceState?.getDouble("carbs")
            ?: 0.0, 0.0, maxCarbs, 1.0, DecimalFormat("0"), false, binding.okcancel.ok, textWatcher)
        binding.insulin.setParams(savedInstanceState?.getDouble("insulin")
            ?: 0.0, 0.0, maxInsulin, pumpDescription.bolusStep, DecimalFormatter.pumpSupportedBolusFormat(activePlugin.activePump), false, binding.okcancel.ok, textWatcher)
        binding.recordOnlyLayout.visibility = View.GONE
        binding.insulin.editText?.id?.let { binding.insulinLabel.labelFor = it }
        binding.carbs.editText?.id?.let { binding.carbsLabel.labelFor = it }
    }

    override fun onDestroyView() {
        super.onDestroyView()
        _binding = null
    }

    override fun submit(): Boolean {
        if (_binding == null) return false
        val pumpDescription = activePlugin.activePump.pumpDescription
        val insulin = SafeParse.stringToDouble(binding.insulin.text)
        val carbs = SafeParse.stringToInt(binding.carbs.text)
        val recordOnlyChecked = binding.recordOnly.isChecked
        val actions: LinkedList<String?> = LinkedList()
        val insulinAfterConstraints = constraintChecker.applyBolusConstraints(Constraint(insulin)).value()
        val carbsAfterConstraints = constraintChecker.applyCarbsConstraints(Constraint(carbs)).value()

        if (insulinAfterConstraints > 0) {
<<<<<<< HEAD
            actions.add(rh.gs(R.string.bolus) + ": " + DecimalFormatter.toPumpSupportedBolus(insulinAfterConstraints, activePlugin.activePump, rh).formatColorFromAttribute( rh.getAttributeColor
                (context, R.attr.bolus )))
            if (recordOnlyChecked)
                actions.add(rh.gs(R.string.bolusrecordedonly).formatColorFromAttribute( rh.getAttributeColor(context, R.attr.dialogUrgent )))
            if (abs(insulinAfterConstraints - insulin) > pumpDescription.pumpType.determineCorrectBolusStepSize(insulinAfterConstraints))
                actions.add(rh.gs(R.string.bolusconstraintappliedwarn, insulin, insulinAfterConstraints).formatColorFromAttribute( rh.getAttributeColor(context, R.attr.dialogUrgent )))
        }
        if (carbsAfterConstraints > 0) {
            actions.add(rh.gs(R.string.carbs) + ": " + rh.gs(R.string.format_carbs, carbsAfterConstraints).formatColorFromAttribute( rh.getAttributeColor(context, R.attr.carbsColor )))
            if (carbsAfterConstraints != carbs)
                actions.add(rh.gs(R.string.carbsconstraintapplied).formatColorFromAttribute( rh.getAttributeColor(context, R.attr.dialogUrgent )))
=======
            actions.add(rh.gs(R.string.bolus) + ": " + DecimalFormatter.toPumpSupportedBolus(insulinAfterConstraints, activePlugin.activePump, rh).formatColorFromAttribute( rh.gac
                (context, R.attr.bolus )))
            if (recordOnlyChecked)
                actions.add(rh.gs(R.string.bolusrecordedonly).formatColorFromAttribute( rh.gac(context, R.attr.dialogUrgent )))
            if (abs(insulinAfterConstraints - insulin) > pumpDescription.pumpType.determineCorrectBolusStepSize(insulinAfterConstraints))
                actions.add(rh.gs(R.string.bolusconstraintappliedwarn, insulin, insulinAfterConstraints).formatColorFromAttribute( rh.gac(context, R.attr.dialogUrgent )))
        }
        if (carbsAfterConstraints > 0) {
            actions.add(rh.gs(R.string.carbs) + ": " + rh.gs(R.string.format_carbs, carbsAfterConstraints).formatColorFromAttribute( rh.gac(context, R.attr.carbsColor )))
            if (carbsAfterConstraints != carbs)
                actions.add(rh.gs(R.string.carbsconstraintapplied).formatColorFromAttribute( rh.gac(context, R.attr.dialogUrgent )))
>>>>>>> 28e7ea70
        }
        if (insulinAfterConstraints > 0 || carbsAfterConstraints > 0) {
            activity?.let { activity ->
                OKDialog.showConfirmation(activity, rh.gs(R.string.overview_treatment_label), HtmlHelper.fromHtml(Joiner.on("<br/>").join(actions)), {
                    val action = when {
                        insulinAfterConstraints.equals(0.0) -> Action.CARBS
                        carbsAfterConstraints == 0          -> Action.BOLUS
                        else                                -> Action.TREATMENT
                    }
                    val detailedBolusInfo = DetailedBolusInfo()
                    if (insulinAfterConstraints == 0.0) detailedBolusInfo.eventType = DetailedBolusInfo.EventType.CARBS_CORRECTION
                    if (carbsAfterConstraints == 0) detailedBolusInfo.eventType = DetailedBolusInfo.EventType.CORRECTION_BOLUS
                    detailedBolusInfo.insulin = insulinAfterConstraints
                    detailedBolusInfo.carbs = carbsAfterConstraints.toDouble()
                    detailedBolusInfo.context = context
                    if (recordOnlyChecked) {
                        uel.log(action, Sources.TreatmentDialog, if (insulinAfterConstraints != 0.0) rh.gs(R.string.record) else "",
                            ValueWithUnit.Timestamp(detailedBolusInfo.timestamp).takeIf { eventTimeChanged },
                            ValueWithUnit.SimpleString(rh.gsNotLocalised(R.string.record)).takeIf { insulinAfterConstraints != 0.0 },
                            ValueWithUnit.Insulin(insulinAfterConstraints).takeIf { insulinAfterConstraints != 0.0 },
                            ValueWithUnit.Gram(carbsAfterConstraints).takeIf { carbsAfterConstraints != 0 })
                        if (detailedBolusInfo.insulin > 0)
                            disposable += repository.runTransactionForResult(detailedBolusInfo.insertBolusTransaction())
                                .subscribe(
                                    { result -> result.inserted.forEach { aapsLogger.debug(LTag.DATABASE, "Inserted bolus $it") } },
                                    { aapsLogger.error(LTag.DATABASE, "Error while saving bolus", it) }
                                )
                        if (detailedBolusInfo.carbs > 0)
                            disposable += repository.runTransactionForResult(detailedBolusInfo.insertCarbsTransaction())
                                .subscribe(
                                    { result -> result.inserted.forEach { aapsLogger.debug(LTag.DATABASE, "Inserted carbs $it") } },
                                    { aapsLogger.error(LTag.DATABASE, "Error while saving carbs", it) }
                                )
                    } else {
                        if (detailedBolusInfo.insulin > 0) {
                            uel.log(action, Sources.TreatmentDialog,
                                ValueWithUnit.Insulin(insulinAfterConstraints),
                                ValueWithUnit.Gram(carbsAfterConstraints).takeIf { carbsAfterConstraints != 0 })
                            commandQueue.bolus(detailedBolusInfo, object : Callback() {
                                override fun run() {
                                    if (!result.success) {
                                        ErrorHelperActivity.runAlarm(ctx, result.comment, rh.gs(R.string.treatmentdeliveryerror), R.raw.boluserror)
                                    }
                                }
                            })
                        } else {
                            uel.log(action, Sources.TreatmentDialog,
                                    ValueWithUnit.Gram(carbsAfterConstraints).takeIf { carbsAfterConstraints != 0 })
                            if (detailedBolusInfo.carbs > 0) {
                                disposable += repository.runTransactionForResult(detailedBolusInfo.insertCarbsTransaction())
                                    .subscribe(
                                        { result -> result.inserted.forEach { aapsLogger.debug(LTag.DATABASE, "Inserted carbs $it") } },
                                        { aapsLogger.error(LTag.DATABASE, "Error while saving carbs", it) }
                                    )
                            }
                        }
                    }
                })
            }
        } else
            activity?.let { activity ->
                OKDialog.show(activity, rh.gs(R.string.overview_treatment_label), rh.gs(R.string.no_action_selected))
            }
        return true
    }
}<|MERGE_RESOLUTION|>--- conflicted
+++ resolved
@@ -125,19 +125,6 @@
         val carbsAfterConstraints = constraintChecker.applyCarbsConstraints(Constraint(carbs)).value()
 
         if (insulinAfterConstraints > 0) {
-<<<<<<< HEAD
-            actions.add(rh.gs(R.string.bolus) + ": " + DecimalFormatter.toPumpSupportedBolus(insulinAfterConstraints, activePlugin.activePump, rh).formatColorFromAttribute( rh.getAttributeColor
-                (context, R.attr.bolus )))
-            if (recordOnlyChecked)
-                actions.add(rh.gs(R.string.bolusrecordedonly).formatColorFromAttribute( rh.getAttributeColor(context, R.attr.dialogUrgent )))
-            if (abs(insulinAfterConstraints - insulin) > pumpDescription.pumpType.determineCorrectBolusStepSize(insulinAfterConstraints))
-                actions.add(rh.gs(R.string.bolusconstraintappliedwarn, insulin, insulinAfterConstraints).formatColorFromAttribute( rh.getAttributeColor(context, R.attr.dialogUrgent )))
-        }
-        if (carbsAfterConstraints > 0) {
-            actions.add(rh.gs(R.string.carbs) + ": " + rh.gs(R.string.format_carbs, carbsAfterConstraints).formatColorFromAttribute( rh.getAttributeColor(context, R.attr.carbsColor )))
-            if (carbsAfterConstraints != carbs)
-                actions.add(rh.gs(R.string.carbsconstraintapplied).formatColorFromAttribute( rh.getAttributeColor(context, R.attr.dialogUrgent )))
-=======
             actions.add(rh.gs(R.string.bolus) + ": " + DecimalFormatter.toPumpSupportedBolus(insulinAfterConstraints, activePlugin.activePump, rh).formatColorFromAttribute( rh.gac
                 (context, R.attr.bolus )))
             if (recordOnlyChecked)
@@ -149,7 +136,6 @@
             actions.add(rh.gs(R.string.carbs) + ": " + rh.gs(R.string.format_carbs, carbsAfterConstraints).formatColorFromAttribute( rh.gac(context, R.attr.carbsColor )))
             if (carbsAfterConstraints != carbs)
                 actions.add(rh.gs(R.string.carbsconstraintapplied).formatColorFromAttribute( rh.gac(context, R.attr.dialogUrgent )))
->>>>>>> 28e7ea70
         }
         if (insulinAfterConstraints > 0 || carbsAfterConstraints > 0) {
             activity?.let { activity ->
