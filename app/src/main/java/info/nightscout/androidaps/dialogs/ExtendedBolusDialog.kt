package info.nightscout.androidaps.dialogs

import android.content.Context
import android.os.Bundle
import android.view.LayoutInflater
import android.view.View
import android.view.ViewGroup
import com.google.common.base.Joiner
import info.nightscout.androidaps.R
import info.nightscout.androidaps.activities.ErrorHelperActivity
import info.nightscout.androidaps.database.entities.ValueWithUnit
import info.nightscout.androidaps.database.entities.UserEntry.Action
import info.nightscout.androidaps.database.entities.UserEntry.Sources
import info.nightscout.androidaps.databinding.DialogExtendedbolusBinding
import info.nightscout.androidaps.interfaces.ActivePlugin
import info.nightscout.androidaps.interfaces.CommandQueue
import info.nightscout.androidaps.interfaces.Constraint
import info.nightscout.androidaps.logging.UserEntryLogger
import info.nightscout.androidaps.plugins.configBuilder.ConstraintChecker
import info.nightscout.androidaps.queue.Callback
import info.nightscout.androidaps.utils.HtmlHelper
import info.nightscout.shared.SafeParse
import info.nightscout.androidaps.utils.alertDialogs.OKDialog
import info.nightscout.androidaps.utils.extensions.formatColorFromAttribute
import info.nightscout.androidaps.extensions.formatColor
import info.nightscout.androidaps.utils.ToastUtils
import info.nightscout.androidaps.utils.protection.ProtectionCheck
import info.nightscout.androidaps.utils.protection.ProtectionCheck.Protection.BOLUS
import info.nightscout.androidaps.utils.resources.ResourceHelper
import info.nightscout.shared.logging.LTag
import java.text.DecimalFormat
import java.util.*
import javax.inject.Inject
import kotlin.math.abs

class ExtendedBolusDialog : DialogFragmentWithDate() {

    @Inject lateinit var ctx: Context
    @Inject lateinit var constraintChecker: ConstraintChecker
    @Inject lateinit var commandQueue: CommandQueue
    @Inject lateinit var activePlugin: ActivePlugin
    @Inject lateinit var uel: UserEntryLogger
    @Inject lateinit var protectionCheck: ProtectionCheck

    private var queryingProtection = false
    private var _binding: DialogExtendedbolusBinding? = null

    // This property is only valid between onCreateView and onDestroyView.
    private val binding get() = _binding!!

    override fun onSaveInstanceState(savedInstanceState: Bundle) {
        super.onSaveInstanceState(savedInstanceState)
        savedInstanceState.putDouble("insulin", binding.insulin.value)
        savedInstanceState.putDouble("duration", binding.duration.value)
    }

    override fun onCreateView(inflater: LayoutInflater, container: ViewGroup?,
                              savedInstanceState: Bundle?): View {
        onCreateViewGeneral()
        _binding = DialogExtendedbolusBinding.inflate(inflater, container, false)
        return binding.root
    }

    override fun onViewCreated(view: View, savedInstanceState: Bundle?) {
        super.onViewCreated(view, savedInstanceState)

        val pumpDescription = activePlugin.activePump.pumpDescription

        val maxInsulin = constraintChecker.getMaxExtendedBolusAllowed().value()
        val extendedStep = pumpDescription.extendedBolusStep
        binding.insulin.setParams(savedInstanceState?.getDouble("insulin")
            ?: extendedStep, extendedStep, maxInsulin, extendedStep, DecimalFormat("0.00"), false, binding.okcancel.ok)

        val extendedDurationStep = pumpDescription.extendedBolusDurationStep
        val extendedMaxDuration = pumpDescription.extendedBolusMaxDuration
        binding.duration.setParams(savedInstanceState?.getDouble("duration")
            ?: extendedDurationStep, extendedDurationStep, extendedMaxDuration, extendedDurationStep, DecimalFormat("0"), false, binding.okcancel.ok)
        binding.insulin.editText?.id?.let { binding.insulinLabel.labelFor = it }
        binding.duration.editText?.id?.let { binding.durationLabel.labelFor = it }
    }

    override fun onDestroyView() {
        super.onDestroyView()
        _binding = null
    }

    override fun submit(): Boolean {
        if (_binding == null) return false
        val insulin = SafeParse.stringToDouble(binding.insulin.text)
        val durationInMinutes = binding.duration.value.toInt()
        val actions: LinkedList<String> = LinkedList()
        val insulinAfterConstraint = constraintChecker.applyExtendedBolusConstraints(Constraint(insulin)).value()
        actions.add(rh.gs(R.string.formatinsulinunits, insulinAfterConstraint))
        actions.add(rh.gs(R.string.duration) + ": " + rh.gs(R.string.format_mins, durationInMinutes))
        if (abs(insulinAfterConstraint - insulin) > 0.01)
<<<<<<< HEAD
            actions.add(rh.gs(R.string.constraintapllied).formatColorFromAttribute( rh.gac(context, R.attr.dialogUrgent )))
=======
            actions.add(rh.gs(R.string.constraintapllied).formatColor(context, rh, R.attr.warningColor))
>>>>>>> 75cb6d46

        activity?.let { activity ->
            OKDialog.showConfirmation(activity, rh.gs(R.string.extended_bolus), HtmlHelper.fromHtml(Joiner.on("<br/>").join(actions)), {
                uel.log(Action.EXTENDED_BOLUS, Sources.ExtendedBolusDialog,
                    ValueWithUnit.Insulin(insulinAfterConstraint),
                    ValueWithUnit.Minute(durationInMinutes))
                commandQueue.extendedBolus(insulinAfterConstraint, durationInMinutes, object : Callback() {
                    override fun run() {
                        if (!result.success) {
                            ErrorHelperActivity.runAlarm(ctx, result.comment, rh.gs(R.string.treatmentdeliveryerror), R.raw.boluserror)
                        }
                    }
                })
            }, null)
        }
        return true
    }

    override fun onResume() {
        super.onResume()
        if(!queryingProtection) {
            queryingProtection = true
            activity?.let { activity ->
                val cancelFail = {
                    queryingProtection = false
                    aapsLogger.debug(LTag.APS, "Dialog canceled on resume protection: ${this.javaClass.name}")
                    ToastUtils.showToastInUiThread(ctx, R.string.dialog_canceled)
                    dismiss()
                }
                protectionCheck.queryProtection(activity, BOLUS, { queryingProtection = false }, cancelFail, cancelFail)
            }
        }
    }
}<|MERGE_RESOLUTION|>--- conflicted
+++ resolved
@@ -93,11 +93,7 @@
         actions.add(rh.gs(R.string.formatinsulinunits, insulinAfterConstraint))
         actions.add(rh.gs(R.string.duration) + ": " + rh.gs(R.string.format_mins, durationInMinutes))
         if (abs(insulinAfterConstraint - insulin) > 0.01)
-<<<<<<< HEAD
-            actions.add(rh.gs(R.string.constraintapllied).formatColorFromAttribute( rh.gac(context, R.attr.dialogUrgent )))
-=======
             actions.add(rh.gs(R.string.constraintapllied).formatColor(context, rh, R.attr.warningColor))
->>>>>>> 75cb6d46
 
         activity?.let { activity ->
             OKDialog.showConfirmation(activity, rh.gs(R.string.extended_bolus), HtmlHelper.fromHtml(Joiner.on("<br/>").join(actions)), {
