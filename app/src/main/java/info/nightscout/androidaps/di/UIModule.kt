package info.nightscout.androidaps.di

import dagger.Module
import dagger.android.ContributesAndroidInjector
import info.nightscout.ui.widget.WidgetConfigureActivity
import info.nightscout.androidaps.skins.SkinListPreference
import info.nightscout.ui.widget.Widget
import info.nightscout.androidaps.plugins.aps.loop.LoopVariantPreference
//import info.nightscout.androidaps.widget.Widget

@Module
@Suppress("unused")
abstract class UIModule {

    @ContributesAndroidInjector abstract fun skinListPreferenceInjector(): SkinListPreference
<<<<<<< HEAD
    @ContributesAndroidInjector abstract fun loopVariantPreferenceInjector(): LoopVariantPreference
    @ContributesAndroidInjector abstract fun aapsWidgetInjector(): Widget
=======
    @ContributesAndroidInjector abstract fun contributesWidget(): Widget
>>>>>>> e0fba68f
    @ContributesAndroidInjector abstract fun contributesWidgetConfigureActivity(): WidgetConfigureActivity

}<|MERGE_RESOLUTION|>--- conflicted
+++ resolved
@@ -13,12 +13,8 @@
 abstract class UIModule {
 
     @ContributesAndroidInjector abstract fun skinListPreferenceInjector(): SkinListPreference
-<<<<<<< HEAD
     @ContributesAndroidInjector abstract fun loopVariantPreferenceInjector(): LoopVariantPreference
-    @ContributesAndroidInjector abstract fun aapsWidgetInjector(): Widget
-=======
     @ContributesAndroidInjector abstract fun contributesWidget(): Widget
->>>>>>> e0fba68f
     @ContributesAndroidInjector abstract fun contributesWidgetConfigureActivity(): WidgetConfigureActivity
 
 }