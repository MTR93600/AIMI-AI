package info.nightscout.androidaps.di

import dagger.Binds
import dagger.Module
import dagger.multibindings.IntKey
import dagger.multibindings.IntoMap
import info.nightscout.androidaps.danaRKorean.DanaRKoreanPlugin
import info.nightscout.androidaps.danaRv2.DanaRv2Plugin
import info.nightscout.androidaps.danar.DanaRPlugin
import info.nightscout.androidaps.danars.DanaRSPlugin
import info.nightscout.androidaps.diaconn.DiaconnG8Plugin
import info.nightscout.androidaps.interfaces.PluginBase
import info.nightscout.androidaps.plugin.general.openhumans.OpenHumansUploader
import info.nightscout.androidaps.plugins.aps.loop.LoopPlugin
import info.nightscout.androidaps.plugins.aps.openAPSAMA.OpenAPSAMAPlugin
import info.nightscout.androidaps.plugins.aps.openAPSSMB.OpenAPSSMBPlugin
import info.nightscout.androidaps.plugins.aps.openAPSSMBDynamicISF.OpenAPSSMBDynamicISFPlugin
import info.nightscout.androidaps.plugins.configBuilder.ConfigBuilderPlugin
import info.nightscout.androidaps.plugins.constraints.bgQualityCheck.BgQualityCheckPlugin
import info.nightscout.androidaps.plugins.constraints.dstHelper.DstHelperPlugin
import info.nightscout.androidaps.plugins.constraints.objectives.ObjectivesPlugin
import info.nightscout.androidaps.plugins.constraints.safety.SafetyPlugin
import info.nightscout.androidaps.plugins.constraints.signatureVerifier.SignatureVerifierPlugin
import info.nightscout.androidaps.plugins.constraints.storage.StorageConstraintPlugin
import info.nightscout.androidaps.plugins.constraints.versionChecker.VersionCheckerPlugin
import info.nightscout.androidaps.plugins.general.actions.ActionsPlugin
import info.nightscout.androidaps.plugins.general.automation.AutomationPlugin
import info.nightscout.androidaps.plugins.general.autotune.AutotunePlugin
import info.nightscout.androidaps.plugins.general.dataBroadcaster.DataBroadcastPlugin
import info.nightscout.androidaps.plugins.general.food.FoodPlugin
import info.nightscout.androidaps.plugins.general.maintenance.MaintenancePlugin
import info.nightscout.androidaps.plugins.general.nsclient.NSClientPlugin
import info.nightscout.androidaps.plugins.general.overview.OverviewPlugin
import info.nightscout.androidaps.plugins.general.persistentNotification.PersistentNotificationPlugin
import info.nightscout.androidaps.plugins.general.smsCommunicator.SmsCommunicatorPlugin
import info.nightscout.androidaps.plugins.general.themes.ThemeSwitcherPlugin
import info.nightscout.androidaps.plugins.general.wear.WearPlugin
import info.nightscout.androidaps.plugins.general.xdripStatusline.StatusLinePlugin
import info.nightscout.androidaps.plugins.insulin.InsulinLyumjevPlugin
import info.nightscout.androidaps.plugins.insulin.InsulinOrefFreePeakPlugin
import info.nightscout.androidaps.plugins.insulin.InsulinOrefRapidActingPlugin
import info.nightscout.androidaps.plugins.insulin.InsulinOrefUltraRapidActingPlugin
import info.nightscout.androidaps.plugins.iob.iobCobCalculator.IobCobCalculatorPlugin
import info.nightscout.androidaps.plugins.profile.local.LocalProfilePlugin
import info.nightscout.androidaps.plugins.pump.combo.ComboPlugin
import info.nightscout.androidaps.plugins.pump.eopatch.EopatchPumpPlugin
import info.nightscout.androidaps.plugins.pump.insight.LocalInsightPlugin
import info.nightscout.androidaps.plugins.pump.medtronic.MedtronicPumpPlugin
import info.nightscout.androidaps.plugins.pump.omnipod.dash.OmnipodDashPumpPlugin
import info.nightscout.androidaps.plugins.pump.omnipod.eros.OmnipodErosPumpPlugin
import info.nightscout.androidaps.plugins.pump.virtual.VirtualPumpPlugin
import info.nightscout.androidaps.plugins.sensitivity.SensitivityAAPSPlugin
import info.nightscout.androidaps.plugins.sensitivity.SensitivityOref1Plugin
import info.nightscout.androidaps.plugins.sensitivity.SensitivityWeightedAveragePlugin
import info.nightscout.androidaps.plugins.source.*
import javax.inject.Qualifier

@Suppress("unused")
@Module
abstract class PluginsModule {

    @Binds
    @AllConfigs
    @IntoMap
    @IntKey(0)
    abstract fun bindPersistentNotificationPlugin(plugin: PersistentNotificationPlugin): PluginBase

    @Binds
    @AllConfigs
    @IntoMap
    @IntKey(5)
    abstract fun bindOverviewPlugin(plugin: OverviewPlugin): PluginBase

    @Binds
    @AllConfigs
    @IntoMap
    @IntKey(10)
    abstract fun bindIobCobCalculatorPlugin(plugin: IobCobCalculatorPlugin): PluginBase

    @Binds
    @AllConfigs
    @IntoMap
    @IntKey(20)
    abstract fun bindActionsPlugin(plugin: ActionsPlugin): PluginBase

    @Binds
    @AllConfigs
    @IntoMap
    @IntKey(30)
    abstract fun bindInsulinOrefRapidActingPlugin(plugin: InsulinOrefRapidActingPlugin): PluginBase

    @Binds
    @AllConfigs
    @IntoMap
    @IntKey(40)
    abstract fun bindInsulinOrefUltraRapidActingPlugin(plugin: InsulinOrefUltraRapidActingPlugin): PluginBase

    @Binds
    @AllConfigs
    @IntoMap
    @IntKey(42)
    abstract fun bindInsulinLyumjevPlugin(plugin: InsulinLyumjevPlugin): PluginBase

    @Binds
    @AllConfigs
    @IntoMap
    @IntKey(50)
    abstract fun bindInsulinOrefFreePeakPlugin(plugin: InsulinOrefFreePeakPlugin): PluginBase

    @Binds
    @AllConfigs
    @IntoMap
    @IntKey(60)
    abstract fun bindSensitivityAAPSPlugin(plugin: SensitivityAAPSPlugin): PluginBase

    @Binds
    @AllConfigs
    @IntoMap
    @IntKey(70)
    abstract fun bindSensitivityWeightedAveragePlugin(plugin: SensitivityWeightedAveragePlugin): PluginBase

    @Binds
    @AllConfigs
    @IntoMap
    @IntKey(80)
    abstract fun bindSensitivityOref1Plugin(plugin: SensitivityOref1Plugin): PluginBase

    @Binds
    @PumpDriver
    @IntoMap
    @IntKey(90)
    abstract fun bindDanaRPlugin(plugin: DanaRPlugin): PluginBase

    @Binds
    @PumpDriver
    @IntoMap
    @IntKey(100)
    abstract fun bindDanaRKoreanPlugin(plugin: DanaRKoreanPlugin): PluginBase

    @Binds
    @PumpDriver
    @IntoMap
    @IntKey(110)
    abstract fun bindDanaRv2Plugin(plugin: DanaRv2Plugin): PluginBase

    @Binds
    @PumpDriver
    @IntoMap
    @IntKey(120)
    abstract fun bindDanaRSPlugin(plugin: DanaRSPlugin): PluginBase

    @Binds
    @PumpDriver
    @IntoMap
    @IntKey(130)
    abstract fun bindLocalInsightPlugin(plugin: LocalInsightPlugin): PluginBase

    @Binds
    @PumpDriver
    @IntoMap
    @IntKey(140)
    abstract fun bindComboPlugin(plugin: ComboPlugin): PluginBase

    @Binds
    @PumpDriver
    @IntoMap
    @IntKey(145)
    abstract fun bindOmnipodErosPumpPlugin(plugin: OmnipodErosPumpPlugin): PluginBase

    @Binds
    @PumpDriver
    @IntoMap
    @IntKey(148)
    abstract fun bindOmnipodDashPumpPlugin(plugin: OmnipodDashPumpPlugin): PluginBase

    @Binds
    @PumpDriver
    @IntoMap
    @IntKey(150)
    abstract fun bindMedtronicPumpPlugin(plugin: MedtronicPumpPlugin): PluginBase

    @Binds
    @PumpDriver
    @IntoMap
<<<<<<< HEAD
    @IntKey(155)
    abstract fun bindDiaconnG8Plugin(plugin: DiaconnG8Plugin): PluginBase

    @Binds
    @PumpDriver
    @IntoMap
    @IntKey(156)
    abstract fun bindEopatchPumpPlugin(plugin: EopatchPumpPlugin): PluginBase

    @Binds
    @NotNSClient
    @IntoMap
=======
>>>>>>> bc2cd2c5
    @IntKey(160)
    abstract fun bindDiaconnG8Plugin(plugin: DiaconnG8Plugin): PluginBase

    @Binds
    @AllConfigs
    @IntoMap
    @IntKey(170)
    abstract fun bindVirtualPumpPlugin(plugin: VirtualPumpPlugin): PluginBase

    @Binds
    @APS
    @IntoMap
    @IntKey(190)
    abstract fun bindLoopPlugin(plugin: LoopPlugin): PluginBase

    @Binds
    @APS
    @IntoMap
    @IntKey(210)
    abstract fun bindOpenAPSAMAPlugin(plugin: OpenAPSAMAPlugin): PluginBase

    @Binds
    @APS
    @IntoMap
    @IntKey(220)
    abstract fun bindOpenAPSSMBPlugin(plugin: OpenAPSSMBPlugin): PluginBase

    @Binds
    @APS
    @IntoMap
    @IntKey(222)
    abstract fun bindOpenAPSSMBAutoISFPlugin(plugin: OpenAPSSMBDynamicISFPlugin): PluginBase

    @Binds
    @AllConfigs
    @IntoMap
    @IntKey(240)
    abstract fun bindLocalProfilePlugin(plugin: LocalProfilePlugin): PluginBase

    @Binds
    @AllConfigs
    @IntoMap
    @IntKey(250)
    abstract fun bindAutomationPlugin(plugin: AutomationPlugin): PluginBase

    @Binds
    @AllConfigs
    @IntoMap
    @IntKey(255)
    abstract fun bindAutotunePlugin(plugin: AutotunePlugin): PluginBase

    @Binds
    @AllConfigs
    @IntoMap
    @IntKey(265)
    abstract fun bindSafetyPlugin(plugin: SafetyPlugin): PluginBase

    @Binds
    @NotNSClient
    @IntoMap
    @IntKey(270)
    abstract fun bindVersionCheckerPlugin(plugin: VersionCheckerPlugin): PluginBase

    @Binds
    @NotNSClient
    @IntoMap
    @IntKey(280)
    abstract fun bindSmsCommunicatorPlugin(plugin: SmsCommunicatorPlugin): PluginBase

    @Binds
    @APS
    @IntoMap
    @IntKey(290)
    abstract fun bindStorageConstraintPlugin(plugin: StorageConstraintPlugin): PluginBase

    @Binds
    @APS
    @IntoMap
    @IntKey(300)
    abstract fun bindSignatureVerifierPlugin(plugin: SignatureVerifierPlugin): PluginBase

    @Binds
    @APS
    @IntoMap
    @IntKey(310)
    abstract fun bindObjectivesPlugin(plugin: ObjectivesPlugin): PluginBase

    @Binds
    @AllConfigs
    @IntoMap
    @IntKey(320)
    abstract fun bindFoodPlugin(plugin: FoodPlugin): PluginBase

    @Binds
    @AllConfigs
    @IntoMap
    @IntKey(330)
    abstract fun bindWearPlugin(plugin: WearPlugin): PluginBase

    @Binds
    @AllConfigs
    @IntoMap
    @IntKey(340)
    abstract fun bindStatusLinePlugin(plugin: StatusLinePlugin): PluginBase

    @Binds
    @AllConfigs
    @IntoMap
    @IntKey(360)
    abstract fun bindNSClientPlugin(plugin: NSClientPlugin): PluginBase

    @Binds
    @AllConfigs
    @IntoMap
    @IntKey(370)
    abstract fun bindMaintenancePlugin(plugin: MaintenancePlugin): PluginBase

    @Binds
    @AllConfigs
    @IntoMap
    @IntKey(380)
    abstract fun bindDstHelperPlugin(plugin: DstHelperPlugin): PluginBase

    @Binds
    @AllConfigs
    @IntoMap
    @IntKey(381)
    abstract fun bindBgQualityCheckPlugin(plugin: BgQualityCheckPlugin): PluginBase

    @Binds
    @AllConfigs
    @IntoMap
    @IntKey(390)
    abstract fun bindDataBroadcastPlugin(plugin: DataBroadcastPlugin): PluginBase

    @Binds
    @AllConfigs
    @IntoMap
    @IntKey(400)
    abstract fun bindXdripPlugin(plugin: XdripPlugin): PluginBase

    @Binds
    @AllConfigs
    @IntoMap
    @IntKey(410)
    abstract fun bindNSClientSourcePlugin(plugin: NSClientSourcePlugin): PluginBase

    @Binds
    @AllConfigs
    @IntoMap
    @IntKey(420)
    abstract fun bindMM640gPlugin(plugin: MM640gPlugin): PluginBase

    @Binds
    @AllConfigs
    @IntoMap
    @IntKey(430)
    abstract fun bindGlimpPlugin(plugin: GlimpPlugin): PluginBase

    @Binds
    @AllConfigs
    @IntoMap
    @IntKey(440)
    abstract fun bindDexcomPlugin(plugin: DexcomPlugin): PluginBase

    @Binds
    @AllConfigs
    @IntoMap
    @IntKey(450)
    abstract fun bindPoctechPlugin(plugin: PoctechPlugin): PluginBase

    @Binds
    @AllConfigs
    @IntoMap
    @IntKey(460)
    abstract fun bindTomatoPlugin(plugin: TomatoPlugin): PluginBase

    @Binds
    @AllConfigs
    @IntoMap
    @IntKey(465)
    abstract fun bindAidexPlugin(plugin: AidexPlugin): PluginBase

    @Binds
    @AllConfigs
    @IntoMap
    @IntKey(470)
    abstract fun bindGlunovoPlugin(plugin: GlunovoPlugin): PluginBase

    @Binds
    @AllConfigs
    @IntoMap
    @IntKey(475)
    abstract fun bindRandomBgPlugin(plugin: RandomBgPlugin): PluginBase

    // @Binds
    // @NotNSClient
    // @IntoMap
    // @IntKey(480)
    // abstract fun bindOpenHumansPlugin(plugin: OpenHumansUploader): PluginBase

    @Binds
    @NotNSClient
    @IntoMap
    @IntKey(480)
    abstract fun bindsOpenHumansPlugin(plugin: OpenHumansUploader): PluginBase

    @Binds
    @AllConfigs
    @IntoMap
    @IntKey(490)
    abstract fun bindConfigBuilderPlugin(plugin: ConfigBuilderPlugin): PluginBase

    @Binds
    @AllConfigs
    @IntoMap
    @IntKey(500)
    abstract fun bindThemeSwitcherPlugin(plugin: ThemeSwitcherPlugin): PluginBase

    @Qualifier
    annotation class AllConfigs

    @Qualifier
    annotation class PumpDriver

    @Qualifier
    annotation class NotNSClient

    @Qualifier
    annotation class APS

}<|MERGE_RESOLUTION|>--- conflicted
+++ resolved
@@ -182,7 +182,6 @@
     @Binds
     @PumpDriver
     @IntoMap
-<<<<<<< HEAD
     @IntKey(155)
     abstract fun bindDiaconnG8Plugin(plugin: DiaconnG8Plugin): PluginBase
 
@@ -191,14 +190,6 @@
     @IntoMap
     @IntKey(156)
     abstract fun bindEopatchPumpPlugin(plugin: EopatchPumpPlugin): PluginBase
-
-    @Binds
-    @NotNSClient
-    @IntoMap
-=======
->>>>>>> bc2cd2c5
-    @IntKey(160)
-    abstract fun bindDiaconnG8Plugin(plugin: DiaconnG8Plugin): PluginBase
 
     @Binds
     @AllConfigs
