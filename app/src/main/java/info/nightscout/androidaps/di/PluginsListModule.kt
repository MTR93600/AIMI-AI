package info.nightscout.androidaps.di

import dagger.Binds
import dagger.Module
import dagger.multibindings.IntKey
import dagger.multibindings.IntoMap
import info.nightscout.androidaps.danaRKorean.DanaRKoreanPlugin
import info.nightscout.androidaps.danaRv2.DanaRv2Plugin
import info.nightscout.androidaps.danar.DanaRPlugin
import info.nightscout.androidaps.plugin.general.openhumans.OpenHumansUploaderPlugin
import info.nightscout.plugins.aps.openAPSaiSMB.OpenAPSaiSMBPlugin
import info.nightscout.androidaps.plugins.pump.eopatch.EopatchPumpPlugin
import info.nightscout.androidaps.plugins.pump.insight.LocalInsightPlugin
import info.nightscout.androidaps.plugins.pump.medtronic.MedtronicPumpPlugin
import info.nightscout.androidaps.plugins.pump.omnipod.dash.OmnipodDashPumpPlugin
import info.nightscout.androidaps.plugins.pump.omnipod.eros.OmnipodErosPumpPlugin
import info.nightscout.automation.AutomationPlugin
import info.nightscout.configuration.configBuilder.ConfigBuilderPlugin
import info.nightscout.configuration.maintenance.MaintenancePlugin
import info.nightscout.insulin.InsulinLyumjevPlugin
import info.nightscout.insulin.InsulinOrefFreePeakPlugin
import info.nightscout.insulin.InsulinOrefRapidActingPlugin
import info.nightscout.insulin.InsulinOrefUltraRapidActingPlugin
import info.nightscout.interfaces.plugin.PluginBase
import info.nightscout.plugins.aps.loop.LoopPlugin
import info.nightscout.plugins.aps.openAPSAMA.OpenAPSAMAPlugin
import info.nightscout.plugins.aps.openAPSSMB.OpenAPSSMBPlugin
import info.nightscout.plugins.aps.openAPSSMBDynamicISF.OpenAPSSMBDynamicISFPlugin
import info.nightscout.plugins.aps.aimi.AIMIPlugin
import info.nightscout.plugins.constraints.bgQualityCheck.BgQualityCheckPlugin
import info.nightscout.plugins.constraints.objectives.ObjectivesPlugin
import info.nightscout.plugins.constraints.safety.SafetyPlugin
import info.nightscout.plugins.constraints.signatureVerifier.SignatureVerifierPlugin
import info.nightscout.plugins.general.actions.ActionsPlugin
import info.nightscout.plugins.general.autotune.AutotunePlugin
import info.nightscout.plugins.general.food.FoodPlugin
import info.nightscout.plugins.general.overview.OverviewPlugin
import info.nightscout.plugins.general.persistentNotification.PersistentNotificationPlugin
import info.nightscout.plugins.general.smsCommunicator.SmsCommunicatorPlugin
import info.nightscout.plugins.general.themes.ThemeSwitcherPlugin
import info.nightscout.plugins.general.wear.WearPlugin
import info.nightscout.plugins.iob.iobCobCalculator.IobCobCalculatorPlugin
import info.nightscout.plugins.profile.ProfilePlugin
import info.nightscout.plugins.sync.dataBroadcaster.DataBroadcastPlugin
import info.nightscout.plugins.sync.nsclient.NSClientPlugin
import info.nightscout.plugins.sync.nsclientV3.NSClientV3Plugin
import info.nightscout.plugins.sync.tidepool.TidepoolPlugin
import info.nightscout.plugins.sync.xdrip.XdripPlugin
import info.nightscout.pump.combo.ComboPlugin
import info.nightscout.pump.combov2.ComboV2Plugin
import info.nightscout.pump.diaconn.DiaconnG8Plugin
import info.nightscout.pump.virtual.VirtualPumpPlugin
import info.nightscout.sensitivity.SensitivityAAPSPlugin
import info.nightscout.sensitivity.SensitivityOref1Plugin
import info.nightscout.sensitivity.SensitivityWeightedAveragePlugin
import info.nightscout.smoothing.AvgSmoothingPlugin
import info.nightscout.smoothing.ExponentialSmoothingPlugin
import info.nightscout.smoothing.NoSmoothingPlugin
import info.nightscout.source.AidexPlugin
import info.nightscout.source.DexcomPlugin
import info.nightscout.source.GlimpPlugin
import info.nightscout.source.GlunovoPlugin
import info.nightscout.source.IntelligoPlugin
import info.nightscout.source.MM640gPlugin
import info.nightscout.source.NSClientSourcePlugin
import info.nightscout.source.PoctechPlugin
import info.nightscout.source.RandomBgPlugin
import info.nightscout.source.TomatoPlugin
import info.nightscout.source.XdripSourcePlugin
import javax.inject.Qualifier

@Suppress("unused")
@Module
abstract class PluginsListModule {

    @Binds
    @AllConfigs
    @IntoMap
    @IntKey(0)
    abstract fun bindPersistentNotificationPlugin(plugin: PersistentNotificationPlugin): PluginBase

    @Binds
    @AllConfigs
    @IntoMap
    @IntKey(5)
    abstract fun bindOverviewPlugin(plugin: OverviewPlugin): PluginBase

    @Binds
    @AllConfigs
    @IntoMap
    @IntKey(10)
    abstract fun bindIobCobCalculatorPlugin(plugin: IobCobCalculatorPlugin): PluginBase

    @Binds
    @AllConfigs
    @IntoMap
    @IntKey(20)
    abstract fun bindActionsPlugin(plugin: ActionsPlugin): PluginBase

    @Binds
    @AllConfigs
    @IntoMap
    @IntKey(30)
    abstract fun bindInsulinOrefRapidActingPlugin(plugin: InsulinOrefRapidActingPlugin): PluginBase

    @Binds
    @AllConfigs
    @IntoMap
    @IntKey(40)
    abstract fun bindInsulinOrefUltraRapidActingPlugin(plugin: InsulinOrefUltraRapidActingPlugin): PluginBase

    @Binds
    @AllConfigs
    @IntoMap
    @IntKey(42)
    abstract fun bindInsulinLyumjevPlugin(plugin: InsulinLyumjevPlugin): PluginBase

    @Binds
    @AllConfigs
    @IntoMap
    @IntKey(50)
    abstract fun bindInsulinOrefFreePeakPlugin(plugin: InsulinOrefFreePeakPlugin): PluginBase

    @Binds
    @AllConfigs
    @IntoMap
    @IntKey(60)
    abstract fun bindSensitivityAAPSPlugin(plugin: SensitivityAAPSPlugin): PluginBase

    @Binds
    @AllConfigs
    @IntoMap
    @IntKey(70)
    abstract fun bindSensitivityWeightedAveragePlugin(plugin: SensitivityWeightedAveragePlugin): PluginBase

    @Binds
    @AllConfigs
    @IntoMap
    @IntKey(80)
    abstract fun bindSensitivityOref1Plugin(plugin: SensitivityOref1Plugin): PluginBase

    @Binds
    @PumpDriver
    @IntoMap
    @IntKey(90)
    abstract fun bindDanaRPlugin(plugin: DanaRPlugin): PluginBase

    @Binds
    @PumpDriver
    @IntoMap
    @IntKey(100)
    abstract fun bindDanaRKoreanPlugin(plugin: DanaRKoreanPlugin): PluginBase

    @Binds
    @PumpDriver
    @IntoMap
    @IntKey(110)
    abstract fun bindDanaRv2Plugin(plugin: DanaRv2Plugin): PluginBase

    @Binds
    @PumpDriver
    @IntoMap
    @IntKey(120)
    abstract fun bindDanaRSPlugin(plugin: info.nightscout.pump.danars.DanaRSPlugin): PluginBase

    @Binds
    @PumpDriver
    @IntoMap
    @IntKey(130)
    abstract fun bindLocalInsightPlugin(plugin: LocalInsightPlugin): PluginBase

    @Binds
    @PumpDriver
    @IntoMap
    @IntKey(140)
    abstract fun bindComboPlugin(plugin: ComboPlugin): PluginBase

    @Binds
    @PumpDriver
    @IntoMap
    @IntKey(141)
    abstract fun bindComboV2Plugin(plugin: ComboV2Plugin): PluginBase

    @Binds
    @PumpDriver
    @IntoMap
    @IntKey(145)
    abstract fun bindOmnipodErosPumpPlugin(plugin: OmnipodErosPumpPlugin): PluginBase

    @Binds
    @PumpDriver
    @IntoMap
    @IntKey(148)
    abstract fun bindOmnipodDashPumpPlugin(plugin: OmnipodDashPumpPlugin): PluginBase

    @Binds
    @PumpDriver
    @IntoMap
    @IntKey(150)
    abstract fun bindMedtronicPumpPlugin(plugin: MedtronicPumpPlugin): PluginBase

    @Binds
    @PumpDriver
    @IntoMap
    @IntKey(155)
    abstract fun bindDiaconnG8Plugin(plugin: DiaconnG8Plugin): PluginBase

    @Binds
    @PumpDriver
    @IntoMap
    @IntKey(156)
    abstract fun bindEopatchPumpPlugin(plugin: EopatchPumpPlugin): PluginBase

    @Binds
    @AllConfigs
    @IntoMap
    @IntKey(170)
    abstract fun bindVirtualPumpPlugin(plugin: VirtualPumpPlugin): PluginBase

    @Binds
    @APS
    @IntoMap
    @IntKey(190)
    abstract fun bindLoopPlugin(plugin: LoopPlugin): PluginBase

    @Binds
    @APS
    @IntoMap
    @IntKey(210)
    abstract fun bindOpenAPSAMAPlugin(plugin: OpenAPSAMAPlugin): PluginBase

    @Binds
    @APS
    @IntoMap
    @IntKey(220)
    abstract fun bindOpenAPSSMBPlugin(plugin: OpenAPSSMBPlugin): PluginBase

    @Binds
    @APS
    @IntoMap
    @IntKey(222)
    abstract fun bindOpenAPSSMBAutoISFPlugin(plugin: OpenAPSSMBDynamicISFPlugin): PluginBase

    @Binds
    @APS
    @IntoMap
<<<<<<< HEAD
    @IntKey(230)
    abstract fun bindAIMIPlugin(plugin: AIMIPlugin): PluginBase
=======
    @IntKey(223)
    abstract fun bindOpenAPSaiSMBPlugin(plugin: OpenAPSaiSMBPlugin): PluginBase
>>>>>>> e6d03558

    @Binds
    @AllConfigs
    @IntoMap
    @IntKey(240)
    abstract fun bindLocalProfilePlugin(plugin: ProfilePlugin): PluginBase

    @Binds
    @AllConfigs
    @IntoMap
    @IntKey(250)
    abstract fun bindAutomationPlugin(plugin: AutomationPlugin): PluginBase

    @Binds
    @AllConfigs
    @IntoMap
    @IntKey(255)
    abstract fun bindAutotunePlugin(plugin: AutotunePlugin): PluginBase

    @Binds
    @AllConfigs
    @IntoMap
    @IntKey(265)
    abstract fun bindSafetyPlugin(plugin: SafetyPlugin): PluginBase

    @Binds
    @NotNSClient
    @IntoMap
    @IntKey(270)
    abstract fun bindVersionCheckerPlugin(plugin: info.nightscout.plugins.constraints.versionChecker.VersionCheckerPlugin): PluginBase

    @Binds
    @NotNSClient
    @IntoMap
    @IntKey(280)
    abstract fun bindSmsCommunicatorPlugin(plugin: SmsCommunicatorPlugin): PluginBase

    @Binds
    @APS
    @IntoMap
    @IntKey(290)
    abstract fun bindStorageConstraintPlugin(plugin: info.nightscout.plugins.constraints.storage.StorageConstraintPlugin): PluginBase

    @Binds
    @APS
    @IntoMap
    @IntKey(300)
    abstract fun bindSignatureVerifierPlugin(plugin: SignatureVerifierPlugin): PluginBase

    @Binds
    @APS
    @IntoMap
    @IntKey(310)
    abstract fun bindObjectivesPlugin(plugin: ObjectivesPlugin): PluginBase

    @Binds
    @AllConfigs
    @IntoMap
    @IntKey(320)
    abstract fun bindFoodPlugin(plugin: FoodPlugin): PluginBase

    @Binds
    @AllConfigs
    @IntoMap
    @IntKey(330)
    abstract fun bindWearPlugin(plugin: WearPlugin): PluginBase

    @Binds
    @AllConfigs
    @IntoMap
    @IntKey(350)
    abstract fun bindNSClientPlugin(plugin: NSClientPlugin): PluginBase

    @Binds
    @AllConfigs
    @IntoMap
    @IntKey(355)
    abstract fun bindNSClientV3Plugin(plugin: NSClientV3Plugin): PluginBase

    @Binds
    @Unfinished
    @IntoMap
    @IntKey(360)
    abstract fun bindTidepoolPlugin(plugin: TidepoolPlugin): PluginBase

    @Binds
    @AllConfigs
    @IntoMap
    @IntKey(364)
    abstract fun bindXdripPlugin(plugin: XdripPlugin): PluginBase

    @Binds
    @AllConfigs
    @IntoMap
    @IntKey(366)
    abstract fun bindDataBroadcastPlugin(plugin: DataBroadcastPlugin): PluginBase

    @Binds
    @NotNSClient
    @IntoMap
    @IntKey(368)
    abstract fun bindsOpenHumansPlugin(plugin: OpenHumansUploaderPlugin): PluginBase

    @Binds
    @AllConfigs
    @IntoMap
    @IntKey(370)
    abstract fun bindMaintenancePlugin(plugin: MaintenancePlugin): PluginBase

    @Binds
    @AllConfigs
    @IntoMap
    @IntKey(380)
    abstract fun bindDstHelperPlugin(plugin: info.nightscout.plugins.constraints.dstHelper.DstHelperPlugin): PluginBase

    @Binds
    @AllConfigs
    @IntoMap
    @IntKey(381)
    abstract fun bindBgQualityCheckPlugin(plugin: BgQualityCheckPlugin): PluginBase

    @Binds
    @AllConfigs
    @IntoMap
    @IntKey(400)
    abstract fun bindXdripSourcePlugin(plugin: XdripSourcePlugin): PluginBase

    @Binds
    @AllConfigs
    @IntoMap
    @IntKey(410)
    abstract fun bindNSClientSourcePlugin(plugin: NSClientSourcePlugin): PluginBase

    @Binds
    @AllConfigs
    @IntoMap
    @IntKey(420)
    abstract fun bindMM640gPlugin(plugin: MM640gPlugin): PluginBase

    @Binds
    @AllConfigs
    @IntoMap
    @IntKey(430)
    abstract fun bindGlimpPlugin(plugin: GlimpPlugin): PluginBase

    @Binds
    @AllConfigs
    @IntoMap
    @IntKey(440)
    abstract fun bindDexcomPlugin(plugin: DexcomPlugin): PluginBase

    @Binds
    @AllConfigs
    @IntoMap
    @IntKey(450)
    abstract fun bindPoctechPlugin(plugin: PoctechPlugin): PluginBase

    @Binds
    @AllConfigs
    @IntoMap
    @IntKey(460)
    abstract fun bindTomatoPlugin(plugin: TomatoPlugin): PluginBase

    @Binds
    @AllConfigs
    @IntoMap
    @IntKey(465)
    abstract fun bindAidexPlugin(plugin: AidexPlugin): PluginBase

    @Binds
    @AllConfigs
    @IntoMap
    @IntKey(470)
    abstract fun bindGlunovoPlugin(plugin: GlunovoPlugin): PluginBase

    @Binds
    @AllConfigs
    @IntoMap
    @IntKey(473)
    abstract fun bindIntelligoPlugin(plugin: IntelligoPlugin): PluginBase

    @Binds
    @AllConfigs
    @IntoMap
    @IntKey(475)
    abstract fun bindRandomBgPlugin(plugin: RandomBgPlugin): PluginBase

    @Binds
    @AllConfigs
    @IntoMap
    @IntKey(490)
    abstract fun bindConfigBuilderPlugin(plugin: ConfigBuilderPlugin): PluginBase

    @Binds
    @AllConfigs
    @IntoMap
    @IntKey(500)
    abstract fun bindThemeSwitcherPlugin(plugin: ThemeSwitcherPlugin): PluginBase

    @Binds
    @AllConfigs
    @IntoMap
    @IntKey(600)
    abstract fun bindNoSmoothingPlugin(plugin: NoSmoothingPlugin): PluginBase

    @Binds
    @AllConfigs
    @IntoMap
    @IntKey(605)
    abstract fun bindExponentialSmoothingPlugin(plugin: ExponentialSmoothingPlugin): PluginBase

    @Binds
    @AllConfigs
    @IntoMap
    @IntKey(610)
    abstract fun bindAvgSmoothingPlugin(plugin: AvgSmoothingPlugin): PluginBase

    @Qualifier
    annotation class AllConfigs

    @Qualifier
    annotation class PumpDriver

    @Qualifier
    annotation class NotNSClient

    @Qualifier
    annotation class APS

    @Qualifier
    annotation class Unfinished
}<|MERGE_RESOLUTION|>--- conflicted
+++ resolved
@@ -244,13 +244,14 @@
     @Binds
     @APS
     @IntoMap
-<<<<<<< HEAD
     @IntKey(230)
     abstract fun bindAIMIPlugin(plugin: AIMIPlugin): PluginBase
-=======
+
+    @Binds
+    @APS
+    @IntoMap
     @IntKey(223)
     abstract fun bindOpenAPSaiSMBPlugin(plugin: OpenAPSaiSMBPlugin): PluginBase
->>>>>>> e6d03558
 
     @Binds
     @AllConfigs
