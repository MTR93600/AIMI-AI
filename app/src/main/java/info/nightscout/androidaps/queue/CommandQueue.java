package info.nightscout.androidaps.queue;

import android.content.Intent;
import android.support.v7.app.AppCompatActivity;
import android.text.Html;
import android.text.Spanned;

import org.slf4j.Logger;
import org.slf4j.LoggerFactory;

import java.util.LinkedList;

import info.nightscout.androidaps.MainApp;
import info.nightscout.androidaps.R;
import info.nightscout.androidaps.data.DetailedBolusInfo;
import info.nightscout.androidaps.data.Profile;
import info.nightscout.androidaps.data.PumpEnactResult;
import info.nightscout.androidaps.events.EventBolusRequested;
import info.nightscout.androidaps.interfaces.PumpInterface;
import info.nightscout.androidaps.plugins.ConfigBuilder.ConfigBuilderPlugin;
import info.nightscout.androidaps.plugins.Overview.Dialogs.BolusProgressDialog;
import info.nightscout.androidaps.plugins.Overview.Dialogs.BolusProgressHelperActivity;
import info.nightscout.androidaps.plugins.Overview.notifications.Notification;
import info.nightscout.androidaps.plugins.Overview.events.EventDismissNotification;
import info.nightscout.androidaps.plugins.Overview.events.EventNewNotification;
import info.nightscout.androidaps.queue.commands.Command;
import info.nightscout.androidaps.queue.commands.CommandBolus;
import info.nightscout.androidaps.queue.commands.CommandCancelExtendedBolus;
import info.nightscout.androidaps.queue.commands.CommandCancelTempBasal;
import info.nightscout.androidaps.queue.commands.CommandExtendedBolus;
import info.nightscout.androidaps.queue.commands.CommandLoadEvents;
import info.nightscout.androidaps.queue.commands.CommandLoadHistory;
import info.nightscout.androidaps.queue.commands.CommandReadStatus;
import info.nightscout.androidaps.queue.commands.CommandSMBBolus;
import info.nightscout.androidaps.queue.commands.CommandSetProfile;
import info.nightscout.androidaps.queue.commands.CommandTempBasalAbsolute;
import info.nightscout.androidaps.queue.commands.CommandTempBasalPercent;

/**
 * Created by mike on 08.11.2017.
 *
 * DATA FLOW:
 * ---------
 *
 * (request) - > ConfigBuilder.getCommandQueue().bolus(...)
 *
 * app no longer waits for result but passes Callback
 *
 * request is added to queue, if another request of the same type already exists in queue, it's removed prior adding
 * but if request of the same type is currently executed (probably important only for bolus which is running long time), new request is declined
 * new QueueThread is created and started if current if finished
 * CommandReadStatus is added automatically before command if queue is empty
 *
 * biggest change is we don't need exec pump commands in Handler because it's finished immediately
 * command queueing if not realized by stacking in different Handlers and threads anymore but by internal queue with better control
 *
 * QueueThread calls ConfigBuilder#connect which is passed to getActivePump().connect
 * connect should be executed on background and return immediately. afterwards isConnecting() is expected to be true
 *
 * while isConnecting() == true GUI is updated by posting connection progress
 *
 * if connect is successful: isConnected() becomes true, isConnecting() becomes false
 *      CommandQueue starts calling execute() of commands. execute() is expected to be blocking (return after finish).
 *      callback with result is called after finish automatically
 * if connect failed: isConnected() becomes false, isConnecting() becomes false
 *      connect() is called again
 *
 * when queue is empty, disconnect is called
 */

public class CommandQueue {
    private static Logger log = LoggerFactory.getLogger(CommandQueue.class);

    private LinkedList<Command> queue = new LinkedList<>();
    private Command performing;

    private QueueThread thread = null;

    private PumpEnactResult executingNowError() {
        return new PumpEnactResult().success(false).enacted(false).comment(MainApp.sResources.getString(R.string.executingrightnow));
    }

    public boolean isRunning(Command.CommandType type) {
        if (performing != null && performing.commandType == type)
            return true;
        return false;
    }

    private synchronized void removeAll(Command.CommandType type) {
        for (int i = 0; i < queue.size(); i++) {
            if (queue.get(i).commandType == type) {
                queue.remove(i);
            }
        }
    }

    private synchronized void add(Command command) {
        // inject reading of status when adding first command to the queue
        if (queue.size() == 0 && command.commandType != Command.CommandType.READSTATUS)
            queue.add(new CommandReadStatus("Queue", null));
        queue.add(command);
    }

    synchronized void pickup() {
        performing = queue.poll();
    }

    synchronized void clear() {
        performing = null;
        for (int i = 0; i < queue.size(); i++) {
            queue.get(i).cancel();
        }

        queue.clear();
    }

    public int size() {
        return queue.size();
    }

    public Command performing() {
        return performing;
    }

    public void resetPerforming() {
        performing = null;
    }

    // After new command added to the queue
    // start thread again if not already running
    private void notifyAboutNewCommand() {
        if (thread == null || thread.getState() == Thread.State.TERMINATED) {
            thread = new QueueThread(this);
            thread.start();
        }
    }

    public static void independentConnect(String reason, Callback callback) {
        CommandQueue tempCommandQueue = new CommandQueue();
        tempCommandQueue.readStatus(reason, callback);
        QueueThread tempThread = new QueueThread(tempCommandQueue);
        tempThread.start();
    }

    // returns true if command is queued
    public boolean bolus(DetailedBolusInfo detailedBolusInfo, Callback callback) {
        Command.CommandType type = detailedBolusInfo.isSMB ? Command.CommandType.SMB_BOLUS : Command.CommandType.BOLUS;

        if (isRunning(type)) {
            if (callback != null)
                callback.result(executingNowError()).run();
            return false;
        }

        // remove all unfinished boluses
        removeAll(type);

        // apply constraints
        detailedBolusInfo.insulin = MainApp.getConfigBuilder().applyBolusConstraints(detailedBolusInfo.insulin);
        detailedBolusInfo.carbs = MainApp.getConfigBuilder().applyCarbsConstraints((int) detailedBolusInfo.carbs);

        // add new command to queue
        if (detailedBolusInfo.isSMB)
            add(new CommandSMBBolus(detailedBolusInfo, callback));
        else
            add(new CommandBolus(detailedBolusInfo, callback));

        notifyAboutNewCommand();

        // Notify Wear about upcoming bolus
        MainApp.bus().post(new EventBolusRequested(detailedBolusInfo.insulin));

        // Bring up bolus progress dialog
<<<<<<< HEAD
        detailedBolusInfo.insulin = MainApp.getConfigBuilder().applyBolusConstraints(detailedBolusInfo.insulin);
        detailedBolusInfo.carbs = MainApp.getConfigBuilder().applyCarbsConstraints((int) detailedBolusInfo.carbs);

        BolusProgressDialog bolusProgressDialog;
=======
>>>>>>> 3975ce4c
        if (detailedBolusInfo.context != null) {
            BolusProgressDialog bolusProgressDialog = new BolusProgressDialog();
            bolusProgressDialog.setInsulin(detailedBolusInfo.insulin);
            bolusProgressDialog.show(((AppCompatActivity) detailedBolusInfo.context).getSupportFragmentManager(), "BolusProgress");
        } else {
            Intent i = new Intent();
            i.putExtra("insulin", detailedBolusInfo.insulin);
            i.setClass(MainApp.instance(), BolusProgressHelperActivity.class);
            i.addFlags(Intent.FLAG_ACTIVITY_NEW_TASK);
            MainApp.instance().startActivity(i);
        }

        return true;
    }

    // returns true if command is queued
    public boolean tempBasalAbsolute(double absoluteRate, int durationInMinutes, boolean enforceNew, Callback callback) {
        if (isRunning(Command.CommandType.TEMPBASAL)) {
            if (callback != null)
                callback.result(executingNowError()).run();
            return false;
        }

        // remove all unfinished 
        removeAll(Command.CommandType.TEMPBASAL);

        Double rateAfterConstraints = MainApp.getConfigBuilder().applyBasalConstraints(absoluteRate);

        // add new command to queue
        add(new CommandTempBasalAbsolute(rateAfterConstraints, durationInMinutes, enforceNew, callback));

        notifyAboutNewCommand();

        return true;
    }

    // returns true if command is queued
    public boolean tempBasalPercent(int percent, int durationInMinutes, Callback callback) {
        if (isRunning(Command.CommandType.TEMPBASAL)) {
            if (callback != null)
                callback.result(executingNowError()).run();
            return false;
        }

        // remove all unfinished 
        removeAll(Command.CommandType.TEMPBASAL);

        Integer percentAfterConstraints = MainApp.getConfigBuilder().applyBasalConstraints(percent);

        // add new command to queue
        add(new CommandTempBasalPercent(percentAfterConstraints, durationInMinutes, callback));

        notifyAboutNewCommand();

        return true;
    }

    // returns true if command is queued
    public boolean extendedBolus(double insulin, int durationInMinutes, Callback callback) {
        if (isRunning(Command.CommandType.EXTENDEDBOLUS)) {
            if (callback != null)
                callback.result(executingNowError()).run();
            return false;
        }

        Double rateAfterConstraints = MainApp.getConfigBuilder().applyBolusConstraints(insulin);

        // remove all unfinished
        removeAll(Command.CommandType.EXTENDEDBOLUS);

        // add new command to queue
        add(new CommandExtendedBolus(rateAfterConstraints, durationInMinutes, callback));

        notifyAboutNewCommand();

        return true;
    }

    // returns true if command is queued
    public boolean cancelTempBasal(boolean enforceNew, Callback callback) {
        if (isRunning(Command.CommandType.TEMPBASAL)) {
            if (callback != null)
                callback.result(executingNowError()).run();
            return false;
        }

        // remove all unfinished 
        removeAll(Command.CommandType.TEMPBASAL);

        // add new command to queue
        add(new CommandCancelTempBasal(enforceNew, callback));

        notifyAboutNewCommand();

        return true;
    }

    // returns true if command is queued
    public boolean cancelExtended(Callback callback) {
        if (isRunning(Command.CommandType.EXTENDEDBOLUS)) {
            if (callback != null)
                callback.result(executingNowError()).run();
            return false;
        }

        // remove all unfinished 
        removeAll(Command.CommandType.EXTENDEDBOLUS);

        // add new command to queue
        add(new CommandCancelExtendedBolus(callback));

        notifyAboutNewCommand();

        return true;
    }

    // returns true if command is queued
    public boolean setProfile(Profile profile, Callback callback) {
        if (isRunning(Command.CommandType.BASALPROFILE)) {
            if (callback != null)
                callback.result(executingNowError()).run();
            return false;
        }

        // Compare with pump limits
        Profile.BasalValue[] basalValues = profile.getBasalValues();
        PumpInterface pump = ConfigBuilderPlugin.getActivePump();

        for (int index = 0; index < basalValues.length; index++) {
            if (basalValues[index].value < pump.getPumpDescription().basalMinimumRate) {
                Notification notification = new Notification(Notification.BASAL_VALUE_BELOW_MINIMUM, MainApp.sResources.getString(R.string.basalvaluebelowminimum), Notification.URGENT);
                MainApp.bus().post(new EventNewNotification(notification));
                if (callback != null)
                    callback.result(new PumpEnactResult().success(false).comment(MainApp.sResources.getString(R.string.basalvaluebelowminimum))).run();
                return false;
            }
        }

        MainApp.bus().post(new EventDismissNotification(Notification.BASAL_VALUE_BELOW_MINIMUM));

        if (isThisProfileSet(profile)) {
            log.debug("Correct profile already set");
            if (callback != null)
                callback.result(new PumpEnactResult().success(true).enacted(false)).run();
            return false;
        }

        // remove all unfinished
        removeAll(Command.CommandType.BASALPROFILE);

        // add new command to queue
        add(new CommandSetProfile(profile, callback));

        notifyAboutNewCommand();

        return true;
    }

    // returns true if command is queued
    public boolean readStatus(String reason, Callback callback) {
        if (isRunning(Command.CommandType.READSTATUS)) {
            if (callback != null)
                callback.result(executingNowError()).run();
            return false;
        }

        // remove all unfinished 
        removeAll(Command.CommandType.READSTATUS);

        // add new command to queue
        add(new CommandReadStatus(reason, callback));

        notifyAboutNewCommand();

        return true;
    }

    // returns true if command is queued
    public boolean loadHistory(byte type, Callback callback) {
        if (isRunning(Command.CommandType.LOADHISTORY)) {
            if (callback != null)
                callback.result(executingNowError()).run();
            return false;
        }

        // remove all unfinished 
        removeAll(Command.CommandType.LOADHISTORY);

        // add new command to queue
        add(new CommandLoadHistory(type, callback));

        notifyAboutNewCommand();

        return true;
    }

    // returns true if command is queued
    public boolean loadEvents(Callback callback) {
        if (isRunning(Command.CommandType.LOADEVENTS)) {
            if (callback != null)
                callback.result(executingNowError()).run();
            return false;
        }

        // remove all unfinished
        removeAll(Command.CommandType.LOADEVENTS);

        // add new command to queue
        add(new CommandLoadEvents(callback));

        notifyAboutNewCommand();

        return true;
    }

    public Spanned spannedStatus() {
        String s = "";
        int line = 0;
        if (performing != null) {
            s += "<b>" + performing.status() + "</b>";
            line++;
        }
        for (int i = 0; i < queue.size(); i++) {
            if (line != 0)
                s += "<br>";
            s += queue.get(i).status();
            line++;
        }
        return Html.fromHtml(s);
    }

    public boolean isThisProfileSet(Profile profile) {
        PumpInterface activePump = ConfigBuilderPlugin.getActivePump();
        if (activePump != null) {
            boolean result = activePump.isThisProfileSet(profile);
            if (!result) {
                log.debug("Current profile: " + MainApp.getConfigBuilder().getProfile().getData().toString());
                log.debug("New profile: " + profile.getData().toString());
            }
            return result;
        } else return true;
    }

}<|MERGE_RESOLUTION|>--- conflicted
+++ resolved
@@ -171,13 +171,6 @@
         MainApp.bus().post(new EventBolusRequested(detailedBolusInfo.insulin));
 
         // Bring up bolus progress dialog
-<<<<<<< HEAD
-        detailedBolusInfo.insulin = MainApp.getConfigBuilder().applyBolusConstraints(detailedBolusInfo.insulin);
-        detailedBolusInfo.carbs = MainApp.getConfigBuilder().applyCarbsConstraints((int) detailedBolusInfo.carbs);
-
-        BolusProgressDialog bolusProgressDialog;
-=======
->>>>>>> 3975ce4c
         if (detailedBolusInfo.context != null) {
             BolusProgressDialog bolusProgressDialog = new BolusProgressDialog();
             bolusProgressDialog.setInsulin(detailedBolusInfo.insulin);
