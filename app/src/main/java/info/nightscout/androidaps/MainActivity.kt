package info.nightscout.androidaps

import android.annotation.SuppressLint
import android.content.ActivityNotFoundException
import android.content.Context
import android.content.Intent
import android.graphics.Paint
import android.graphics.Point
import android.graphics.Rect
import android.graphics.drawable.ColorDrawable
import android.os.Build
import android.os.Bundle
import android.os.Handler
import android.os.HandlerThread
import android.os.PersistableBundle
import android.text.SpannableString
import android.text.method.LinkMovementMethod
import android.text.style.ForegroundColorSpan
import android.text.util.Linkify
import android.util.TypedValue
import android.view.*
import android.view.inputmethod.InputMethodManager
import android.widget.EditText
import android.widget.ImageView
import android.widget.LinearLayout
import android.widget.TextView
import androidx.appcompat.app.ActionBarDrawerToggle
import androidx.appcompat.app.AlertDialog
import androidx.appcompat.widget.Toolbar
import androidx.core.app.TaskStackBuilder
import androidx.core.view.GravityCompat
import androidx.fragment.app.FragmentManager
import androidx.viewpager2.widget.ViewPager2
import com.google.android.material.appbar.AppBarLayout
import com.google.android.material.tabs.TabLayoutMediator
import com.google.firebase.crashlytics.FirebaseCrashlytics
import com.joanzapata.iconify.Iconify
import com.joanzapata.iconify.fonts.FontAwesomeModule
import dev.doubledot.doki.ui.DokiActivity
import info.nightscout.androidaps.activities.*
import info.nightscout.androidaps.database.entities.UserEntry.Action
import info.nightscout.androidaps.database.entities.UserEntry.Sources
import info.nightscout.androidaps.databinding.ActivityMainBinding
import info.nightscout.androidaps.interfaces.*
import info.nightscout.androidaps.logging.UserEntryLogger
import info.nightscout.androidaps.plugins.bus.RxBus
import info.nightscout.androidaps.plugins.configBuilder.ConstraintChecker
import info.nightscout.androidaps.plugins.constraints.signatureVerifier.SignatureVerifierPlugin
import info.nightscout.androidaps.plugins.constraints.versionChecker.VersionCheckerUtils
import info.nightscout.androidaps.plugins.general.nsclient.data.NSSettingsStatus
import info.nightscout.androidaps.plugins.general.smsCommunicator.SmsCommunicatorPlugin
import info.nightscout.androidaps.plugins.general.themeselector.ScrollingActivity
import info.nightscout.androidaps.plugins.general.themeselector.util.ThemeUtil
import info.nightscout.androidaps.setupwizard.SetupWizardActivity
import info.nightscout.androidaps.utils.alertDialogs.OKDialog
import info.nightscout.androidaps.utils.buildHelper.BuildHelper
import info.nightscout.androidaps.utils.extensions.isRunningRealPumpTest
import info.nightscout.androidaps.utils.locale.LocaleHelper
import info.nightscout.androidaps.utils.protection.ProtectionCheck
import info.nightscout.androidaps.utils.rx.AapsSchedulers
import info.nightscout.androidaps.utils.tabs.TabPageAdapter
import info.nightscout.androidaps.utils.ui.UIRunnable
import info.nightscout.shared.logging.LTag
import info.nightscout.shared.sharedPreferences.SP
import io.reactivex.rxjava3.disposables.CompositeDisposable
import io.reactivex.rxjava3.kotlin.plusAssign
import java.util.*
import javax.inject.Inject
import kotlin.system.exitProcess
import com.ms_square.etsyblur.BlurSupport
import com.google.android.material.bottomappbar.BottomAppBar.FAB_ALIGNMENT_MODE_CENTER
import com.google.android.material.bottomappbar.BottomAppBar.FAB_ALIGNMENT_MODE_END
import info.nightscout.androidaps.dialogs.*
import info.nightscout.androidaps.events.*
import info.nightscout.androidaps.extensions.directionToIcon
import info.nightscout.androidaps.extensions.toVisibility
import info.nightscout.androidaps.extensions.valueToUnitsString
import info.nightscout.androidaps.plugins.aps.loop.events.EventNewOpenLoopNotification
import info.nightscout.androidaps.plugins.aps.openAPSSMB.DetermineBasalResultSMB
import info.nightscout.androidaps.plugins.constraints.bgQualityCheck.BgQualityCheckPlugin
import info.nightscout.androidaps.plugins.general.automation.AutomationPlugin
import info.nightscout.androidaps.plugins.general.overview.OverviewData
import info.nightscout.androidaps.plugins.general.overview.OverviewPlugin
import info.nightscout.androidaps.plugins.general.overview.StatusLightHandler
import info.nightscout.androidaps.plugins.general.overview.activities.QuickWizardListActivity
import info.nightscout.androidaps.plugins.general.overview.events.*
import info.nightscout.androidaps.plugins.iob.iobCobCalculator.GlucoseStatusProvider
import info.nightscout.androidaps.plugins.pump.common.defs.PumpType
import info.nightscout.androidaps.plugins.source.DexcomPlugin
import info.nightscout.androidaps.plugins.source.XdripPlugin
import info.nightscout.androidaps.utils.*
import info.nightscout.androidaps.utils.ui.SingleClickButton
import info.nightscout.androidaps.utils.wizard.QuickWizard
import java.util.concurrent.TimeUnit
import kotlin.math.abs

open class MainActivity : NoSplashAppCompatActivity() {

    private val disposable = CompositeDisposable()

    @Inject lateinit var aapsSchedulers: AapsSchedulers
    @Inject lateinit var androidPermission: AndroidPermission
    @Inject lateinit var sp: SP
    @Inject lateinit var versionCheckerUtils: VersionCheckerUtils
    @Inject lateinit var smsCommunicatorPlugin: SmsCommunicatorPlugin
    @Inject lateinit var loop: Loop
    @Inject lateinit var nsSettingsStatus: NSSettingsStatus
    @Inject lateinit var buildHelper: BuildHelper
    @Inject lateinit var activePlugin: ActivePlugin
    @Inject lateinit var fabricPrivacy: FabricPrivacy
    @Inject lateinit var protectionCheck: ProtectionCheck
    @Inject lateinit var iconsProvider: IconsProvider
    @Inject lateinit var constraintChecker: ConstraintChecker
    @Inject lateinit var signatureVerifierPlugin: SignatureVerifierPlugin
    @Inject lateinit var config: Config
    @Inject lateinit var dateUtil: DateUtil
    @Inject lateinit var uel: UserEntryLogger
    @Inject lateinit var trendCalculator: TrendCalculator
    @Inject lateinit var profileFunction: ProfileFunction
    @Inject lateinit var glucoseStatusProvider: GlucoseStatusProvider
    @Inject lateinit var overviewData: OverviewData
    @Inject lateinit var overviewPlugin: OverviewPlugin
    @Inject lateinit var automationPlugin: AutomationPlugin
    @Inject lateinit var bgQualityCheckPlugin: BgQualityCheckPlugin
    @Inject lateinit var statusLightHandler: StatusLightHandler
    @Inject lateinit var iobCobCalculator: IobCobCalculator
    @Inject lateinit var quickWizard: QuickWizard
    @Inject lateinit var dexcomPlugin: DexcomPlugin
    @Inject lateinit var dexcomMediator: DexcomPlugin.DexcomMediator
    @Inject lateinit var xdripPlugin: XdripPlugin

    private lateinit var actionBarDrawerToggle: ActionBarDrawerToggle
    private var pluginPreferencesMenuItem: MenuItem? = null
    private var menu: Menu? = null
    private var menuOpen = false
<<<<<<< HEAD
    private var isRotate = false
    private var deltashort = ""
    private var avgdelta = ""
    private lateinit var refreshLoop: Runnable
    private var handler = Handler(HandlerThread(this::class.simpleName + "Handler").also { it.start() }.looper)

=======
    private var isProtectionCheckActive = false
>>>>>>> 930fab69
    private lateinit var binding: ActivityMainBinding

    // change to selected theme in theme manager
    fun changeTheme(newTheme: Int) {
        setNewTheme(newTheme)
        refreshActivities()
    }

    // change to a new theme selected in theme manager
    fun setNewTheme(newTheme: Int) {
        sp.putInt("theme", newTheme)

        if ( sp.getString(R.string.key_use_dark_mode, "dark") == "dark") {
            val cd = ColorDrawable(sp.getInt("darkBackgroundColor", info.nightscout.androidaps.core.R.color.background_dark))
            if ( !sp.getBoolean("backgroundcolor", true)) window.setBackgroundDrawable(cd)
        } else {
            val cd = ColorDrawable(sp.getInt("lightBackgroundColor", info.nightscout.androidaps.core.R.color.background_light))
            if ( !sp.getBoolean("backgroundcolor", true)) window.setBackgroundDrawable(cd)
        }
        setTheme(newTheme)
        ThemeUtil.setActualTheme(newTheme)
    }

    // restart activities if something like theme change happens
    fun refreshActivities() {
        TaskStackBuilder.create(this)
            .addNextIntent(Intent(this, MainActivity::class.java))
            .addNextIntent(this.intent)
            .startActivities()
        recreate()
    }

    @SuppressLint("ClickableViewAccessibility")
    override fun onCreate(savedInstanceState: Bundle?) {
        super.onCreate(savedInstanceState)
        Iconify.with(FontAwesomeModule())
<<<<<<< HEAD
        if ( sp.getString(R.string.key_use_dark_mode, "dark") == "dark") {
            val cd = ColorDrawable(sp.getInt("darkBackgroundColor", info.nightscout.androidaps.core.R.color.background_dark))
            if ( !sp.getBoolean("backgroundcolor", true)) window.setBackgroundDrawable(cd)
        } else {
            val cd = ColorDrawable(sp.getInt("lightBackgroundColor", info.nightscout.androidaps.core.R.color.background_light))
            if ( !sp.getBoolean("backgroundcolor", true)) window.setBackgroundDrawable(cd)
        }
        setTheme(ThemeUtil.getThemeId(sp.getInt("theme", ThemeUtil.THEME_DARKSIDE)))
        ThemeUtil.setActualTheme(ThemeUtil.getThemeId(sp.getInt("theme", ThemeUtil.THEME_DARKSIDE)))
=======
        setTheme(R.style.CustomTheme)
>>>>>>> 930fab69
        LocaleHelper.update(applicationContext)
        binding = ActivityMainBinding.inflate(layoutInflater)
        setContentView(binding.root)
        setSupportActionBar(binding.bottomAppBar)
        supportActionBar?.setDisplayShowTitleEnabled(false)
        supportActionBar?.setDisplayHomeAsUpEnabled(true)
        supportActionBar?.setHomeButtonEnabled(true)
        actionBarDrawerToggle = ActionBarDrawerToggle(this, binding.mainDrawerLayout, R.string.open_navigation, R.string.close_navigation).also {
            binding.mainDrawerLayout.addDrawerListener(it)
            it.syncState()
        }

        //bluring for navigation drawer
        BlurSupport.addTo( binding.mainDrawerLayout)

        var downX = 0F
        var downY = 0F
        var dx = 0F
        var dy = 0F
        //remember 3 dot icon for switching fab icon from center to right and back
        val overflowIcon = binding.bottomAppBar.overflowIcon

        // detect single tap like click
        class SingleTapDetector : GestureDetector.SimpleOnGestureListener() {

            override fun onSingleTapUp(e: MotionEvent?): Boolean {
                return true
            }
        }
        val gestureDetector = GestureDetector(this, SingleTapDetector())
        // set on touch listener for move detetction
        binding.fab.setOnTouchListener(@SuppressLint("ClickableViewAccessibility")
                                       fun(view: View, event: MotionEvent): Boolean {
            if (gestureDetector.onTouchEvent(event)) {
                // code for single tap or onclick
                onClick(view)
            } else {
                when (event.actionMasked) {
                    MotionEvent.ACTION_DOWN -> {
                        downX = event.x
                        downY = event.y
                    }

                    MotionEvent.ACTION_MOVE -> {
                        dx += event.x - downX
                        dy += event.y - downY
                        binding.fab.translationX = dx
                    }

                    MotionEvent.ACTION_UP   -> {
                        if (binding.bottomAppBar.fabAlignmentMode == FAB_ALIGNMENT_MODE_CENTER) {
                            binding.bottomAppBar.fabAlignmentMode = FAB_ALIGNMENT_MODE_END
                            binding.bottomNavigation.menu.findItem(R.id.placeholder)?.isVisible = false
                            binding.bottomAppBar.overflowIcon = null
                        } else {
                            binding.bottomAppBar.fabAlignmentMode = FAB_ALIGNMENT_MODE_CENTER
                            binding.bottomNavigation.menu.findItem(R.id.placeholder)?.isVisible = true
                            binding.bottomAppBar.overflowIcon = overflowIcon
                        }
                    }
                }
            }
            return true
        })

        binding.statusLightsLayout.overviewBg.setOnClickListener {
            val fullText = avgdelta
            this.let {
                OKDialog.show(it, "Delta", fullText, null)
            }
        }

        binding.statusLightsLayout.apsMode.setOnClickListener  { view: View? -> onClick(view!!) }
        binding.statusLightsLayout.apsMode.setOnLongClickListener{ view: View? -> onLongClick(view!!) }
        binding.mainBottomFabMenu.treatmentButton.setOnClickListener { view: View? -> onClick(view!!) }
        binding.mainBottomFabMenu.calibrationButton.setOnClickListener { view: View? -> onClick(view!!) }
        binding.mainBottomFabMenu.quickwizardButton.setOnClickListener { view: View? -> onClick(view!!) }
        binding.mainBottomFabMenu.quickwizardButton.setOnLongClickListener { view: View? -> onLongClick(view!!) }

        setupBottomNavigationView()

        //fab menu
        //hide the fab menu icons and label
        //ViewAnimation.init(binding.mainBottomFabMenu.calibrationButton)
        //ViewAnimation.init(binding.mainBottomFabMenu.quickwizardButton)

        binding.mainBottomFabMenu.fabMenu.visibility = View.GONE

        // initialize screen wake lock
        processPreferenceChange(EventPreferenceChange(rh.gs(R.string.key_keep_screen_on)))
        binding.mainPager.registerOnPageChangeCallback(object : ViewPager2.OnPageChangeCallback() {
            override fun onPageScrollStateChanged(state: Int) {}
            override fun onPageScrolled(position: Int, positionOffset: Float, positionOffsetPixels: Int) {}
            override fun onPageSelected(position: Int) {
                setPluginPreferenceMenuName()
                checkPluginPreferences(binding.mainPager)
                // do the trick to show bottombar >> performHide and than performShow
                binding.bottomAppBar.performHide()
                binding.bottomAppBar.performShow()
                setDisabledMenuItemColorPluginPreferences()
            }
        })

        //Check here if loop plugin is disabled. Else check via constraints
        if (!(loop as PluginBase).isEnabled()) versionCheckerUtils.triggerCheckVersion()
        setUserStats()
        setupViews()
        disposable += rxBus
            .toObservable(EventRebuildTabs::class.java)
            .observeOn(aapsSchedulers.main)
            .subscribe({
                           if (it.recreate) recreate()
                           else setupViews()
                           setWakeLock()
                       }, fabricPrivacy::logException)
        disposable += rxBus
            .toObservable(EventPreferenceChange::class.java)
            .observeOn(aapsSchedulers.main)
            .subscribe({ processPreferenceChange(it) }, fabricPrivacy::logException)
        if (startWizard() && !isRunningRealPumpTest()) {
            protectionCheck.queryProtection(this, ProtectionCheck.Protection.PREFERENCES, {
                startActivity(Intent(this, SetupWizardActivity::class.java))
            })
        }
        androidPermission.notifyForStoragePermission(this)
        androidPermission.notifyForBatteryOptimizationPermission(this)
        if (!config.NSCLIENT) androidPermission.notifyForLocationPermissions(this)
        if (config.PUMPDRIVERS) {
            androidPermission.notifyForSMSPermissions(this, smsCommunicatorPlugin)
            androidPermission.notifyForSystemWindowPermissions(this)
            androidPermission.notifyForBtConnectPermission(this)
        }
    }

    private fun setDisabledMenuItemColorPluginPreferences() {
        if( pluginPreferencesMenuItem?.isEnabled == false){
            val spanString = SpannableString(this.menu?.findItem(R.id.nav_plugin_preferences)?.title.toString())
            spanString.setSpan(ForegroundColorSpan(getColor(R.color.concinnity_grey)), 0, spanString.length, 0)
            this.menu?.findItem(R.id.nav_plugin_preferences)?.title = spanString
        }
    }

    private fun openCgmApp(packageName: String) {
        this.let {
            val packageManager = it.packageManager
            try {
                val intent = packageManager.getLaunchIntentForPackage(packageName)
                    ?: throw ActivityNotFoundException()
                intent.addCategory(Intent.CATEGORY_LAUNCHER)
                it.startActivity(intent)
            } catch (e: ActivityNotFoundException) {
                OKDialog.show(it, "", rh.gs(R.string.error_starting_cgm))
            }
        }
    }

    private fun onLongClick(v: View): Boolean {
        when (v.id) {
            R.id.quickwizardButton -> {
                val i = Intent(v.context, QuickWizardListActivity::class.java)
                startActivity(i)
                return true
            }
            R.id.aps_mode     -> {
                val args = Bundle()
                args.putInt("showOkCancel", 0)                  // 0-> false
                val pvd = LoopDialog()
                pvd.arguments = args
                pvd.show(supportFragmentManager, "Overview")
            }
        }
        return false
    }

    private fun setupBottomNavigationView() {
        val manager = supportFragmentManager
        // try to fix  https://fabric.io/nightscout3/android/apps/info.nightscout.androidaps/issues/5aca7a1536c7b23527eb4be7?time=last-seven-days
        // https://stackoverflow.com/questions/14860239/checking-if-state-is-saved-before-committing-a-fragmenttransaction
        if (manager.isStateSaved) return
        binding.bottomNavigation.setOnNavigationItemSelectedListener { item ->
            when (item.itemId) {
                R.id.wizardButton -> protectionCheck.queryProtection(this, ProtectionCheck.Protection.BOLUS, UIRunnable { WizardDialog().show(manager, "Main") })
                R.id.insulinButton -> protectionCheck.queryProtection(this, ProtectionCheck.Protection.BOLUS, UIRunnable { InsulinDialog().show(manager, "Main") })
                R.id.carbsButton -> protectionCheck.queryProtection(this, ProtectionCheck.Protection.BOLUS, UIRunnable { CarbsDialog().show(manager, "Main") })

                R.id.cgmButton -> {

                }
            }
            true
        }
    }

    open fun onClick(view: View) {
        action(view, view.id, supportFragmentManager)
    }

    fun action(view: View?, id: Int, manager: FragmentManager?) {
        val fillDialog = FillDialog()
        val newCareDialog = CareDialog()

        this.let {
            when (id) {
                R.id.sensorage -> {
                    newCareDialog.setOptions(CareDialog.EventType.SENSOR_INSERT, R.string.careportal_cgmsensorinsert).show(manager!!, "Actions")
                    return
                }

                R.id.reservoirView, R.id.cannulaOrPatch -> {
                    fillDialog.show(manager!!, "FillDialog")
                    return
                }

                R.id.batteryage -> {
                    newCareDialog.setOptions(CareDialog.EventType.BATTERY_CHANGE, R.string.careportal_pumpbatterychange).show(manager!!, "Actions")
                    return
                }

                R.id.fab -> {
                    isRotate = ViewAnimation.rotateFab(view, !isRotate)
                    if (isRotate) {
                        binding.mainBottomFabMenu.fabMenu.visibility = View.VISIBLE
                        ViewAnimation.showIn(binding.mainBottomFabMenu.calibrationButton)
                        ViewAnimation.showIn(binding.mainBottomFabMenu.quickwizardButton)
                        ViewAnimation.showIn(binding.mainBottomFabMenu.treatmentButton)
                    } else {
                        ViewAnimation.showOut(binding.mainBottomFabMenu.calibrationButton)
                        ViewAnimation.showOut(binding.mainBottomFabMenu.quickwizardButton)
                        ViewAnimation.showOut( binding.mainBottomFabMenu.treatmentButton)
                        binding.mainBottomFabMenu.fabMenu.visibility = View.GONE
                    }
                    binding.bottomAppBar.performHide()
                    binding.bottomAppBar.performShow()
                    return
                }

                R.id.treatmentButton -> protectionCheck.queryProtection(this, ProtectionCheck.Protection.BOLUS, UIRunnable { TreatmentDialog().show(manager!!, "MainActivity") })
                R.id.quickwizardButton -> protectionCheck.queryProtection(this, ProtectionCheck.Protection.BOLUS, UIRunnable { onClickQuickWizard() })

                R.id.cgmButton -> {
                    if (xdripPlugin.isEnabled())
                        openCgmApp("com.eveningoutpost.dexdrip")
                    else if (dexcomPlugin.isEnabled()) {
                        dexcomMediator.findDexcomPackageName()?.let {
                            openCgmApp(it)
                        }
                            ?: ToastUtils.showToastInUiThread(this, rh.gs(R.string.dexcom_app_not_installed))
                    }
                }

                R.id.calibration_button  -> {
                    if (xdripPlugin.isEnabled()) {
                        CalibrationDialog().show(supportFragmentManager, "CalibrationDialog")
                    } else if (dexcomPlugin.isEnabled()) {
                        try {
                            dexcomMediator.findDexcomPackageName()?.let {
                                startActivity(
                                    Intent("com.dexcom.cgm.activities.MeterEntryActivity")
                                        .setPackage(it)
                                        .addFlags(Intent.FLAG_ACTIVITY_CLEAR_TOP)
                                )
                            }
                                ?: ToastUtils.showToastInUiThread(this, rh.gs(R.string.dexcom_app_not_installed))
                        } catch (e: ActivityNotFoundException) {
                            ToastUtils.showToastInUiThread(this, rh.gs(R.string.g5appnotdetected))
                        }
                    }
                }

                R.id.aps_mode     -> {
                    val args = Bundle()
                    args.putInt("showOkCancel", 1)
                    val pvd = LoopDialog()
                    pvd.arguments = args
                    pvd.show(manager!!, "Overview")
                }
            }
        }
    }

    private fun onClickQuickWizard() {
        val actualBg = iobCobCalculator.ads.actualBg()
        val profile = profileFunction.getProfile()
        val profileName = profileFunction.getProfileName()
        val pump = activePlugin.activePump
        val quickWizardEntry = quickWizard.getActive()
        if (quickWizardEntry != null && actualBg != null && profile != null) {
            binding.mainBottomFabMenu.quickwizardButton.show()
            val wizard = quickWizardEntry.doCalc(profile, profileName, actualBg, true)
            if (wizard.calculatedTotalInsulin > 0.0 && quickWizardEntry.carbs() > 0.0) {
                val carbsAfterConstraints = constraintChecker.applyCarbsConstraints(Constraint(quickWizardEntry.carbs())).value()
                this.let {
                    if (abs(wizard.insulinAfterConstraints - wizard.calculatedTotalInsulin) >= pump.pumpDescription.pumpType.determineCorrectBolusStepSize(wizard.insulinAfterConstraints) || carbsAfterConstraints != quickWizardEntry.carbs()) {
                        OKDialog.show(this, rh.gs(R.string.treatmentdeliveryerror), rh.gs(R.string.constraints_violation) + "\n" + rh.gs(R.string.changeyourinput))
                        return
                    }
                    wizard.confirmAndExecute(it)
                }
            }
        }
    }

    @SuppressLint("SetTextI18n")
    private fun processButtonsVisibility() {
        val xDripIsBgSource = xdripPlugin.isEnabled()
        val dexcomIsSource = dexcomPlugin.isEnabled()
        val lastBG = iobCobCalculator.ads.lastBg()
        val pump = activePlugin.activePump
        val profile = profileFunction.getProfile()
        val profileName = profileFunction.getProfileName()
        val actualBG = iobCobCalculator.ads.actualBg()

        // QuickWizard button
        val quickWizardEntry = quickWizard.getActive()
        if (quickWizardEntry != null && lastBG != null && profile != null && pump.isInitialized() && !pump.isSuspended() && !loop.isDisconnected) {
            binding.mainBottomFabMenu.quickwizardButton.show()
            val wizard = quickWizardEntry.doCalc(profile, profileName, lastBG, false)
            binding.mainBottomFabMenu.quickwizardbuttonLabel.text = quickWizardEntry.buttonText() + "\n" + rh.gs(R.string.format_carbs, quickWizardEntry.carbs()) +
                " " + rh.gs(R.string.formatinsulinunits, wizard.calculatedTotalInsulin)
            if (wizard.calculatedTotalInsulin <= 0) binding.mainBottomFabMenu.quickwizardButton.hide()
        } else binding.mainBottomFabMenu.quickwizardButton.hide()

        val conditionPumpProfile = !loop.isDisconnected && pump.isInitialized() && !pump.isSuspended() && profile != null

        // **** Various buttons ****
        binding.mainBottomFabMenu.treatmentButton.visibility = (conditionPumpProfile  && sp.getBoolean(R.string.key_show_treatment_button, false)).toVisibility()

        binding.bottomNavigation.menu.findItem(R.id.carbsButton)?.isVisible =
            ((!activePlugin.activePump.pumpDescription.storesCarbInfo || pump.isInitialized() && !pump.isSuspended()) && profile != null
                && sp.getBoolean(R.string.key_show_carbs_button, true))

        binding.bottomNavigation.menu.findItem(R.id.wizardButton)?.isVisible = (conditionPumpProfile && sp.getBoolean(R.string.key_show_wizard_button, true))

        binding.bottomNavigation.menu.findItem(R.id.insulinButton)?.isVisible  =  (conditionPumpProfile && sp.getBoolean(R.string.key_show_insulin_button, true))

        // **** Calibration & CGM buttons ****
        binding.mainBottomFabMenu.calibrationButton.visibility = (xDripIsBgSource && actualBG != null && sp.getBoolean(R.string.key_show_calibration_button, true)).toVisibility()

        binding.bottomNavigation.menu.findItem(R.id.cgmButton)?.isVisible = (sp.getBoolean(R.string.key_show_cgm_button, false) && (xDripIsBgSource || dexcomIsSource))
        if (dexcomIsSource) {
            binding.bottomNavigation.menu.findItem(R.id.cgmButton).setIcon(R.drawable.ic_byoda)
        } else if (xDripIsBgSource) {
            binding.bottomNavigation.menu.findItem(R.id.cgmButton).setIcon(R.drawable.ic_xdrip)
        }
    }

    fun updateBg(from: String) {
        val units = profileFunction.getUnits()
        binding.statusLightsLayout.overviewBg.text =  overviewData.lastBg?.valueToUnitsString(units)
        binding.statusLightsLayout.overviewBg.setTextColor((overviewData.getlastBgColor(this)))
        binding.statusLightsLayout.overviewArrow.setImageResource(trendCalculator.getTrendArrow(overviewData.lastBg).directionToIcon())
        binding.statusLightsLayout.overviewArrow.setColorFilter(overviewData.getlastBgColor(this))
        binding.statusLightsLayout.overviewArrow.contentDescription = overviewData.lastBgDescription + " " + rh.gs(R.string.and) + " " + trendCalculator.getTrendDescription(overviewData.lastBg)
        val glucoseStatus = glucoseStatusProvider.glucoseStatusData
        if (glucoseStatus != null) {
            findViewById<TextView>(R.id.overview_delta)?.text =  Profile.toSignedUnitsString(glucoseStatus.delta, glucoseStatus.delta * Constants.MGDL_TO_MMOLL, units)
            findViewById<TextView>(R.id.timeago)?.text = dateUtil.minAgo(rh, overviewData.lastBg?.timestamp)
            avgdelta =   "         Δ " + Profile.toSignedUnitsString(glucoseStatus.delta, glucoseStatus.delta * Constants.MGDL_TO_MMOLL, units)
            avgdelta +=   System.getProperty("line.separator") + "15m Δ " +  Profile.toSignedUnitsString(glucoseStatus.shortAvgDelta, glucoseStatus.shortAvgDelta * Constants.MGDL_TO_MMOLL, units)
            avgdelta +=   System.getProperty("line.separator") + "40m Δ " +  Profile.toSignedUnitsString(glucoseStatus.longAvgDelta, glucoseStatus.longAvgDelta * Constants.MGDL_TO_MMOLL, units)
        } else {
            avgdelta =  ""
        }

        /*
        binding.infoLayout.bg.text = overviewData.lastBg?.valueToUnitsString(units)
            ?: rh.gs(R.string.notavailable)
        binding.infoLayout.bg.setTextColor(overviewData.getlastBgColor(this))
        binding.infoLayout.arrow.setImageResource(trendCalculator.getTrendArrow(overviewData.lastBg).directionToIcon())
        binding.infoLayout.arrow.setColorFilter(overviewData.getlastBgColor(this))
        binding.infoLayout.arrow.contentDescription = overviewData.lastBgDescription + " " + rh.gs(R.string.and) + " " + trendCalculator.getTrendDescription(overviewData.lastBg)

        */

      /*  if (glucoseStatus != null) {
            binding.infoLayout.deltaLarge.text = Profile.toSignedUnitsString(glucoseStatus.delta, glucoseStatus.delta * Constants.MGDL_TO_MMOLL, units)
            binding.infoLayout.deltaLarge.setTextColor(overviewData.getlastBgColor(this))
            binding.infoLayout.delta.text = Profile.toSignedUnitsString(glucoseStatus.delta, glucoseStatus.delta * Constants.MGDL_TO_MMOLL, units)
            binding.infoLayout.avgDelta.text = Profile.toSignedUnitsString(glucoseStatus.shortAvgDelta, glucoseStatus.shortAvgDelta * Constants.MGDL_TO_MMOLL, units)
            binding.infoLayout.longAvgDelta.text = Profile.toSignedUnitsString(glucoseStatus.longAvgDelta, glucoseStatus.longAvgDelta * Constants.MGDL_TO_MMOLL, units)
        } else {
            binding.infoLayout.deltaLarge.text = ""
            binding.infoLayout.delta.text = "Δ " + rh.gs(R.string.notavailable)
            binding.infoLayout.avgDelta.text = ""
            binding.infoLayout.longAvgDelta.text = ""
        }*/

        // strike through if BG is old
       /* binding.infoLayout.bg.paintFlags =
            if (!overviewData.isActualBg) binding.infoLayout.bg.paintFlags or Paint.STRIKE_THRU_TEXT_FLAG
            else binding.infoLayout.bg.paintFlags and Paint.STRIKE_THRU_TEXT_FLAG.inv()

        val outDate = (if (!overviewData.isActualBg) rh.gs(R.string.a11y_bg_outdated) else "")
        binding.infoLayout.bg.contentDescription =
            rh.gs(R.string.a11y_blood_glucose) + " " + binding.infoLayout.bg.text.toString() + " " + overviewData.lastBgDescription + " " + outDate

        binding.infoLayout.timeAgo.text = dateUtil.minAgo(rh, overviewData.lastBg?.timestamp)
        binding.infoLayout.timeAgo.contentDescription = dateUtil.minAgoLong(rh, overviewData.lastBg?.timestamp)
        binding.infoLayout.timeAgoShort.text = "(" + dateUtil.minAgoShort(overviewData.lastBg?.timestamp) + ")"

        val qualityIcon = bgQualityCheckPlugin.icon()
        if (qualityIcon != 0) {
            binding.infoLayout.bgQuality.visibility = View.VISIBLE
            binding.infoLayout.bgQuality.setImageResource(qualityIcon)
            binding.infoLayout.bgQuality.contentDescription = rh.gs(R.string.a11y_bg_quality) + " " + bgQualityCheckPlugin.stateDescription()
            binding.infoLayout.bgQuality.setOnClickListener {
                this?.let { context -> OKDialog.show(context, rh.gs(R.string.data_status), bgQualityCheckPlugin.message) }
            }
        } else {
            binding.infoLayout.bgQuality.visibility = View.GONE
        }
        */
    }

    private fun upDateStatusLight() {
        // Status lights
        val isPatchPump = activePlugin.activePump.pumpDescription.isPatchPump
        binding.statusLightsLayout.apply {
            cannulaOrPatch.setImageResource(if (isPatchPump) R.drawable.ic_patch_pump_outline else R.drawable.ic_katheter)
            cannulaOrPatch.contentDescription = rh.gs(if (isPatchPump) R.string.statuslights_patch_pump_age else R.string.statuslights_cannula_age)
            cannulaOrPatch.scaleX = if (isPatchPump) 1.2f else 1.2f
            cannulaOrPatch.scaleY = cannulaOrPatch.scaleX
            insulinAge.visibility = isPatchPump.not().toVisibility()
            statusLights.visibility = (sp.getBoolean(R.string.key_show_statuslights, true) || config.NSCLIENT).toVisibility()
        }
        statusLightHandler.updateStatusLights(
            binding.statusLightsLayout.cannulaAge,
            binding.statusLightsLayout.insulinAge,
            binding.statusLightsLayout.reservoirLevel,
            binding.statusLightsLayout.sensorAge,
            null,
            binding.statusLightsLayout.pbAge,
            binding.statusLightsLayout.batteryLevel,
            rh.getAttributeColor(this, R.attr.statuslightNormal),
            rh.getAttributeColor(this, R.attr.statuslightWarning),
            rh.getAttributeColor(this, R.attr.statuslightAlarm))
    }

    fun updateTime(from: String) {
        //binding.infoLayout.time.text = dateUtil.timeString(dateUtil.now())
        upDateStatusLight()
        processButtonsVisibility()
        processAps()
    }

    private fun checkPluginPreferences(viewPager: ViewPager2) {
        if (viewPager.currentItem >= 0) pluginPreferencesMenuItem?.isEnabled = (viewPager.adapter as TabPageAdapter).getPluginAt(viewPager.currentItem).preferencesId != -1
    }

    private fun startWizard(): Boolean =
        !sp.getBoolean(R.string.key_setupwizard_processed, false)

    override fun onPostCreate(savedInstanceState: Bundle?, persistentState: PersistableBundle?) {
        super.onPostCreate(savedInstanceState, persistentState)
        actionBarDrawerToggle.syncState()
    }

    override fun onDestroy() {
        super.onDestroy()
        disposable.clear()
    }

    override fun onResume() {
        super.onResume()
<<<<<<< HEAD
        protectionCheck.queryProtection(this, ProtectionCheck.Protection.APPLICATION, null,
                                        UIRunnable { OKDialog.show(this, "", rh.gs(R.string.authorizationfailed)) { finish() } },
                                        UIRunnable { OKDialog.show(this, "", rh.gs(R.string.authorizationfailed)) { finish() } }
        )
        disposable += activePlugin.activeOverview.overviewBus
            .toObservable(EventUpdateOverviewTime::class.java)
            .debounce(2L, TimeUnit.SECONDS)
            .observeOn(aapsSchedulers.main)
            .subscribe({ updateTime("MainActivity") }, fabricPrivacy::logException)
        disposable += activePlugin.activeOverview.overviewBus
            .toObservable(EventUpdateOverviewBg::class.java)
            .debounce(1L, TimeUnit.SECONDS)
            .observeOn(aapsSchedulers.main)
            .subscribe({ updateBg("MainActivity") }, fabricPrivacy::logException)
        disposable += rxBus
            .toObservable(EventInitializationChanged::class.java)
            .observeOn(aapsSchedulers.main)
            .subscribe({ updateTime("MainActivity") }, fabricPrivacy::logException)

        updateTime("onResume")
        updateBg("onResume")
=======
        if (!isProtectionCheckActive) {
            isProtectionCheckActive = true
            protectionCheck.queryProtection(this, ProtectionCheck.Protection.APPLICATION, UIRunnable { isProtectionCheckActive = false },
                                            UIRunnable { OKDialog.show(this, "", rh.gs(R.string.authorizationfailed)) { isProtectionCheckActive = false; finish() } },
                                            UIRunnable { OKDialog.show(this, "", rh.gs(R.string.authorizationfailed)) { isProtectionCheckActive = false; finish() } }
            )
        }
>>>>>>> 930fab69
    }

    private fun setWakeLock() {
        val keepScreenOn = sp.getBoolean(R.string.key_keep_screen_on, false)
        if (keepScreenOn) window.addFlags(WindowManager.LayoutParams.FLAG_KEEP_SCREEN_ON) else window.clearFlags(WindowManager.LayoutParams.FLAG_KEEP_SCREEN_ON)
    }

    private fun processAps() {
        val pump = activePlugin.activePump

        // aps mode
        val closedLoopEnabled = constraintChecker.isClosedLoopAllowed()

        fun apsModeSetA11yLabel(stringRes: Int) {
            if (Build.VERSION.SDK_INT >= Build.VERSION_CODES.R) {
                binding.statusLightsLayout.apsMode.stateDescription = rh.gs(stringRes)
            } else {
                binding.statusLightsLayout.apsMode.contentDescription = rh.gs(R.string.apsmode_title) + " " + rh.gs(stringRes)
            }
        }

        if (config.APS && pump.pumpDescription.isTempBasalCapable) {
            binding.statusLightsLayout.apsMode.visibility = View.VISIBLE
            when {
                (loop as PluginBase).isEnabled() && loop.isSuperBolus                       -> {
                    binding.statusLightsLayout.apsMode.setImageResource(R.drawable.ic_loop_superbolus)
                    apsModeSetA11yLabel(R.string.superbolus)
                    binding.statusLightsLayout.apsModeText.text = dateUtil.age(loop.minutesToEndOfSuspend() * 60000L, true, rh)
                    binding.statusLightsLayout.apsModeText.visibility = View.VISIBLE
                }

                loop.isDisconnected                                                         -> {
                    binding.statusLightsLayout.apsMode.setImageResource(R.drawable.ic_loop_disconnected)
                    apsModeSetA11yLabel(R.string.disconnected)
                    binding.statusLightsLayout.apsModeText.text = dateUtil.age(loop.minutesToEndOfSuspend() * 60000L, true, rh)
                    binding.statusLightsLayout.apsModeText.visibility = View.VISIBLE
                }

                (loop as PluginBase).isEnabled() && loop.isSuspended                        -> {
                    binding.statusLightsLayout.apsMode.setImageResource(R.drawable.ic_loop_paused)
                    apsModeSetA11yLabel(R.string.suspendloop_label)
                    binding.statusLightsLayout.apsModeText.text = dateUtil.age(loop.minutesToEndOfSuspend() * 60000L, true, rh)
                    binding.statusLightsLayout.apsModeText.visibility = View.VISIBLE
                }

                pump.isSuspended()                                                          -> {
                    binding.statusLightsLayout.apsMode.setImageResource(
                        if (pump.model() == PumpType.OMNIPOD_EROS || pump.model() == PumpType.OMNIPOD_DASH) {
                            // For Omnipod, indicate the pump as disconnected when it's suspended.
                            // The only way to 'reconnect' it, is through the Omnipod tab
                            apsModeSetA11yLabel(R.string.disconnected)
                            R.drawable.ic_loop_disconnected
                        } else {
                            apsModeSetA11yLabel(R.string.pump_paused)
                            R.drawable.ic_loop_paused
                        }
                    )
                    binding.statusLightsLayout.apsModeText.visibility = View.GONE
                }

                (loop as PluginBase).isEnabled() && closedLoopEnabled.value() && loop.isLGS -> {
                    binding.statusLightsLayout.apsMode.setImageResource(R.drawable.ic_loop_lgs)
                    apsModeSetA11yLabel(R.string.uel_lgs_loop_mode)
                    binding.statusLightsLayout.apsModeText.visibility = View.GONE
                }

                (loop as PluginBase).isEnabled() && closedLoopEnabled.value()               -> {
                    binding.statusLightsLayout.apsMode.setImageResource(R.drawable.ic_loop_closed)
                    apsModeSetA11yLabel(R.string.closedloop)
                    binding.statusLightsLayout.apsModeText.visibility = View.GONE
                }

                (loop as PluginBase).isEnabled() && !closedLoopEnabled.value()              -> {
                    binding.statusLightsLayout.apsMode.setImageResource(R.drawable.ic_loop_open)
                    apsModeSetA11yLabel(R.string.openloop)
                    binding.statusLightsLayout.apsModeText.visibility = View.GONE
                }

                else                                                                        -> {
                    binding.statusLightsLayout.apsMode.setImageResource(R.drawable.ic_loop_disabled)
                    apsModeSetA11yLabel(R.string.disabledloop)
                    binding.statusLightsLayout.apsModeText.visibility = View.GONE
                }
            }
        } else {
            //nsclient
            binding.statusLightsLayout.apsMode.visibility = View.GONE
            binding.statusLightsLayout.apsModeText.visibility = View.GONE
        }
    }

    private fun processPreferenceChange(ev: EventPreferenceChange) {
        if (ev.isChanged(rh, R.string.key_keep_screen_on)) setWakeLock()
        if (ev.isChanged(rh, R.string.key_skin)) recreate()
    }

    private fun setupViews() {
        // Menu
        val pageAdapter = TabPageAdapter(this)
        binding.mainNavigationView.setNavigationItemSelectedListener { true }
        val menu = binding.mainNavigationView.menu.also { it.clear() }
        var itemId = 0
        for (p in activePlugin.getPluginsList()) {
            pageAdapter.registerNewFragment(p)
            if (
                p.hasFragment() && p.isFragmentVisible() && p.isEnabled(p.pluginDescription.mainType) && !p.pluginDescription.neverVisible) {
                val menuItem = menu.add(Menu.NONE, itemId++, Menu.NONE, p.name)
                if(p.menuIcon != -1) {
                    menuItem.setIcon(p.menuIcon)
                } else
                {
                    menuItem.setIcon(R.drawable.ic_settings)
                }
                menuItem.isCheckable = true
                if (p.menuIcon != -1) {
                    menuItem.setIcon(p.menuIcon)
                } else {
                    menuItem.setIcon(R.drawable.ic_settings)
                }
                menuItem.setOnMenuItemClickListener {
                    binding.mainDrawerLayout.closeDrawers()
                    binding.mainPager.setCurrentItem(it.itemId, true)
                    true
                }
            }
        }
        binding.mainPager.adapter = pageAdapter
        binding.mainPager.offscreenPageLimit = 8 // This may cause more memory consumption
        checkPluginPreferences(binding.mainPager)

        // Tabs
        if (sp.getBoolean(R.string.key_short_tabtitles, false)) {
            binding.tabsNormal.visibility = View.GONE
            binding.tabsCompact.visibility = View.VISIBLE
            TabLayoutMediator(binding.tabsCompact, binding.mainPager) { tab, position ->
                tab.text = (binding.mainPager.adapter as TabPageAdapter).getPluginAt(position).nameShort
            }.attach()
        } else {
            binding.tabsNormal.visibility = View.VISIBLE
            binding.tabsCompact.visibility = View.GONE
            val typedValue = TypedValue()
            /*if (theme.resolveAttribute(R.attr.actionBarSize, typedValue, true)) {
                binding.toolbar.layoutParams = AppBarLayout.LayoutParams(
                    Toolbar.LayoutParams.MATCH_PARENT,
                    TypedValue.complexToDimensionPixelSize(typedValue.data, resources.displayMetrics)
                )
            }*/
            TabLayoutMediator(binding.tabsNormal, binding.mainPager) { tab, position ->
                tab.text = (binding.mainPager.adapter as TabPageAdapter).getPluginAt(position).name
            }.attach()
        }
    }

    override fun dispatchTouchEvent(event: MotionEvent): Boolean {
        if (event.action == MotionEvent.ACTION_DOWN) {
            val v = currentFocus
            if (v is EditText) {
                val outRect = Rect()
                v.getGlobalVisibleRect(outRect)
                if (!outRect.contains(event.rawX.toInt(), event.rawY.toInt())) {
                    v.clearFocus()
                    val imm = getSystemService(Context.INPUT_METHOD_SERVICE) as InputMethodManager
                    imm.hideSoftInputFromWindow(v.getWindowToken(), 0)
                }
            }
        }
        return super.dispatchTouchEvent(event)
    }

    private fun setPluginPreferenceMenuName() {
        if (binding.mainPager.currentItem >= 0) {
            val plugin = (binding.mainPager.adapter as TabPageAdapter).getPluginAt(binding.mainPager.currentItem)
            this.menu?.findItem(R.id.nav_plugin_preferences)?.title = rh.gs(R.string.nav_preferences_plugin, plugin.name)
        }
    }

    override fun onMenuOpened(featureId: Int, menu: Menu): Boolean {
        menuOpen = true
        if (binding.mainDrawerLayout.isDrawerOpen(GravityCompat.START)) {
            binding.mainDrawerLayout.closeDrawers()
        }
        val result = super.onMenuOpened(featureId, menu)
        menu.findItem(R.id.nav_treatments)?.isEnabled = profileFunction.getProfile() != null
        return result
    }

    override fun onPanelClosed(featureId: Int, menu: Menu) {
        menuOpen = false;
        super.onPanelClosed(featureId, menu)
    }

    override fun onCreateOptionsMenu(menu: Menu): Boolean {
        //show all selected plugins not selected for hamburger menu in option menu
        this.menu = menu
        var itemId = 0
        for (p in activePlugin.getPluginsList()) {
            if (p.hasFragment() && !p.isFragmentVisible() && p.isEnabled(p.pluginDescription.mainType) && !p.pluginDescription.neverVisible) {
                val menuItem = menu.add(Menu.NONE, itemId++, Menu.NONE, p.name )
                if(p.menuIcon != -1) {
                    menuItem.setIcon(p.menuIcon)
                } else
                {
                    menuItem.setIcon(R.drawable.ic_settings)
                }
                menuItem.setOnMenuItemClickListener {
                    val intent = Intent(this, SingleFragmentActivity::class.java)
                    intent.putExtra("plugin", activePlugin.getPluginsList().indexOf(p))
                    startActivity(intent)
                    true
                }
            }
        }
        menuInflater.inflate(R.menu.menu_main, menu)
        pluginPreferencesMenuItem = menu.findItem(R.id.nav_plugin_preferences)
        setPluginPreferenceMenuName()
        checkPluginPreferences(binding.mainPager)
        return true
    }

    /*
    override fun onCreateOptionsMenu(menu: Menu): Boolean {
        this.menu = menu
        menuInflater.inflate(R.menu.menu_main, menu)
        pluginPreferencesMenuItem = menu.findItem(R.id.nav_plugin_preferences)
        setPluginPreferenceMenuName()
        checkPluginPreferences(binding.mainPager)
        return true
    }
     */

    override fun onOptionsItemSelected(item: MenuItem): Boolean {
        when (item.itemId) {
            R.id.nav_preferences        -> {
                protectionCheck.queryProtection(this, ProtectionCheck.Protection.PREFERENCES, {
                    val i = Intent(this, PreferencesActivity::class.java)
                    i.putExtra("id", -1)
                    startActivity(i)
                })
                return true
            }

            R.id.nav_historybrowser     -> {
                startActivity(Intent(this, HistoryBrowseActivity::class.java))
                return true
            }

            R.id.nav_treatments         -> {
                startActivity(Intent(this, TreatmentsActivity::class.java))
                return true
            }

            R.id.nav_themeselector -> {
                startActivity(Intent(this, ScrollingActivity::class.java))
                return true
            }

            R.id.nav_setupwizard        -> {
                protectionCheck.queryProtection(this, ProtectionCheck.Protection.PREFERENCES, {
                    startActivity(Intent(this, SetupWizardActivity::class.java))
                })
                return true
            }

            R.id.nav_about              -> {
                var message = "Build: ${BuildConfig.BUILDVERSION}\n"
                message += "Flavor: ${BuildConfig.FLAVOR}${BuildConfig.BUILD_TYPE}\n"
                message += "${rh.gs(R.string.configbuilder_nightscoutversion_label)} ${nsSettingsStatus.getVersion()}"
                if (buildHelper.isEngineeringMode()) message += "\n${rh.gs(R.string.engineering_mode_enabled)}"
                if (!fabricPrivacy.fabricEnabled()) message += "\n${rh.gs(R.string.fabric_upload_disabled)}"
                message += rh.gs(R.string.about_link_urls)
                val messageSpanned = SpannableString(message)
                Linkify.addLinks(messageSpanned, Linkify.WEB_URLS)
                AlertDialog.Builder(this, R.style.DialogTheme)
                    .setTitle(rh.gs(R.string.app_name) + " " + BuildConfig.VERSION)
                    .setIcon(iconsProvider.getIcon())
                    .setMessage(messageSpanned)
                    .setPositiveButton(rh.gs(R.string.ok), null)
                    .setNeutralButton(rh.gs(R.string.cta_dont_kill_my_app_info)) { _, _ -> DokiActivity.start(context = this@MainActivity) }
                    .create().apply {
                        show()
                        findViewById<TextView>(android.R.id.message)?.movementMethod = LinkMovementMethod.getInstance()
                    }
                return true
            }

            R.id.nav_exit               -> {
                aapsLogger.debug(LTag.CORE, "Exiting")
                uel.log(Action.EXIT_AAPS, Sources.Aaps)
                rxBus.send(EventAppExit())
                finish()
                System.runFinalization()
                exitProcess(0)
            }

            R.id.nav_plugin_preferences -> {
                val plugin = (binding.mainPager.adapter as TabPageAdapter).getPluginAt(binding.mainPager.currentItem)
                protectionCheck.queryProtection(this, ProtectionCheck.Protection.PREFERENCES, {
                    val i = Intent(this, PreferencesActivity::class.java)
                    i.putExtra("id", plugin.preferencesId)
                    startActivity(i)
                })
                return true
            }
/*
            R.id.nav_survey             -> {
                startActivity(Intent(this, SurveyActivity::class.java))
                return true
            }
*/
            R.id.nav_defaultprofile     -> {
                startActivity(Intent(this, ProfileHelperActivity::class.java))
                return true
            }

            R.id.nav_stats              -> {
                startActivity(Intent(this, StatsActivity::class.java))
                return true
            }
        }
        return actionBarDrawerToggle.onOptionsItemSelected(item)
    }

    override fun onBackPressed() {
        if (binding.mainDrawerLayout.isDrawerOpen(GravityCompat.START)) {
            binding.mainDrawerLayout.closeDrawers()
            return
        }
        if (menuOpen) {
            this.menu?.close()
            return
        }
        if (binding.mainPager.currentItem != 0) {
            binding.mainPager.currentItem = 0
            return
        }
        super.onBackPressed()
    }

    // Correct place for calling setUserStats() would be probably MainApp
    // but we need to have it called at least once a day. Thus this location

    private fun setUserStats() {
        if (!fabricPrivacy.fabricEnabled()) return
        val closedLoopEnabled = if (constraintChecker.isClosedLoopAllowed().value()) "CLOSED_LOOP_ENABLED" else "CLOSED_LOOP_DISABLED"
        // Size is limited to 36 chars
        val remote = BuildConfig.REMOTE.lowercase(Locale.getDefault())
            .replace("https://", "")
            .replace("http://", "")
            .replace(".git", "")
            .replace(".com/", ":")
            .replace(".org/", ":")
            .replace(".net/", ":")
        fabricPrivacy.firebaseAnalytics.setUserProperty("Mode", BuildConfig.APPLICATION_ID + "-" + closedLoopEnabled)
        fabricPrivacy.firebaseAnalytics.setUserProperty("Language", sp.getString(R.string.key_language, Locale.getDefault().language))
        fabricPrivacy.firebaseAnalytics.setUserProperty("Version", BuildConfig.VERSION)
        fabricPrivacy.firebaseAnalytics.setUserProperty("HEAD", BuildConfig.HEAD)
        fabricPrivacy.firebaseAnalytics.setUserProperty("Remote", remote)
        val hashes: List<String> = signatureVerifierPlugin.shortHashes()
        if (hashes.isNotEmpty()) fabricPrivacy.firebaseAnalytics.setUserProperty("Hash", hashes[0])
        activePlugin.activePump.let { fabricPrivacy.firebaseAnalytics.setUserProperty("Pump", it::class.java.simpleName) }
        if (!config.NSCLIENT && !config.PUMPCONTROL)
            activePlugin.activeAPS.let { fabricPrivacy.firebaseAnalytics.setUserProperty("Aps", it::class.java.simpleName) }
        activePlugin.activeBgSource.let { fabricPrivacy.firebaseAnalytics.setUserProperty("BgSource", it::class.java.simpleName) }
        fabricPrivacy.firebaseAnalytics.setUserProperty("Profile", activePlugin.activeProfileSource.javaClass.simpleName)
        activePlugin.activeSensitivity.let { fabricPrivacy.firebaseAnalytics.setUserProperty("Sensitivity", it::class.java.simpleName) }
        activePlugin.activeInsulin.let { fabricPrivacy.firebaseAnalytics.setUserProperty("Insulin", it::class.java.simpleName) }
        // Add to crash log too
        FirebaseCrashlytics.getInstance().setCustomKey("HEAD", BuildConfig.HEAD)
        FirebaseCrashlytics.getInstance().setCustomKey("Version", BuildConfig.VERSION)
        FirebaseCrashlytics.getInstance().setCustomKey("BuildType", BuildConfig.BUILD_TYPE)
        FirebaseCrashlytics.getInstance().setCustomKey("BuildFlavor", BuildConfig.FLAVOR)
        FirebaseCrashlytics.getInstance().setCustomKey("Remote", remote)
        FirebaseCrashlytics.getInstance().setCustomKey("Committed", BuildConfig.COMMITTED)
        FirebaseCrashlytics.getInstance().setCustomKey("Hash", hashes[0])
        FirebaseCrashlytics.getInstance().setCustomKey("Email", sp.getString(R.string.key_email_for_crash_report, ""))
    }

}<|MERGE_RESOLUTION|>--- conflicted
+++ resolved
@@ -133,16 +133,13 @@
     private var pluginPreferencesMenuItem: MenuItem? = null
     private var menu: Menu? = null
     private var menuOpen = false
-<<<<<<< HEAD
     private var isRotate = false
     private var deltashort = ""
     private var avgdelta = ""
     private lateinit var refreshLoop: Runnable
     private var handler = Handler(HandlerThread(this::class.simpleName + "Handler").also { it.start() }.looper)
 
-=======
     private var isProtectionCheckActive = false
->>>>>>> 930fab69
     private lateinit var binding: ActivityMainBinding
 
     // change to selected theme in theme manager
@@ -179,7 +176,6 @@
     override fun onCreate(savedInstanceState: Bundle?) {
         super.onCreate(savedInstanceState)
         Iconify.with(FontAwesomeModule())
-<<<<<<< HEAD
         if ( sp.getString(R.string.key_use_dark_mode, "dark") == "dark") {
             val cd = ColorDrawable(sp.getInt("darkBackgroundColor", info.nightscout.androidaps.core.R.color.background_dark))
             if ( !sp.getBoolean("backgroundcolor", true)) window.setBackgroundDrawable(cd)
@@ -189,9 +185,6 @@
         }
         setTheme(ThemeUtil.getThemeId(sp.getInt("theme", ThemeUtil.THEME_DARKSIDE)))
         ThemeUtil.setActualTheme(ThemeUtil.getThemeId(sp.getInt("theme", ThemeUtil.THEME_DARKSIDE)))
-=======
-        setTheme(R.style.CustomTheme)
->>>>>>> 930fab69
         LocaleHelper.update(applicationContext)
         binding = ActivityMainBinding.inflate(layoutInflater)
         setContentView(binding.root)
@@ -656,11 +649,13 @@
 
     override fun onResume() {
         super.onResume()
-<<<<<<< HEAD
-        protectionCheck.queryProtection(this, ProtectionCheck.Protection.APPLICATION, null,
-                                        UIRunnable { OKDialog.show(this, "", rh.gs(R.string.authorizationfailed)) { finish() } },
-                                        UIRunnable { OKDialog.show(this, "", rh.gs(R.string.authorizationfailed)) { finish() } }
-        )
+if (!isProtectionCheckActive) {
+            isProtectionCheckActive = true
+            protectionCheck.queryProtection(this, ProtectionCheck.Protection.APPLICATION, UIRunnable { isProtectionCheckActive = false },
+                                            UIRunnable { OKDialog.show(this, "", rh.gs(R.string.authorizationfailed)) { isProtectionCheckActive = false; finish() } },
+                                            UIRunnable { OKDialog.show(this, "", rh.gs(R.string.authorizationfailed)) { isProtectionCheckActive = false; finish() } }
+            )
+        }
         disposable += activePlugin.activeOverview.overviewBus
             .toObservable(EventUpdateOverviewTime::class.java)
             .debounce(2L, TimeUnit.SECONDS)
@@ -678,15 +673,6 @@
 
         updateTime("onResume")
         updateBg("onResume")
-=======
-        if (!isProtectionCheckActive) {
-            isProtectionCheckActive = true
-            protectionCheck.queryProtection(this, ProtectionCheck.Protection.APPLICATION, UIRunnable { isProtectionCheckActive = false },
-                                            UIRunnable { OKDialog.show(this, "", rh.gs(R.string.authorizationfailed)) { isProtectionCheckActive = false; finish() } },
-                                            UIRunnable { OKDialog.show(this, "", rh.gs(R.string.authorizationfailed)) { isProtectionCheckActive = false; finish() } }
-            )
-        }
->>>>>>> 930fab69
     }
 
     private fun setWakeLock() {
