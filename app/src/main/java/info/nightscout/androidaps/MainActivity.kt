package info.nightscout.androidaps

import android.annotation.SuppressLint
import android.content.ActivityNotFoundException
import android.content.Context
import android.content.Intent
import android.graphics.Paint
import android.graphics.Point
import android.graphics.Rect
import android.graphics.drawable.ColorDrawable
import android.os.Build
import android.os.Bundle
import android.os.Handler
import android.os.HandlerThread
import android.os.PersistableBundle
import android.text.SpannableString
import android.text.method.LinkMovementMethod
import android.text.style.ForegroundColorSpan
import android.text.util.Linkify
import android.util.TypedValue
import android.view.*
import android.view.inputmethod.InputMethodManager
import android.widget.EditText
import android.widget.ImageView
import android.widget.LinearLayout
import android.widget.TextView
import androidx.appcompat.app.ActionBarDrawerToggle
import androidx.appcompat.app.AlertDialog
import androidx.appcompat.app.AppCompatDelegate
import androidx.appcompat.widget.Toolbar
import androidx.core.app.TaskStackBuilder
import androidx.core.view.GravityCompat
import androidx.fragment.app.FragmentManager
import androidx.viewpager2.widget.ViewPager2
import com.google.android.material.appbar.AppBarLayout
import com.google.android.material.tabs.TabLayoutMediator
import com.google.firebase.crashlytics.FirebaseCrashlytics
import com.joanzapata.iconify.Iconify
import com.joanzapata.iconify.fonts.FontAwesomeModule
import dev.doubledot.doki.ui.DokiActivity
import info.nightscout.androidaps.activities.*
import info.nightscout.androidaps.database.entities.UserEntry.Action
import info.nightscout.androidaps.database.entities.UserEntry.Sources
import info.nightscout.androidaps.databinding.ActivityMainBinding
import info.nightscout.androidaps.interfaces.*
import info.nightscout.androidaps.logging.UserEntryLogger
import info.nightscout.androidaps.plugins.bus.RxBus
import info.nightscout.androidaps.plugins.configBuilder.ConstraintChecker
import info.nightscout.androidaps.plugins.constraints.signatureVerifier.SignatureVerifierPlugin
import info.nightscout.androidaps.plugins.constraints.versionChecker.VersionCheckerUtils
import info.nightscout.androidaps.plugins.general.nsclient.data.NSSettingsStatus
import info.nightscout.androidaps.plugins.general.smsCommunicator.SmsCommunicatorPlugin
import info.nightscout.androidaps.plugins.general.themeselector.ScrollingActivity
import info.nightscout.androidaps.plugins.general.themeselector.util.ThemeUtil
import info.nightscout.androidaps.setupwizard.SetupWizardActivity
import info.nightscout.androidaps.utils.alertDialogs.OKDialog
import info.nightscout.androidaps.utils.buildHelper.BuildHelper
import info.nightscout.androidaps.utils.extensions.isRunningRealPumpTest
import info.nightscout.androidaps.utils.locale.LocaleHelper
import info.nightscout.androidaps.utils.protection.ProtectionCheck
import info.nightscout.androidaps.utils.rx.AapsSchedulers
import info.nightscout.androidaps.utils.tabs.TabPageAdapter
import info.nightscout.androidaps.utils.ui.UIRunnable
import info.nightscout.shared.logging.LTag
import info.nightscout.shared.sharedPreferences.SP
import io.reactivex.rxjava3.disposables.CompositeDisposable
import io.reactivex.rxjava3.kotlin.plusAssign
import java.util.*
import javax.inject.Inject
import kotlin.system.exitProcess
import com.ms_square.etsyblur.BlurSupport
import com.google.android.material.bottomappbar.BottomAppBar.FAB_ALIGNMENT_MODE_CENTER
import com.google.android.material.bottomappbar.BottomAppBar.FAB_ALIGNMENT_MODE_END
import info.nightscout.androidaps.dialogs.*
import info.nightscout.androidaps.events.*
import info.nightscout.androidaps.extensions.directionToIcon
import info.nightscout.androidaps.extensions.toVisibility
import info.nightscout.androidaps.extensions.valueToUnitsString
import info.nightscout.androidaps.plugins.aps.loop.events.EventNewOpenLoopNotification
import info.nightscout.androidaps.plugins.aps.openAPSSMB.DetermineBasalResultSMB
import info.nightscout.androidaps.plugins.constraints.bgQualityCheck.BgQualityCheckPlugin
import info.nightscout.androidaps.plugins.general.automation.AutomationPlugin
import info.nightscout.androidaps.plugins.general.overview.OverviewData
import info.nightscout.androidaps.plugins.general.overview.OverviewPlugin
import info.nightscout.androidaps.plugins.general.overview.StatusLightHandler
import info.nightscout.androidaps.plugins.general.overview.activities.QuickWizardListActivity
import info.nightscout.androidaps.plugins.general.overview.events.*
import info.nightscout.androidaps.plugins.iob.iobCobCalculator.GlucoseStatusProvider
import info.nightscout.androidaps.plugins.pump.common.defs.PumpType
import info.nightscout.androidaps.plugins.source.DexcomPlugin
import info.nightscout.androidaps.plugins.source.XdripPlugin
import info.nightscout.androidaps.utils.*
import info.nightscout.androidaps.utils.ui.SingleClickButton
import info.nightscout.androidaps.utils.wizard.QuickWizard
import java.util.concurrent.TimeUnit
import kotlin.math.abs

open class MainActivity : NoSplashAppCompatActivity() {

    private val disposable = CompositeDisposable()

    @Inject lateinit var aapsSchedulers: AapsSchedulers
    @Inject lateinit var androidPermission: AndroidPermission
    @Inject lateinit var sp: SP
    @Inject lateinit var versionCheckerUtils: VersionCheckerUtils
    @Inject lateinit var smsCommunicatorPlugin: SmsCommunicatorPlugin
    @Inject lateinit var loop: Loop
    @Inject lateinit var nsSettingsStatus: NSSettingsStatus
    @Inject lateinit var buildHelper: BuildHelper
    @Inject lateinit var activePlugin: ActivePlugin
    @Inject lateinit var fabricPrivacy: FabricPrivacy
    @Inject lateinit var protectionCheck: ProtectionCheck
    @Inject lateinit var iconsProvider: IconsProvider
    @Inject lateinit var constraintChecker: ConstraintChecker
    @Inject lateinit var signatureVerifierPlugin: SignatureVerifierPlugin
    @Inject lateinit var config: Config
    @Inject lateinit var dateUtil: DateUtil
    @Inject lateinit var uel: UserEntryLogger
    @Inject lateinit var trendCalculator: TrendCalculator
    @Inject lateinit var profileFunction: ProfileFunction
    @Inject lateinit var glucoseStatusProvider: GlucoseStatusProvider
    @Inject lateinit var overviewData: OverviewData
    @Inject lateinit var overviewPlugin: OverviewPlugin
    @Inject lateinit var automationPlugin: AutomationPlugin
    @Inject lateinit var bgQualityCheckPlugin: BgQualityCheckPlugin
    @Inject lateinit var statusLightHandler: StatusLightHandler
    @Inject lateinit var iobCobCalculator: IobCobCalculator
    @Inject lateinit var quickWizard: QuickWizard
    @Inject lateinit var dexcomPlugin: DexcomPlugin
    @Inject lateinit var dexcomMediator: DexcomPlugin.DexcomMediator
    @Inject lateinit var xdripPlugin: XdripPlugin

    private lateinit var actionBarDrawerToggle: ActionBarDrawerToggle
    private var pluginPreferencesMenuItem: MenuItem? = null
    private var menu: Menu? = null
    private var menuOpen = false
    private var isRotate = false
    private var deltashort = ""
    private var avgdelta = ""
    private lateinit var refreshLoop: Runnable
    private var handler = Handler(HandlerThread(this::class.simpleName + "Handler").also { it.start() }.looper)

    private var isProtectionCheckActive = false
    private lateinit var binding: ActivityMainBinding

    // change to selected theme in theme manager
    fun changeTheme(newTheme: Int) {
        setNewTheme(newTheme)
        refreshActivities()
    }

    // change to a new theme selected in theme manager
    fun setNewTheme(newTheme: Int) {
        sp.putInt("theme", newTheme)

        if ( sp.getString(R.string.key_use_dark_mode, "dark") == "dark") {
            val cd = ColorDrawable(sp.getInt("darkBackgroundColor", info.nightscout.androidaps.core.R.color.background_dark))
            if ( !sp.getBoolean("backgroundcolor", true)) window.setBackgroundDrawable(cd)
        } else {
            val cd = ColorDrawable(sp.getInt("lightBackgroundColor", info.nightscout.androidaps.core.R.color.background_light))
            if ( !sp.getBoolean("backgroundcolor", true)) window.setBackgroundDrawable(cd)
        }
        setTheme(newTheme)
        ThemeUtil.setActualTheme(newTheme)
    }

    // restart activities if something like theme change happens
    fun refreshActivities() {
        TaskStackBuilder.create(this)
            .addNextIntent(Intent(this, MainActivity::class.java))
            .addNextIntent(this.intent)
            .startActivities()
        recreate()
    }

    @SuppressLint("ClickableViewAccessibility")
    override fun onCreate(savedInstanceState: Bundle?) {
        super.onCreate(savedInstanceState)
        Iconify.with(FontAwesomeModule())
        if ( sp.getString(R.string.key_use_dark_mode, "dark") == "dark") {
            val cd = ColorDrawable(sp.getInt("darkBackgroundColor", info.nightscout.androidaps.core.R.color.background_dark))
            if ( !sp.getBoolean("backgroundcolor", true)) window.setBackgroundDrawable(cd)
        } else {
            val cd = ColorDrawable(sp.getInt("lightBackgroundColor", info.nightscout.androidaps.core.R.color.background_light))
            if ( !sp.getBoolean("backgroundcolor", true)) window.setBackgroundDrawable(cd)
        }
        setTheme(ThemeUtil.getThemeId(sp.getInt("theme", ThemeUtil.THEME_DARKSIDE)))
        ThemeUtil.setActualTheme(ThemeUtil.getThemeId(sp.getInt("theme", ThemeUtil.THEME_DARKSIDE)))
        LocaleHelper.update(applicationContext)
        binding = ActivityMainBinding.inflate(layoutInflater)
        setContentView(binding.root)
        setSupportActionBar(binding.bottomAppBar)
        supportActionBar?.setDisplayShowTitleEnabled(false)
        supportActionBar?.setDisplayHomeAsUpEnabled(true)
        supportActionBar?.setHomeButtonEnabled(true)
        actionBarDrawerToggle = ActionBarDrawerToggle(this, binding.mainDrawerLayout, R.string.open_navigation, R.string.close_navigation).also {
            binding.mainDrawerLayout.addDrawerListener(it)
            it.syncState()
        }

        //bluring for navigation drawer
        BlurSupport.addTo( binding.mainDrawerLayout)

        var downX = 0F
        var downY = 0F
        var dx = 0F
        var dy = 0F
        //remember 3 dot icon for switching fab icon from center to right and back
        val overflowIcon = binding.bottomAppBar.overflowIcon

        // detect single tap like click
        class SingleTapDetector : GestureDetector.SimpleOnGestureListener() {

            override fun onSingleTapUp(e: MotionEvent?): Boolean {
                return true
            }
        }
        val gestureDetector = GestureDetector(this, SingleTapDetector())
        // set on touch listener for move detetction
        binding.fab.setOnTouchListener(@SuppressLint("ClickableViewAccessibility")
                                       fun(view: View, event: MotionEvent): Boolean {
            if (gestureDetector.onTouchEvent(event)) {
                // code for single tap or onclick
                onClick(view)
            } else {
                when (event.actionMasked) {
                    MotionEvent.ACTION_DOWN -> {
                        downX = event.x
                        downY = event.y
                    }

                    MotionEvent.ACTION_MOVE -> {
                        dx += event.x - downX
                        dy += event.y - downY
                        binding.fab.translationX = dx
                    }

                    MotionEvent.ACTION_UP   -> {
                        if (binding.bottomAppBar.fabAlignmentMode == FAB_ALIGNMENT_MODE_CENTER) {
                            binding.bottomAppBar.fabAlignmentMode = FAB_ALIGNMENT_MODE_END
                            binding.bottomNavigation.menu.findItem(R.id.placeholder)?.isVisible = false
                            binding.bottomAppBar.overflowIcon = null
                        } else {
                            binding.bottomAppBar.fabAlignmentMode = FAB_ALIGNMENT_MODE_CENTER
                            binding.bottomNavigation.menu.findItem(R.id.placeholder)?.isVisible = true
                            binding.bottomAppBar.overflowIcon = overflowIcon
                        }
                    }
                }
            }
            return true
        })

        binding.statusLightsLayout.overviewBg.setOnClickListener {
            val fullText = avgdelta
            this.let {
                OKDialog.show(it, "Delta", fullText, null)
            }
        }

        binding.statusLightsLayout.apsMode.setOnClickListener  { view: View? -> onClick(view!!) }
        binding.statusLightsLayout.apsMode.setOnLongClickListener{ view: View? -> onLongClick(view!!) }
        binding.mainBottomFabMenu.treatmentButton.setOnClickListener { view: View? -> onClick(view!!) }
        binding.mainBottomFabMenu.calibrationButton.setOnClickListener { view: View? -> onClick(view!!) }
        binding.mainBottomFabMenu.quickwizardButton.setOnClickListener { view: View? -> onClick(view!!) }
        binding.mainBottomFabMenu.quickwizardButton.setOnLongClickListener { view: View? -> onLongClick(view!!) }

        setupBottomNavigationView()

        //fab menu
        //hide the fab menu icons and label
        //ViewAnimation.init(binding.mainBottomFabMenu.calibrationButton)
        //ViewAnimation.init(binding.mainBottomFabMenu.quickwizardButton)

        binding.mainBottomFabMenu.fabMenu.visibility = View.GONE

        // initialize screen wake lock
        processPreferenceChange(EventPreferenceChange(rh.gs(R.string.key_keep_screen_on)))
        binding.mainPager.registerOnPageChangeCallback(object : ViewPager2.OnPageChangeCallback() {
            override fun onPageScrollStateChanged(state: Int) {}
            override fun onPageScrolled(position: Int, positionOffset: Float, positionOffsetPixels: Int) {}
            override fun onPageSelected(position: Int) {
                setPluginPreferenceMenuName()
                checkPluginPreferences(binding.mainPager)
<<<<<<< HEAD
                // do the trick to show bottombar >> performHide and than performShow
                binding.bottomAppBar.performHide()
                binding.bottomAppBar.performShow()
=======
>>>>>>> 78b58091
                setDisabledMenuItemColorPluginPreferences()
            }
        })

        //Check here if loop plugin is disabled. Else check via constraints
        if (!(loop as PluginBase).isEnabled()) versionCheckerUtils.triggerCheckVersion()
        setUserStats()
        setupViews()
        disposable += rxBus
            .toObservable(EventRebuildTabs::class.java)
            .observeOn(aapsSchedulers.main)
            .subscribe({
                           if (it.recreate) recreate()
                           else setupViews()
                           setWakeLock()
                       }, fabricPrivacy::logException)
        disposable += rxBus
            .toObservable(EventPreferenceChange::class.java)
            .observeOn(aapsSchedulers.main)
            .subscribe({ processPreferenceChange(it) }, fabricPrivacy::logException)
        if (startWizard() && !isRunningRealPumpTest()) {
            protectionCheck.queryProtection(this, ProtectionCheck.Protection.PREFERENCES, {
                startActivity(Intent(this, SetupWizardActivity::class.java))
            })
        }
        androidPermission.notifyForStoragePermission(this)
        androidPermission.notifyForBatteryOptimizationPermission(this)
        if (!config.NSCLIENT) androidPermission.notifyForLocationPermissions(this)
        if (config.PUMPDRIVERS) {
            androidPermission.notifyForSMSPermissions(this, smsCommunicatorPlugin)
            androidPermission.notifyForSystemWindowPermissions(this)
            androidPermission.notifyForBtConnectPermission(this)
        }
    }

    private fun setDisabledMenuItemColorPluginPreferences() {
        if( pluginPreferencesMenuItem?.isEnabled == false){
            val spanString = SpannableString(this.menu?.findItem(R.id.nav_plugin_preferences)?.title.toString())
            spanString.setSpan(ForegroundColorSpan(getColor(R.color.concinnity_grey)), 0, spanString.length, 0)
            this.menu?.findItem(R.id.nav_plugin_preferences)?.title = spanString
        }
    }

    private fun openCgmApp(packageName: String) {
        this.let {
            val packageManager = it.packageManager
            try {
                val intent = packageManager.getLaunchIntentForPackage(packageName)
                    ?: throw ActivityNotFoundException()
                intent.addCategory(Intent.CATEGORY_LAUNCHER)
                it.startActivity(intent)
            } catch (e: ActivityNotFoundException) {
                OKDialog.show(it, "", rh.gs(R.string.error_starting_cgm))
            }
        }
    }

    private fun onLongClick(v: View): Boolean {
        when (v.id) {
            R.id.quickwizardButton -> {
                val i = Intent(v.context, QuickWizardListActivity::class.java)
                startActivity(i)
                return true
            }
            R.id.aps_mode     -> {
                val args = Bundle()
                args.putInt("showOkCancel", 0)                  // 0-> false
                val pvd = LoopDialog()
                pvd.arguments = args
                pvd.show(supportFragmentManager, "Overview")
            }
        }
        return false
    }

    private fun setupBottomNavigationView() {
        val manager = supportFragmentManager
        // try to fix  https://fabric.io/nightscout3/android/apps/info.nightscout.androidaps/issues/5aca7a1536c7b23527eb4be7?time=last-seven-days
        // https://stackoverflow.com/questions/14860239/checking-if-state-is-saved-before-committing-a-fragmenttransaction
        if (manager.isStateSaved) return
        binding.bottomNavigation.setOnItemSelectedListener { item ->
            when (item.itemId) {
                R.id.wizardButton -> protectionCheck.queryProtection(this, ProtectionCheck.Protection.BOLUS, UIRunnable { WizardDialog().show(manager, "Main") })
                R.id.insulinButton -> protectionCheck.queryProtection(this, ProtectionCheck.Protection.BOLUS, UIRunnable { InsulinDialog().show(manager, "Main") })
                R.id.carbsButton -> protectionCheck.queryProtection(this, ProtectionCheck.Protection.BOLUS, UIRunnable { CarbsDialog().show(manager, "Main") })

                R.id.cgmButton -> {
                    if (xdripPlugin.isEnabled())
                        openCgmApp("com.eveningoutpost.dexdrip")
                    else if (dexcomPlugin.isEnabled()) {
                        dexcomMediator.findDexcomPackageName()?.let {
                            openCgmApp(it)
                        }
                            ?: ToastUtils.showToastInUiThread(this, rh.gs(R.string.dexcom_app_not_installed))
                    }
                }
            }
            return@setOnItemSelectedListener true
        }
    }

    open fun onClick(view: View) {
        action(view, view.id, supportFragmentManager)
    }

    fun action(view: View?, id: Int, manager: FragmentManager?) {
        val fillDialog = FillDialog()
        val newCareDialog = CareDialog()

        this.let {
            when (id) {
                R.id.sensorage -> {
                    newCareDialog.setOptions(CareDialog.EventType.SENSOR_INSERT, R.string.careportal_cgmsensorinsert).show(manager!!, "Actions")
                    return
                }

                R.id.reservoirView, R.id.cannulaOrPatch -> {
                    fillDialog.show(manager!!, "FillDialog")
                    return
                }

                R.id.batteryage -> {
                    newCareDialog.setOptions(CareDialog.EventType.BATTERY_CHANGE, R.string.careportal_pumpbatterychange).show(manager!!, "Actions")
                    return
                }

                R.id.fab -> {
                    isRotate = ViewAnimation.rotateFab(view, !isRotate)
                    if (isRotate) {
                        binding.mainBottomFabMenu.fabMenu.visibility = View.VISIBLE
                        ViewAnimation.showIn(binding.mainBottomFabMenu.calibrationButton)
                        ViewAnimation.showIn(binding.mainBottomFabMenu.quickwizardButton)
                        ViewAnimation.showIn(binding.mainBottomFabMenu.treatmentButton)
                    } else {
                        ViewAnimation.showOut(binding.mainBottomFabMenu.calibrationButton)
                        ViewAnimation.showOut(binding.mainBottomFabMenu.quickwizardButton)
                        ViewAnimation.showOut( binding.mainBottomFabMenu.treatmentButton)
                        binding.mainBottomFabMenu.fabMenu.visibility = View.GONE
                    }
                    binding.bottomAppBar.performHide()
                    binding.bottomAppBar.performShow()
                    return
                }

                R.id.treatmentButton -> protectionCheck.queryProtection(this, ProtectionCheck.Protection.BOLUS, UIRunnable { TreatmentDialog().show(manager!!, "MainActivity") })
                R.id.quickwizardButton -> protectionCheck.queryProtection(this, ProtectionCheck.Protection.BOLUS, UIRunnable { onClickQuickWizard() })

                R.id.calibrationButton  -> {
                    if (xdripPlugin.isEnabled()) {
                        CalibrationDialog().show(supportFragmentManager, "CalibrationDialog")
                    } else if (dexcomPlugin.isEnabled()) {
                        try {
                            dexcomMediator.findDexcomPackageName()?.let {
                                startActivity(
                                    Intent("com.dexcom.cgm.activities.MeterEntryActivity")
                                        .setPackage(it)
                                        .addFlags(Intent.FLAG_ACTIVITY_CLEAR_TOP)
                                )
                            }
                                ?: ToastUtils.showToastInUiThread(this, rh.gs(R.string.dexcom_app_not_installed))
                        } catch (e: ActivityNotFoundException) {
                            ToastUtils.showToastInUiThread(this, rh.gs(R.string.g5appnotdetected))
                        }
                    }
                }
                R.id.aps_mode     -> {
                    val args = Bundle()
                    args.putInt("showOkCancel", 1)
                    val pvd = LoopDialog()
                    pvd.arguments = args
                    pvd.show(manager!!, "Overview")
                }
            }
        }
    }

    private fun onClickQuickWizard() {
        val actualBg = iobCobCalculator.ads.actualBg()
        val profile = profileFunction.getProfile()
        val profileName = profileFunction.getProfileName()
        val pump = activePlugin.activePump
        val quickWizardEntry = quickWizard.getActive()
        if (quickWizardEntry != null && actualBg != null && profile != null) {
            binding.mainBottomFabMenu.quickwizardButton.show()
            val wizard = quickWizardEntry.doCalc(profile, profileName, actualBg, true)
            if (wizard.calculatedTotalInsulin > 0.0 && quickWizardEntry.carbs() > 0.0) {
                val carbsAfterConstraints = constraintChecker.applyCarbsConstraints(Constraint(quickWizardEntry.carbs())).value()
                this.let {
                    if (abs(wizard.insulinAfterConstraints - wizard.calculatedTotalInsulin) >= pump.pumpDescription.pumpType.determineCorrectBolusStepSize(wizard.insulinAfterConstraints) || carbsAfterConstraints != quickWizardEntry.carbs()) {
                        OKDialog.show(this, rh.gs(R.string.treatmentdeliveryerror), rh.gs(R.string.constraints_violation) + "\n" + rh.gs(R.string.changeyourinput))
                        return
                    }
                    wizard.confirmAndExecute(it)
                }
            }
        }
    }

    @SuppressLint("SetTextI18n")
    private fun processButtonsVisibility() {
        val xDripIsBgSource = xdripPlugin.isEnabled()
        val dexcomIsSource = dexcomPlugin.isEnabled()
        val lastBG = iobCobCalculator.ads.lastBg()
        val pump = activePlugin.activePump
        val profile = profileFunction.getProfile()
        val profileName = profileFunction.getProfileName()
        val actualBG = iobCobCalculator.ads.actualBg()

        // QuickWizard button
        val quickWizardEntry = quickWizard.getActive()
        if (quickWizardEntry != null && lastBG != null && profile != null && pump.isInitialized() && !pump.isSuspended() && !loop.isDisconnected) {
            binding.mainBottomFabMenu.quickwizardButton.show()
            val wizard = quickWizardEntry.doCalc(profile, profileName, lastBG, false)
            binding.mainBottomFabMenu.quickwizardbuttonLabel.text = quickWizardEntry.buttonText() + "\n" + rh.gs(R.string.format_carbs, quickWizardEntry.carbs()) +
                " " + rh.gs(R.string.formatinsulinunits, wizard.calculatedTotalInsulin)
            if (wizard.calculatedTotalInsulin <= 0) binding.mainBottomFabMenu.quickwizardButton.hide()
        } else binding.mainBottomFabMenu.quickwizardButton.hide()

        val conditionPumpProfile = !loop.isDisconnected && pump.isInitialized() && !pump.isSuspended() && profile != null

        // **** Various buttons ****
        binding.mainBottomFabMenu.treatmentButton.visibility = (conditionPumpProfile  && sp.getBoolean(R.string.key_show_treatment_button, false)).toVisibility()

        binding.bottomNavigation.menu.findItem(R.id.carbsButton)?.isVisible =
            ((!activePlugin.activePump.pumpDescription.storesCarbInfo || pump.isInitialized() && !pump.isSuspended()) && profile != null
                && sp.getBoolean(R.string.key_show_carbs_button, true))

        binding.bottomNavigation.menu.findItem(R.id.wizardButton)?.isVisible = (conditionPumpProfile && sp.getBoolean(R.string.key_show_wizard_button, true))

        binding.bottomNavigation.menu.findItem(R.id.insulinButton)?.isVisible  =  (conditionPumpProfile && sp.getBoolean(R.string.key_show_insulin_button, true))

        // **** Calibration & CGM buttons ****
        binding.mainBottomFabMenu.calibrationButton.visibility = (xDripIsBgSource && actualBG != null && sp.getBoolean(R.string.key_show_calibration_button, true)).toVisibility()

        binding.bottomNavigation.menu.findItem(R.id.cgmButton)?.isVisible = (sp.getBoolean(R.string.key_show_cgm_button, false) && (xDripIsBgSource || dexcomIsSource))
        if (dexcomIsSource) {
            binding.bottomNavigation.menu.findItem(R.id.cgmButton).setIcon(R.drawable.ic_byoda)
        } else if (xDripIsBgSource) {
            binding.bottomNavigation.menu.findItem(R.id.cgmButton).setIcon(R.drawable.ic_xdrip)
        }
    }

    fun updateBg() {
        val units = profileFunction.getUnits()
        binding.statusLightsLayout.overviewBg.text =  overviewData.lastBg?.valueToUnitsString(units)
        binding.statusLightsLayout.overviewBg.setTextColor((overviewData.getlastBgColor(this)))
        binding.statusLightsLayout.overviewArrow.setImageResource(trendCalculator.getTrendArrow(overviewData.lastBg).directionToIcon())
        binding.statusLightsLayout.overviewArrow.setColorFilter(overviewData.getlastBgColor(this))
        binding.statusLightsLayout.overviewArrow.contentDescription = overviewData.lastBgDescription + " " + rh.gs(R.string.and) + " " + trendCalculator.getTrendDescription(overviewData.lastBg)
        val glucoseStatus = glucoseStatusProvider.glucoseStatusData
        if (glucoseStatus != null) {
            findViewById<TextView>(R.id.overview_delta)?.text =  Profile.toSignedUnitsString(glucoseStatus.delta, glucoseStatus.delta * Constants.MGDL_TO_MMOLL, units)
            findViewById<TextView>(R.id.timeago)?.text = dateUtil.minAgo(rh, overviewData.lastBg?.timestamp)
            avgdelta =   "         Δ " + Profile.toSignedUnitsString(glucoseStatus.delta, glucoseStatus.delta * Constants.MGDL_TO_MMOLL, units)
            avgdelta +=   "\n15m Δ " +  Profile.toSignedUnitsString(glucoseStatus.shortAvgDelta, glucoseStatus.shortAvgDelta * Constants.MGDL_TO_MMOLL, units)
            avgdelta +=   "\n40m Δ " +  Profile.toSignedUnitsString(glucoseStatus.longAvgDelta, glucoseStatus.longAvgDelta * Constants.MGDL_TO_MMOLL, units)
        } else {
            avgdelta =  ""
        }

        /*
        binding.infoLayout.bg.text = overviewData.lastBg?.valueToUnitsString(units)
            ?: rh.gs(R.string.notavailable)
        binding.infoLayout.bg.setTextColor(overviewData.getlastBgColor(this))
        binding.infoLayout.arrow.setImageResource(trendCalculator.getTrendArrow(overviewData.lastBg).directionToIcon())
        binding.infoLayout.arrow.setColorFilter(overviewData.getlastBgColor(this))
        binding.infoLayout.arrow.contentDescription = overviewData.lastBgDescription + " " + rh.gs(R.string.and) + " " + trendCalculator.getTrendDescription(overviewData.lastBg)

        */

      /*  if (glucoseStatus != null) {
            binding.infoLayout.deltaLarge.text = Profile.toSignedUnitsString(glucoseStatus.delta, glucoseStatus.delta * Constants.MGDL_TO_MMOLL, units)
            binding.infoLayout.deltaLarge.setTextColor(overviewData.getlastBgColor(this))
            binding.infoLayout.delta.text = Profile.toSignedUnitsString(glucoseStatus.delta, glucoseStatus.delta * Constants.MGDL_TO_MMOLL, units)
            binding.infoLayout.avgDelta.text = Profile.toSignedUnitsString(glucoseStatus.shortAvgDelta, glucoseStatus.shortAvgDelta * Constants.MGDL_TO_MMOLL, units)
            binding.infoLayout.longAvgDelta.text = Profile.toSignedUnitsString(glucoseStatus.longAvgDelta, glucoseStatus.longAvgDelta * Constants.MGDL_TO_MMOLL, units)
        } else {
            binding.infoLayout.deltaLarge.text = ""
            binding.infoLayout.delta.text = "Δ " + rh.gs(R.string.notavailable)
            binding.infoLayout.avgDelta.text = ""
            binding.infoLayout.longAvgDelta.text = ""
        }*/

        // strike through if BG is old
       /* binding.infoLayout.bg.paintFlags =
            if (!overviewData.isActualBg) binding.infoLayout.bg.paintFlags or Paint.STRIKE_THRU_TEXT_FLAG
            else binding.infoLayout.bg.paintFlags and Paint.STRIKE_THRU_TEXT_FLAG.inv()

        val outDate = (if (!overviewData.isActualBg) rh.gs(R.string.a11y_bg_outdated) else "")
        binding.infoLayout.bg.contentDescription =
            rh.gs(R.string.a11y_blood_glucose) + " " + binding.infoLayout.bg.text.toString() + " " + overviewData.lastBgDescription + " " + outDate

        binding.infoLayout.timeAgo.text = dateUtil.minAgo(rh, overviewData.lastBg?.timestamp)
        binding.infoLayout.timeAgo.contentDescription = dateUtil.minAgoLong(rh, overviewData.lastBg?.timestamp)
        binding.infoLayout.timeAgoShort.text = "(" + dateUtil.minAgoShort(overviewData.lastBg?.timestamp) + ")"

        val qualityIcon = bgQualityCheckPlugin.icon()
        if (qualityIcon != 0) {
            binding.infoLayout.bgQuality.visibility = View.VISIBLE
            binding.infoLayout.bgQuality.setImageResource(qualityIcon)
            binding.infoLayout.bgQuality.contentDescription = rh.gs(R.string.a11y_bg_quality) + " " + bgQualityCheckPlugin.stateDescription()
            binding.infoLayout.bgQuality.setOnClickListener {
                this?.let { context -> OKDialog.show(context, rh.gs(R.string.data_status), bgQualityCheckPlugin.message) }
            }
        } else {
            binding.infoLayout.bgQuality.visibility = View.GONE
        }
        */
    }

    private fun upDateStatusLight() {
        // Status lights
        val isPatchPump = activePlugin.activePump.pumpDescription.isPatchPump
        binding.statusLightsLayout.apply {
            cannulaOrPatch.setImageResource(if (isPatchPump) R.drawable.ic_patch_pump_outline else R.drawable.ic_katheter)
            cannulaOrPatch.contentDescription = rh.gs(if (isPatchPump) R.string.statuslights_patch_pump_age else R.string.statuslights_cannula_age)
            cannulaOrPatch.scaleX = if (isPatchPump) 1.2f else 1.2f
            cannulaOrPatch.scaleY = cannulaOrPatch.scaleX
            insulinAge.visibility = isPatchPump.not().toVisibility()
            statusLights.visibility = (sp.getBoolean(R.string.key_show_statuslights, true) || config.NSCLIENT).toVisibility()
        }
        statusLightHandler.updateStatusLights(
            binding.statusLightsLayout.cannulaAge,
            binding.statusLightsLayout.insulinAge,
            binding.statusLightsLayout.reservoirLevel,
            binding.statusLightsLayout.sensorAge,
            null,
            binding.statusLightsLayout.pbAge,
            binding.statusLightsLayout.batteryLevel,
            rh.gac(this, R.attr.statuslightNormal),
            rh.gac(this, R.attr.statuslightWarning),
            rh.gac(this, R.attr.statuslightAlarm))
    }

    fun updateTime() {
        //binding.infoLayout.time.text = dateUtil.timeString(dateUtil.now())
        upDateStatusLight()
        processButtonsVisibility()
        processAps()
    }

    private fun checkPluginPreferences(viewPager: ViewPager2) {
        if (viewPager.currentItem >= 0) pluginPreferencesMenuItem?.isEnabled = (viewPager.adapter as TabPageAdapter).getPluginAt(viewPager.currentItem).preferencesId != -1
    }

    private fun startWizard(): Boolean =
        !sp.getBoolean(R.string.key_setupwizard_processed, false)

    override fun onPostCreate(savedInstanceState: Bundle?, persistentState: PersistableBundle?) {
        super.onPostCreate(savedInstanceState, persistentState)
        actionBarDrawerToggle.syncState()
    }

    override fun onDestroy() {
        super.onDestroy()
        disposable.clear()
    }

    override fun onResume() {
        super.onResume()
                if (!isProtectionCheckActive) {
            isProtectionCheckActive = true
            protectionCheck.queryProtection(this, ProtectionCheck.Protection.APPLICATION, UIRunnable { isProtectionCheckActive = false },
                                            UIRunnable { OKDialog.show(this, "", rh.gs(R.string.authorizationfailed)) { isProtectionCheckActive = false; finish() } },
                                            UIRunnable { OKDialog.show(this, "", rh.gs(R.string.authorizationfailed)) { isProtectionCheckActive = false; finish() } }
            )
        }
        disposable += activePlugin.activeOverview.overviewBus
            .toObservable(EventUpdateOverviewTime::class.java)
            .debounce(2L, TimeUnit.SECONDS)
            .observeOn(aapsSchedulers.main)
            .subscribe({ updateTime() }, fabricPrivacy::logException)
        disposable += activePlugin.activeOverview.overviewBus
            .toObservable(EventUpdateOverviewBg::class.java)
            .debounce(1L, TimeUnit.SECONDS)
            .observeOn(aapsSchedulers.main)
            .subscribe({ updateBg() }, fabricPrivacy::logException)
        disposable += rxBus
            .toObservable(EventInitializationChanged::class.java)
            .observeOn(aapsSchedulers.main)
            .subscribe({ updateTime() }, fabricPrivacy::logException)

        updateTime()
        updateBg()
    }

    private fun setWakeLock() {
        val keepScreenOn = sp.getBoolean(R.string.key_keep_screen_on, false)
        if (keepScreenOn) window.addFlags(WindowManager.LayoutParams.FLAG_KEEP_SCREEN_ON) else window.clearFlags(WindowManager.LayoutParams.FLAG_KEEP_SCREEN_ON)
    }

    private fun processAps() {
        val pump = activePlugin.activePump

        // aps mode
        val closedLoopEnabled = constraintChecker.isClosedLoopAllowed()

        fun apsModeSetA11yLabel(stringRes: Int) {
            if (Build.VERSION.SDK_INT >= Build.VERSION_CODES.R) {
                binding.statusLightsLayout.apsMode.stateDescription = rh.gs(stringRes)
            } else {
                binding.statusLightsLayout.apsMode.contentDescription = rh.gs(R.string.apsmode_title) + " " + rh.gs(stringRes)
            }
        }

        if (config.APS && pump.pumpDescription.isTempBasalCapable) {
            binding.statusLightsLayout.apsMode.visibility = View.VISIBLE
            when {
                (loop as PluginBase).isEnabled() && loop.isSuperBolus                       -> {
                    binding.statusLightsLayout.apsMode.setImageResource(R.drawable.ic_loop_superbolus)
                    apsModeSetA11yLabel(R.string.superbolus)
                    binding.statusLightsLayout.apsModeText.text = dateUtil.age(loop.minutesToEndOfSuspend() * 60000L, true, rh)
                    binding.statusLightsLayout.apsModeText.visibility = View.VISIBLE
                }

                loop.isDisconnected                                                         -> {
                    binding.statusLightsLayout.apsMode.setImageResource(R.drawable.ic_loop_disconnected)
                    apsModeSetA11yLabel(R.string.disconnected)
                    binding.statusLightsLayout.apsModeText.text = dateUtil.age(loop.minutesToEndOfSuspend() * 60000L, true, rh)
                    binding.statusLightsLayout.apsModeText.visibility = View.VISIBLE
                }

                (loop as PluginBase).isEnabled() && loop.isSuspended                        -> {
                    binding.statusLightsLayout.apsMode.setImageResource(R.drawable.ic_loop_paused)
                    apsModeSetA11yLabel(R.string.suspendloop_label)
                    binding.statusLightsLayout.apsModeText.text = dateUtil.age(loop.minutesToEndOfSuspend() * 60000L, true, rh)
                    binding.statusLightsLayout.apsModeText.visibility = View.VISIBLE
                }

                pump.isSuspended()                                                          -> {
                    binding.statusLightsLayout.apsMode.setImageResource(
                        if (pump.model() == PumpType.OMNIPOD_EROS || pump.model() == PumpType.OMNIPOD_DASH) {
                            // For Omnipod, indicate the pump as disconnected when it's suspended.
                            // The only way to 'reconnect' it, is through the Omnipod tab
                            apsModeSetA11yLabel(R.string.disconnected)
                            R.drawable.ic_loop_disconnected
                        } else {
                            apsModeSetA11yLabel(R.string.pump_paused)
                            R.drawable.ic_loop_paused
                        }
                    )
                    binding.statusLightsLayout.apsModeText.visibility = View.GONE
                }

                (loop as PluginBase).isEnabled() && closedLoopEnabled.value() && loop.isLGS -> {
                    binding.statusLightsLayout.apsMode.setImageResource(R.drawable.ic_loop_lgs)
                    apsModeSetA11yLabel(R.string.uel_lgs_loop_mode)
                    binding.statusLightsLayout.apsModeText.visibility = View.GONE
                }

                (loop as PluginBase).isEnabled() && closedLoopEnabled.value()               -> {
                    binding.statusLightsLayout.apsMode.setImageResource(R.drawable.ic_loop_closed)
                    apsModeSetA11yLabel(R.string.closedloop)
                    binding.statusLightsLayout.apsModeText.visibility = View.GONE
                }

                (loop as PluginBase).isEnabled() && !closedLoopEnabled.value()              -> {
                    binding.statusLightsLayout.apsMode.setImageResource(R.drawable.ic_loop_open)
                    apsModeSetA11yLabel(R.string.openloop)
                    binding.statusLightsLayout.apsModeText.visibility = View.GONE
                }

                else                                                                        -> {
                    binding.statusLightsLayout.apsMode.setImageResource(R.drawable.ic_loop_disabled)
                    apsModeSetA11yLabel(R.string.disabledloop)
                    binding.statusLightsLayout.apsModeText.visibility = View.GONE
                }
            }
        } else {
            //nsclient
            binding.statusLightsLayout.apsMode.visibility = View.GONE
            binding.statusLightsLayout.apsModeText.visibility = View.GONE
        }
    }

    private fun processPreferenceChange(ev: EventPreferenceChange) {
        if (ev.isChanged(rh, R.string.key_keep_screen_on)) setWakeLock()
        if (ev.isChanged(rh, R.string.key_skin)) recreate()
    }

    private fun setupViews() {
        // Menu
        val pageAdapter = TabPageAdapter(this)
        binding.mainNavigationView.setNavigationItemSelectedListener { true }
        val menu = binding.mainNavigationView.menu.also { it.clear() }
        var itemId = 0
        for (p in activePlugin.getPluginsList()) {
            pageAdapter.registerNewFragment(p)
            if (
                p.hasFragment() && p.isFragmentVisible() && p.isEnabled(p.pluginDescription.mainType) && !p.pluginDescription.neverVisible) {
                val menuItem = menu.add(Menu.NONE, itemId++, Menu.NONE, p.name)
                if(p.menuIcon != -1) {
                    menuItem.setIcon(p.menuIcon)
                } else
                {
                    menuItem.setIcon(R.drawable.ic_settings)
                }
                menuItem.isCheckable = true
                if (p.menuIcon != -1) {
                    menuItem.setIcon(p.menuIcon)
                } else {
                    menuItem.setIcon(R.drawable.ic_settings)
                }
                menuItem.setOnMenuItemClickListener {
                    binding.mainDrawerLayout.closeDrawers()
                    binding.mainPager.setCurrentItem(it.itemId, true)
                    true
                }
            }
        }
        binding.mainPager.adapter = pageAdapter
        binding.mainPager.offscreenPageLimit = 8 // This may cause more memory consumption
        checkPluginPreferences(binding.mainPager)

        // Tabs
        if (sp.getBoolean(R.string.key_short_tabtitles, false)) {
            binding.tabsNormal.visibility = View.GONE
            binding.tabsCompact.visibility = View.VISIBLE
            TabLayoutMediator(binding.tabsCompact, binding.mainPager) { tab, position ->
                tab.text = (binding.mainPager.adapter as TabPageAdapter).getPluginAt(position).nameShort
            }.attach()
        } else {
            binding.tabsNormal.visibility = View.VISIBLE
            binding.tabsCompact.visibility = View.GONE
            TabLayoutMediator(binding.tabsNormal, binding.mainPager) { tab, position ->
                tab.text = (binding.mainPager.adapter as TabPageAdapter).getPluginAt(position).name
            }.attach()
        }
    }

    override fun dispatchTouchEvent(event: MotionEvent): Boolean {
        if (event.action == MotionEvent.ACTION_DOWN) {
            val v = currentFocus
            if (v is EditText) {
                val outRect = Rect()
                v.getGlobalVisibleRect(outRect)
                if (!outRect.contains(event.rawX.toInt(), event.rawY.toInt())) {
                    v.clearFocus()
                    val imm = getSystemService(Context.INPUT_METHOD_SERVICE) as InputMethodManager
                    imm.hideSoftInputFromWindow(v.getWindowToken(), 0)
                }
            }
        }
        return super.dispatchTouchEvent(event)
    }

    private fun setDisabledMenuItemColorPluginPreferences() {
        if( pluginPreferencesMenuItem?.isEnabled == false){
            val spanString = SpannableString(this.menu?.findItem(R.id.nav_plugin_preferences)?.title.toString())
            spanString.setSpan(ForegroundColorSpan(rh.gac(R.attr.disabledTextColor)), 0, spanString.length, 0)
            this.menu?.findItem(R.id.nav_plugin_preferences)?.title = spanString
        }
    }

    private fun setPluginPreferenceMenuName() {
        if (binding.mainPager.currentItem >= 0) {
            val plugin = (binding.mainPager.adapter as TabPageAdapter).getPluginAt(binding.mainPager.currentItem)
            this.menu?.findItem(R.id.nav_plugin_preferences)?.title = rh.gs(R.string.nav_preferences_plugin, plugin.name)
        }
    }

    override fun onMenuOpened(featureId: Int, menu: Menu): Boolean {
        menuOpen = true
        if (binding.mainDrawerLayout.isDrawerOpen(GravityCompat.START)) {
            binding.mainDrawerLayout.closeDrawers()
        }
        val result = super.onMenuOpened(featureId, menu)
        menu.findItem(R.id.nav_treatments)?.isEnabled = profileFunction.getProfile() != null
        return result
    }

    override fun onPanelClosed(featureId: Int, menu: Menu) {
        menuOpen = false;
        super.onPanelClosed(featureId, menu)
    }

    override fun onCreateOptionsMenu(menu: Menu): Boolean {
        //show all selected plugins not selected for hamburger menu in option menu
        this.menu = menu
        var itemId = 0
        for (p in activePlugin.getPluginsList()) {
            if (p.hasFragment() && !p.isFragmentVisible() && p.isEnabled(p.pluginDescription.mainType) && !p.pluginDescription.neverVisible) {
                val menuItem = menu.add(Menu.NONE, itemId++, Menu.NONE, p.name )
                if(p.menuIcon != -1) {
                    menuItem.setIcon(p.menuIcon)
                } else
                {
                    menuItem.setIcon(R.drawable.ic_settings)
                }
                menuItem.setOnMenuItemClickListener {
                    val intent = Intent(this, SingleFragmentActivity::class.java)
                    intent.putExtra("plugin", activePlugin.getPluginsList().indexOf(p))
                    startActivity(intent)
                    true
                }
            }
        }
        menuInflater.inflate(R.menu.menu_main, menu)
        pluginPreferencesMenuItem = menu.findItem(R.id.nav_plugin_preferences)
        setPluginPreferenceMenuName()
        checkPluginPreferences(binding.mainPager)
        setDisabledMenuItemColorPluginPreferences()
        return true
    }

    /*
    override fun onCreateOptionsMenu(menu: Menu): Boolean {
        this.menu = menu
        menuInflater.inflate(R.menu.menu_main, menu)
        pluginPreferencesMenuItem = menu.findItem(R.id.nav_plugin_preferences)
        setPluginPreferenceMenuName()
        checkPluginPreferences(binding.mainPager)
        return true
    }
     */

    override fun onOptionsItemSelected(item: MenuItem): Boolean {
        when (item.itemId) {
            R.id.nav_preferences        -> {
                protectionCheck.queryProtection(this, ProtectionCheck.Protection.PREFERENCES, {
                    val i = Intent(this, PreferencesActivity::class.java)
                    i.putExtra("id", -1)
                    startActivity(i)
                })
                return true
            }

            R.id.nav_historybrowser     -> {
                startActivity(Intent(this, HistoryBrowseActivity::class.java))
                return true
            }

            R.id.nav_treatments         -> {
                startActivity(Intent(this, TreatmentsActivity::class.java))
                return true
            }

            R.id.nav_themeselector -> {
                startActivity(Intent(this, ScrollingActivity::class.java))
                return true
            }

            R.id.nav_setupwizard        -> {
                protectionCheck.queryProtection(this, ProtectionCheck.Protection.PREFERENCES, {
                    startActivity(Intent(this, SetupWizardActivity::class.java))
                })
                return true
            }

            R.id.nav_about              -> {
                var message = "Build: ${BuildConfig.BUILDVERSION}\n"
                message += "Flavor: ${BuildConfig.FLAVOR}${BuildConfig.BUILD_TYPE}\n"
                message += "${rh.gs(R.string.configbuilder_nightscoutversion_label)} ${nsSettingsStatus.getVersion()}"
                if (buildHelper.isEngineeringMode()) message += "\n${rh.gs(R.string.engineering_mode_enabled)}"
                if (!fabricPrivacy.fabricEnabled()) message += "\n${rh.gs(R.string.fabric_upload_disabled)}"
                message += rh.gs(R.string.about_link_urls)
                val messageSpanned = SpannableString(message)
                Linkify.addLinks(messageSpanned, Linkify.WEB_URLS)
                AlertDialog.Builder(this, R.style.DialogTheme)
                    .setTitle(rh.gs(R.string.app_name) + " " + BuildConfig.VERSION)
                    .setIcon(iconsProvider.getIcon())
                    .setMessage(messageSpanned)
                    .setPositiveButton(rh.gs(R.string.ok), null)
                    .setNeutralButton(rh.gs(R.string.cta_dont_kill_my_app_info)) { _, _ -> DokiActivity.start(context = this@MainActivity) }
                    .create().apply {
                        show()
                        findViewById<TextView>(android.R.id.message)?.movementMethod = LinkMovementMethod.getInstance()
                    }
                return true
            }

            R.id.nav_exit               -> {
                aapsLogger.debug(LTag.CORE, "Exiting")
                uel.log(Action.EXIT_AAPS, Sources.Aaps)
                rxBus.send(EventAppExit())
                finish()
                System.runFinalization()
                exitProcess(0)
            }

            R.id.nav_plugin_preferences -> {
                val plugin = (binding.mainPager.adapter as TabPageAdapter).getPluginAt(binding.mainPager.currentItem)
                protectionCheck.queryProtection(this, ProtectionCheck.Protection.PREFERENCES, {
                    val i = Intent(this, PreferencesActivity::class.java)
                    i.putExtra("id", plugin.preferencesId)
                    startActivity(i)
                })
                return true
            }
/*
            R.id.nav_survey             -> {
                startActivity(Intent(this, SurveyActivity::class.java))
                return true
            }
*/
            R.id.nav_defaultprofile     -> {
                startActivity(Intent(this, ProfileHelperActivity::class.java))
                return true
            }

            R.id.nav_stats              -> {
                startActivity(Intent(this, StatsActivity::class.java))
                return true
            }
        }
        return actionBarDrawerToggle.onOptionsItemSelected(item)
    }

    override fun onBackPressed() {
        if (binding.mainDrawerLayout.isDrawerOpen(GravityCompat.START)) {
            binding.mainDrawerLayout.closeDrawers()
            return
        }
        if (menuOpen) {
            this.menu?.close()
            return
        }
        if (binding.mainPager.currentItem != 0) {
            binding.mainPager.currentItem = 0
            return
        }
        super.onBackPressed()
    }

    // Correct place for calling setUserStats() would be probably MainApp
    // but we need to have it called at least once a day. Thus this location

    private fun setUserStats() {
        if (!fabricPrivacy.fabricEnabled()) return
        val closedLoopEnabled = if (constraintChecker.isClosedLoopAllowed().value()) "CLOSED_LOOP_ENABLED" else "CLOSED_LOOP_DISABLED"
        // Size is limited to 36 chars
        val remote = BuildConfig.REMOTE.lowercase(Locale.getDefault())
            .replace("https://", "")
            .replace("http://", "")
            .replace(".git", "")
            .replace(".com/", ":")
            .replace(".org/", ":")
            .replace(".net/", ":")
        fabricPrivacy.firebaseAnalytics.setUserProperty("Mode", BuildConfig.APPLICATION_ID + "-" + closedLoopEnabled)
        fabricPrivacy.firebaseAnalytics.setUserProperty("Language", sp.getString(R.string.key_language, Locale.getDefault().language))
        fabricPrivacy.firebaseAnalytics.setUserProperty("Version", BuildConfig.VERSION)
        fabricPrivacy.firebaseAnalytics.setUserProperty("HEAD", BuildConfig.HEAD)
        fabricPrivacy.firebaseAnalytics.setUserProperty("Remote", remote)
        val hashes: List<String> = signatureVerifierPlugin.shortHashes()
        if (hashes.isNotEmpty()) fabricPrivacy.firebaseAnalytics.setUserProperty("Hash", hashes[0])
        activePlugin.activePump.let { fabricPrivacy.firebaseAnalytics.setUserProperty("Pump", it::class.java.simpleName) }
        if (!config.NSCLIENT && !config.PUMPCONTROL)
            activePlugin.activeAPS.let { fabricPrivacy.firebaseAnalytics.setUserProperty("Aps", it::class.java.simpleName) }
        activePlugin.activeBgSource.let { fabricPrivacy.firebaseAnalytics.setUserProperty("BgSource", it::class.java.simpleName) }
        fabricPrivacy.firebaseAnalytics.setUserProperty("Profile", activePlugin.activeProfileSource.javaClass.simpleName)
        activePlugin.activeSensitivity.let { fabricPrivacy.firebaseAnalytics.setUserProperty("Sensitivity", it::class.java.simpleName) }
        activePlugin.activeInsulin.let { fabricPrivacy.firebaseAnalytics.setUserProperty("Insulin", it::class.java.simpleName) }
        // Add to crash log too
        FirebaseCrashlytics.getInstance().setCustomKey("HEAD", BuildConfig.HEAD)
        FirebaseCrashlytics.getInstance().setCustomKey("Version", BuildConfig.VERSION)
        FirebaseCrashlytics.getInstance().setCustomKey("BuildType", BuildConfig.BUILD_TYPE)
        FirebaseCrashlytics.getInstance().setCustomKey("BuildFlavor", BuildConfig.FLAVOR)
        FirebaseCrashlytics.getInstance().setCustomKey("Remote", remote)
        FirebaseCrashlytics.getInstance().setCustomKey("Committed", BuildConfig.COMMITTED)
        FirebaseCrashlytics.getInstance().setCustomKey("Hash", hashes[0])
        FirebaseCrashlytics.getInstance().setCustomKey("Email", sp.getString(R.string.key_email_for_crash_report, ""))
    }

}<|MERGE_RESOLUTION|>--- conflicted
+++ resolved
@@ -282,12 +282,9 @@
             override fun onPageSelected(position: Int) {
                 setPluginPreferenceMenuName()
                 checkPluginPreferences(binding.mainPager)
-<<<<<<< HEAD
                 // do the trick to show bottombar >> performHide and than performShow
                 binding.bottomAppBar.performHide()
                 binding.bottomAppBar.performShow()
-=======
->>>>>>> 78b58091
                 setDisabledMenuItemColorPluginPreferences()
             }
         })
@@ -320,14 +317,6 @@
             androidPermission.notifyForSMSPermissions(this, smsCommunicatorPlugin)
             androidPermission.notifyForSystemWindowPermissions(this)
             androidPermission.notifyForBtConnectPermission(this)
-        }
-    }
-
-    private fun setDisabledMenuItemColorPluginPreferences() {
-        if( pluginPreferencesMenuItem?.isEnabled == false){
-            val spanString = SpannableString(this.menu?.findItem(R.id.nav_plugin_preferences)?.title.toString())
-            spanString.setSpan(ForegroundColorSpan(getColor(R.color.concinnity_grey)), 0, spanString.length, 0)
-            this.menu?.findItem(R.id.nav_plugin_preferences)?.title = spanString
         }
     }
 
