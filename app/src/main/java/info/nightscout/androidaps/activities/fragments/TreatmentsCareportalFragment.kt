package info.nightscout.androidaps.activities.fragments

import android.os.Bundle
import android.util.SparseArray
import android.view.*
import android.view.ActionMode
import androidx.appcompat.widget.Toolbar
import androidx.core.util.forEach
import androidx.recyclerview.widget.LinearLayoutManager
import androidx.recyclerview.widget.RecyclerView
import dagger.android.support.DaggerFragment
import info.nightscout.androidaps.R
import info.nightscout.androidaps.database.AppRepository
import info.nightscout.androidaps.database.entities.ValueWithUnit
import info.nightscout.androidaps.database.entities.TherapyEvent
import info.nightscout.androidaps.database.entities.UserEntry.Action
import info.nightscout.androidaps.database.entities.UserEntry.Sources
import info.nightscout.androidaps.database.transactions.InvalidateAAPSStartedTherapyEventTransaction
import info.nightscout.androidaps.database.transactions.InvalidateTherapyEventTransaction
import info.nightscout.androidaps.databinding.TreatmentsCareportalFragmentBinding
import info.nightscout.androidaps.databinding.TreatmentsCareportalItemBinding
import info.nightscout.androidaps.events.EventTherapyEventChange
import info.nightscout.shared.logging.AAPSLogger
import info.nightscout.shared.logging.LTag
import info.nightscout.androidaps.logging.UserEntryLogger
import info.nightscout.androidaps.plugins.bus.RxBus
import info.nightscout.androidaps.plugins.general.nsclient.events.EventNSClientRestart
import info.nightscout.androidaps.events.EventTreatmentUpdateGui
import info.nightscout.androidaps.activities.fragments.TreatmentsCareportalFragment.RecyclerViewAdapter.TherapyEventsViewHolder
import info.nightscout.androidaps.utils.DateUtil
import info.nightscout.androidaps.utils.FabricPrivacy
import info.nightscout.androidaps.utils.T
import info.nightscout.androidaps.utils.Translator
import info.nightscout.androidaps.utils.alertDialogs.OKDialog
import info.nightscout.androidaps.utils.buildHelper.BuildHelper
import info.nightscout.androidaps.extensions.toVisibility
import info.nightscout.androidaps.utils.resources.ResourceHelper
import info.nightscout.androidaps.utils.rx.AapsSchedulers
import info.nightscout.shared.sharedPreferences.SP
import io.reactivex.Completable
import io.reactivex.disposables.CompositeDisposable
import io.reactivex.rxkotlin.plusAssign
import io.reactivex.rxkotlin.subscribeBy
import java.util.concurrent.TimeUnit
import javax.inject.Inject

class TreatmentsCareportalFragment : DaggerFragment() {

    @Inject lateinit var aapsLogger: AAPSLogger
    @Inject lateinit var rxBus: RxBus
    @Inject lateinit var sp: SP
    @Inject lateinit var rh: ResourceHelper
    @Inject lateinit var fabricPrivacy: FabricPrivacy
    @Inject lateinit var translator: Translator
    @Inject lateinit var dateUtil: DateUtil
    @Inject lateinit var buildHelper: BuildHelper
    @Inject lateinit var aapsSchedulers: AapsSchedulers
    @Inject lateinit var repository: AppRepository
    @Inject lateinit var uel: UserEntryLogger

    private var _binding: TreatmentsCareportalFragmentBinding? = null
    // This property is only valid between onCreateView and onDestroyView.
    private val binding get() = _binding!!

    private val disposable = CompositeDisposable()
    private val millsToThePast = T.days(30).msecs()
    private var selectedItems: SparseArray<TherapyEvent> = SparseArray()
    private var showInvalidated = false
    private var toolbar: Toolbar? = null
    private var removeActionMode: ActionMode? = null


    override fun onCreateView(inflater: LayoutInflater, container: ViewGroup?, savedInstanceState: Bundle?): View =
        TreatmentsCareportalFragmentBinding.inflate(inflater, container, false).also { _binding = it }.root

    override fun onViewCreated(view: View, savedInstanceState: Bundle?) {
        super.onViewCreated(view, savedInstanceState)
        toolbar = activity?.findViewById(R.id.toolbar)
        setHasOptionsMenu(true)
        binding.recyclerview.setHasFixedSize(true)
        binding.recyclerview.layoutManager = LinearLayoutManager(view.context)
    }

    private fun refreshFromNightscout() {
        activity?.let { activity ->
            OKDialog.showConfirmation(activity, rh.gs(R.string.careportal), rh.gs(R.string.refresheventsfromnightscout) + " ?", Runnable {
                uel.log(Action.CAREPORTAL_NS_REFRESH, Sources.Treatments)
                disposable += Completable.fromAction { repository.deleteAllTherapyEventsEntries() }
                    .subscribeOn(aapsSchedulers.io)
                    .subscribeBy(
                        onError = { aapsLogger.error("Error removing entries", it) },
                        onComplete = { rxBus.send(EventTherapyEventChange()) }
                    )
                rxBus.send(EventNSClientRestart())
            })
        }
    }

    private fun removeStartedEvents() {
        activity?.let { activity ->
            OKDialog.showConfirmation(activity, rh.gs(R.string.careportal), rh.gs(R.string.careportal_removestartedevents), Runnable {
                uel.log(Action.RESTART_EVENTS_REMOVED, Sources.Treatments)
                disposable += repository.runTransactionForResult(InvalidateAAPSStartedTherapyEventTransaction(rh.gs(R.string.androidaps_start)))
                    .subscribe(
                        { result -> result.invalidated.forEach { aapsLogger.debug(LTag.DATABASE, "Invalidated therapy event $it") } },
                        { aapsLogger.error(LTag.DATABASE, "Error while invalidating therapy event", it) }
                    )
            })
        }
    }

    fun swapAdapter() {
        val now = System.currentTimeMillis()
        disposable +=
            if (showInvalidated)
                repository
                    .getTherapyEventDataIncludingInvalidFromTime(now - millsToThePast, false)
                    .observeOn(aapsSchedulers.main)
                    .subscribe { list -> binding.recyclerview.swapAdapter(RecyclerViewAdapter(list), true) }
            else
                repository
                    .getTherapyEventDataFromTime(now - millsToThePast, false)
                    .observeOn(aapsSchedulers.main)
                    .subscribe { list -> binding.recyclerview.swapAdapter(RecyclerViewAdapter(list), true) }
    }

    @Synchronized
    override fun onResume() {
        super.onResume()
        swapAdapter()
        disposable += rxBus
            .toObservable(EventTherapyEventChange::class.java)
            .observeOn(aapsSchedulers.main)
            .debounce(1L, TimeUnit.SECONDS)
            .subscribe({ swapAdapter() }, fabricPrivacy::logException)
        disposable += rxBus
            .toObservable(EventTreatmentUpdateGui::class.java) // TODO join with above
            .observeOn(aapsSchedulers.io)
            .debounce(1L, TimeUnit.SECONDS)
            .subscribe({ swapAdapter() }, fabricPrivacy::logException)
    }

    @Synchronized
    override fun onPause() {
        super.onPause()
        disposable.clear()
    }

    @Synchronized
    override fun onDestroyView() {
        super.onDestroyView()
        removeActionMode?.let { it.finish() }
        binding.recyclerview.adapter = null // avoid leaks
        _binding = null
    }

    inner class RecyclerViewAdapter internal constructor(private var therapyList: List<TherapyEvent>) : RecyclerView.Adapter<TherapyEventsViewHolder>() {

        override fun onCreateViewHolder(viewGroup: ViewGroup, viewType: Int): TherapyEventsViewHolder {
            val v = LayoutInflater.from(viewGroup.context).inflate(R.layout.treatments_careportal_item, viewGroup, false)
            return TherapyEventsViewHolder(v)
        }

        override fun onBindViewHolder(holder: TherapyEventsViewHolder, position: Int) {
            val therapyEvent = therapyList[position]
            holder.binding.ns.visibility = (therapyEvent.interfaceIDs.nightscoutId != null).toVisibility()
            holder.binding.invalid.visibility = therapyEvent.isValid.not().toVisibility()
            val sameDayPrevious = position > 0 && dateUtil.isSameDay(therapyEvent.timestamp, therapyList[position - 1].timestamp)
            holder.binding.date.visibility = sameDayPrevious.not().toVisibility()
            holder.binding.date.text = dateUtil.dateString(therapyEvent.timestamp)
            holder.binding.time.text = dateUtil.timeString(therapyEvent.timestamp)
            holder.binding.duration.text = if (therapyEvent.duration == 0L) "" else dateUtil.niceTimeScalar(therapyEvent.duration, rh)
            holder.binding.note.text = therapyEvent.note
            holder.binding.type.text = translator.translate(therapyEvent.type)
<<<<<<< HEAD
            holder.binding.remove.tag = therapyEvent
=======
            holder.binding.cbRemove.visibility = (therapyEvent.isValid && removeActionMode != null).toVisibility()
            if (removeActionMode != null) {
                holder.binding.cbRemove.setOnCheckedChangeListener { _, value ->
                    if (value) {
                        selectedItems.put(position, therapyEvent)
                    } else {
                        selectedItems.remove(position)
                    }
                    removeActionMode?.title = rh.gs(R.string.count_selected, selectedItems.size())
                }
                holder.binding.cbRemove.isChecked = selectedItems.get(position) != null
            }
            val nextTimestamp = if (therapyList.size != position + 1) therapyList[position + 1].timestamp else 0L
            holder.binding.delimiter.visibility = dateUtil.isSameDay(therapyEvent.timestamp, nextTimestamp).toVisibility()
>>>>>>> 2e2b6179
        }

        override fun getItemCount() = therapyList.size

        inner class TherapyEventsViewHolder(view: View) : RecyclerView.ViewHolder(view) {

            val binding = TreatmentsCareportalItemBinding.bind(view)
        }

    }

    override fun onCreateOptionsMenu(menu: Menu, inflater: MenuInflater) {
        inflater.inflate(R.menu.menu_treatments_careportal, menu)
        super.onCreateOptionsMenu(menu, inflater)
    }

    override fun onPrepareOptionsMenu(menu: Menu) {
        menu.findItem(R.id.nav_hide_invalidated)?.isVisible = showInvalidated
        menu.findItem(R.id.nav_show_invalidated)?.isVisible = !showInvalidated
        val nsUploadOnly = !sp.getBoolean(R.string.key_ns_receive_therapy_events, false) || !buildHelper.isEngineeringMode()
        menu.findItem(R.id.nav_refresh_ns)?.isVisible = !nsUploadOnly

        return super.onPrepareOptionsMenu(menu)
    }

    override fun onOptionsItemSelected(item: MenuItem): Boolean =
        when (item.itemId) {
            R.id.nav_remove_items          -> {
                removeActionMode = toolbar?.startActionMode(RemoveActionModeCallback())
                true
            }

            R.id.nav_show_invalidated      -> {
                showInvalidated = true
                rxBus.send(EventTreatmentUpdateGui())
                true
            }

            R.id.nav_hide_invalidated      -> {
                showInvalidated = false
                rxBus.send(EventTreatmentUpdateGui())
                true
            }

            R.id.nav_remove_started_events -> {
                removeStartedEvents()
                true
            }

            R.id.nav_refresh_ns            -> {
                refreshFromNightscout()
                true
            }

            else                           -> false
        }

    inner class RemoveActionModeCallback : ActionMode.Callback {

        override fun onCreateActionMode(mode: ActionMode, menu: Menu?): Boolean {
            mode.menuInflater.inflate(R.menu.menu_delete_selection, menu)
            selectedItems.clear()
            mode.title = rh.gs(R.string.count_selected, selectedItems.size())
            binding.recyclerview.adapter?.notifyDataSetChanged()
            return true
        }

        override fun onPrepareActionMode(mode: ActionMode?, menu: Menu?) = false

        override fun onActionItemClicked(mode: ActionMode, item: MenuItem): Boolean {
            return when (item.itemId) {
                R.id.remove_selected -> {
                    removeSelected()
                    true
                }

                else                 -> false
            }
        }

        override fun onDestroyActionMode(mode: ActionMode?) {
            removeActionMode = null
            binding.recyclerview.adapter?.notifyDataSetChanged()
        }
    }

    private fun getConfirmationText(): String {
        if (selectedItems.size() == 1) {
            val therapyEvent = selectedItems.valueAt(0)
            return rh.gs(R.string.eventtype) + ": " + translator.translate(therapyEvent.type) + "\n" +
                rh.gs(R.string.notes_label) + ": " + (therapyEvent.note ?: "") + "\n" +
                rh.gs(R.string.date) + ": " + dateUtil.dateAndTimeString(therapyEvent.timestamp)
        }
        return rh.gs(R.string.confirm_remove_multiple_items, selectedItems.size())
    }

    private fun removeSelected() {
        if (selectedItems.size() > 0)
            activity?.let { activity ->
                OKDialog.showConfirmation(activity, rh.gs(R.string.removerecord), getConfirmationText(), Runnable {
                    selectedItems.forEach { _, therapyEvent ->
                        uel.log(
                            Action.CAREPORTAL_REMOVED, Sources.Treatments, therapyEvent.note,
                            ValueWithUnit.Timestamp(therapyEvent.timestamp),
                            ValueWithUnit.TherapyEventType(therapyEvent.type)
                        )
                        disposable += repository.runTransactionForResult(InvalidateTherapyEventTransaction(therapyEvent.id))
                            .subscribe(
                                { result -> result.invalidated.forEach { aapsLogger.debug(LTag.DATABASE, "Invalidated therapy event $it") } },
                                { aapsLogger.error(LTag.DATABASE, "Error while invalidating therapy event", it) }
                            )
                    }
                    removeActionMode?.finish()
                })
            }
        else
            removeActionMode?.finish()
    }

}<|MERGE_RESOLUTION|>--- conflicted
+++ resolved
@@ -172,9 +172,6 @@
             holder.binding.duration.text = if (therapyEvent.duration == 0L) "" else dateUtil.niceTimeScalar(therapyEvent.duration, rh)
             holder.binding.note.text = therapyEvent.note
             holder.binding.type.text = translator.translate(therapyEvent.type)
-<<<<<<< HEAD
-            holder.binding.remove.tag = therapyEvent
-=======
             holder.binding.cbRemove.visibility = (therapyEvent.isValid && removeActionMode != null).toVisibility()
             if (removeActionMode != null) {
                 holder.binding.cbRemove.setOnCheckedChangeListener { _, value ->
@@ -189,7 +186,6 @@
             }
             val nextTimestamp = if (therapyList.size != position + 1) therapyList[position + 1].timestamp else 0L
             holder.binding.delimiter.visibility = dateUtil.isSameDay(therapyEvent.timestamp, nextTimestamp).toVisibility()
->>>>>>> 2e2b6179
         }
 
         override fun getItemCount() = therapyList.size
