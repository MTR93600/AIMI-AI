package info.nightscout.androidaps.activities.fragments

import android.os.Bundle
import android.util.SparseArray
import android.view.*
import android.view.ActionMode
import androidx.appcompat.widget.Toolbar
import androidx.core.util.forEach
import androidx.recyclerview.widget.LinearLayoutManager
import androidx.recyclerview.widget.RecyclerView
import dagger.android.support.DaggerFragment
import info.nightscout.androidaps.R
import info.nightscout.androidaps.database.AppRepository
import info.nightscout.androidaps.database.entities.ValueWithUnit
import info.nightscout.androidaps.database.entities.TherapyEvent
import info.nightscout.androidaps.database.entities.UserEntry.Action
import info.nightscout.androidaps.database.entities.UserEntry.Sources
import info.nightscout.androidaps.database.transactions.InvalidateAAPSStartedTherapyEventTransaction
import info.nightscout.androidaps.database.transactions.InvalidateTherapyEventTransaction
import info.nightscout.androidaps.databinding.TreatmentsCareportalFragmentBinding
import info.nightscout.androidaps.databinding.TreatmentsCareportalItemBinding
import info.nightscout.androidaps.events.EventTherapyEventChange
import info.nightscout.shared.logging.AAPSLogger
import info.nightscout.shared.logging.LTag
import info.nightscout.androidaps.logging.UserEntryLogger
import info.nightscout.androidaps.plugins.bus.RxBus
import info.nightscout.androidaps.plugins.general.nsclient.events.EventNSClientRestart
import info.nightscout.androidaps.events.EventTreatmentUpdateGui
import info.nightscout.androidaps.activities.fragments.TreatmentsCareportalFragment.RecyclerViewAdapter.TherapyEventsViewHolder
import info.nightscout.androidaps.utils.DateUtil
import info.nightscout.androidaps.utils.FabricPrivacy
import info.nightscout.androidaps.utils.T
import info.nightscout.androidaps.utils.Translator
import info.nightscout.androidaps.utils.alertDialogs.OKDialog
import info.nightscout.androidaps.utils.buildHelper.BuildHelper
import info.nightscout.androidaps.extensions.toVisibility
import info.nightscout.androidaps.utils.resources.ResourceHelper
import info.nightscout.androidaps.utils.rx.AapsSchedulers
import info.nightscout.shared.sharedPreferences.SP
import io.reactivex.rxjava3.core.Completable
import io.reactivex.rxjava3.disposables.CompositeDisposable
import io.reactivex.rxjava3.kotlin.plusAssign
import io.reactivex.rxjava3.kotlin.subscribeBy
import java.util.concurrent.TimeUnit
import javax.inject.Inject

class TreatmentsCareportalFragment : DaggerFragment() {

    @Inject lateinit var aapsLogger: AAPSLogger
    @Inject lateinit var rxBus: RxBus
    @Inject lateinit var sp: SP
    @Inject lateinit var rh: ResourceHelper
    @Inject lateinit var fabricPrivacy: FabricPrivacy
    @Inject lateinit var translator: Translator
    @Inject lateinit var dateUtil: DateUtil
    @Inject lateinit var buildHelper: BuildHelper
    @Inject lateinit var aapsSchedulers: AapsSchedulers
    @Inject lateinit var repository: AppRepository
    @Inject lateinit var uel: UserEntryLogger

    private var _binding: TreatmentsCareportalFragmentBinding? = null
    // This property is only valid between onCreateView and onDestroyView.
    private val binding get() = _binding!!

    private val disposable = CompositeDisposable()
    private val millsToThePast = T.days(30).msecs()
    private var selectedItems: SparseArray<TherapyEvent> = SparseArray()
    private var showInvalidated = false
    private var toolbar: Toolbar? = null
    private var removeActionMode: ActionMode? = null


    override fun onCreateView(inflater: LayoutInflater, container: ViewGroup?, savedInstanceState: Bundle?): View =
        TreatmentsCareportalFragmentBinding.inflate(inflater, container, false).also { _binding = it }.root

    override fun onViewCreated(view: View, savedInstanceState: Bundle?) {
        super.onViewCreated(view, savedInstanceState)
        toolbar = activity?.findViewById(R.id.toolbar)
        setHasOptionsMenu(true)
        binding.recyclerview.setHasFixedSize(true)
        binding.recyclerview.layoutManager = LinearLayoutManager(view.context)
    }

    private fun refreshFromNightscout() {
        activity?.let { activity ->
            OKDialog.showConfirmation(activity, rh.gs(R.string.careportal), rh.gs(R.string.refresheventsfromnightscout) + " ?", Runnable {
                uel.log(Action.CAREPORTAL_NS_REFRESH, Sources.Treatments)
                disposable += Completable.fromAction { repository.deleteAllTherapyEventsEntries() }
                    .subscribeOn(aapsSchedulers.io)
                    .subscribeBy(
                        onError = { aapsLogger.error("Error removing entries", it) },
                        onComplete = { rxBus.send(EventTherapyEventChange()) }
                    )
                rxBus.send(EventNSClientRestart())
            })
        }
    }

    private fun removeStartedEvents() {
        activity?.let { activity ->
            OKDialog.showConfirmation(activity, rh.gs(R.string.careportal), rh.gs(R.string.careportal_removestartedevents), Runnable {
                uel.log(Action.RESTART_EVENTS_REMOVED, Sources.Treatments)
                disposable += repository.runTransactionForResult(InvalidateAAPSStartedTherapyEventTransaction(rh.gs(R.string.androidaps_start)))
                    .subscribe(
                        { result -> result.invalidated.forEach { aapsLogger.debug(LTag.DATABASE, "Invalidated therapy event $it") } },
                        { aapsLogger.error(LTag.DATABASE, "Error while invalidating therapy event", it) }
                    )
            })
        }
    }

    fun swapAdapter() {
        val now = System.currentTimeMillis()
        disposable +=
            if (showInvalidated)
                repository
                    .getTherapyEventDataIncludingInvalidFromTime(now - millsToThePast, false)
                    .observeOn(aapsSchedulers.main)
                    .subscribe { list -> binding.recyclerview.swapAdapter(RecyclerViewAdapter(list), true) }
            else
                repository
                    .getTherapyEventDataFromTime(now - millsToThePast, false)
                    .observeOn(aapsSchedulers.main)
                    .subscribe { list -> binding.recyclerview.swapAdapter(RecyclerViewAdapter(list), true) }
    }

    @Synchronized
    override fun onResume() {
        super.onResume()
        swapAdapter()
        disposable += rxBus
            .toObservable(EventTherapyEventChange::class.java)
            .observeOn(aapsSchedulers.main)
            .debounce(1L, TimeUnit.SECONDS)
            .subscribe({ swapAdapter() }, fabricPrivacy::logException)
        disposable += rxBus
            .toObservable(EventTreatmentUpdateGui::class.java) // TODO join with above
            .observeOn(aapsSchedulers.io)
            .debounce(1L, TimeUnit.SECONDS)
            .subscribe({ swapAdapter() }, fabricPrivacy::logException)
    }

    @Synchronized
    override fun onPause() {
        super.onPause()
        disposable.clear()
    }

    @Synchronized
    override fun onDestroyView() {
        super.onDestroyView()
        removeActionMode?.finish()
        binding.recyclerview.adapter = null // avoid leaks
        _binding = null
    }

    inner class RecyclerViewAdapter internal constructor(private var therapyList: List<TherapyEvent>) : RecyclerView.Adapter<TherapyEventsViewHolder>() {

        override fun onCreateViewHolder(viewGroup: ViewGroup, viewType: Int): TherapyEventsViewHolder {
            val v = LayoutInflater.from(viewGroup.context).inflate(R.layout.treatments_careportal_item, viewGroup, false)
            return TherapyEventsViewHolder(v)
        }

        override fun onBindViewHolder(holder: TherapyEventsViewHolder, position: Int) {
            val therapyEvent = therapyList[position]
            holder.binding.ns.visibility = (therapyEvent.interfaceIDs.nightscoutId != null).toVisibility()
            holder.binding.invalid.visibility = therapyEvent.isValid.not().toVisibility()
            val newDay = position == 0 || !dateUtil.isSameDayGroup(therapyEvent.timestamp, therapyList[position - 1].timestamp)
            holder.binding.date.visibility = newDay.toVisibility()
            holder.binding.date.text = if (newDay) dateUtil.dateStringRelative(therapyEvent.timestamp, rh) else ""
            holder.binding.time.text = dateUtil.timeString(therapyEvent.timestamp)
            holder.binding.duration.text = if (therapyEvent.duration == 0L) "" else dateUtil.niceTimeScalar(therapyEvent.duration, rh)
            holder.binding.note.text = therapyEvent.note
            holder.binding.type.text = translator.translate(therapyEvent.type)
            holder.binding.cbRemove.visibility = (therapyEvent.isValid && removeActionMode != null).toVisibility()
            if (removeActionMode != null) {
                holder.binding.cbRemove.setOnCheckedChangeListener { _, value ->
                    if (value) {
                        selectedItems.put(position, therapyEvent)
                    } else {
                        selectedItems.remove(position)
                    }
                    removeActionMode?.title = rh.gs(R.string.count_selected, selectedItems.size())
                }
                holder.binding.cbRemove.isChecked = selectedItems.get(position) != null
            }
<<<<<<< HEAD

=======
            val nextTimestamp = if (therapyList.size != position + 1) therapyList[position + 1].timestamp else 0L
            holder.binding.delimiter.visibility = dateUtil.isSameDayGroup(therapyEvent.timestamp, nextTimestamp).toVisibility()
>>>>>>> 3fe1d2a0
        }

        override fun getItemCount() = therapyList.size

        inner class TherapyEventsViewHolder(view: View) : RecyclerView.ViewHolder(view) {

            val binding = TreatmentsCareportalItemBinding.bind(view)
        }

    }

    override fun onCreateOptionsMenu(menu: Menu, inflater: MenuInflater) {
        inflater.inflate(R.menu.menu_treatments_careportal, menu)
        super.onCreateOptionsMenu(menu, inflater)
    }

    override fun onPrepareOptionsMenu(menu: Menu) {
        menu.findItem(R.id.nav_hide_invalidated)?.isVisible = showInvalidated
        menu.findItem(R.id.nav_show_invalidated)?.isVisible = !showInvalidated
        val nsUploadOnly = !sp.getBoolean(R.string.key_ns_receive_therapy_events, false) || !buildHelper.isEngineeringMode()
        menu.findItem(R.id.nav_refresh_ns)?.isVisible = !nsUploadOnly

        return super.onPrepareOptionsMenu(menu)
    }

    override fun onOptionsItemSelected(item: MenuItem): Boolean =
        when (item.itemId) {
            R.id.nav_remove_items          -> {
                removeActionMode = toolbar?.startActionMode(RemoveActionModeCallback())
                true
            }

            R.id.nav_show_invalidated      -> {
                showInvalidated = true
                rxBus.send(EventTreatmentUpdateGui())
                true
            }

            R.id.nav_hide_invalidated      -> {
                showInvalidated = false
                rxBus.send(EventTreatmentUpdateGui())
                true
            }

            R.id.nav_remove_started_events -> {
                removeStartedEvents()
                true
            }

            R.id.nav_refresh_ns            -> {
                refreshFromNightscout()
                true
            }

            else                           -> false
        }

    inner class RemoveActionModeCallback : ActionMode.Callback {

        override fun onCreateActionMode(mode: ActionMode, menu: Menu?): Boolean {
            mode.menuInflater.inflate(R.menu.menu_delete_selection, menu)
            selectedItems.clear()
            mode.title = rh.gs(R.string.count_selected, selectedItems.size())
            binding.recyclerview.adapter?.notifyDataSetChanged()
            return true
        }

        override fun onPrepareActionMode(mode: ActionMode?, menu: Menu?) = false

        override fun onActionItemClicked(mode: ActionMode, item: MenuItem): Boolean {
            return when (item.itemId) {
                R.id.remove_selected -> {
                    removeSelected()
                    true
                }

                else                 -> false
            }
        }

        override fun onDestroyActionMode(mode: ActionMode?) {
            removeActionMode = null
            binding.recyclerview.adapter?.notifyDataSetChanged()
        }
    }

    private fun getConfirmationText(): String {
        if (selectedItems.size() == 1) {
            val therapyEvent = selectedItems.valueAt(0)
            return rh.gs(R.string.eventtype) + ": " + translator.translate(therapyEvent.type) + "\n" +
                rh.gs(R.string.notes_label) + ": " + (therapyEvent.note ?: "") + "\n" +
                rh.gs(R.string.date) + ": " + dateUtil.dateAndTimeString(therapyEvent.timestamp)
        }
        return rh.gs(R.string.confirm_remove_multiple_items, selectedItems.size())
    }

    private fun removeSelected() {
        if (selectedItems.size() > 0)
            activity?.let { activity ->
                OKDialog.showConfirmation(activity, rh.gs(R.string.removerecord), getConfirmationText(), Runnable {
                    selectedItems.forEach { _, therapyEvent ->
                        uel.log(
                            Action.CAREPORTAL_REMOVED, Sources.Treatments, therapyEvent.note,
                            ValueWithUnit.Timestamp(therapyEvent.timestamp),
                            ValueWithUnit.TherapyEventType(therapyEvent.type)
                        )
                        disposable += repository.runTransactionForResult(InvalidateTherapyEventTransaction(therapyEvent.id))
                            .subscribe(
                                { result -> result.invalidated.forEach { aapsLogger.debug(LTag.DATABASE, "Invalidated therapy event $it") } },
                                { aapsLogger.error(LTag.DATABASE, "Error while invalidating therapy event", it) }
                            )
                    }
                    removeActionMode?.finish()
                })
            }
        else
            removeActionMode?.finish()
    }

}<|MERGE_RESOLUTION|>--- conflicted
+++ resolved
@@ -184,12 +184,6 @@
                 }
                 holder.binding.cbRemove.isChecked = selectedItems.get(position) != null
             }
-<<<<<<< HEAD
-
-=======
-            val nextTimestamp = if (therapyList.size != position + 1) therapyList[position + 1].timestamp else 0L
-            holder.binding.delimiter.visibility = dateUtil.isSameDayGroup(therapyEvent.timestamp, nextTimestamp).toVisibility()
->>>>>>> 3fe1d2a0
         }
 
         override fun getItemCount() = therapyList.size
