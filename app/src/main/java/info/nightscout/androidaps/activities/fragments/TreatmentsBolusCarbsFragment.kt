--- conflicted
+++ resolved
@@ -284,13 +284,6 @@
                 holder.binding.bolusPump.visibility = (bolus.interfaceIDs.pumpId != null).toVisibility()
                 holder.binding.bolusInvalid.visibility = bolus.isValid.not().toVisibility()
                 val iob = bolus.iobCalc(activePlugin, System.currentTimeMillis(), profile.dia)
-<<<<<<< HEAD
-                holder.binding.iob.text = resourceHelper.gs(R.string.formatinsulinunits, iob.iobContrib)
-                holder.binding.iobLabel.visibility = (iob.iobContrib != 0.0).toVisibility()
-                holder.binding.iob.visibility = (iob.iobContrib != 0.0).toVisibility()
-                if (bolus.timestamp > dateUtil.now()) holder.binding.date.setTextColor(resourceHelper.getAttributeColor(
-                    view?.context, R.attr.colorScheduled)) else holder.binding.date.setTextColor(holder.binding.carbs.currentTextColor)
-=======
                 if (iob.iobContrib > 0.01) {
                     holder.binding.iob.setTextColor(rh.gc(R.color.colorActive))
                     holder.binding.iob.text = rh.gs(R.string.formatinsulinunits, iob.iobContrib)
@@ -302,8 +295,8 @@
                     holder.binding.iobLabel.visibility = View.GONE
                     holder.binding.iob.visibility = View.GONE
                 }
-                if (bolus.timestamp > dateUtil.now()) holder.binding.date.setTextColor(rh.gc(R.color.colorScheduled)) else holder.binding.date.setTextColor(holder.binding.carbs.currentTextColor)
->>>>>>> 0b481536
+                if (bolus.timestamp > dateUtil.now()) holder.binding.date.setTextColor(resourceHelper.getAttributeColor(
+                    view?.context, R.attr.colorScheduled)) else holder.binding.date.setTextColor(holder.binding.carbs.currentTextColor)
                 holder.binding.mealOrCorrection.text =
                     when (ml.bolus.type) {
                         Bolus.Type.SMB     -> "SMB"
