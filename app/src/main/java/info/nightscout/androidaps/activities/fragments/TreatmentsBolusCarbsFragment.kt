--- conflicted
+++ resolved
@@ -271,11 +271,6 @@
                 holder.binding.cbCarbsRemove.isChecked = selectedItems.get(position) != null
             }
             holder.binding.calculation.tag = ml
-<<<<<<< HEAD
-=======
-            val nextTimestamp = if (mealLinks.size != position + 1) timestamp(mealLinks[position + 1]) else 0L
-            holder.binding.delimiter.visibility = dateUtil.isSameDayGroup(timestamp(ml), nextTimestamp).toVisibility()
->>>>>>> 3fe1d2a0
         }
 
         override fun getItemCount() = mealLinks.size
