--- conflicted
+++ resolved
@@ -189,16 +189,10 @@
             holder.binding.date.text = dateUtil.dateString(profileSwitch.timestamp)
             holder.binding.time.text = dateUtil.timeString(profileSwitch.timestamp)
             holder.binding.duration.text = rh.gs(R.string.format_mins, T.msecs(profileSwitch.duration ?: 0L).mins())
-<<<<<<< HEAD
-            holder.binding.name.text = if (profileSwitch is ProfileSealed.PS) profileSwitch.value.getCustomizedName() else if (profileSwitch is ProfileSealed.EPS) profileSwitch.value.originalCustomizedName else ""
-            if (profileSwitch.isInProgress(dateUtil)) holder.binding.date.setTextColor(rh.getAttributeColor(context, R.attr.treatmentActive)) else holder.binding.date.setTextColor(holder.binding.duration.currentTextColor)
-            holder.binding.remove.tag = profileSwitch
-=======
             holder.binding.name.text =
                 if (profileSwitch is ProfileSealed.PS) profileSwitch.value.getCustomizedName() else if (profileSwitch is ProfileSealed.EPS) profileSwitch.value.originalCustomizedName else ""
-            if (profileSwitch.isInProgress(dateUtil)) holder.binding.date.setTextColor(rh.gc(R.color.colorActive))
+            if (profileSwitch.isInProgress(dateUtil)) holder.binding.date.setTextColor(rh.getAttributeColor(context, R.attr.treatmentActive))
             else holder.binding.date.setTextColor(holder.binding.duration.currentTextColor)
->>>>>>> 2e2b6179
             holder.binding.clone.tag = profileSwitch
             holder.binding.name.tag = profileSwitch
             holder.binding.date.tag = profileSwitch
@@ -218,12 +212,7 @@
             }
             holder.binding.clone.visibility = (profileSwitch is ProfileSealed.PS).toVisibility()
             holder.binding.spacer.visibility = (profileSwitch is ProfileSealed.PS).toVisibility()
-<<<<<<< HEAD
             holder.binding.root.setBackgroundColor(rh.getAttributeColor(view?.context, if (profileSwitch is ProfileSealed.PS) R.attr.colorSurface else R.attr.okBackground))
-=======
-            val nextTimestamp = if (profileSwitchList.size != position + 1) profileSwitchList[position + 1].timestamp else 0L
-            holder.binding.delimiter.visibility = dateUtil.isSameDay(profileSwitch.timestamp, nextTimestamp).toVisibility()
->>>>>>> 2e2b6179
         }
 
         override fun getItemCount() = profileSwitchList.size
