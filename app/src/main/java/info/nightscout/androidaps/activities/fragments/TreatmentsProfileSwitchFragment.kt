package info.nightscout.androidaps.activities.fragments

import android.graphics.Paint
import android.os.Bundle
import android.view.LayoutInflater
import android.view.View
import android.view.ViewGroup
import androidx.recyclerview.widget.LinearLayoutManager
import androidx.recyclerview.widget.RecyclerView
import dagger.android.support.DaggerFragment
import info.nightscout.androidaps.R
import info.nightscout.androidaps.data.ProfileSealed
import info.nightscout.androidaps.database.AppRepository
import info.nightscout.androidaps.database.entities.UserEntry.Action
import info.nightscout.androidaps.database.entities.UserEntry.Sources
import info.nightscout.androidaps.database.entities.ValueWithUnit
import info.nightscout.androidaps.database.transactions.InvalidateProfileSwitchTransaction
import info.nightscout.androidaps.databinding.TreatmentsProfileswitchFragmentBinding
import info.nightscout.androidaps.databinding.TreatmentsProfileswitchItemBinding
import info.nightscout.androidaps.dialogs.ProfileViewerDialog
import info.nightscout.androidaps.events.EventProfileSwitchChanged
import info.nightscout.androidaps.extensions.getCustomizedName
import info.nightscout.androidaps.extensions.toVisibility
import info.nightscout.androidaps.logging.AAPSLogger
import info.nightscout.androidaps.logging.LTag
import info.nightscout.androidaps.logging.UserEntryLogger
import info.nightscout.androidaps.plugins.bus.RxBus
import info.nightscout.androidaps.plugins.general.nsclient.events.EventNSClientRestart
import info.nightscout.androidaps.plugins.iob.iobCobCalculator.events.EventNewHistoryData
import info.nightscout.androidaps.plugins.profile.local.LocalProfilePlugin
import info.nightscout.androidaps.plugins.profile.local.events.EventLocalProfileChanged
import info.nightscout.androidaps.events.EventTreatmentUpdateGui
import info.nightscout.androidaps.activities.fragments.TreatmentsProfileSwitchFragment.RecyclerProfileViewAdapter.ProfileSwitchViewHolder
import info.nightscout.androidaps.events.EventEffectiveProfileSwitchChanged
import info.nightscout.androidaps.utils.DateUtil
import info.nightscout.androidaps.utils.FabricPrivacy
import info.nightscout.androidaps.utils.T
import info.nightscout.androidaps.utils.alertDialogs.OKDialog
import info.nightscout.androidaps.utils.buildHelper.BuildHelper
import info.nightscout.androidaps.utils.resources.ResourceHelper
import info.nightscout.androidaps.utils.rx.AapsSchedulers
import info.nightscout.androidaps.utils.sharedPreferences.SP
import io.reactivex.Completable
import io.reactivex.disposables.CompositeDisposable
import io.reactivex.rxkotlin.plusAssign
import io.reactivex.rxkotlin.subscribeBy
import javax.inject.Inject

class TreatmentsProfileSwitchFragment : DaggerFragment() {

    @Inject lateinit var rxBus: RxBus
    @Inject lateinit var sp: SP
    @Inject lateinit var aapsLogger: AAPSLogger
    @Inject lateinit var localProfilePlugin: LocalProfilePlugin
    @Inject lateinit var rh: ResourceHelper
    @Inject lateinit var fabricPrivacy: FabricPrivacy
    @Inject lateinit var dateUtil: DateUtil
    @Inject lateinit var buildHelper: BuildHelper
    @Inject lateinit var aapsSchedulers: AapsSchedulers
    @Inject lateinit var repository: AppRepository
    @Inject lateinit var uel: UserEntryLogger

    private var _binding: TreatmentsProfileswitchFragmentBinding? = null

    private val disposable = CompositeDisposable()

    private val millsToThePast = T.days(30).msecs()

    // This property is only valid between onCreateView and
    // onDestroyView.
    private val binding get() = _binding!!

    override fun onCreateView(inflater: LayoutInflater, container: ViewGroup?, savedInstanceState: Bundle?): View =
        TreatmentsProfileswitchFragmentBinding.inflate(inflater, container, false).also { _binding = it }.root

    override fun onViewCreated(view: View, savedInstanceState: Bundle?) {
        super.onViewCreated(view, savedInstanceState)
        binding.recyclerview.setHasFixedSize(true)
        binding.recyclerview.layoutManager = LinearLayoutManager(view.context)

        binding.refreshFromNightscout.setOnClickListener {
            activity?.let { activity ->
                OKDialog.showConfirmation(activity, rh.gs(R.string.refresheventsfromnightscout) + "?") {
                    uel.log(Action.TREATMENTS_NS_REFRESH, Sources.Treatments)
                    disposable +=
                        Completable.fromAction {
                            repository.deleteAllEffectiveProfileSwitches()
                            repository.deleteAllProfileSwitches()
                        }
                            .subscribeOn(aapsSchedulers.io)
                            .observeOn(aapsSchedulers.main)
                            .subscribeBy(
                                onError = { aapsLogger.error("Error removing entries", it) },
                                onComplete = {
                                    rxBus.send(EventProfileSwitchChanged())
                                    rxBus.send(EventEffectiveProfileSwitchChanged(0L))
                                    rxBus.send(EventNewHistoryData(0, false))
                                }
                            )
                    rxBus.send(EventNSClientRestart())
                }
            }
        }
        if (!sp.getBoolean(R.string.key_ns_receive_profile_switch, false) || !buildHelper.isEngineeringMode()) binding.refreshFromNightscout.visibility = View.GONE
        binding.showInvalidated.setOnCheckedChangeListener { _, _ ->
            rxBus.send(EventTreatmentUpdateGui())
        }
    }

    private fun profileSwitchWithInvalid(now: Long) = repository
        .getProfileSwitchDataIncludingInvalidFromTime(now - millsToThePast, false)
        .map { bolus -> bolus.map { ProfileSealed.PS(it) } }

    private fun effectiveProfileSwitchWithInvalid(now: Long) = repository
        .getEffectiveProfileSwitchDataIncludingInvalidFromTime(now - millsToThePast, false)
        .map { carb -> carb.map { ProfileSealed.EPS(it) } }

    private fun profileSwitches(now: Long) = repository
        .getProfileSwitchDataFromTime(now - millsToThePast, false)
        .map { bolus -> bolus.map { ProfileSealed.PS(it) } }

    private fun effectiveProfileSwitches(now: Long) = repository
        .getEffectiveProfileSwitchDataFromTime(now - millsToThePast, false)
        .map { carb -> carb.map { ProfileSealed.EPS(it) } }

    fun swapAdapter() {
        val now = System.currentTimeMillis()

        if (binding.showInvalidated.isChecked)
            disposable += profileSwitchWithInvalid(now)
                .zipWith(effectiveProfileSwitchWithInvalid(now)) { first, second -> first + second }
                .map { ml -> ml.sortedByDescending { it.timestamp } }
                .observeOn(aapsSchedulers.main)
                .subscribe { list ->
                    binding.recyclerview.swapAdapter(RecyclerProfileViewAdapter(list), true)
                }
        else
            disposable += profileSwitches(now)
                .zipWith(effectiveProfileSwitches(now)) { first, second -> first + second }
                .map { ml -> ml.sortedByDescending { it.timestamp } }
                .observeOn(aapsSchedulers.main)
                .subscribe { list ->
                    binding.recyclerview.swapAdapter(RecyclerProfileViewAdapter(list), true)
                }

    }

    @Synchronized
    override fun onResume() {
        super.onResume()
        swapAdapter()
        disposable += rxBus
            .toObservable(EventProfileSwitchChanged::class.java)
            .observeOn(aapsSchedulers.main)
            .subscribe({ swapAdapter() }, fabricPrivacy::logException)
        disposable += rxBus
            .toObservable(EventEffectiveProfileSwitchChanged::class.java)
            .observeOn(aapsSchedulers.main)
            .subscribe({ swapAdapter() }, fabricPrivacy::logException)
    }

    @Synchronized
    override fun onPause() {
        super.onPause()
        disposable.clear()
    }

    @Synchronized
    override fun onDestroyView() {
        super.onDestroyView()
        binding.recyclerview.adapter = null // avoid leaks
        _binding = null
    }

    inner class RecyclerProfileViewAdapter(private var profileSwitchList: List<ProfileSealed>) : RecyclerView.Adapter<ProfileSwitchViewHolder>() {

        override fun onCreateViewHolder(viewGroup: ViewGroup, viewType: Int): ProfileSwitchViewHolder =
            ProfileSwitchViewHolder(LayoutInflater.from(viewGroup.context).inflate(R.layout.treatments_profileswitch_item, viewGroup, false))

        override fun onBindViewHolder(holder: ProfileSwitchViewHolder, position: Int) {
            val profileSwitch = profileSwitchList[position]
            holder.binding.ph.visibility = (profileSwitch is ProfileSealed.EPS).toVisibility()
            holder.binding.ns.visibility = (profileSwitch.interfaceIDs_backing?.nightscoutId != null).toVisibility()
            holder.binding.date.text = dateUtil.dateAndTimeString(profileSwitch.timestamp)
            holder.binding.duration.text = rh.gs(R.string.format_mins, T.msecs(profileSwitch.duration ?: 0L).mins())
            holder.binding.name.text = if (profileSwitch is ProfileSealed.PS) profileSwitch.value.getCustomizedName() else if (profileSwitch is ProfileSealed.EPS) profileSwitch.value.originalCustomizedName else ""
<<<<<<< HEAD
            if (profileSwitch.isInProgress(dateUtil)) holder.binding.date.setTextColor(resourceHelper.getAttributeColor(context, R.attr.treatmentActive)) else holder.binding.date.setTextColor(holder.binding.duration.currentTextColor)
=======
            if (profileSwitch.isInProgress(dateUtil)) holder.binding.date.setTextColor(rh.gc(R.color.colorActive))
            else holder.binding.date.setTextColor(holder.binding.duration.currentTextColor)
>>>>>>> 0b481536
            holder.binding.remove.tag = profileSwitch
            holder.binding.clone.tag = profileSwitch
            holder.binding.name.tag = profileSwitch
            holder.binding.date.tag = profileSwitch
            holder.binding.invalid.visibility = profileSwitch.isValid.not().toVisibility()
            holder.binding.duration.visibility = (profileSwitch.duration != 0L && profileSwitch.duration != null).toVisibility()
            holder.binding.remove.visibility = (profileSwitch is ProfileSealed.PS).toVisibility()
            holder.binding.clone.visibility = (profileSwitch is ProfileSealed.PS).toVisibility()
            holder.binding.spacer.visibility = (profileSwitch is ProfileSealed.PS).toVisibility()
<<<<<<< HEAD
            holder.binding.root.setBackgroundColor(resourceHelper.getAttributeColor(view?.context, if (profileSwitch is ProfileSealed.PS) R.attr.colorSurface else R.attr.okBackground))
=======
            holder.binding.root.setBackgroundColor(rh.gc(if (profileSwitch is ProfileSealed.PS) R.color.defaultbackground else R.color.list_delimiter))
>>>>>>> 0b481536
        }

        override fun getItemCount(): Int {
            return profileSwitchList.size
        }

        inner class ProfileSwitchViewHolder internal constructor(itemView: View) : RecyclerView.ViewHolder(itemView) {

            val binding = TreatmentsProfileswitchItemBinding.bind(itemView)

            init {
                binding.remove.setOnClickListener { view ->
                    val profileSwitch = view.tag as ProfileSealed.PS
                    activity?.let { activity ->
                        OKDialog.showConfirmation(activity, rh.gs(R.string.removerecord),
                            rh.gs(R.string.careportal_profileswitch) + ": " + profileSwitch.profileName +
                                "\n" + rh.gs(R.string.date) + ": " + dateUtil.dateAndTimeString(profileSwitch.timestamp), Runnable {
                            uel.log(Action.PROFILE_SWITCH_REMOVED, Sources.Treatments, profileSwitch.profileName,
                                ValueWithUnit.Timestamp(profileSwitch.timestamp))
                            disposable += repository.runTransactionForResult(InvalidateProfileSwitchTransaction(profileSwitch.id))
                                .subscribe(
                                    { result -> result.invalidated.forEach { aapsLogger.debug(LTag.DATABASE, "Invalidated ProfileSwitch $it") } },
                                    { aapsLogger.error(LTag.DATABASE, "Error while invalidating ProfileSwitch", it) }
                                )
                        })
                    }
                }
                binding.clone.setOnClickListener {
                    activity?.let { activity ->
                        val profileSwitch = (it.tag as ProfileSealed.PS).value
                        val profileSealed = it.tag as ProfileSealed
                        OKDialog.showConfirmation(activity, rh.gs(R.string.careportal_profileswitch), rh.gs(R.string.copytolocalprofile) + "\n" + profileSwitch.getCustomizedName() + "\n" + dateUtil.dateAndTimeString(profileSwitch.timestamp), Runnable {
                            uel.log(Action.PROFILE_SWITCH_CLONED, Sources.Treatments,
                                profileSwitch.getCustomizedName() + " " + dateUtil.dateAndTimeString(profileSwitch.timestamp).replace(".", "_"),
                                ValueWithUnit.Timestamp(profileSwitch.timestamp),
                                ValueWithUnit.SimpleString(profileSwitch.profileName))
                            val nonCustomized = profileSealed.convertToNonCustomizedProfile(dateUtil)
                            localProfilePlugin.addProfile(localProfilePlugin.copyFrom(nonCustomized, profileSwitch.getCustomizedName() + " " + dateUtil.dateAndTimeString(profileSwitch.timestamp).replace(".", "_")))
                            rxBus.send(EventLocalProfileChanged())
                        })
                    }
                }
                binding.remove.paintFlags = binding.remove.paintFlags or Paint.UNDERLINE_TEXT_FLAG
                binding.clone.paintFlags = binding.clone.paintFlags or Paint.UNDERLINE_TEXT_FLAG
                binding.name.setOnClickListener {
                    ProfileViewerDialog().also { pvd ->
                        pvd.arguments = Bundle().also { args ->
                            args.putLong("time", (it.tag as ProfileSealed).timestamp)
                            args.putInt("mode", ProfileViewerDialog.Mode.DB_PROFILE.ordinal)
                        }
                        pvd.show(childFragmentManager, "ProfileViewDialog")
                    }
                }
                binding.date.setOnClickListener {
                    ProfileViewerDialog().also { pvd ->
                        pvd.arguments = Bundle().also { args ->
                            args.putLong("time", (it.tag as ProfileSealed).timestamp)
                            args.putInt("mode", ProfileViewerDialog.Mode.DB_PROFILE.ordinal)
                        }
                        pvd.show(childFragmentManager, "ProfileViewDialog")
                    }
                }
            }
        }
    }
}<|MERGE_RESOLUTION|>--- conflicted
+++ resolved
@@ -184,12 +184,7 @@
             holder.binding.date.text = dateUtil.dateAndTimeString(profileSwitch.timestamp)
             holder.binding.duration.text = rh.gs(R.string.format_mins, T.msecs(profileSwitch.duration ?: 0L).mins())
             holder.binding.name.text = if (profileSwitch is ProfileSealed.PS) profileSwitch.value.getCustomizedName() else if (profileSwitch is ProfileSealed.EPS) profileSwitch.value.originalCustomizedName else ""
-<<<<<<< HEAD
             if (profileSwitch.isInProgress(dateUtil)) holder.binding.date.setTextColor(resourceHelper.getAttributeColor(context, R.attr.treatmentActive)) else holder.binding.date.setTextColor(holder.binding.duration.currentTextColor)
-=======
-            if (profileSwitch.isInProgress(dateUtil)) holder.binding.date.setTextColor(rh.gc(R.color.colorActive))
-            else holder.binding.date.setTextColor(holder.binding.duration.currentTextColor)
->>>>>>> 0b481536
             holder.binding.remove.tag = profileSwitch
             holder.binding.clone.tag = profileSwitch
             holder.binding.name.tag = profileSwitch
@@ -199,11 +194,7 @@
             holder.binding.remove.visibility = (profileSwitch is ProfileSealed.PS).toVisibility()
             holder.binding.clone.visibility = (profileSwitch is ProfileSealed.PS).toVisibility()
             holder.binding.spacer.visibility = (profileSwitch is ProfileSealed.PS).toVisibility()
-<<<<<<< HEAD
             holder.binding.root.setBackgroundColor(resourceHelper.getAttributeColor(view?.context, if (profileSwitch is ProfileSealed.PS) R.attr.colorSurface else R.attr.okBackground))
-=======
-            holder.binding.root.setBackgroundColor(rh.gc(if (profileSwitch is ProfileSealed.PS) R.color.defaultbackground else R.color.list_delimiter))
->>>>>>> 0b481536
         }
 
         override fun getItemCount(): Int {
