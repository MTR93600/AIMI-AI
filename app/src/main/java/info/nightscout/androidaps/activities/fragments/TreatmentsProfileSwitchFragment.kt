--- conflicted
+++ resolved
@@ -212,12 +212,7 @@
             }
             holder.binding.clone.visibility = (profileSwitch is ProfileSealed.PS).toVisibility()
             holder.binding.spacer.visibility = (profileSwitch is ProfileSealed.PS).toVisibility()
-<<<<<<< HEAD
             holder.binding.root.setBackgroundColor(rh.gac(view?.context, if (profileSwitch is ProfileSealed.PS) R.attr.colorSurface else R.attr.okBackground))
-=======
-            val nextTimestamp = if (profileSwitchList.size != position + 1) profileSwitchList[position + 1].timestamp else 0L
-            holder.binding.delimiter.visibility = dateUtil.isSameDayGroup(profileSwitch.timestamp, nextTimestamp).toVisibility()
->>>>>>> 3fe1d2a0
         }
 
         override fun getItemCount() = profileSwitchList.size
