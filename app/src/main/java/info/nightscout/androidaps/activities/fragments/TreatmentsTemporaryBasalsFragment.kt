package info.nightscout.androidaps.activities.fragments

import android.content.DialogInterface
import android.graphics.Paint
import android.os.Bundle
import android.view.LayoutInflater
import android.view.View
import android.view.ViewGroup
import androidx.recyclerview.widget.LinearLayoutManager
import androidx.recyclerview.widget.RecyclerView
import dagger.android.support.DaggerFragment
import info.nightscout.androidaps.R
import info.nightscout.androidaps.data.IobTotal
import info.nightscout.androidaps.database.AppRepository
import info.nightscout.androidaps.database.ValueWrapper
import info.nightscout.androidaps.database.entities.ExtendedBolus
import info.nightscout.androidaps.database.entities.TemporaryBasal
import info.nightscout.androidaps.database.entities.UserEntry.Action
import info.nightscout.androidaps.database.entities.UserEntry.Sources
import info.nightscout.androidaps.database.entities.ValueWithUnit
import info.nightscout.androidaps.database.interfaces.end
import info.nightscout.androidaps.database.transactions.InvalidateExtendedBolusTransaction
import info.nightscout.androidaps.database.transactions.InvalidateTemporaryBasalTransaction
import info.nightscout.androidaps.databinding.TreatmentsTempbasalsFragmentBinding
import info.nightscout.androidaps.databinding.TreatmentsTempbasalsItemBinding
import info.nightscout.androidaps.events.EventAutosensCalculationFinished
import info.nightscout.androidaps.events.EventTempBasalChange
import info.nightscout.androidaps.extensions.iobCalc
import info.nightscout.androidaps.extensions.toStringFull
import info.nightscout.androidaps.extensions.toTemporaryBasal
import info.nightscout.androidaps.extensions.toVisibility
import info.nightscout.androidaps.interfaces.ActivePlugin
import info.nightscout.androidaps.interfaces.ProfileFunction
import info.nightscout.shared.logging.AAPSLogger
import info.nightscout.shared.logging.LTag
import info.nightscout.androidaps.logging.UserEntryLogger
import info.nightscout.androidaps.plugins.bus.RxBus
import info.nightscout.androidaps.activities.fragments.TreatmentsTemporaryBasalsFragment.RecyclerViewAdapter.TempBasalsViewHolder
import info.nightscout.androidaps.utils.DateUtil
import info.nightscout.androidaps.utils.FabricPrivacy
import info.nightscout.androidaps.utils.T
import info.nightscout.androidaps.utils.alertDialogs.OKDialog
import info.nightscout.androidaps.utils.resources.ResourceHelper
import info.nightscout.androidaps.utils.rx.AapsSchedulers
import io.reactivex.disposables.CompositeDisposable
import io.reactivex.rxkotlin.plusAssign
import java.util.concurrent.TimeUnit
import javax.inject.Inject
import kotlin.math.abs

class TreatmentsTemporaryBasalsFragment : DaggerFragment() {

    private val disposable = CompositeDisposable()

    @Inject lateinit var aapsLogger: AAPSLogger
    @Inject lateinit var rxBus: RxBus
    @Inject lateinit var rh: ResourceHelper
    @Inject lateinit var fabricPrivacy: FabricPrivacy
    @Inject lateinit var activePlugin: ActivePlugin
    @Inject lateinit var profileFunction: ProfileFunction
    @Inject lateinit var dateUtil: DateUtil
    @Inject lateinit var aapsSchedulers: AapsSchedulers
    @Inject lateinit var uel: UserEntryLogger
    @Inject lateinit var repository: AppRepository

    private var _binding: TreatmentsTempbasalsFragmentBinding? = null

    private val millsToThePast = T.days(30).msecs()

    // This property is only valid between onCreateView and
    // onDestroyView.
    private val binding get() = _binding!!

    override fun onCreateView(inflater: LayoutInflater, container: ViewGroup?, savedInstanceState: Bundle?): View =
        TreatmentsTempbasalsFragmentBinding.inflate(inflater, container, false).also { _binding = it }.root

    override fun onViewCreated(view: View, savedInstanceState: Bundle?) {
        super.onViewCreated(view, savedInstanceState)
        binding.recyclerview.setHasFixedSize(true)
        binding.recyclerview.layoutManager = LinearLayoutManager(view.context)
    }

    private fun tempBasalsWithInvalid(now: Long) = repository
        .getTemporaryBasalsDataIncludingInvalidFromTime(now - millsToThePast, false)

    private fun tempBasals(now: Long) = repository
        .getTemporaryBasalsDataFromTime(now - millsToThePast, false)

    private fun extendedBolusesWithInvalid(now: Long) = repository
        .getExtendedBolusDataIncludingInvalidFromTime(now - millsToThePast, false)
        .map { eb -> eb.map { profileFunction.getProfile(it.timestamp)?.let { profile -> it.toTemporaryBasal(profile) } } }

    private fun extendedBoluses(now: Long) = repository
        .getExtendedBolusDataFromTime(now - millsToThePast, false)
        .map { eb -> eb.map { profileFunction.getProfile(it.timestamp)?.let { profile -> it.toTemporaryBasal(profile) } } }

    fun swapAdapter() {
        val now = System.currentTimeMillis()
        disposable +=
            if (activePlugin.activePump.isFakingTempsByExtendedBoluses) {
                if (binding.showInvalidated.isChecked)
                    tempBasalsWithInvalid(now)
                        .zipWith(extendedBolusesWithInvalid(now)) { first, second -> first + second }
                        .map { list -> list.filterNotNull() }
                        .map { list -> list.sortedByDescending { it.timestamp } }
                        .observeOn(aapsSchedulers.main)
                        .subscribe { list -> binding.recyclerview.swapAdapter(RecyclerViewAdapter(list), true) }
                else
                    tempBasals(now)
                        .zipWith(extendedBoluses(now)) { first, second -> first + second }
                        .map { list -> list.filterNotNull() }
                        .map { list -> list.sortedByDescending { it.timestamp } }
                        .observeOn(aapsSchedulers.main)
                        .subscribe { list -> binding.recyclerview.swapAdapter(RecyclerViewAdapter(list), true) }
            } else {
                if (binding.showInvalidated.isChecked)
                    tempBasalsWithInvalid(now)
                        .observeOn(aapsSchedulers.main)
                        .subscribe { list -> binding.recyclerview.swapAdapter(RecyclerViewAdapter(list), true) }
                else
                    tempBasals(now)
                        .observeOn(aapsSchedulers.main)
                        .subscribe { list -> binding.recyclerview.swapAdapter(RecyclerViewAdapter(list), true) }
            }

    }

    @Synchronized
    override fun onResume() {
        super.onResume()
        swapAdapter()

        disposable += rxBus
            .toObservable(EventTempBasalChange::class.java)
            .observeOn(aapsSchedulers.main)
            .subscribe({ swapAdapter() }, fabricPrivacy::logException)

        disposable += rxBus
            .toObservable(EventAutosensCalculationFinished::class.java)
            .observeOn(aapsSchedulers.main)
            .subscribe({ swapAdapter() }, fabricPrivacy::logException)
    }

    @Synchronized
    override fun onPause() {
        super.onPause()
        disposable.clear()
    }

    @Synchronized
    override fun onDestroyView() {
        super.onDestroyView()
        binding.recyclerview.adapter = null // avoid leaks
        _binding = null
    }

    inner class RecyclerViewAdapter internal constructor(private var tempBasalList: List<TemporaryBasal>) : RecyclerView.Adapter<TempBasalsViewHolder>() {

        override fun onCreateViewHolder(viewGroup: ViewGroup, viewType: Int): TempBasalsViewHolder =
            TempBasalsViewHolder(LayoutInflater.from(viewGroup.context).inflate(R.layout.treatments_tempbasals_item, viewGroup, false))

        override fun onBindViewHolder(holder: TempBasalsViewHolder, position: Int) {
            val tempBasal = tempBasalList[position]
            holder.binding.ns.visibility = (tempBasal.interfaceIDs.nightscoutId != null).toVisibility()
            holder.binding.invalid.visibility = tempBasal.isValid.not().toVisibility()
            holder.binding.ph.visibility = (tempBasal.interfaceIDs.pumpId != null).toVisibility()
            val sameDayPrevious = position > 0 && dateUtil.isSameDay(tempBasal.timestamp, tempBasalList[position-1].timestamp)
            holder.binding.date.visibility = sameDayPrevious.not().toVisibility()
            holder.binding.date.text = dateUtil.dateString(tempBasal.timestamp)
            if (tempBasal.isInProgress) {
<<<<<<< HEAD
                holder.binding.date.text = dateUtil.dateAndTimeString(tempBasal.timestamp)
                holder.binding.date.setTextColor(rh.getAttributeColor(view?.context, R.attr.treatmentActive))
=======
                holder.binding.time.text = dateUtil.timeString(tempBasal.timestamp)
                holder.binding.time.setTextColor(rh.gc(R.color.colorActive))
>>>>>>> 8467044a
            } else {
                holder.binding.time.text = dateUtil.timeRangeString(tempBasal.timestamp, tempBasal.end)
                holder.binding.time.setTextColor(holder.binding.duration.currentTextColor)
            }
            holder.binding.duration.text = rh.gs(R.string.format_mins, T.msecs(tempBasal.duration).mins())
            if (tempBasal.isAbsolute) holder.binding.rate.text = rh.gs(R.string.pump_basebasalrate, tempBasal.rate)
            else holder.binding.rate.text = rh.gs(R.string.format_percent, tempBasal.rate.toInt())
            val now = dateUtil.now()
            var iob = IobTotal(now)
            val profile = profileFunction.getProfile(now)
            if (profile != null) iob = tempBasal.iobCalc(now, profile, activePlugin.activeInsulin)
            holder.binding.iob.text = rh.gs(R.string.formatinsulinunits, iob.basaliob)
            holder.binding.extendedFlag.visibility = (tempBasal.type == TemporaryBasal.Type.FAKE_EXTENDED).toVisibility()
            holder.binding.suspendFlag.visibility = (tempBasal.type == TemporaryBasal.Type.PUMP_SUSPEND).toVisibility()
            holder.binding.emulatedSuspendFlag.visibility = (tempBasal.type == TemporaryBasal.Type.EMULATED_PUMP_SUSPEND).toVisibility()
            holder.binding.superBolusFlag.visibility = (tempBasal.type == TemporaryBasal.Type.SUPERBOLUS).toVisibility()
            if (abs(iob.basaliob) > 0.01) holder.binding.iob.setTextColor(rh.getAttributeColor(view?.context, R.attr.treatmentActive)) else holder.binding.iob.setTextColor(holder.binding.duration.currentTextColor)
            holder.binding.remove.tag = tempBasal

            val nextTimestamp = if (tempBasalList.size != position + 1) tempBasalList[position + 1].timestamp else 0L
            holder.binding.delimiter.visibility = dateUtil.isSameDay(tempBasal.timestamp, nextTimestamp).toVisibility()
        }

        override fun getItemCount(): Int = tempBasalList.size

        inner class TempBasalsViewHolder(itemView: View) : RecyclerView.ViewHolder(itemView) {

            val binding = TreatmentsTempbasalsItemBinding.bind(itemView)

            init {
                binding.remove.setOnClickListener { v: View ->
                    val tempBasal = v.tag as TemporaryBasal
                    var extendedBolus: ExtendedBolus? = null
                    val isFakeExtended = tempBasal.type == TemporaryBasal.Type.FAKE_EXTENDED
                    if (isFakeExtended) {
                        val eb = repository.getExtendedBolusActiveAt(tempBasal.timestamp).blockingGet()
                        extendedBolus = if (eb is ValueWrapper.Existing) eb.value else null
                    }
                    val profile = profileFunction.getProfile(dateUtil.now())
                        ?: return@setOnClickListener
                    context?.let {
                        OKDialog.showConfirmation(it, rh.gs(R.string.removerecord),
                            """
                ${if (isFakeExtended) rh.gs(R.string.extended_bolus) else rh.gs(R.string.tempbasal_label)}: ${tempBasal.toStringFull(profile, dateUtil)}
                ${rh.gs(R.string.date)}: ${dateUtil.dateAndTimeString(tempBasal.timestamp)}
                """.trimIndent(),
                            { _: DialogInterface?, _: Int ->
                                if (isFakeExtended && extendedBolus != null) {
                                    uel.log(Action.EXTENDED_BOLUS_REMOVED, Sources.Treatments,
                                        ValueWithUnit.Timestamp(extendedBolus.timestamp),
                                        ValueWithUnit.Insulin(extendedBolus.amount),
                                        ValueWithUnit.UnitPerHour(extendedBolus.rate),
                                        ValueWithUnit.Minute(TimeUnit.MILLISECONDS.toMinutes(extendedBolus.duration).toInt()))
                                    disposable += repository.runTransactionForResult(InvalidateExtendedBolusTransaction(extendedBolus.id))
                                        .subscribe(
                                            { aapsLogger.debug(LTag.DATABASE, "Removed extended bolus $extendedBolus") },
                                            { aapsLogger.error(LTag.DATABASE, "Error while invalidating extended bolus", it) })
                                } else if (!isFakeExtended) {
                                    uel.log(Action.TEMP_BASAL_REMOVED, Sources.Treatments,
                                        ValueWithUnit.Timestamp(tempBasal.timestamp),
                                        if (tempBasal.isAbsolute) ValueWithUnit.UnitPerHour(tempBasal.rate) else ValueWithUnit.Percent(tempBasal.rate.toInt()),
                                        ValueWithUnit.Minute(T.msecs(tempBasal.duration).mins().toInt()))
                                    disposable += repository.runTransactionForResult(InvalidateTemporaryBasalTransaction(tempBasal.id))
                                        .subscribe(
                                            { aapsLogger.debug(LTag.DATABASE, "Removed temporary basal $tempBasal") },
                                            { aapsLogger.error(LTag.DATABASE, "Error while invalidating temporary basal", it) })
                                }
                            }, null)
                    }
                }
                binding.remove.paintFlags = binding.remove.paintFlags or Paint.UNDERLINE_TEXT_FLAG
            }
        }

    }
}<|MERGE_RESOLUTION|>--- conflicted
+++ resolved
@@ -168,13 +168,8 @@
             holder.binding.date.visibility = sameDayPrevious.not().toVisibility()
             holder.binding.date.text = dateUtil.dateString(tempBasal.timestamp)
             if (tempBasal.isInProgress) {
-<<<<<<< HEAD
-                holder.binding.date.text = dateUtil.dateAndTimeString(tempBasal.timestamp)
-                holder.binding.date.setTextColor(rh.getAttributeColor(view?.context, R.attr.treatmentActive))
-=======
                 holder.binding.time.text = dateUtil.timeString(tempBasal.timestamp)
-                holder.binding.time.setTextColor(rh.gc(R.color.colorActive))
->>>>>>> 8467044a
+                holder.binding.time.setTextColor(rh.getAttributeColor(view?.context, R.attr.treatmentActive))
             } else {
                 holder.binding.time.text = dateUtil.timeRangeString(tempBasal.timestamp, tempBasal.end)
                 holder.binding.time.setTextColor(holder.binding.duration.currentTextColor)
@@ -193,9 +188,6 @@
             holder.binding.superBolusFlag.visibility = (tempBasal.type == TemporaryBasal.Type.SUPERBOLUS).toVisibility()
             if (abs(iob.basaliob) > 0.01) holder.binding.iob.setTextColor(rh.getAttributeColor(view?.context, R.attr.treatmentActive)) else holder.binding.iob.setTextColor(holder.binding.duration.currentTextColor)
             holder.binding.remove.tag = tempBasal
-
-            val nextTimestamp = if (tempBasalList.size != position + 1) tempBasalList[position + 1].timestamp else 0L
-            holder.binding.delimiter.visibility = dateUtil.isSameDay(tempBasal.timestamp, nextTimestamp).toVisibility()
         }
 
         override fun getItemCount(): Int = tempBasalList.size
