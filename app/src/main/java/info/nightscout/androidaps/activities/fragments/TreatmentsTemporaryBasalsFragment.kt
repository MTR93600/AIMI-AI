--- conflicted
+++ resolved
@@ -175,11 +175,7 @@
             holder.binding.date.text = dateUtil.dateString(tempBasal.timestamp)
             if (tempBasal.isInProgress) {
                 holder.binding.time.text = dateUtil.timeString(tempBasal.timestamp)
-<<<<<<< HEAD
-                holder.binding.time.setTextColor(rh.getAttributeColor(view?.context, R.attr.treatmentActive))
-=======
                 holder.binding.time.setTextColor(rh.gac(view?.context, R.attr.treatmentActive))
->>>>>>> 930fab69
             } else {
                 holder.binding.time.text = dateUtil.timeRangeString(tempBasal.timestamp, tempBasal.end)
                 holder.binding.time.setTextColor(holder.binding.duration.currentTextColor)
@@ -196,11 +192,7 @@
             holder.binding.suspendFlag.visibility = (tempBasal.type == TemporaryBasal.Type.PUMP_SUSPEND).toVisibility()
             holder.binding.emulatedSuspendFlag.visibility = (tempBasal.type == TemporaryBasal.Type.EMULATED_PUMP_SUSPEND).toVisibility()
             holder.binding.superBolusFlag.visibility = (tempBasal.type == TemporaryBasal.Type.SUPERBOLUS).toVisibility()
-<<<<<<< HEAD
-            if (abs(iob.basaliob) > 0.01) holder.binding.iob.setTextColor(rh.getAttributeColor(view?.context, R.attr.treatmentActive)) else holder.binding.iob.setTextColor(holder.binding.duration.currentTextColor)
-=======
             if (abs(iob.basaliob) > 0.01) holder.binding.iob.setTextColor(rh.gac(view?.context, R.attr.treatmentActive)) else holder.binding.iob.setTextColor(holder.binding.duration.currentTextColor)
->>>>>>> 930fab69
             holder.binding.cbRemove.visibility = (tempBasal.isValid && removeActionMode != null).toVisibility()
             if (removeActionMode != null) {
                 holder.binding.cbRemove.setOnCheckedChangeListener { _, value ->
