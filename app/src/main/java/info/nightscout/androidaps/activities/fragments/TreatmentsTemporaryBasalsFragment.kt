--- conflicted
+++ resolved
@@ -200,15 +200,9 @@
             holder.binding.suspendFlag.visibility = (tempBasal.type == TemporaryBasal.Type.PUMP_SUSPEND).toVisibility()
             holder.binding.emulatedSuspendFlag.visibility = (tempBasal.type == TemporaryBasal.Type.EMULATED_PUMP_SUSPEND).toVisibility()
             holder.binding.superBolusFlag.visibility = (tempBasal.type == TemporaryBasal.Type.SUPERBOLUS).toVisibility()
-<<<<<<< HEAD
-            if (abs(iob.basaliob) > 0.01) holder.binding.iob.setTextColor(rh.gc(R.color.colorActive)) else holder.binding.iob.setTextColor(holder.binding.duration.currentTextColor)
+            if (abs(iob.basaliob) > 0.01) holder.binding.iob.setTextColor(rh.gac(context , R.attr.activeColor)) else holder.binding.iob.setTextColor(holder.binding.duration.currentTextColor)
             holder.binding.cbRemove.visibility = (tempBasal.isValid && actionHelper.isRemoving).toVisibility()
             if (actionHelper.isRemoving) {
-=======
-            if (abs(iob.basaliob) > 0.01) holder.binding.iob.setTextColor(rh.gac(context , R.attr.activeColor)) else holder.binding.iob.setTextColor(holder.binding.duration.currentTextColor)
-            holder.binding.cbRemove.visibility = (tempBasal.isValid && removeActionMode != null).toVisibility()
-            if (removeActionMode != null) {
->>>>>>> 1e0d1edf
                 holder.binding.cbRemove.setOnCheckedChangeListener { _, value ->
                     actionHelper.updateSelection(position, tempBasal, value)
                 }
