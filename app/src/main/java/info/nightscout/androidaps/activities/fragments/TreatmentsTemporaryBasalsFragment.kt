package info.nightscout.androidaps.activities.fragments

import android.os.Bundle
import android.util.SparseArray
import android.view.*
import androidx.appcompat.widget.Toolbar
import androidx.core.util.forEach
import androidx.recyclerview.widget.LinearLayoutManager
import androidx.recyclerview.widget.RecyclerView
import dagger.android.support.DaggerFragment
import info.nightscout.androidaps.R
import info.nightscout.androidaps.data.IobTotal
import info.nightscout.androidaps.database.AppRepository
import info.nightscout.androidaps.database.ValueWrapper
import info.nightscout.androidaps.database.entities.ExtendedBolus
import info.nightscout.androidaps.database.entities.TemporaryBasal
import info.nightscout.androidaps.database.entities.UserEntry.Action
import info.nightscout.androidaps.database.entities.UserEntry.Sources
import info.nightscout.androidaps.database.entities.ValueWithUnit
import info.nightscout.androidaps.database.interfaces.end
import info.nightscout.androidaps.database.transactions.InvalidateExtendedBolusTransaction
import info.nightscout.androidaps.database.transactions.InvalidateTemporaryBasalTransaction
import info.nightscout.androidaps.databinding.TreatmentsTempbasalsFragmentBinding
import info.nightscout.androidaps.databinding.TreatmentsTempbasalsItemBinding
import info.nightscout.androidaps.events.EventAutosensCalculationFinished
import info.nightscout.androidaps.events.EventTempBasalChange
import info.nightscout.androidaps.extensions.iobCalc
import info.nightscout.androidaps.extensions.toStringFull
import info.nightscout.androidaps.extensions.toTemporaryBasal
import info.nightscout.androidaps.extensions.toVisibility
import info.nightscout.androidaps.interfaces.ActivePlugin
import info.nightscout.androidaps.interfaces.ProfileFunction
import info.nightscout.shared.logging.AAPSLogger
import info.nightscout.shared.logging.LTag
import info.nightscout.androidaps.logging.UserEntryLogger
import info.nightscout.androidaps.plugins.bus.RxBus
import info.nightscout.androidaps.activities.fragments.TreatmentsTemporaryBasalsFragment.RecyclerViewAdapter.TempBasalsViewHolder
import info.nightscout.androidaps.events.EventTreatmentUpdateGui
import info.nightscout.androidaps.utils.DateUtil
import info.nightscout.androidaps.utils.FabricPrivacy
import info.nightscout.androidaps.utils.T
import info.nightscout.androidaps.utils.alertDialogs.OKDialog
import info.nightscout.androidaps.utils.resources.ResourceHelper
import info.nightscout.androidaps.utils.rx.AapsSchedulers
import io.reactivex.rxjava3.disposables.CompositeDisposable
import io.reactivex.rxjava3.kotlin.plusAssign
import java.util.concurrent.TimeUnit
import javax.inject.Inject
import kotlin.math.abs

class TreatmentsTemporaryBasalsFragment : DaggerFragment() {

    private val disposable = CompositeDisposable()

    @Inject lateinit var aapsLogger: AAPSLogger
    @Inject lateinit var rxBus: RxBus
    @Inject lateinit var rh: ResourceHelper
    @Inject lateinit var fabricPrivacy: FabricPrivacy
    @Inject lateinit var activePlugin: ActivePlugin
    @Inject lateinit var profileFunction: ProfileFunction
    @Inject lateinit var dateUtil: DateUtil
    @Inject lateinit var aapsSchedulers: AapsSchedulers
    @Inject lateinit var uel: UserEntryLogger
    @Inject lateinit var repository: AppRepository

    private var _binding: TreatmentsTempbasalsFragmentBinding? = null
    // This property is only valid between onCreateView and onDestroyView.
    private val binding get() = _binding!!

    private val millsToThePast = T.days(30).msecs()
    private var selectedItems: SparseArray<TemporaryBasal> = SparseArray()
    private var showInvalidated = false
    private var toolbar: Toolbar? = null
    private var removeActionMode: ActionMode? = null

    override fun onCreateView(inflater: LayoutInflater, container: ViewGroup?, savedInstanceState: Bundle?): View =
        TreatmentsTempbasalsFragmentBinding.inflate(inflater, container, false).also { _binding = it }.root

    override fun onViewCreated(view: View, savedInstanceState: Bundle?) {
        super.onViewCreated(view, savedInstanceState)
        toolbar = activity?.findViewById(R.id.toolbar)
        setHasOptionsMenu(true)
        binding.recyclerview.setHasFixedSize(true)
        binding.recyclerview.layoutManager = LinearLayoutManager(view.context)
    }

    private fun tempBasalsWithInvalid(now: Long) = repository
        .getTemporaryBasalsDataIncludingInvalidFromTime(now - millsToThePast, false)

    private fun tempBasals(now: Long) = repository
        .getTemporaryBasalsDataFromTime(now - millsToThePast, false)

    private fun extendedBolusesWithInvalid(now: Long) = repository
        .getExtendedBolusDataIncludingInvalidFromTime(now - millsToThePast, false)
        .map { eb -> eb.map { profileFunction.getProfile(it.timestamp)?.let { profile -> it.toTemporaryBasal(profile) } } }

    private fun extendedBoluses(now: Long) = repository
        .getExtendedBolusDataFromTime(now - millsToThePast, false)
        .map { eb -> eb.map { profileFunction.getProfile(it.timestamp)?.let { profile -> it.toTemporaryBasal(profile) } } }

    fun swapAdapter() {
        val now = System.currentTimeMillis()
        disposable +=
            if (activePlugin.activePump.isFakingTempsByExtendedBoluses) {
                if (showInvalidated)
                    tempBasalsWithInvalid(now)
                        .zipWith(extendedBolusesWithInvalid(now)) { first, second -> first + second }
                        .map { list -> list.filterNotNull() }
                        .map { list -> list.sortedByDescending { it.timestamp } }
                        .observeOn(aapsSchedulers.main)
                        .subscribe { list -> binding.recyclerview.swapAdapter(RecyclerViewAdapter(list), true) }
                else
                    tempBasals(now)
                        .zipWith(extendedBoluses(now)) { first, second -> first + second }
                        .map { list -> list.filterNotNull() }
                        .map { list -> list.sortedByDescending { it.timestamp } }
                        .observeOn(aapsSchedulers.main)
                        .subscribe { list -> binding.recyclerview.swapAdapter(RecyclerViewAdapter(list), true) }
            } else {
                if (showInvalidated)
                    tempBasalsWithInvalid(now)
                        .observeOn(aapsSchedulers.main)
                        .subscribe { list -> binding.recyclerview.swapAdapter(RecyclerViewAdapter(list), true) }
                else
                    tempBasals(now)
                        .observeOn(aapsSchedulers.main)
                        .subscribe { list -> binding.recyclerview.swapAdapter(RecyclerViewAdapter(list), true) }
            }

    }

    @Synchronized
    override fun onResume() {
        super.onResume()
        swapAdapter()

        disposable += rxBus
            .toObservable(EventTempBasalChange::class.java)
            .observeOn(aapsSchedulers.main)
            .subscribe({ swapAdapter() }, fabricPrivacy::logException)

        disposable += rxBus
            .toObservable(EventAutosensCalculationFinished::class.java)
            .observeOn(aapsSchedulers.main)
            .subscribe({ swapAdapter() }, fabricPrivacy::logException)
    }

    @Synchronized
    override fun onPause() {
        super.onPause()
        disposable.clear()
    }

    @Synchronized
    override fun onDestroyView() {
        super.onDestroyView()
        removeActionMode?.finish()
        binding.recyclerview.adapter = null // avoid leaks
        _binding = null
    }

    inner class RecyclerViewAdapter internal constructor(private var tempBasalList: List<TemporaryBasal>) : RecyclerView.Adapter<TempBasalsViewHolder>() {

        override fun onCreateViewHolder(viewGroup: ViewGroup, viewType: Int): TempBasalsViewHolder =
            TempBasalsViewHolder(LayoutInflater.from(viewGroup.context).inflate(R.layout.treatments_tempbasals_item, viewGroup, false))

        override fun onBindViewHolder(holder: TempBasalsViewHolder, position: Int) {
            val tempBasal = tempBasalList[position]
            holder.binding.ns.visibility = (tempBasal.interfaceIDs.nightscoutId != null).toVisibility()
            holder.binding.invalid.visibility = tempBasal.isValid.not().toVisibility()
            holder.binding.ph.visibility = (tempBasal.interfaceIDs.pumpId != null).toVisibility()
            val sameDayPrevious = position > 0 && dateUtil.isSameDay(tempBasal.timestamp, tempBasalList[position - 1].timestamp)
            holder.binding.date.visibility = sameDayPrevious.not().toVisibility()
            val newDay = position == 0 || !dateUtil.isSameDayGroup(tempBasal.timestamp, tempBasalList[position - 1].timestamp)
            holder.binding.date.visibility = newDay.toVisibility()
            holder.binding.date.text = if (newDay) dateUtil.dateStringRelative(tempBasal.timestamp, rh) else ""
            if (tempBasal.isInProgress) {
                holder.binding.time.text = dateUtil.timeString(tempBasal.timestamp)
                holder.binding.time.setTextColor(rh.gac(view?.context, R.attr.treatmentActive))
            } else {
                holder.binding.time.text = dateUtil.timeRangeString(tempBasal.timestamp, tempBasal.end)
                holder.binding.time.setTextColor(holder.binding.duration.currentTextColor)
            }
            holder.binding.duration.text = rh.gs(R.string.format_mins, T.msecs(tempBasal.duration).mins())
            if (tempBasal.isAbsolute) holder.binding.rate.text = rh.gs(R.string.pump_basebasalrate, tempBasal.rate)
            else holder.binding.rate.text = rh.gs(R.string.format_percent, tempBasal.rate.toInt())
            val now = dateUtil.now()
            var iob = IobTotal(now)
            val profile = profileFunction.getProfile(now)
            if (profile != null) iob = tempBasal.iobCalc(now, profile, activePlugin.activeInsulin)
            holder.binding.iob.text = rh.gs(R.string.formatinsulinunits, iob.basaliob)
            holder.binding.extendedFlag.visibility = (tempBasal.type == TemporaryBasal.Type.FAKE_EXTENDED).toVisibility()
            holder.binding.suspendFlag.visibility = (tempBasal.type == TemporaryBasal.Type.PUMP_SUSPEND).toVisibility()
            holder.binding.emulatedSuspendFlag.visibility = (tempBasal.type == TemporaryBasal.Type.EMULATED_PUMP_SUSPEND).toVisibility()
            holder.binding.superBolusFlag.visibility = (tempBasal.type == TemporaryBasal.Type.SUPERBOLUS).toVisibility()
            if (abs(iob.basaliob) > 0.01) holder.binding.iob.setTextColor(rh.gac(view?.context, R.attr.treatmentActive)) else holder.binding.iob.setTextColor(holder.binding.duration.currentTextColor)
            holder.binding.cbRemove.visibility = (tempBasal.isValid && removeActionMode != null).toVisibility()
            if (removeActionMode != null) {
                holder.binding.cbRemove.setOnCheckedChangeListener { _, value ->
                    if (value) {
                        selectedItems.put(position, tempBasal)
                    } else {
                        selectedItems.remove(position)
                    }
                    removeActionMode?.title = rh.gs(R.string.count_selected, selectedItems.size())
                }
                holder.binding.cbRemove.isChecked = selectedItems.get(position) != null
            }
<<<<<<< HEAD
=======
            val nextTimestamp = if (tempBasalList.size != position + 1) tempBasalList[position + 1].timestamp else 0L
            holder.binding.delimiter.visibility = dateUtil.isSameDayGroup(tempBasal.timestamp, nextTimestamp).toVisibility()
>>>>>>> 3fe1d2a0
        }

        override fun getItemCount() = tempBasalList.size

        inner class TempBasalsViewHolder(itemView: View) : RecyclerView.ViewHolder(itemView) {

            val binding = TreatmentsTempbasalsItemBinding.bind(itemView)

        }

    }

    override fun onCreateOptionsMenu(menu: Menu, inflater: MenuInflater) {
        inflater.inflate(R.menu.menu_treatments_temp_basal, menu)
        super.onCreateOptionsMenu(menu, inflater)
    }

    override fun onPrepareOptionsMenu(menu: Menu) {
        menu.findItem(R.id.nav_hide_invalidated)?.isVisible = showInvalidated
        menu.findItem(R.id.nav_show_invalidated)?.isVisible = !showInvalidated

        return super.onPrepareOptionsMenu(menu)
    }

    override fun onOptionsItemSelected(item: MenuItem): Boolean =
        when (item.itemId) {
            R.id.nav_remove_items -> {
                removeActionMode = toolbar?.startActionMode(RemoveActionModeCallback())
                true
            }

            R.id.nav_show_invalidated -> {
                showInvalidated = true
                rxBus.send(EventTreatmentUpdateGui())
                true
            }

            R.id.nav_hide_invalidated -> {
                showInvalidated = false
                rxBus.send(EventTreatmentUpdateGui())
                true
            }

            else -> false
        }

    inner class RemoveActionModeCallback : ActionMode.Callback {

        override fun onCreateActionMode(mode: ActionMode, menu: Menu?): Boolean {
            mode.menuInflater.inflate(R.menu.menu_delete_selection, menu)
            selectedItems.clear()
            mode.title = rh.gs(R.string.count_selected, selectedItems.size())
            binding.recyclerview.adapter?.notifyDataSetChanged()
            return true
        }

        override fun onPrepareActionMode(mode: ActionMode?, menu: Menu?) = false

        override fun onActionItemClicked(mode: ActionMode, item: MenuItem): Boolean {
            return when (item.itemId) {
                R.id.remove_selected -> {
                    removeSelected()
                    true
                }

                else                 -> false
            }
        }

        override fun onDestroyActionMode(mode: ActionMode?) {
            removeActionMode = null
            binding.recyclerview.adapter?.notifyDataSetChanged()
        }
    }

    private fun getConfirmationText(): String {
        if (selectedItems.size() == 1) {
            val tempBasal = selectedItems.valueAt(0)
            val isFakeExtended = tempBasal.type == TemporaryBasal.Type.FAKE_EXTENDED
            val profile = profileFunction.getProfile(dateUtil.now())
            if (profile != null)
                return "${if (isFakeExtended) rh.gs(R.string.extended_bolus) else rh.gs(R.string.tempbasal_label)}: ${tempBasal.toStringFull(profile, dateUtil)}\n" +
                    "${rh.gs(R.string.date)}: ${dateUtil.dateAndTimeString(tempBasal.timestamp)}"
        }
        return rh.gs(R.string.confirm_remove_multiple_items, selectedItems.size())
    }

    private fun removeSelected() {
        if (selectedItems.size() > 0)
            activity?.let { activity ->
                OKDialog.showConfirmation(activity, rh.gs(R.string.removerecord), getConfirmationText(), Runnable {
                    selectedItems.forEach {_, tempBasal ->
                        var extendedBolus: ExtendedBolus? = null
                        val isFakeExtended = tempBasal.type == TemporaryBasal.Type.FAKE_EXTENDED
                        if (isFakeExtended) {
                            val eb = repository.getExtendedBolusActiveAt(tempBasal.timestamp).blockingGet()
                            extendedBolus = if (eb is ValueWrapper.Existing) eb.value else null
                        }
                        if (isFakeExtended && extendedBolus != null) {
                            uel.log(
                                Action.EXTENDED_BOLUS_REMOVED, Sources.Treatments,
                                ValueWithUnit.Timestamp(extendedBolus.timestamp),
                                ValueWithUnit.Insulin(extendedBolus.amount),
                                ValueWithUnit.UnitPerHour(extendedBolus.rate),
                                ValueWithUnit.Minute(TimeUnit.MILLISECONDS.toMinutes(extendedBolus.duration).toInt())
                            )
                            disposable += repository.runTransactionForResult(InvalidateExtendedBolusTransaction(extendedBolus.id))
                                .subscribe(
                                    { aapsLogger.debug(LTag.DATABASE, "Removed extended bolus $extendedBolus") },
                                    { aapsLogger.error(LTag.DATABASE, "Error while invalidating extended bolus", it) })
                        } else if (!isFakeExtended) {
                            uel.log(
                                Action.TEMP_BASAL_REMOVED, Sources.Treatments,
                                ValueWithUnit.Timestamp(tempBasal.timestamp),
                                if (tempBasal.isAbsolute) ValueWithUnit.UnitPerHour(tempBasal.rate) else ValueWithUnit.Percent(tempBasal.rate.toInt()),
                                ValueWithUnit.Minute(T.msecs(tempBasal.duration).mins().toInt())
                            )
                            disposable += repository.runTransactionForResult(InvalidateTemporaryBasalTransaction(tempBasal.id))
                                .subscribe(
                                    { aapsLogger.debug(LTag.DATABASE, "Removed temporary basal $tempBasal") },
                                    { aapsLogger.error(LTag.DATABASE, "Error while invalidating temporary basal", it) })
                        }
                    }
                    removeActionMode?.finish()
                })
            }
        else
            removeActionMode?.finish()
    }
}<|MERGE_RESOLUTION|>--- conflicted
+++ resolved
@@ -206,11 +206,6 @@
                 }
                 holder.binding.cbRemove.isChecked = selectedItems.get(position) != null
             }
-<<<<<<< HEAD
-=======
-            val nextTimestamp = if (tempBasalList.size != position + 1) tempBasalList[position + 1].timestamp else 0L
-            holder.binding.delimiter.visibility = dateUtil.isSameDayGroup(tempBasal.timestamp, nextTimestamp).toVisibility()
->>>>>>> 3fe1d2a0
         }
 
         override fun getItemCount() = tempBasalList.size
