package info.nightscout.androidaps.activities

import android.os.Bundle
import android.view.MenuItem
import android.view.View
import androidx.fragment.app.Fragment
import androidx.fragment.app.FragmentTransaction
import info.nightscout.androidaps.R
import info.nightscout.androidaps.activities.fragments.*
import info.nightscout.androidaps.databinding.TreatmentsFragmentBinding
import info.nightscout.androidaps.interfaces.ActivePlugin
import info.nightscout.androidaps.utils.buildHelper.BuildHelper
import javax.inject.Inject

class TreatmentsActivity : NoSplashAppCompatActivity() {

    @Inject lateinit var buildHelper: BuildHelper
    @Inject lateinit var activePlugin: ActivePlugin

    private lateinit var binding: TreatmentsFragmentBinding

    override fun onCreate(savedInstanceState: Bundle?) {
        super.onCreate(savedInstanceState)
        binding = TreatmentsFragmentBinding.inflate(layoutInflater)
        setContentView(binding.root)
        //binding.tempBasals.visibility = buildHelper.isEngineeringMode().toVisibility()
        //binding.extendedBoluses.visibility = (buildHelper.isEngineeringMode() && !activePlugin.activePump.isFakingTempsByExtendedBoluses).toVisibility()

        binding.treatments.setOnClickListener {
            setFragment(TreatmentsBolusCarbsFragment())
            setBackgroundColorOnSelected(it)
            supportActionBar?.title = rh.gs(R.string.carbs_and_bolus)
        }
        binding.extendedBoluses.setOnClickListener {
            setFragment(TreatmentsExtendedBolusesFragment())
            setBackgroundColorOnSelected(it)
            supportActionBar?.title = rh.gs(R.string.extended_bolus)
        }
        binding.tempBasals.setOnClickListener {
            setFragment(TreatmentsTemporaryBasalsFragment())
            setBackgroundColorOnSelected(it)
            supportActionBar?.title = rh.gs(R.string.tempbasal_label)
        }
        binding.tempTargets.setOnClickListener {
            setFragment(TreatmentsTempTargetFragment())
            setBackgroundColorOnSelected(it)
            supportActionBar?.title = rh.gs(R.string.tempt_targets)
        }
        binding.profileSwitches.setOnClickListener {
            setFragment(TreatmentsProfileSwitchFragment())
            setBackgroundColorOnSelected(it)
            supportActionBar?.title = rh.gs(R.string.profile_changes)
        }
        binding.careportal.setOnClickListener {
            setFragment(TreatmentsCareportalFragment())
            setBackgroundColorOnSelected(it)
            supportActionBar?.title = rh.gs(R.string.careportal)
        }
        binding.userentry.setOnClickListener {
            setFragment(TreatmentsUserEntryFragment())
            setBackgroundColorOnSelected(it)
            supportActionBar?.title = rh.gs(R.string.user_action)
        }
        setFragment(TreatmentsBolusCarbsFragment())
        setBackgroundColorOnSelected(binding.treatments)
        setSupportActionBar(binding.toolbar)
        supportActionBar?.setDisplayHomeAsUpEnabled(true)
        supportActionBar?.title = rh.gs(R.string.carbs_and_bolus)
    }

    override fun onOptionsItemSelected(item: MenuItem): Boolean {
        return when (item.itemId) {
            android.R.id.home -> {
                finish()
                true
            }

            else              -> false
        }
    }

    private fun setFragment(selectedFragment: Fragment) {
        supportFragmentManager.beginTransaction()
            .replace(R.id.fragment_container, selectedFragment)
            .setTransition(FragmentTransaction.TRANSIT_FRAGMENT_FADE)
            .commit()
    }

    private fun setBackgroundColorOnSelected(selected: View) {
<<<<<<< HEAD
        binding.treatments.setBackgroundColor(rh.getAttributeColor( selected.context, R.attr.defaultBackground))
        binding.extendedBoluses.setBackgroundColor(rh.getAttributeColor( selected.context, R.attr.defaultBackground))
        binding.tempBasals.setBackgroundColor(rh.getAttributeColor( selected.context, R.attr.defaultBackground))
        binding.tempTargets.setBackgroundColor(rh.getAttributeColor( selected.context, R.attr.defaultBackground))
        binding.profileSwitches.setBackgroundColor(rh.getAttributeColor( selected.context, R.attr.defaultBackground))
        binding.careportal.setBackgroundColor(rh.getAttributeColor( selected.context, R.attr.defaultBackground))
        binding.userentry.setBackgroundColor(rh.getAttributeColor( selected.context, R.attr.defaultBackground))
        selected.setBackgroundColor(rh.getAttributeColor( selected.context, R.attr.tabBgColorSelected))
=======
        binding.treatments.setBackgroundColor(rh.gac( selected.context, R.attr.defaultBackground))
        binding.extendedBoluses.setBackgroundColor(rh.gac( selected.context, R.attr.defaultBackground))
        binding.tempBasals.setBackgroundColor(rh.gac( selected.context, R.attr.defaultBackground))
        binding.tempTargets.setBackgroundColor(rh.gac( selected.context, R.attr.defaultBackground))
        binding.profileSwitches.setBackgroundColor(rh.gac( selected.context, R.attr.defaultBackground))
        binding.careportal.setBackgroundColor(rh.gac( selected.context, R.attr.defaultBackground))
        binding.userentry.setBackgroundColor(rh.gac( selected.context, R.attr.defaultBackground))
        selected.setBackgroundColor(rh.gac( selected.context, R.attr.tabBgColorSelected))
>>>>>>> 930fab69
    }

}<|MERGE_RESOLUTION|>--- conflicted
+++ resolved
@@ -87,16 +87,6 @@
     }
 
     private fun setBackgroundColorOnSelected(selected: View) {
-<<<<<<< HEAD
-        binding.treatments.setBackgroundColor(rh.getAttributeColor( selected.context, R.attr.defaultBackground))
-        binding.extendedBoluses.setBackgroundColor(rh.getAttributeColor( selected.context, R.attr.defaultBackground))
-        binding.tempBasals.setBackgroundColor(rh.getAttributeColor( selected.context, R.attr.defaultBackground))
-        binding.tempTargets.setBackgroundColor(rh.getAttributeColor( selected.context, R.attr.defaultBackground))
-        binding.profileSwitches.setBackgroundColor(rh.getAttributeColor( selected.context, R.attr.defaultBackground))
-        binding.careportal.setBackgroundColor(rh.getAttributeColor( selected.context, R.attr.defaultBackground))
-        binding.userentry.setBackgroundColor(rh.getAttributeColor( selected.context, R.attr.defaultBackground))
-        selected.setBackgroundColor(rh.getAttributeColor( selected.context, R.attr.tabBgColorSelected))
-=======
         binding.treatments.setBackgroundColor(rh.gac( selected.context, R.attr.defaultBackground))
         binding.extendedBoluses.setBackgroundColor(rh.gac( selected.context, R.attr.defaultBackground))
         binding.tempBasals.setBackgroundColor(rh.gac( selected.context, R.attr.defaultBackground))
@@ -105,7 +95,6 @@
         binding.careportal.setBackgroundColor(rh.gac( selected.context, R.attr.defaultBackground))
         binding.userentry.setBackgroundColor(rh.gac( selected.context, R.attr.defaultBackground))
         selected.setBackgroundColor(rh.gac( selected.context, R.attr.tabBgColorSelected))
->>>>>>> 930fab69
     }
 
 }