--- conflicted
+++ resolved
@@ -170,12 +170,12 @@
 
         binding.basalPctFromTdd.setParams(32.0, 32.0, 37.0, 1.0, DecimalFormat("0"), false, null)
 
-        binding.tdds.addView(TextView(this).apply { text = rh.gs(R.string.tdd) + ": " + rh.gs(R.string.calculation_in_progress) })
+        binding.tdd.addView(TextView(this).apply { text = rh.gs(R.string.tdd) + ": " + rh.gs(R.string.calculation_in_progress) })
         Thread {
             val tdds = tddCalculator.stats(this)
             runOnUiThread {
-                binding.tdds.removeAllViews()
-                binding.tdds.addView(tdds)
+                binding.tdd.removeAllViews()
+                binding.tdd.addView(tdds)
             }
         }.start()
 
@@ -285,13 +285,9 @@
 
         tabSelected = tab
         typeSelected[tabSelected] = newContent
-<<<<<<< HEAD
-        binding.profiletypeTitle.defaultHintTextColor = ColorStateList.valueOf(if (tab == 0)  rh.gac( R.attr.tabBgColorSelected)  else rh.gac( R
+        binding.profileTypeTitle.defaultHintTextColor = ColorStateList.valueOf(if (tab == 0)  rh.gac( R.attr.tabBgColorSelected)  else rh.gac( R
             .attr.examinedProfile))
 
-=======
-        binding.profileTypeTitle.defaultHintTextColor = ColorStateList.valueOf(rh.gc(if (tab == 0) R.color.helperProfile else R.color.examinedProfile))
->>>>>>> 78b58091
 
         // show new content
         binding.profileType.setText(
