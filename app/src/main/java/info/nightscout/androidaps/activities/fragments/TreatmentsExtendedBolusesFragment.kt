package info.nightscout.androidaps.activities.fragments

import android.annotation.SuppressLint
import android.content.DialogInterface
import android.graphics.Paint
import android.os.Bundle
import android.view.LayoutInflater
import android.view.View
import android.view.ViewGroup
import androidx.recyclerview.widget.LinearLayoutManager
import androidx.recyclerview.widget.RecyclerView
import dagger.android.support.DaggerFragment
import info.nightscout.androidaps.R
import info.nightscout.androidaps.database.AppRepository
import info.nightscout.androidaps.database.entities.ExtendedBolus
import info.nightscout.androidaps.database.entities.UserEntry.Action
import info.nightscout.androidaps.database.entities.UserEntry.Sources
import info.nightscout.androidaps.database.entities.ValueWithUnit
import info.nightscout.androidaps.database.interfaces.end
import info.nightscout.androidaps.database.transactions.InvalidateExtendedBolusTransaction
import info.nightscout.androidaps.databinding.TreatmentsExtendedbolusFragmentBinding
import info.nightscout.androidaps.databinding.TreatmentsExtendedbolusItemBinding
import info.nightscout.androidaps.events.EventExtendedBolusChange
import info.nightscout.androidaps.extensions.iobCalc
import info.nightscout.androidaps.extensions.isInProgress
import info.nightscout.androidaps.extensions.toVisibility
import info.nightscout.androidaps.interfaces.ActivePlugin
import info.nightscout.androidaps.interfaces.ProfileFunction
import info.nightscout.androidaps.logging.AAPSLogger
import info.nightscout.androidaps.logging.LTag
import info.nightscout.androidaps.logging.UserEntryLogger
import info.nightscout.androidaps.plugins.bus.RxBus
import info.nightscout.androidaps.activities.fragments.TreatmentsExtendedBolusesFragment.RecyclerViewAdapter.ExtendedBolusesViewHolder
import info.nightscout.androidaps.utils.DateUtil
import info.nightscout.androidaps.utils.FabricPrivacy
import info.nightscout.androidaps.utils.T
import info.nightscout.androidaps.utils.alertDialogs.OKDialog
import info.nightscout.androidaps.utils.resources.ResourceHelper
import info.nightscout.androidaps.utils.rx.AapsSchedulers
import io.reactivex.disposables.CompositeDisposable
import io.reactivex.rxkotlin.plusAssign
import java.util.concurrent.TimeUnit
import javax.inject.Inject

class TreatmentsExtendedBolusesFragment : DaggerFragment() {

    private val disposable = CompositeDisposable()

    private val millsToThePast = T.days(30).msecs()

    @Inject lateinit var activePlugin: ActivePlugin
    @Inject lateinit var rxBus: RxBus
    @Inject lateinit var rh: ResourceHelper
    @Inject lateinit var aapsLogger: AAPSLogger
    @Inject lateinit var fabricPrivacy: FabricPrivacy
    @Inject lateinit var profileFunction: ProfileFunction
    @Inject lateinit var dateUtil: DateUtil
    @Inject lateinit var aapsSchedulers: AapsSchedulers
    @Inject lateinit var uel: UserEntryLogger
    @Inject lateinit var repository: AppRepository

    private var _binding: TreatmentsExtendedbolusFragmentBinding? = null

    // This property is only valid between onCreateView and
    // onDestroyView.
    private val binding get() = _binding!!

    override fun onCreateView(inflater: LayoutInflater, container: ViewGroup?,
                              savedInstanceState: Bundle?): View =
        TreatmentsExtendedbolusFragmentBinding.inflate(inflater, container, false).also { _binding = it }.root

    override fun onViewCreated(view: View, savedInstanceState: Bundle?) {
        binding.recyclerview.setHasFixedSize(true)
        binding.recyclerview.layoutManager = LinearLayoutManager(view.context)
    }

    fun swapAdapter() {
        val now = System.currentTimeMillis()
        if (binding.showInvalidated.isChecked)
            repository
                .getExtendedBolusDataIncludingInvalidFromTime(now - millsToThePast, false)
                .observeOn(aapsSchedulers.main)
                .subscribe { list -> binding.recyclerview.swapAdapter(RecyclerViewAdapter(list), true) }
        else
            repository
                .getExtendedBolusDataFromTime(now - millsToThePast, false)
                .observeOn(aapsSchedulers.main)
                .subscribe { list -> binding.recyclerview.swapAdapter(RecyclerViewAdapter(list), true) }
    }

    @Synchronized
    override fun onResume() {
        super.onResume()
        swapAdapter()

        disposable += rxBus
            .toObservable(EventExtendedBolusChange::class.java)
            .observeOn(aapsSchedulers.io)
            .debounce(1L, TimeUnit.SECONDS)
            .subscribe({ swapAdapter() }, fabricPrivacy::logException)
    }

    @Synchronized
    override fun onPause() {
        super.onPause()
        disposable.clear()
    }

    @Synchronized
    override fun onDestroyView() {
        super.onDestroyView()
        binding.recyclerview.adapter = null // avoid leaks
        _binding = null
    }

    private inner class RecyclerViewAdapter(private var extendedBolusList: List<ExtendedBolus>) : RecyclerView.Adapter<ExtendedBolusesViewHolder>() {

        override fun onCreateViewHolder(viewGroup: ViewGroup, viewType: Int): ExtendedBolusesViewHolder {
            val v = LayoutInflater.from(viewGroup.context).inflate(R.layout.treatments_extendedbolus_item, viewGroup, false)
            return ExtendedBolusesViewHolder(v)
        }

        override fun onBindViewHolder(holder: ExtendedBolusesViewHolder, position: Int) {
            val extendedBolus = extendedBolusList[position]
            holder.binding.ns.visibility = (extendedBolus.interfaceIDs.nightscoutId != null).toVisibility()
            holder.binding.ph.visibility = (extendedBolus.interfaceIDs.pumpId != null).toVisibility()
            holder.binding.invalid.visibility = extendedBolus.isValid.not().toVisibility()
            @SuppressLint("SetTextI18n")
            if (extendedBolus.isInProgress(dateUtil)) {
                holder.binding.date.text = dateUtil.dateAndTimeString(extendedBolus.timestamp)
<<<<<<< HEAD
                holder.binding.date.setTextColor(resourceHelper.getAttributeColor(context, R.attr.treatmentActive))
=======
                holder.binding.date.setTextColor(rh.gc(R.color.colorActive))
>>>>>>> 0b481536
            } else {
                holder.binding.date.text = dateUtil.dateAndTimeString(extendedBolus.timestamp) + " - " + dateUtil.timeString(extendedBolus.end)
                holder.binding.date.setTextColor(resourceHelper.getAttributeColor(context, R.attr.treatmentActive))
            }
            val profile = profileFunction.getProfile(extendedBolus.timestamp) ?: return
            holder.binding.duration.text = rh.gs(R.string.format_mins, T.msecs(extendedBolus.duration).mins())
            holder.binding.insulin.text = rh.gs(R.string.formatinsulinunits, extendedBolus.amount)
            val iob = extendedBolus.iobCalc(System.currentTimeMillis(), profile, activePlugin.activeInsulin)
<<<<<<< HEAD
            holder.binding.iob.text = resourceHelper.gs(R.string.formatinsulinunits, iob.iob)
            holder.binding.ratio.text = resourceHelper.gs(R.string.pump_basebasalrate, extendedBolus.rate)
            if (iob.iob != 0.0) holder.binding.iob.setTextColor(resourceHelper.getAttributeColor(context, R.attr.treatmentActive)) else holder.binding.iob.setTextColor(holder.binding.insulin.currentTextColor)
=======
            holder.binding.iob.text = rh.gs(R.string.formatinsulinunits, iob.iob)
            holder.binding.ratio.text = rh.gs(R.string.pump_basebasalrate, extendedBolus.rate)
            if (iob.iob != 0.0) holder.binding.iob.setTextColor(rh.gc(R.color.colorActive)) else holder.binding.iob.setTextColor(holder.binding.insulin.currentTextColor)
>>>>>>> 0b481536
            holder.binding.remove.tag = extendedBolus
        }

        override fun getItemCount(): Int = extendedBolusList.size

        inner class ExtendedBolusesViewHolder(itemView: View) : RecyclerView.ViewHolder(itemView) {

            val binding = TreatmentsExtendedbolusItemBinding.bind(itemView)

            init {
                binding.remove.setOnClickListener { v: View ->
                    val extendedBolus = v.tag as ExtendedBolus
                    context?.let { context ->
                        OKDialog.showConfirmation(context, rh.gs(R.string.removerecord),
                            """
                ${rh.gs(R.string.extended_bolus)}
                ${rh.gs(R.string.date)}: ${dateUtil.dateAndTimeString(extendedBolus.timestamp)}
                """.trimIndent(), { _: DialogInterface, _: Int ->
                            uel.log(Action.EXTENDED_BOLUS_REMOVED, Sources.Treatments,
                                ValueWithUnit.Timestamp(extendedBolus.timestamp),
                                ValueWithUnit.Insulin(extendedBolus.amount),
                                ValueWithUnit.UnitPerHour(extendedBolus.rate),
                                ValueWithUnit.Minute(TimeUnit.MILLISECONDS.toMinutes(extendedBolus.duration).toInt()))
                            disposable += repository.runTransactionForResult(InvalidateExtendedBolusTransaction(extendedBolus.id))
                                .subscribe(
                                    { aapsLogger.debug(LTag.DATABASE, "Removed extended bolus $extendedBolus") },
                                    { aapsLogger.error(LTag.DATABASE, "Error while invalidating extended bolus", it) })
                        }, null)
                    }
                }
                binding.remove.paintFlags = binding.remove.paintFlags or Paint.UNDERLINE_TEXT_FLAG
            }
        }

    }
}<|MERGE_RESOLUTION|>--- conflicted
+++ resolved
@@ -128,11 +128,7 @@
             @SuppressLint("SetTextI18n")
             if (extendedBolus.isInProgress(dateUtil)) {
                 holder.binding.date.text = dateUtil.dateAndTimeString(extendedBolus.timestamp)
-<<<<<<< HEAD
                 holder.binding.date.setTextColor(resourceHelper.getAttributeColor(context, R.attr.treatmentActive))
-=======
-                holder.binding.date.setTextColor(rh.gc(R.color.colorActive))
->>>>>>> 0b481536
             } else {
                 holder.binding.date.text = dateUtil.dateAndTimeString(extendedBolus.timestamp) + " - " + dateUtil.timeString(extendedBolus.end)
                 holder.binding.date.setTextColor(resourceHelper.getAttributeColor(context, R.attr.treatmentActive))
@@ -141,15 +137,9 @@
             holder.binding.duration.text = rh.gs(R.string.format_mins, T.msecs(extendedBolus.duration).mins())
             holder.binding.insulin.text = rh.gs(R.string.formatinsulinunits, extendedBolus.amount)
             val iob = extendedBolus.iobCalc(System.currentTimeMillis(), profile, activePlugin.activeInsulin)
-<<<<<<< HEAD
-            holder.binding.iob.text = resourceHelper.gs(R.string.formatinsulinunits, iob.iob)
-            holder.binding.ratio.text = resourceHelper.gs(R.string.pump_basebasalrate, extendedBolus.rate)
-            if (iob.iob != 0.0) holder.binding.iob.setTextColor(resourceHelper.getAttributeColor(context, R.attr.treatmentActive)) else holder.binding.iob.setTextColor(holder.binding.insulin.currentTextColor)
-=======
             holder.binding.iob.text = rh.gs(R.string.formatinsulinunits, iob.iob)
             holder.binding.ratio.text = rh.gs(R.string.pump_basebasalrate, extendedBolus.rate)
-            if (iob.iob != 0.0) holder.binding.iob.setTextColor(rh.gc(R.color.colorActive)) else holder.binding.iob.setTextColor(holder.binding.insulin.currentTextColor)
->>>>>>> 0b481536
+            if (iob.iob != 0.0) holder.binding.iob.setTextColor(resourceHelper.getAttributeColor(context, R.attr.treatmentActive)) else holder.binding.iob.setTextColor(holder.binding.insulin.currentTextColor)
             holder.binding.remove.tag = extendedBolus
         }
 
