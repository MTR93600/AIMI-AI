package info.nightscout.androidaps.activities.fragments

import android.os.Bundle
import android.util.SparseArray
import android.view.*
import android.view.ActionMode
import androidx.appcompat.widget.Toolbar
import androidx.core.util.forEach
import androidx.recyclerview.widget.LinearLayoutManager
import androidx.recyclerview.widget.RecyclerView
import dagger.android.support.DaggerFragment
import info.nightscout.androidaps.R
import info.nightscout.androidaps.database.AppRepository
import info.nightscout.androidaps.database.entities.ExtendedBolus
import info.nightscout.androidaps.database.entities.UserEntry.Action
import info.nightscout.androidaps.database.entities.UserEntry.Sources
import info.nightscout.androidaps.database.entities.ValueWithUnit
import info.nightscout.androidaps.database.interfaces.end
import info.nightscout.androidaps.database.transactions.InvalidateExtendedBolusTransaction
import info.nightscout.androidaps.databinding.TreatmentsExtendedbolusFragmentBinding
import info.nightscout.androidaps.databinding.TreatmentsExtendedbolusItemBinding
import info.nightscout.androidaps.events.EventExtendedBolusChange
import info.nightscout.androidaps.extensions.iobCalc
import info.nightscout.androidaps.extensions.isInProgress
import info.nightscout.androidaps.extensions.toVisibility
import info.nightscout.androidaps.interfaces.ActivePlugin
import info.nightscout.androidaps.interfaces.ProfileFunction
import info.nightscout.shared.logging.AAPSLogger
import info.nightscout.androidaps.logging.UserEntryLogger
import info.nightscout.androidaps.plugins.bus.RxBus
import info.nightscout.androidaps.activities.fragments.TreatmentsExtendedBolusesFragment.RecyclerViewAdapter.ExtendedBolusesViewHolder
import info.nightscout.androidaps.events.EventTreatmentUpdateGui
import info.nightscout.androidaps.utils.DateUtil
import info.nightscout.androidaps.utils.FabricPrivacy
import info.nightscout.androidaps.utils.T
import info.nightscout.androidaps.utils.alertDialogs.OKDialog
import info.nightscout.androidaps.utils.resources.ResourceHelper
import info.nightscout.androidaps.utils.rx.AapsSchedulers
import io.reactivex.rxjava3.disposables.CompositeDisposable
import io.reactivex.rxjava3.kotlin.plusAssign
import info.nightscout.shared.logging.LTag
import java.util.concurrent.TimeUnit
import javax.inject.Inject

class TreatmentsExtendedBolusesFragment : DaggerFragment() {

    private val disposable = CompositeDisposable()

    private val millsToThePast = T.days(30).msecs()

    @Inject lateinit var activePlugin: ActivePlugin
    @Inject lateinit var rxBus: RxBus
    @Inject lateinit var rh: ResourceHelper
    @Inject lateinit var aapsLogger: AAPSLogger
    @Inject lateinit var fabricPrivacy: FabricPrivacy
    @Inject lateinit var profileFunction: ProfileFunction
    @Inject lateinit var dateUtil: DateUtil
    @Inject lateinit var aapsSchedulers: AapsSchedulers
    @Inject lateinit var uel: UserEntryLogger
    @Inject lateinit var repository: AppRepository

    private var _binding: TreatmentsExtendedbolusFragmentBinding? = null
    // This property is only valid between onCreateView and onDestroyView.
    private val binding get() = _binding!!

    private var selectedItems: SparseArray<ExtendedBolus> = SparseArray()
    private var showInvalidated = false
    private var removeActionMode: ActionMode? = null
    private var toolbar: Toolbar? = null

    override fun onCreateView(inflater: LayoutInflater, container: ViewGroup?, savedInstanceState: Bundle?): View =
        TreatmentsExtendedbolusFragmentBinding.inflate(inflater, container, false).also { _binding = it }.root

    override fun onViewCreated(view: View, savedInstanceState: Bundle?) {
        setHasOptionsMenu(true)
        toolbar = activity?.findViewById(R.id.toolbar)
        binding.recyclerview.setHasFixedSize(true)
        binding.recyclerview.layoutManager = LinearLayoutManager(view.context)
    }

    fun swapAdapter() {
        val now = System.currentTimeMillis()
        disposable += if (showInvalidated)
            repository
                .getExtendedBolusDataIncludingInvalidFromTime(now - millsToThePast, false)
                .observeOn(aapsSchedulers.main)
                .subscribe { list -> binding.recyclerview.swapAdapter(RecyclerViewAdapter(list), true) }
        else
            repository
                .getExtendedBolusDataFromTime(now - millsToThePast, false)
                .observeOn(aapsSchedulers.main)
                .subscribe { list -> binding.recyclerview.swapAdapter(RecyclerViewAdapter(list), true) }
    }

    @Synchronized
    override fun onResume() {
        super.onResume()
        swapAdapter()

        disposable += rxBus
            .toObservable(EventExtendedBolusChange::class.java)
            .observeOn(aapsSchedulers.io)
            .debounce(1L, TimeUnit.SECONDS)
            .subscribe({ swapAdapter() }, fabricPrivacy::logException)
    }

    @Synchronized
    override fun onPause() {
        super.onPause()
        disposable.clear()
    }

    @Synchronized
    override fun onDestroyView() {
        super.onDestroyView()
        removeActionMode?.finish()
        binding.recyclerview.adapter = null // avoid leaks
        _binding = null
    }

    private inner class RecyclerViewAdapter(private var extendedBolusList: List<ExtendedBolus>) : RecyclerView.Adapter<ExtendedBolusesViewHolder>() {

        override fun onCreateViewHolder(viewGroup: ViewGroup, viewType: Int): ExtendedBolusesViewHolder {
            val v = LayoutInflater.from(viewGroup.context).inflate(R.layout.treatments_extendedbolus_item, viewGroup, false)
            return ExtendedBolusesViewHolder(v)
        }

        override fun onBindViewHolder(holder: ExtendedBolusesViewHolder, position: Int) {
            val extendedBolus = extendedBolusList[position]
            holder.binding.ns.visibility = (extendedBolus.interfaceIDs.nightscoutId != null).toVisibility()
            holder.binding.ph.visibility = (extendedBolus.interfaceIDs.pumpId != null).toVisibility()
            holder.binding.invalid.visibility = extendedBolus.isValid.not().toVisibility()
            val newDay = position == 0 || !dateUtil.isSameDayGroup(extendedBolus.timestamp, extendedBolusList[position - 1].timestamp)
            holder.binding.date.visibility = newDay.toVisibility()
            holder.binding.date.text = if (newDay) dateUtil.dateStringRelative(extendedBolus.timestamp, rh) else ""
            if (extendedBolus.isInProgress(dateUtil)) {
                holder.binding.time.text = dateUtil.timeString(extendedBolus.timestamp)
                holder.binding.time.setTextColor(rh.gac(context, R.attr.treatmentActive))
            } else {
                holder.binding.time.text = dateUtil.timeRangeString(extendedBolus.timestamp, extendedBolus.end)
                holder.binding.time.setTextColor(rh.gac(context, R.attr.treatmentActive))
            }
            val profile = profileFunction.getProfile(extendedBolus.timestamp) ?: return
            holder.binding.duration.text = rh.gs(R.string.format_mins, T.msecs(extendedBolus.duration).mins())
            holder.binding.insulin.text = rh.gs(R.string.formatinsulinunits, extendedBolus.amount)
            val iob = extendedBolus.iobCalc(System.currentTimeMillis(), profile, activePlugin.activeInsulin)
            holder.binding.iob.text = rh.gs(R.string.formatinsulinunits, iob.iob)
            holder.binding.ratio.text = rh.gs(R.string.pump_basebasalrate, extendedBolus.rate)
            if (iob.iob != 0.0) holder.binding.iob.setTextColor(rh.gac(context, R.attr.treatmentActive)) else holder.binding.iob.setTextColor(holder.binding.insulin.currentTextColor)
            holder.binding.cbRemove.visibility = (extendedBolus.isValid && removeActionMode != null).toVisibility()
            if (removeActionMode != null) {
                holder.binding.cbRemove.setOnCheckedChangeListener { _, value ->
                    if (value) {
                        selectedItems.put(position, extendedBolus)
                    } else {
                        selectedItems.remove(position)
                    }
                    removeActionMode?.title = rh.gs(R.string.count_selected, selectedItems.size())
                }
                holder.binding.cbRemove.isChecked = selectedItems.get(position) != null
            }
<<<<<<< HEAD
=======
            val nextTimestamp = if (extendedBolusList.size != position + 1) extendedBolusList[position + 1].timestamp else 0L
            holder.binding.delimiter.visibility = dateUtil.isSameDayGroup(extendedBolus.timestamp, nextTimestamp).toVisibility()
>>>>>>> 3fe1d2a0
        }

        override fun getItemCount() = extendedBolusList.size

        inner class ExtendedBolusesViewHolder(itemView: View) : RecyclerView.ViewHolder(itemView) {

            val binding = TreatmentsExtendedbolusItemBinding.bind(itemView)
        }

    }

    override fun onCreateOptionsMenu(menu: Menu, inflater: MenuInflater) {
        inflater.inflate(R.menu.menu_treatments_extended_bolus, menu)
        super.onCreateOptionsMenu(menu, inflater)
    }

    override fun onPrepareOptionsMenu(menu: Menu) {
        menu.findItem(R.id.nav_hide_invalidated)?.isVisible = showInvalidated
        menu.findItem(R.id.nav_show_invalidated)?.isVisible = !showInvalidated

        return super.onPrepareOptionsMenu(menu)
    }

    override fun onOptionsItemSelected(item: MenuItem): Boolean {
        return when (item.itemId) {
            R.id.nav_remove_items -> {
                removeActionMode = toolbar?.startActionMode(RemoveActionModeCallback())
                true
            }

            R.id.nav_show_invalidated -> {
                showInvalidated = true
                rxBus.send(EventTreatmentUpdateGui())
                true
            }

            R.id.nav_hide_invalidated -> {
                showInvalidated = false
                rxBus.send(EventTreatmentUpdateGui())
                true
            }

            else -> false
        }
    }

    inner class RemoveActionModeCallback : ActionMode.Callback {

        override fun onCreateActionMode(mode: ActionMode, menu: Menu?): Boolean {
            mode.menuInflater.inflate(R.menu.menu_delete_selection, menu)
            selectedItems.clear()
            mode.title = rh.gs(R.string.count_selected, selectedItems.size())
            binding.recyclerview.adapter?.notifyDataSetChanged()
            return true
        }

        override fun onPrepareActionMode(mode: ActionMode?, menu: Menu?) = false

        override fun onActionItemClicked(mode: ActionMode, item: MenuItem): Boolean {
            return when (item.itemId) {
                R.id.remove_selected -> {
                    removeSelected()
                    true
                }

                else                 -> false
            }
        }

        override fun onDestroyActionMode(mode: ActionMode?) {
            removeActionMode = null
            binding.recyclerview.adapter?.notifyDataSetChanged()
        }
    }

    private fun getConfirmationText(): String {
        if (selectedItems.size() == 1) {
            val bolus = selectedItems.valueAt(0)
            return rh.gs(R.string.extended_bolus) + "\n" +
                "${rh.gs(R.string.date)}: ${dateUtil.dateAndTimeString(bolus.timestamp)}"
        }
        return rh.gs(R.string.confirm_remove_multiple_items, selectedItems.size())
    }

    private fun removeSelected() {
        if (selectedItems.size() > 0)
            activity?.let { activity ->
                OKDialog.showConfirmation(activity, rh.gs(R.string.removerecord), getConfirmationText(), Runnable {
                    selectedItems.forEach { _, extendedBolus ->
                        uel.log(
                            Action.EXTENDED_BOLUS_REMOVED, Sources.Treatments,
                            ValueWithUnit.Timestamp(extendedBolus.timestamp),
                            ValueWithUnit.Insulin(extendedBolus.amount),
                            ValueWithUnit.UnitPerHour(extendedBolus.rate),
                            ValueWithUnit.Minute(TimeUnit.MILLISECONDS.toMinutes(extendedBolus.duration).toInt())
                        )
                        disposable += repository.runTransactionForResult(InvalidateExtendedBolusTransaction(extendedBolus.id))
                            .subscribe(
                                { aapsLogger.debug(LTag.DATABASE, "Removed extended bolus $extendedBolus") },
                                { aapsLogger.error(LTag.DATABASE, "Error while invalidating extended bolus", it) })
                    }
                    removeActionMode?.finish()
                })
            }
        else
            removeActionMode?.finish()
    }
}<|MERGE_RESOLUTION|>--- conflicted
+++ resolved
@@ -159,11 +159,6 @@
                 }
                 holder.binding.cbRemove.isChecked = selectedItems.get(position) != null
             }
-<<<<<<< HEAD
-=======
-            val nextTimestamp = if (extendedBolusList.size != position + 1) extendedBolusList[position + 1].timestamp else 0L
-            holder.binding.delimiter.visibility = dateUtil.isSameDayGroup(extendedBolus.timestamp, nextTimestamp).toVisibility()
->>>>>>> 3fe1d2a0
         }
 
         override fun getItemCount() = extendedBolusList.size
