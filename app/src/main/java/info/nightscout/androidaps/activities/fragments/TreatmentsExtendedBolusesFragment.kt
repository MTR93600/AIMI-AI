package info.nightscout.androidaps.activities.fragments

import android.annotation.SuppressLint
import android.content.DialogInterface
import android.graphics.Paint
import android.os.Bundle
import android.view.LayoutInflater
import android.view.View
import android.view.ViewGroup
import androidx.recyclerview.widget.LinearLayoutManager
import androidx.recyclerview.widget.RecyclerView
import dagger.android.support.DaggerFragment
import info.nightscout.androidaps.R
import info.nightscout.androidaps.database.AppRepository
import info.nightscout.androidaps.database.entities.ExtendedBolus
import info.nightscout.androidaps.database.entities.UserEntry.Action
import info.nightscout.androidaps.database.entities.UserEntry.Sources
import info.nightscout.androidaps.database.entities.ValueWithUnit
import info.nightscout.androidaps.database.interfaces.end
import info.nightscout.androidaps.database.transactions.InvalidateExtendedBolusTransaction
import info.nightscout.androidaps.databinding.TreatmentsExtendedbolusFragmentBinding
import info.nightscout.androidaps.databinding.TreatmentsExtendedbolusItemBinding
import info.nightscout.androidaps.events.EventExtendedBolusChange
import info.nightscout.androidaps.extensions.iobCalc
import info.nightscout.androidaps.extensions.isInProgress
import info.nightscout.androidaps.extensions.toVisibility
import info.nightscout.androidaps.interfaces.ActivePlugin
import info.nightscout.androidaps.interfaces.ProfileFunction
import info.nightscout.shared.logging.AAPSLogger
import info.nightscout.shared.logging.LTag
import info.nightscout.androidaps.logging.UserEntryLogger
import info.nightscout.androidaps.plugins.bus.RxBus
import info.nightscout.androidaps.activities.fragments.TreatmentsExtendedBolusesFragment.RecyclerViewAdapter.ExtendedBolusesViewHolder
import info.nightscout.androidaps.utils.DateUtil
import info.nightscout.androidaps.utils.FabricPrivacy
import info.nightscout.androidaps.utils.T
import info.nightscout.androidaps.utils.alertDialogs.OKDialog
import info.nightscout.androidaps.utils.resources.ResourceHelper
import info.nightscout.androidaps.utils.rx.AapsSchedulers
import io.reactivex.disposables.CompositeDisposable
import io.reactivex.rxkotlin.plusAssign
import java.util.concurrent.TimeUnit
import javax.inject.Inject

class TreatmentsExtendedBolusesFragment : DaggerFragment() {

    private val disposable = CompositeDisposable()

    private val millsToThePast = T.days(30).msecs()

    @Inject lateinit var activePlugin: ActivePlugin
    @Inject lateinit var rxBus: RxBus
    @Inject lateinit var rh: ResourceHelper
    @Inject lateinit var aapsLogger: AAPSLogger
    @Inject lateinit var fabricPrivacy: FabricPrivacy
    @Inject lateinit var profileFunction: ProfileFunction
    @Inject lateinit var dateUtil: DateUtil
    @Inject lateinit var aapsSchedulers: AapsSchedulers
    @Inject lateinit var uel: UserEntryLogger
    @Inject lateinit var repository: AppRepository

    private var _binding: TreatmentsExtendedbolusFragmentBinding? = null

    // This property is only valid between onCreateView and
    // onDestroyView.
    private val binding get() = _binding!!

    override fun onCreateView(inflater: LayoutInflater, container: ViewGroup?,
                              savedInstanceState: Bundle?): View =
        TreatmentsExtendedbolusFragmentBinding.inflate(inflater, container, false).also { _binding = it }.root

    override fun onViewCreated(view: View, savedInstanceState: Bundle?) {
        binding.recyclerview.setHasFixedSize(true)
        binding.recyclerview.layoutManager = LinearLayoutManager(view.context)
    }

    fun swapAdapter() {
        val now = System.currentTimeMillis()
        if (binding.showInvalidated.isChecked)
            repository
                .getExtendedBolusDataIncludingInvalidFromTime(now - millsToThePast, false)
                .observeOn(aapsSchedulers.main)
                .subscribe { list -> binding.recyclerview.swapAdapter(RecyclerViewAdapter(list), true) }
        else
            repository
                .getExtendedBolusDataFromTime(now - millsToThePast, false)
                .observeOn(aapsSchedulers.main)
                .subscribe { list -> binding.recyclerview.swapAdapter(RecyclerViewAdapter(list), true) }
    }

    @Synchronized
    override fun onResume() {
        super.onResume()
        swapAdapter()

        disposable += rxBus
            .toObservable(EventExtendedBolusChange::class.java)
            .observeOn(aapsSchedulers.io)
            .debounce(1L, TimeUnit.SECONDS)
            .subscribe({ swapAdapter() }, fabricPrivacy::logException)
    }

    @Synchronized
    override fun onPause() {
        super.onPause()
        disposable.clear()
    }

    @Synchronized
    override fun onDestroyView() {
        super.onDestroyView()
        binding.recyclerview.adapter = null // avoid leaks
        _binding = null
    }

    private inner class RecyclerViewAdapter(private var extendedBolusList: List<ExtendedBolus>) : RecyclerView.Adapter<ExtendedBolusesViewHolder>() {

        override fun onCreateViewHolder(viewGroup: ViewGroup, viewType: Int): ExtendedBolusesViewHolder {
            val v = LayoutInflater.from(viewGroup.context).inflate(R.layout.treatments_extendedbolus_item, viewGroup, false)
            return ExtendedBolusesViewHolder(v)
        }

        override fun onBindViewHolder(holder: ExtendedBolusesViewHolder, position: Int) {
            val extendedBolus = extendedBolusList[position]
            holder.binding.ns.visibility = (extendedBolus.interfaceIDs.nightscoutId != null).toVisibility()
            holder.binding.ph.visibility = (extendedBolus.interfaceIDs.pumpId != null).toVisibility()
            holder.binding.invalid.visibility = extendedBolus.isValid.not().toVisibility()
            val sameDayPrevious = position > 0 && dateUtil.isSameDay(extendedBolus.timestamp, extendedBolusList[position-1].timestamp)
            holder.binding.date.visibility = sameDayPrevious.not().toVisibility()
            holder.binding.date.text = dateUtil.dateString(extendedBolus.timestamp)
            @SuppressLint("SetTextI18n")
            if (extendedBolus.isInProgress(dateUtil)) {
<<<<<<< HEAD
                holder.binding.date.text = dateUtil.dateAndTimeString(extendedBolus.timestamp)
                holder.binding.date.setTextColor(rh.getAttributeColor(context, R.attr.treatmentActive))
            } else {
                holder.binding.date.text = dateUtil.dateAndTimeString(extendedBolus.timestamp) + " - " + dateUtil.timeString(extendedBolus.end)
                holder.binding.date.setTextColor(rh.getAttributeColor(context, R.attr.treatmentActive))
=======
                holder.binding.time.text = dateUtil.timeString(extendedBolus.timestamp)
                holder.binding.time.setTextColor(rh.gc(R.color.colorActive))
            } else {
                holder.binding.time.text = dateUtil.timeRangeString(extendedBolus.timestamp, extendedBolus.end)
                holder.binding.time.setTextColor(holder.binding.insulin.currentTextColor)
>>>>>>> 8467044a
            }
            val profile = profileFunction.getProfile(extendedBolus.timestamp) ?: return
            holder.binding.duration.text = rh.gs(R.string.format_mins, T.msecs(extendedBolus.duration).mins())
            holder.binding.insulin.text = rh.gs(R.string.formatinsulinunits, extendedBolus.amount)
            val iob = extendedBolus.iobCalc(System.currentTimeMillis(), profile, activePlugin.activeInsulin)
            holder.binding.iob.text = rh.gs(R.string.formatinsulinunits, iob.iob)
            holder.binding.ratio.text = rh.gs(R.string.pump_basebasalrate, extendedBolus.rate)
            if (iob.iob != 0.0) holder.binding.iob.setTextColor(rh.getAttributeColor(context, R.attr.treatmentActive)) else holder.binding.iob.setTextColor(holder.binding.insulin.currentTextColor)
            holder.binding.remove.tag = extendedBolus
            val nextTimestamp = if (extendedBolusList.size != position + 1) extendedBolusList[position + 1].timestamp else 0L
            holder.binding.delimiter.visibility = dateUtil.isSameDay(extendedBolus.timestamp, nextTimestamp).toVisibility()
        }

        override fun getItemCount(): Int = extendedBolusList.size

        inner class ExtendedBolusesViewHolder(itemView: View) : RecyclerView.ViewHolder(itemView) {

            val binding = TreatmentsExtendedbolusItemBinding.bind(itemView)

            init {
                binding.remove.setOnClickListener { v: View ->
                    val extendedBolus = v.tag as ExtendedBolus
                    context?.let { context ->
                        OKDialog.showConfirmation(context, rh.gs(R.string.removerecord),
                            """
                ${rh.gs(R.string.extended_bolus)}
                ${rh.gs(R.string.date)}: ${dateUtil.dateAndTimeString(extendedBolus.timestamp)}
                """.trimIndent(), { _: DialogInterface, _: Int ->
                            uel.log(Action.EXTENDED_BOLUS_REMOVED, Sources.Treatments,
                                ValueWithUnit.Timestamp(extendedBolus.timestamp),
                                ValueWithUnit.Insulin(extendedBolus.amount),
                                ValueWithUnit.UnitPerHour(extendedBolus.rate),
                                ValueWithUnit.Minute(TimeUnit.MILLISECONDS.toMinutes(extendedBolus.duration).toInt()))
                            disposable += repository.runTransactionForResult(InvalidateExtendedBolusTransaction(extendedBolus.id))
                                .subscribe(
                                    { aapsLogger.debug(LTag.DATABASE, "Removed extended bolus $extendedBolus") },
                                    { aapsLogger.error(LTag.DATABASE, "Error while invalidating extended bolus", it) })
                        }, null)
                    }
                }
                binding.remove.paintFlags = binding.remove.paintFlags or Paint.UNDERLINE_TEXT_FLAG
            }
        }

    }
}<|MERGE_RESOLUTION|>--- conflicted
+++ resolved
@@ -130,19 +130,11 @@
             holder.binding.date.text = dateUtil.dateString(extendedBolus.timestamp)
             @SuppressLint("SetTextI18n")
             if (extendedBolus.isInProgress(dateUtil)) {
-<<<<<<< HEAD
-                holder.binding.date.text = dateUtil.dateAndTimeString(extendedBolus.timestamp)
-                holder.binding.date.setTextColor(rh.getAttributeColor(context, R.attr.treatmentActive))
-            } else {
-                holder.binding.date.text = dateUtil.dateAndTimeString(extendedBolus.timestamp) + " - " + dateUtil.timeString(extendedBolus.end)
-                holder.binding.date.setTextColor(rh.getAttributeColor(context, R.attr.treatmentActive))
-=======
                 holder.binding.time.text = dateUtil.timeString(extendedBolus.timestamp)
-                holder.binding.time.setTextColor(rh.gc(R.color.colorActive))
+                holder.binding.time.setTextColor(rh.getAttributeColor(context, R.attr.treatmentActive))
             } else {
                 holder.binding.time.text = dateUtil.timeRangeString(extendedBolus.timestamp, extendedBolus.end)
-                holder.binding.time.setTextColor(holder.binding.insulin.currentTextColor)
->>>>>>> 8467044a
+                holder.binding.time.setTextColor(rh.getAttributeColor(context, R.attr.treatmentActive))
             }
             val profile = profileFunction.getProfile(extendedBolus.timestamp) ?: return
             holder.binding.duration.text = rh.gs(R.string.format_mins, T.msecs(extendedBolus.duration).mins())
@@ -152,8 +144,6 @@
             holder.binding.ratio.text = rh.gs(R.string.pump_basebasalrate, extendedBolus.rate)
             if (iob.iob != 0.0) holder.binding.iob.setTextColor(rh.getAttributeColor(context, R.attr.treatmentActive)) else holder.binding.iob.setTextColor(holder.binding.insulin.currentTextColor)
             holder.binding.remove.tag = extendedBolus
-            val nextTimestamp = if (extendedBolusList.size != position + 1) extendedBolusList[position + 1].timestamp else 0L
-            holder.binding.delimiter.visibility = dateUtil.isSameDay(extendedBolus.timestamp, nextTimestamp).toVisibility()
         }
 
         override fun getItemCount(): Int = extendedBolusList.size
