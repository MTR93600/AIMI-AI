--- conflicted
+++ resolved
@@ -200,11 +200,6 @@
                     else                                       -> holder.binding.reasonColon.currentTextColor
                 }
             )
-<<<<<<< HEAD
-=======
-            val nextTimestamp = if (tempTargetList.size != position + 1) tempTargetList[position + 1].timestamp else 0L
-            holder.binding.delimiter.visibility = dateUtil.isSameDayGroup(tempTarget.timestamp, nextTimestamp).toVisibility()
->>>>>>> 3fe1d2a0
         }
 
         override fun getItemCount() = tempTargetList.size
