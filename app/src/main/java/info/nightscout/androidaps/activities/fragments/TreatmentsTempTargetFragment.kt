--- conflicted
+++ resolved
@@ -171,15 +171,9 @@
             holder.binding.reason.text = translator.translate(tempTarget.reason)
             holder.binding.date.setTextColor(
                 when {
-<<<<<<< HEAD
                     tempTarget.id == currentlyActiveTarget?.id  -> resourceHelper.getAttributeColor(context, R.attr.treatmentActive)
                     tempTarget.timestamp > dateUtil.now() -> resourceHelper.getAttributeColor(context, R.attr.treatmentSheduled)
                     else                                  -> holder.binding.reasonColon.currentTextColor
-=======
-                    tempTarget.id == currentlyActiveTarget?.id -> rh.gc(R.color.colorActive)
-                    tempTarget.timestamp > dateUtil.now()      -> rh.gc(R.color.colorScheduled)
-                    else                                       -> holder.binding.reasonColon.currentTextColor
->>>>>>> 0b481536
                 })
             holder.binding.remove.tag = tempTarget
         }
