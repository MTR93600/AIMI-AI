package info.nightscout.androidaps.activities

import android.annotation.SuppressLint
import android.content.Context
import android.content.SharedPreferences
import android.content.SharedPreferences.OnSharedPreferenceChangeListener
import android.os.Bundle
import androidx.annotation.XmlRes
import androidx.preference.*
import dagger.android.support.AndroidSupportInjection
import info.nightscout.androidaps.R
import info.nightscout.androidaps.danaRKorean.DanaRKoreanPlugin
import info.nightscout.androidaps.danaRv2.DanaRv2Plugin
import info.nightscout.androidaps.danar.DanaRPlugin
import info.nightscout.androidaps.danars.DanaRSPlugin
import info.nightscout.androidaps.diaconn.DiaconnG8Plugin
import info.nightscout.androidaps.events.EventPreferenceChange
import info.nightscout.androidaps.events.EventRebuildTabs
import info.nightscout.androidaps.interfaces.Config
import info.nightscout.androidaps.interfaces.PluginBase
import info.nightscout.androidaps.interfaces.Profile
import info.nightscout.androidaps.interfaces.ProfileFunction
import info.nightscout.androidaps.plugin.general.openhumans.OpenHumansUploader
import info.nightscout.androidaps.plugins.aps.loop.LoopPlugin
import info.nightscout.androidaps.plugins.aps.openAPSAMA.OpenAPSAMAPlugin
import info.nightscout.androidaps.plugins.aps.openAPSSMB.OpenAPSSMBPlugin
import info.nightscout.androidaps.plugins.bus.RxBus
import info.nightscout.androidaps.plugins.configBuilder.PluginStore
import info.nightscout.androidaps.plugins.constraints.safety.SafetyPlugin
import info.nightscout.androidaps.plugins.general.automation.AutomationPlugin
import info.nightscout.androidaps.plugins.general.autotune.AutotunePlugin
import info.nightscout.androidaps.plugins.general.maintenance.MaintenancePlugin
import info.nightscout.androidaps.plugins.general.nsclient.NSClientPlugin
import info.nightscout.androidaps.plugins.general.nsclient.data.NSSettingsStatus
import info.nightscout.androidaps.plugins.general.smsCommunicator.SmsCommunicatorPlugin
import info.nightscout.androidaps.plugins.general.tidepool.TidepoolPlugin
import info.nightscout.androidaps.plugins.general.wear.WearPlugin
import info.nightscout.androidaps.plugins.general.xdripStatusline.StatusLinePlugin
import info.nightscout.androidaps.plugins.insulin.InsulinOrefFreePeakPlugin
import info.nightscout.androidaps.plugins.pump.combo.ComboPlugin
import info.nightscout.androidaps.plugins.pump.insight.LocalInsightPlugin
import info.nightscout.androidaps.plugins.pump.medtronic.MedLinkMedtronicPumpPlugin
import info.nightscout.androidaps.plugins.pump.medtronic.MedtronicPumpPlugin
import info.nightscout.androidaps.plugins.pump.virtual.VirtualPumpPlugin
import info.nightscout.androidaps.plugins.sensitivity.SensitivityAAPSPlugin
import info.nightscout.androidaps.plugins.sensitivity.SensitivityOref1Plugin
import info.nightscout.androidaps.plugins.sensitivity.SensitivityWeightedAveragePlugin
import info.nightscout.androidaps.plugins.source.*
<<<<<<< HEAD
import info.nightscout.shared.SafeParse
=======
>>>>>>> f8acbad7
import info.nightscout.androidaps.utils.alertDialogs.OKDialog.show
import info.nightscout.androidaps.utils.protection.PasswordCheck
import info.nightscout.androidaps.utils.protection.ProtectionCheck.ProtectionType.*
import info.nightscout.androidaps.interfaces.ResourceHelper
import info.nightscout.androidaps.plugins.aps.openAPSSMBDynamicISF.OpenAPSSMBDynamicISFPlugin
import info.nightscout.shared.SafeParse
import info.nightscout.shared.sharedPreferences.SP
import javax.inject.Inject

class MyPreferenceFragment : PreferenceFragmentCompat(), OnSharedPreferenceChangeListener {

    private var pluginId = -1
    private var filter = ""

    @Inject lateinit var rxBus: RxBus
    @Inject lateinit var rh: ResourceHelper
    @Inject lateinit var sp: SP
    @Inject lateinit var profileFunction: ProfileFunction
    @Inject lateinit var pluginStore: PluginStore
    @Inject lateinit var config: Config

    @Inject lateinit var automationPlugin: AutomationPlugin
    @Inject lateinit var autotunePlugin: AutotunePlugin
    @Inject lateinit var danaRPlugin: DanaRPlugin
    @Inject lateinit var danaRKoreanPlugin: DanaRKoreanPlugin
    @Inject lateinit var danaRv2Plugin: DanaRv2Plugin
    @Inject lateinit var danaRSPlugin: DanaRSPlugin
    @Inject lateinit var comboPlugin: ComboPlugin
    @Inject lateinit var insulinOrefFreePeakPlugin: InsulinOrefFreePeakPlugin
    @Inject lateinit var loopPlugin: LoopPlugin
    @Inject lateinit var localInsightPlugin: LocalInsightPlugin
    @Inject lateinit var medtronicPumpPlugin: MedtronicPumpPlugin
    @Inject lateinit var medlinkMedtronicPumpPlugin: MedLinkMedtronicPumpPlugin
    @Inject lateinit var nsClientPlugin: NSClientPlugin
    @Inject lateinit var openAPSAMAPlugin: OpenAPSAMAPlugin
    @Inject lateinit var openAPSSMBPlugin: OpenAPSSMBPlugin
    @Inject lateinit var openAPSSMBDynamicISFPlugin: OpenAPSSMBDynamicISFPlugin
    @Inject lateinit var safetyPlugin: SafetyPlugin
    @Inject lateinit var sensitivityAAPSPlugin: SensitivityAAPSPlugin
    @Inject lateinit var sensitivityOref1Plugin: SensitivityOref1Plugin
    @Inject lateinit var sensitivityWeightedAveragePlugin: SensitivityWeightedAveragePlugin
    @Inject lateinit var dexcomPlugin: DexcomPlugin
    @Inject lateinit var medlinkPlugin: MedLinkPlugin
    @Inject lateinit var eversensePlugin: EversensePlugin
    @Inject lateinit var glimpPlugin: GlimpPlugin
    @Inject lateinit var poctechPlugin: PoctechPlugin
    @Inject lateinit var tomatoPlugin: TomatoPlugin
    @Inject lateinit var glunovoPlugin: GlunovoPlugin
    @Inject lateinit var aidexPlugin: AidexPlugin
    @Inject lateinit var smsCommunicatorPlugin: SmsCommunicatorPlugin
    @Inject lateinit var statusLinePlugin: StatusLinePlugin
    @Inject lateinit var tidepoolPlugin: TidepoolPlugin
    @Inject lateinit var virtualPumpPlugin: VirtualPumpPlugin
    @Inject lateinit var wearPlugin: WearPlugin
    @Inject lateinit var maintenancePlugin: MaintenancePlugin

    @Inject lateinit var passwordCheck: PasswordCheck
    @Inject lateinit var nsSettingStatus: NSSettingsStatus
    @Inject lateinit var openHumansUploader: OpenHumansUploader
    @Inject lateinit var diaconnG8Plugin: DiaconnG8Plugin

    override fun onAttach(context: Context) {
        AndroidSupportInjection.inject(this)
        super.onAttach(context)
    }

    override fun setArguments(args: Bundle?) {
        super.setArguments(args)
        pluginId = args?.getInt("id") ?: -1
        filter = args?.getString("filter") ?: ""
    }

    override fun onSaveInstanceState(outState: Bundle) {
        super.onSaveInstanceState(outState)
        outState.putInt("id", pluginId)
        outState.putString("filter", filter)
    }

    override fun onDestroy() {
        super.onDestroy()
        context?.let { context ->
            PreferenceManager
                .getDefaultSharedPreferences(context)
                .unregisterOnSharedPreferenceChangeListener(this)
        }
    }

    private fun addPreferencesFromResourceIfEnabled(p: PluginBase?, rootKey: String?, enabled: Boolean) {
        if (enabled) addPreferencesFromResourceIfEnabled(p, rootKey)
    }

    private fun addPreferencesFromResourceIfEnabled(p: PluginBase?, rootKey: String?) {
        if (p!!.isEnabled() && p.preferencesId != -1)
            addPreferencesFromResource(p.preferencesId, rootKey)
    }

    override fun onCreate(savedInstanceState: Bundle?) {
        super.onCreate(savedInstanceState)
        context?.let { context ->
            PreferenceManager
                .getDefaultSharedPreferences(context)
                .registerOnSharedPreferenceChangeListener(this)
        }
    }

    override fun onCreatePreferences(savedInstanceState: Bundle?, rootKey: String?) {
        (savedInstanceState ?: arguments)?.let { bundle ->
            if (bundle.containsKey("id")) {
                pluginId = bundle.getInt("id")
            }
            if (bundle.containsKey("filter")) {
                filter = bundle.getString("filter") ?: ""
            }
        }
        if (pluginId != -1) {
            addPreferencesFromResource(pluginId, rootKey)
        } else {
            addPreferencesFromResource(R.xml.pref_general, rootKey)
            addPreferencesFromResource(R.xml.pref_overview, rootKey)
            addPreferencesFromResourceIfEnabled(safetyPlugin, rootKey)
            addPreferencesFromResourceIfEnabled(eversensePlugin, rootKey)
            addPreferencesFromResourceIfEnabled(dexcomPlugin, rootKey)
            addPreferencesFromResourceIfEnabled(tomatoPlugin, rootKey)
            addPreferencesFromResourceIfEnabled(glunovoPlugin, rootKey)
            addPreferencesFromResourceIfEnabled(poctechPlugin, rootKey)
            addPreferencesFromResourceIfEnabled(aidexPlugin, rootKey)
            addPreferencesFromResourceIfEnabled(glimpPlugin, rootKey)
            addPreferencesFromResourceIfEnabled(loopPlugin, rootKey, config.APS)
            addPreferencesFromResourceIfEnabled(openAPSAMAPlugin, rootKey, config.APS)
            addPreferencesFromResourceIfEnabled(openAPSSMBPlugin, rootKey, config.APS)
            addPreferencesFromResourceIfEnabled(openAPSSMBDynamicISFPlugin, rootKey, config.APS)
            addPreferencesFromResourceIfEnabled(sensitivityAAPSPlugin, rootKey)
            addPreferencesFromResourceIfEnabled(sensitivityWeightedAveragePlugin, rootKey)
            addPreferencesFromResourceIfEnabled(sensitivityOref1Plugin, rootKey)
            addPreferencesFromResourceIfEnabled(danaRPlugin, rootKey, config.PUMPDRIVERS)
            addPreferencesFromResourceIfEnabled(danaRKoreanPlugin, rootKey, config.PUMPDRIVERS)
            addPreferencesFromResourceIfEnabled(danaRv2Plugin, rootKey, config.PUMPDRIVERS)
            addPreferencesFromResourceIfEnabled(danaRSPlugin, rootKey, config.PUMPDRIVERS)
            addPreferencesFromResourceIfEnabled(localInsightPlugin, rootKey, config.PUMPDRIVERS)
            addPreferencesFromResourceIfEnabled(comboPlugin, rootKey, config.PUMPDRIVERS)
            addPreferencesFromResourceIfEnabled(medtronicPumpPlugin, rootKey, config.PUMPDRIVERS)
            addPreferencesFromResourceIfEnabled(diaconnG8Plugin, rootKey, config.PUMPDRIVERS)
            addPreferencesFromResource(R.xml.pref_pump, rootKey, config.PUMPDRIVERS)
            addPreferencesFromResourceIfEnabled(medlinkMedtronicPumpPlugin, rootKey, config.PUMPDRIVERS)
            addPreferencesFromResourceIfEnabled(virtualPumpPlugin, rootKey, !config.NSCLIENT)
            addPreferencesFromResourceIfEnabled(insulinOrefFreePeakPlugin, rootKey)
            addPreferencesFromResourceIfEnabled(nsClientPlugin, rootKey)
            addPreferencesFromResourceIfEnabled(tidepoolPlugin, rootKey)
            addPreferencesFromResourceIfEnabled(smsCommunicatorPlugin, rootKey)
            addPreferencesFromResourceIfEnabled(automationPlugin, rootKey)
            addPreferencesFromResourceIfEnabled(autotunePlugin, rootKey)
            addPreferencesFromResourceIfEnabled(wearPlugin, rootKey)
            addPreferencesFromResourceIfEnabled(statusLinePlugin, rootKey)
            addPreferencesFromResource(R.xml.pref_alerts, rootKey)
            addPreferencesFromResource(R.xml.pref_datachoices, rootKey)
            addPreferencesFromResourceIfEnabled(maintenancePlugin, rootKey)
            addPreferencesFromResourceIfEnabled(openHumansUploader, rootKey)
        }
        initSummary(preferenceScreen, pluginId != -1)
        preprocessPreferences()
        if (filter != "") updateFilterVisibility(filter, preferenceScreen)
    }

    override fun onSharedPreferenceChanged(sharedPreferences: SharedPreferences, key: String) {
        rxBus.send(EventPreferenceChange(key))
        if (key == rh.gs(R.string.key_language)) {
            rxBus.send(EventRebuildTabs(true))
            //recreate() does not update language so better close settings
            activity?.finish()
        }
        if (key == rh.gs(R.string.key_short_tabtitles)) {
            rxBus.send(EventRebuildTabs())
        }
        if (key == rh.gs(R.string.key_units)) {
            activity?.recreate()
            return
        }
        if (key == rh.gs(R.string.key_openapsama_useautosens) && sp.getBoolean(R.string.key_openapsama_useautosens, false)) {
            activity?.let {
                show(it, rh.gs(R.string.configbuilder_sensitivity), rh.gs(R.string.sensitivity_warning))
            }
        }
        checkForBiometricFallback(key)

        updatePrefSummary(findPreference(key))
        preprocessPreferences()
    }

    private fun preprocessPreferences() {
        for (plugin in pluginStore.plugins) {
            plugin.preprocessPreferences(this)
        }
    }

    private fun checkForBiometricFallback(key: String) {
        // Biometric protection activated without set master password
        if ((rh.gs(R.string.key_settings_protection) == key ||
                rh.gs(R.string.key_application_protection) == key ||
                rh.gs(R.string.key_bolus_protection) == key) &&
            sp.getString(R.string.key_master_password, "") == "" &&
            sp.getInt(key, NONE.ordinal) == BIOMETRIC.ordinal
        ) {
            activity?.let {
                val title = rh.gs(R.string.unsecure_fallback_biometric)
                val message = rh.gs(R.string.master_password_missing, rh.gs(R.string.configbuilder_general), rh.gs(R.string.protection))
                show(it, title = title, message = message)
            }
        }

        // Master password erased with activated Biometric protection
        val isBiometricActivated = sp.getInt(R.string.key_settings_protection, NONE.ordinal) == BIOMETRIC.ordinal ||
            sp.getInt(R.string.key_application_protection, NONE.ordinal) == BIOMETRIC.ordinal ||
            sp.getInt(R.string.key_bolus_protection, NONE.ordinal) == BIOMETRIC.ordinal
        if (rh.gs(R.string.key_master_password) == key && sp.getString(key, "") == "" && isBiometricActivated) {
            activity?.let {
                val title = rh.gs(R.string.unsecure_fallback_biometric)
                val message = rh.gs(R.string.unsecure_fallback_descriotion_biometric)
                show(it, title = title, message = message)
            }
        }
    }

    private fun addPreferencesFromResource(@Suppress("SameParameterValue") @XmlRes preferencesResId: Int, key: String?, enabled: Boolean) {
        if (enabled) addPreferencesFromResource(preferencesResId, key)
    }

    @SuppressLint("RestrictedApi")
    private fun addPreferencesFromResource(@XmlRes preferencesResId: Int, key: String?) {
        context?.let { context ->
            val xmlRoot = preferenceManager.inflateFromResource(context, preferencesResId, null)
            val root: Preference?
            if (key != null) {
                root = xmlRoot.findPreference(key)
                if (root == null) return
                require(root is PreferenceScreen) {
                    ("Preference object with key $key is not a PreferenceScreen")
                }
                preferenceScreen = root
            } else {
                addPreferencesFromResource(preferencesResId)
            }
        }
    }

    private fun adjustUnitDependentPrefs(pref: Preference) { // convert preferences values to current units
        val unitDependent = arrayOf(
            rh.gs(R.string.key_hypo_target),
            rh.gs(R.string.key_activity_target),
            rh.gs(R.string.key_eatingsoon_target),
            rh.gs(R.string.key_high_mark),
            rh.gs(R.string.key_low_mark)
        )
        if (unitDependent.toList().contains(pref.key) && pref is EditTextPreference) {
            val converted = Profile.toCurrentUnits(profileFunction, SafeParse.stringToDouble(pref.text))
            pref.summary = converted.toString()
        }
    }

    private fun updateFilterVisibility(filter: String, p: Preference): Boolean {

        var visible = false

        if (p is PreferenceGroup) {
            for (i in 0 until p.preferenceCount) {
                visible = updateFilterVisibility(filter, p.getPreference(i)) || visible
            }
            if (visible && p is PreferenceCategory) {
                p.initialExpandedChildrenCount = Int.MAX_VALUE
            }
        } else {
                visible = visible || p.key?.contains(filter, true) == true
                visible = visible || p.title?.contains(filter, true) == true
                visible = visible || p.summary?.contains(filter, true) == true
        }

        p.isVisible = visible
        return visible
    }

    private fun updatePrefSummary(pref: Preference?) {
        if (pref is ListPreference) {
            pref.setSummary(pref.entry)
            // Preferences
            if (pref.getKey() == rh.gs(R.string.key_settings_protection)) {
                val pass: Preference? = findPreference(rh.gs(R.string.key_settings_password))
                val usePassword = pref.value == CUSTOM_PASSWORD.ordinal.toString()
                pass?.let { it.isVisible = usePassword }
                val pin: Preference? = findPreference(rh.gs(R.string.key_settings_pin))
                val usePin = pref.value == CUSTOM_PIN.ordinal.toString()
                pin?.let { it.isVisible = usePin }
            }
            // Application
            if (pref.getKey() == rh.gs(R.string.key_application_protection)) {
                val pass: Preference? = findPreference(rh.gs(R.string.key_application_password))
                val usePassword = pref.value == CUSTOM_PASSWORD.ordinal.toString()
                pass?.let { it.isVisible = usePassword }
                val pin: Preference? = findPreference(rh.gs(R.string.key_application_pin))
                val usePin = pref.value == CUSTOM_PIN.ordinal.toString()
                pin?.let { it.isVisible = usePin }
            }
            // Bolus
            if (pref.getKey() == rh.gs(R.string.key_bolus_protection)) {
                val pass: Preference? = findPreference(rh.gs(R.string.key_bolus_password))
                val usePassword = pref.value == CUSTOM_PASSWORD.ordinal.toString()
                pass?.let { it.isVisible = usePassword }
                val pin: Preference? = findPreference(rh.gs(R.string.key_bolus_pin))
                val usePin = pref.value == CUSTOM_PIN.ordinal.toString()
                pin?.let { it.isVisible = usePin }
            }
        }
        if (pref is EditTextPreference) {
            if (pref.getKey().contains("password") || pref.getKey().contains("pin") || pref.getKey().contains("secret") || pref.getKey().contains("token")) {
                pref.setSummary("******")
            } else if (pref.text != null) {
                pref.dialogMessage = pref.dialogMessage
                pref.setSummary(pref.text)
            }
        }

        for (plugin in pluginStore.plugins) {
            pref?.let { it.key?.let { plugin.updatePreferenceSummary(pref) } }
        }

        val hmacPasswords = arrayOf(
            rh.gs(R.string.key_bolus_password),
            rh.gs(R.string.key_master_password),
            rh.gs(R.string.key_application_password),
            rh.gs(R.string.key_settings_password),
            rh.gs(R.string.key_bolus_pin),
            rh.gs(R.string.key_application_pin),
            rh.gs(R.string.key_settings_pin)
        )

        if (pref is Preference) {
            if ((pref.key != null) && (hmacPasswords.contains(pref.key))) {
                if (sp.getString(pref.key, "").startsWith("hmac:")) {
                    pref.summary = "******"
                } else {
                    if (pref.key.contains("pin")) {
                        pref.summary = rh.gs(R.string.pin_not_set)
                    }else {
                        pref.summary = rh.gs(R.string.password_not_set)
                    }
                }
            }
        }
        pref?.let { adjustUnitDependentPrefs(it) }
    }

    private fun initSummary(p: Preference, isSinglePreference: Boolean) {
        p.isIconSpaceReserved = false // remove extra spacing on left after migration to androidx
        // expand single plugin preference by default
        if (p is PreferenceScreen && isSinglePreference) {
            if (p.size > 0 && p.getPreference(0) is PreferenceCategory)
                (p.getPreference(0) as PreferenceCategory).initialExpandedChildrenCount = Int.MAX_VALUE
        }
        if (p is PreferenceGroup) {
            for (i in 0 until p.preferenceCount) {
                initSummary(p.getPreference(i), isSinglePreference)
            }
        } else {
            updatePrefSummary(p)
        }
    }

    // We use Preference and custom editor instead of EditTextPreference
    // to hash password while it is saved and never have to show it, even hashed

    override fun onPreferenceTreeClick(preference: Preference): Boolean {
        context?.let { context ->
            if (preference.key == rh.gs(R.string.key_master_password)) {
                passwordCheck.queryPassword(context, R.string.current_master_password, R.string.key_master_password, {
                    passwordCheck.setPassword(context, R.string.master_password, R.string.key_master_password)
                })
                return true
            }
            if (preference.key == rh.gs(R.string.key_settings_password)) {
                passwordCheck.setPassword(context, R.string.settings_password, R.string.key_settings_password)
                return true
            }
            if (preference.key == rh.gs(R.string.key_bolus_password)) {
                passwordCheck.setPassword(context, R.string.bolus_password, R.string.key_bolus_password)
                return true
            }
            if (preference.key == rh.gs(R.string.key_application_password)) {
                passwordCheck.setPassword(context, R.string.application_password, R.string.key_application_password)
                return true
            }
            if (preference.key == rh.gs(R.string.key_settings_pin)) {
                passwordCheck.setPassword(context, R.string.settings_pin, R.string.key_settings_pin, pinInput = true)
                return true
            }
            if (preference.key == rh.gs(R.string.key_bolus_pin)) {
                passwordCheck.setPassword(context, R.string.bolus_pin, R.string.key_bolus_pin, pinInput = true)
                return true
            }
            if (preference.key == rh.gs(R.string.key_application_pin)) {
                passwordCheck.setPassword(context, R.string.application_pin, R.string.key_application_pin, pinInput = true)
                return true
            }
            // NSClient copy settings
            if (preference.key == rh.gs(R.string.key_statuslights_copy_ns)) {
                nsSettingStatus.copyStatusLightsNsSettings(context)
                return true
            }
        }
        return super.onPreferenceTreeClick(preference)
    }

    fun setFilter(filter: String) {
        this.filter = filter
        preferenceManager?.preferenceScreen?.let { updateFilterVisibility(filter, it) }
    }
}<|MERGE_RESOLUTION|>--- conflicted
+++ resolved
@@ -39,17 +39,12 @@
 import info.nightscout.androidaps.plugins.insulin.InsulinOrefFreePeakPlugin
 import info.nightscout.androidaps.plugins.pump.combo.ComboPlugin
 import info.nightscout.androidaps.plugins.pump.insight.LocalInsightPlugin
-import info.nightscout.androidaps.plugins.pump.medtronic.MedLinkMedtronicPumpPlugin
 import info.nightscout.androidaps.plugins.pump.medtronic.MedtronicPumpPlugin
 import info.nightscout.androidaps.plugins.pump.virtual.VirtualPumpPlugin
 import info.nightscout.androidaps.plugins.sensitivity.SensitivityAAPSPlugin
 import info.nightscout.androidaps.plugins.sensitivity.SensitivityOref1Plugin
 import info.nightscout.androidaps.plugins.sensitivity.SensitivityWeightedAveragePlugin
 import info.nightscout.androidaps.plugins.source.*
-<<<<<<< HEAD
-import info.nightscout.shared.SafeParse
-=======
->>>>>>> f8acbad7
 import info.nightscout.androidaps.utils.alertDialogs.OKDialog.show
 import info.nightscout.androidaps.utils.protection.PasswordCheck
 import info.nightscout.androidaps.utils.protection.ProtectionCheck.ProtectionType.*
@@ -82,7 +77,6 @@
     @Inject lateinit var loopPlugin: LoopPlugin
     @Inject lateinit var localInsightPlugin: LocalInsightPlugin
     @Inject lateinit var medtronicPumpPlugin: MedtronicPumpPlugin
-    @Inject lateinit var medlinkMedtronicPumpPlugin: MedLinkMedtronicPumpPlugin
     @Inject lateinit var nsClientPlugin: NSClientPlugin
     @Inject lateinit var openAPSAMAPlugin: OpenAPSAMAPlugin
     @Inject lateinit var openAPSSMBPlugin: OpenAPSSMBPlugin
@@ -92,7 +86,6 @@
     @Inject lateinit var sensitivityOref1Plugin: SensitivityOref1Plugin
     @Inject lateinit var sensitivityWeightedAveragePlugin: SensitivityWeightedAveragePlugin
     @Inject lateinit var dexcomPlugin: DexcomPlugin
-    @Inject lateinit var medlinkPlugin: MedLinkPlugin
     @Inject lateinit var eversensePlugin: EversensePlugin
     @Inject lateinit var glimpPlugin: GlimpPlugin
     @Inject lateinit var poctechPlugin: PoctechPlugin
@@ -193,8 +186,7 @@
             addPreferencesFromResourceIfEnabled(medtronicPumpPlugin, rootKey, config.PUMPDRIVERS)
             addPreferencesFromResourceIfEnabled(diaconnG8Plugin, rootKey, config.PUMPDRIVERS)
             addPreferencesFromResource(R.xml.pref_pump, rootKey, config.PUMPDRIVERS)
-            addPreferencesFromResourceIfEnabled(medlinkMedtronicPumpPlugin, rootKey, config.PUMPDRIVERS)
-            addPreferencesFromResourceIfEnabled(virtualPumpPlugin, rootKey, !config.NSCLIENT)
+            addPreferencesFromResourceIfEnabled(virtualPumpPlugin, rootKey)
             addPreferencesFromResourceIfEnabled(insulinOrefFreePeakPlugin, rootKey)
             addPreferencesFromResourceIfEnabled(nsClientPlugin, rootKey)
             addPreferencesFromResourceIfEnabled(tidepoolPlugin, rootKey)
