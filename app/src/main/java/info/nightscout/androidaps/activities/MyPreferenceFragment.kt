--- conflicted
+++ resolved
@@ -22,12 +22,9 @@
 import info.nightscout.androidaps.plugins.aps.loop.LoopPlugin
 import info.nightscout.androidaps.plugins.aps.openAPSAMA.OpenAPSAMAPlugin
 import info.nightscout.androidaps.plugins.aps.openAPSSMB.OpenAPSSMBPlugin
-<<<<<<< HEAD
 import info.nightscout.androidaps.plugins.aps.EN.ENPlugin
-=======
 import info.nightscout.androidaps.plugins.aps.AIMI.AIMIPlugin
 import info.nightscout.androidaps.plugins.aps.Boost.BoostPlugin
->>>>>>> 34bea5b8
 import info.nightscout.androidaps.plugins.bus.RxBusWrapper
 import info.nightscout.androidaps.plugins.configBuilder.PluginStore
 import info.nightscout.androidaps.plugins.constraints.safety.SafetyPlugin
@@ -86,12 +83,9 @@
     @Inject lateinit var nsClientPlugin: NSClientPlugin
     @Inject lateinit var openAPSAMAPlugin: OpenAPSAMAPlugin
     @Inject lateinit var openAPSSMBPlugin: OpenAPSSMBPlugin
-<<<<<<< HEAD
     @Inject lateinit var ENPlugin: ENPlugin
-=======
     @Inject lateinit var AIMIPlugin: AIMIPlugin
     @Inject lateinit var BoostPlugin: BoostPlugin
->>>>>>> 34bea5b8
     @Inject lateinit var safetyPlugin: SafetyPlugin
     @Inject lateinit var sensitivityAAPSPlugin: SensitivityAAPSPlugin
     @Inject lateinit var sensitivityOref1Plugin: SensitivityOref1Plugin
@@ -175,12 +169,6 @@
             addPreferencesFromResourceIfEnabled(loopPlugin, rootKey, config.APS)
             addPreferencesFromResourceIfEnabled(openAPSAMAPlugin, rootKey, config.APS)
             addPreferencesFromResourceIfEnabled(openAPSSMBPlugin, rootKey, config.APS)
-<<<<<<< HEAD
-            addPreferencesFromResourceIfEnabled(ENPlugin, rootKey, config.APS)
-=======
-            addPreferencesFromResourceIfEnabled(AIMIPlugin, rootKey, config.APS)
-            addPreferencesFromResourceIfEnabled(BoostPlugin, rootKey, config.APS)
->>>>>>> 34bea5b8
             addPreferencesFromResourceIfEnabled(sensitivityAAPSPlugin, rootKey)
             addPreferencesFromResourceIfEnabled(sensitivityWeightedAveragePlugin, rootKey)
             addPreferencesFromResourceIfEnabled(sensitivityOref1Plugin, rootKey)
