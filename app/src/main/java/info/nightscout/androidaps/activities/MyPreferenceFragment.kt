--- conflicted
+++ resolved
@@ -105,11 +105,8 @@
     @Inject lateinit var openAPSAMAPlugin: OpenAPSAMAPlugin
     @Inject lateinit var openAPSSMBPlugin: OpenAPSSMBPlugin
     @Inject lateinit var openAPSSMBDynamicISFPlugin: OpenAPSSMBDynamicISFPlugin
-<<<<<<< HEAD
     @Inject lateinit var aimiPlugin: AIMIPlugin
-=======
     @Inject lateinit var openAPSaiSMBPlugin: OpenAPSaiSMBPlugin
->>>>>>> e6d03558
     @Inject lateinit var safetyPlugin: SafetyPlugin
     @Inject lateinit var sensitivityAAPSPlugin: SensitivityAAPSPlugin
     @Inject lateinit var sensitivityOref1Plugin: SensitivityOref1Plugin
