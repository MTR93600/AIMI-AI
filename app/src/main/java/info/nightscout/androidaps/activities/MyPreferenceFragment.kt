package info.nightscout.androidaps.activities

import android.annotation.SuppressLint
import android.content.Context
import android.content.SharedPreferences
import android.content.SharedPreferences.OnSharedPreferenceChangeListener
import android.os.Bundle
import androidx.annotation.XmlRes
import androidx.preference.*
import dagger.android.support.AndroidSupportInjection
import info.nightscout.androidaps.R
import info.nightscout.androidaps.danaRKorean.DanaRKoreanPlugin
import info.nightscout.androidaps.danaRv2.DanaRv2Plugin
import info.nightscout.androidaps.danar.DanaRPlugin
import info.nightscout.androidaps.danars.DanaRSPlugin
import info.nightscout.androidaps.diaconn.DiaconnG8Plugin
import info.nightscout.androidaps.events.EventPreferenceChange
import info.nightscout.androidaps.events.EventRebuildTabs
import info.nightscout.androidaps.interfaces.Config
import info.nightscout.androidaps.interfaces.PluginBase
import info.nightscout.androidaps.interfaces.Profile
import info.nightscout.androidaps.interfaces.ProfileFunction
import info.nightscout.androidaps.plugin.general.openhumans.OpenHumansUploader
import info.nightscout.androidaps.plugins.aps.fullUAM.FullUAMPlugin
import info.nightscout.androidaps.plugins.aps.loop.LoopPlugin
import info.nightscout.androidaps.plugins.aps.openAPSAMA.OpenAPSAMAPlugin
import info.nightscout.androidaps.plugins.aps.openAPSSMB.OpenAPSSMBPlugin
import info.nightscout.androidaps.plugins.bus.RxBus
import info.nightscout.androidaps.plugins.configBuilder.PluginStore
import info.nightscout.androidaps.plugins.constraints.safety.SafetyPlugin
import info.nightscout.androidaps.plugins.general.automation.AutomationPlugin
import info.nightscout.androidaps.plugins.general.autotune.AutotunePlugin
import info.nightscout.androidaps.plugins.general.maintenance.MaintenancePlugin
import info.nightscout.androidaps.plugins.general.nsclient.NSClientPlugin
import info.nightscout.androidaps.plugins.general.nsclient.data.NSSettingsStatus
import info.nightscout.androidaps.plugins.general.smsCommunicator.SmsCommunicatorPlugin
import info.nightscout.androidaps.plugins.general.tidepool.TidepoolPlugin
import info.nightscout.androidaps.plugins.general.wear.WearPlugin
import info.nightscout.androidaps.plugins.general.xdripStatusline.StatusLinePlugin
import info.nightscout.androidaps.plugins.insulin.InsulinOrefFreePeakPlugin
import info.nightscout.androidaps.plugins.pump.combo.ComboPlugin
import info.nightscout.androidaps.plugins.pump.insight.LocalInsightPlugin
import info.nightscout.androidaps.plugins.pump.medtronic.MedtronicPumpPlugin
import info.nightscout.androidaps.plugins.pump.virtual.VirtualPumpPlugin
import info.nightscout.androidaps.plugins.sensitivity.SensitivityAAPSPlugin
import info.nightscout.androidaps.plugins.sensitivity.SensitivityOref1Plugin
import info.nightscout.androidaps.plugins.sensitivity.SensitivityWeightedAveragePlugin
import info.nightscout.androidaps.plugins.source.*
import info.nightscout.androidaps.utils.alertDialogs.OKDialog.show
import info.nightscout.androidaps.utils.protection.PasswordCheck
import info.nightscout.androidaps.utils.protection.ProtectionCheck.ProtectionType.*
import info.nightscout.androidaps.interfaces.ResourceHelper
import info.nightscout.androidaps.plugins.aps.openAPSSMBDynamicISF.OpenAPSSMBDynamicISFPlugin
import info.nightscout.shared.SafeParse
import info.nightscout.shared.sharedPreferences.SP
import javax.inject.Inject

class MyPreferenceFragment : PreferenceFragmentCompat(), OnSharedPreferenceChangeListener {

    private var pluginId = -1
    private var filter = ""

    @Inject lateinit var rxBus: RxBus
    @Inject lateinit var rh: ResourceHelper
    @Inject lateinit var sp: SP
    @Inject lateinit var profileFunction: ProfileFunction
    @Inject lateinit var pluginStore: PluginStore
    @Inject lateinit var config: Config

    @Inject lateinit var automationPlugin: AutomationPlugin
    @Inject lateinit var autotunePlugin: AutotunePlugin
    @Inject lateinit var danaRPlugin: DanaRPlugin
    @Inject lateinit var danaRKoreanPlugin: DanaRKoreanPlugin
    @Inject lateinit var danaRv2Plugin: DanaRv2Plugin
    @Inject lateinit var danaRSPlugin: DanaRSPlugin
    @Inject lateinit var comboPlugin: ComboPlugin
    @Inject lateinit var insulinOrefFreePeakPlugin: InsulinOrefFreePeakPlugin
    @Inject lateinit var loopPlugin: LoopPlugin
    @Inject lateinit var localInsightPlugin: LocalInsightPlugin
    @Inject lateinit var medtronicPumpPlugin: MedtronicPumpPlugin
    @Inject lateinit var nsClientPlugin: NSClientPlugin
    @Inject lateinit var openAPSAMAPlugin: OpenAPSAMAPlugin
    @Inject lateinit var openAPSSMBPlugin: OpenAPSSMBPlugin
<<<<<<< HEAD
    @Inject lateinit var fullUAMPlugin: FullUAMPlugin
=======
    @Inject lateinit var openAPSSMBDynamicISFPlugin: OpenAPSSMBDynamicISFPlugin
>>>>>>> a857309a
    @Inject lateinit var safetyPlugin: SafetyPlugin
    @Inject lateinit var sensitivityAAPSPlugin: SensitivityAAPSPlugin
    @Inject lateinit var sensitivityOref1Plugin: SensitivityOref1Plugin
    @Inject lateinit var sensitivityWeightedAveragePlugin: SensitivityWeightedAveragePlugin
    @Inject lateinit var dexcomPlugin: DexcomPlugin
    @Inject lateinit var eversensePlugin: EversensePlugin
    @Inject lateinit var glimpPlugin: GlimpPlugin
    @Inject lateinit var poctechPlugin: PoctechPlugin
    @Inject lateinit var tomatoPlugin: TomatoPlugin
    @Inject lateinit var glunovoPlugin: GlunovoPlugin
    @Inject lateinit var aidexPlugin: AidexPlugin
    @Inject lateinit var smsCommunicatorPlugin: SmsCommunicatorPlugin
    @Inject lateinit var statusLinePlugin: StatusLinePlugin
    @Inject lateinit var tidepoolPlugin: TidepoolPlugin
    @Inject lateinit var virtualPumpPlugin: VirtualPumpPlugin
    @Inject lateinit var wearPlugin: WearPlugin
    @Inject lateinit var maintenancePlugin: MaintenancePlugin

    @Inject lateinit var passwordCheck: PasswordCheck
    @Inject lateinit var nsSettingStatus: NSSettingsStatus
    @Inject lateinit var openHumansUploader: OpenHumansUploader
    @Inject lateinit var diaconnG8Plugin: DiaconnG8Plugin

    override fun onAttach(context: Context) {
        AndroidSupportInjection.inject(this)
        super.onAttach(context)
    }

    override fun setArguments(args: Bundle?) {
        super.setArguments(args)
        pluginId = args?.getInt("id") ?: -1
        filter = args?.getString("filter") ?: ""
    }

    override fun onSaveInstanceState(outState: Bundle) {
        super.onSaveInstanceState(outState)
        outState.putInt("id", pluginId)
        outState.putString("filter", filter)
    }

    override fun onDestroy() {
        super.onDestroy()
        context?.let { context ->
            PreferenceManager
                .getDefaultSharedPreferences(context)
                .unregisterOnSharedPreferenceChangeListener(this)
        }
    }

    private fun addPreferencesFromResourceIfEnabled(p: PluginBase?, rootKey: String?, enabled: Boolean) {
        if (enabled) addPreferencesFromResourceIfEnabled(p, rootKey)
    }

    private fun addPreferencesFromResourceIfEnabled(p: PluginBase?, rootKey: String?) {
        if (p!!.isEnabled() && p.preferencesId != -1)
            addPreferencesFromResource(p.preferencesId, rootKey)
    }

    override fun onCreate(savedInstanceState: Bundle?) {
        super.onCreate(savedInstanceState)
        context?.let { context ->
            PreferenceManager
                .getDefaultSharedPreferences(context)
                .registerOnSharedPreferenceChangeListener(this)
        }
    }

    override fun onCreatePreferences(savedInstanceState: Bundle?, rootKey: String?) {
        (savedInstanceState ?: arguments)?.let { bundle ->
            if (bundle.containsKey("id")) {
                pluginId = bundle.getInt("id")
            }
            if (bundle.containsKey("filter")) {
                filter = bundle.getString("filter") ?: ""
            }
        }
        if (pluginId != -1) {
            addPreferencesFromResource(pluginId, rootKey)
        } else {
            addPreferencesFromResource(R.xml.pref_general, rootKey)
            addPreferencesFromResource(R.xml.pref_overview, rootKey)
            addPreferencesFromResourceIfEnabled(safetyPlugin, rootKey)
            addPreferencesFromResourceIfEnabled(eversensePlugin, rootKey)
            addPreferencesFromResourceIfEnabled(dexcomPlugin, rootKey)
            addPreferencesFromResourceIfEnabled(tomatoPlugin, rootKey)
            addPreferencesFromResourceIfEnabled(glunovoPlugin, rootKey)
            addPreferencesFromResourceIfEnabled(poctechPlugin, rootKey)
            addPreferencesFromResourceIfEnabled(aidexPlugin, rootKey)
            addPreferencesFromResourceIfEnabled(glimpPlugin, rootKey)
            addPreferencesFromResourceIfEnabled(loopPlugin, rootKey, config.APS)
            addPreferencesFromResourceIfEnabled(openAPSAMAPlugin, rootKey, config.APS)
            addPreferencesFromResourceIfEnabled(openAPSSMBPlugin, rootKey, config.APS)
<<<<<<< HEAD
            addPreferencesFromResourceIfEnabled(fullUAMPlugin, rootKey, config.APS)
=======
            addPreferencesFromResourceIfEnabled(openAPSSMBDynamicISFPlugin, rootKey, config.APS)
>>>>>>> a857309a
            addPreferencesFromResourceIfEnabled(sensitivityAAPSPlugin, rootKey)
            addPreferencesFromResourceIfEnabled(sensitivityWeightedAveragePlugin, rootKey)
            addPreferencesFromResourceIfEnabled(sensitivityOref1Plugin, rootKey)
            addPreferencesFromResourceIfEnabled(danaRPlugin, rootKey, config.PUMPDRIVERS)
            addPreferencesFromResourceIfEnabled(danaRKoreanPlugin, rootKey, config.PUMPDRIVERS)
            addPreferencesFromResourceIfEnabled(danaRv2Plugin, rootKey, config.PUMPDRIVERS)
            addPreferencesFromResourceIfEnabled(danaRSPlugin, rootKey, config.PUMPDRIVERS)
            addPreferencesFromResourceIfEnabled(localInsightPlugin, rootKey, config.PUMPDRIVERS)
            addPreferencesFromResourceIfEnabled(comboPlugin, rootKey, config.PUMPDRIVERS)
            addPreferencesFromResourceIfEnabled(medtronicPumpPlugin, rootKey, config.PUMPDRIVERS)
            addPreferencesFromResourceIfEnabled(diaconnG8Plugin, rootKey, config.PUMPDRIVERS)
            addPreferencesFromResource(R.xml.pref_pump, rootKey, config.PUMPDRIVERS)
            addPreferencesFromResourceIfEnabled(virtualPumpPlugin, rootKey)
            addPreferencesFromResourceIfEnabled(insulinOrefFreePeakPlugin, rootKey)
            addPreferencesFromResourceIfEnabled(nsClientPlugin, rootKey)
            addPreferencesFromResourceIfEnabled(tidepoolPlugin, rootKey)
            addPreferencesFromResourceIfEnabled(smsCommunicatorPlugin, rootKey)
            addPreferencesFromResourceIfEnabled(automationPlugin, rootKey)
            addPreferencesFromResourceIfEnabled(autotunePlugin, rootKey)
            addPreferencesFromResourceIfEnabled(wearPlugin, rootKey)
            addPreferencesFromResourceIfEnabled(statusLinePlugin, rootKey)
            addPreferencesFromResource(R.xml.pref_alerts, rootKey)
            addPreferencesFromResource(R.xml.pref_datachoices, rootKey)
            addPreferencesFromResourceIfEnabled(maintenancePlugin, rootKey)
            addPreferencesFromResourceIfEnabled(openHumansUploader, rootKey)
        }
        initSummary(preferenceScreen, pluginId != -1)
        preprocessPreferences()
        if (filter != "") updateFilterVisibility(filter, preferenceScreen)
    }

    override fun onSharedPreferenceChanged(sharedPreferences: SharedPreferences, key: String) {
        rxBus.send(EventPreferenceChange(key))
        if (key == rh.gs(R.string.key_language)) {
            rxBus.send(EventRebuildTabs(true))
            //recreate() does not update language so better close settings
            activity?.finish()
        }
        if (key == rh.gs(R.string.key_short_tabtitles)) {
            rxBus.send(EventRebuildTabs())
        }
        if (key == rh.gs(R.string.key_units)) {
            activity?.recreate()
            return
        }
        if (key == rh.gs(R.string.key_openapsama_useautosens) && sp.getBoolean(R.string.key_openapsama_useautosens, false)) {
            activity?.let {
                show(it, rh.gs(R.string.configbuilder_sensitivity), rh.gs(R.string.sensitivity_warning))
            }
        }
        checkForBiometricFallback(key)

        updatePrefSummary(findPreference(key))
        preprocessPreferences()
    }

    private fun preprocessPreferences() {
        for (plugin in pluginStore.plugins) {
            plugin.preprocessPreferences(this)
        }
    }

    private fun checkForBiometricFallback(key: String) {
        // Biometric protection activated without set master password
        if ((rh.gs(R.string.key_settings_protection) == key ||
                rh.gs(R.string.key_application_protection) == key ||
                rh.gs(R.string.key_bolus_protection) == key) &&
            sp.getString(R.string.key_master_password, "") == "" &&
            sp.getInt(key, NONE.ordinal) == BIOMETRIC.ordinal
        ) {
            activity?.let {
                val title = rh.gs(R.string.unsecure_fallback_biometric)
                val message = rh.gs(R.string.master_password_missing, rh.gs(R.string.configbuilder_general), rh.gs(R.string.protection))
                show(it, title = title, message = message)
            }
        }

        // Master password erased with activated Biometric protection
        val isBiometricActivated = sp.getInt(R.string.key_settings_protection, NONE.ordinal) == BIOMETRIC.ordinal ||
            sp.getInt(R.string.key_application_protection, NONE.ordinal) == BIOMETRIC.ordinal ||
            sp.getInt(R.string.key_bolus_protection, NONE.ordinal) == BIOMETRIC.ordinal
        if (rh.gs(R.string.key_master_password) == key && sp.getString(key, "") == "" && isBiometricActivated) {
            activity?.let {
                val title = rh.gs(R.string.unsecure_fallback_biometric)
                val message = rh.gs(R.string.unsecure_fallback_descriotion_biometric)
                show(it, title = title, message = message)
            }
        }
    }

    private fun addPreferencesFromResource(@Suppress("SameParameterValue") @XmlRes preferencesResId: Int, key: String?, enabled: Boolean) {
        if (enabled) addPreferencesFromResource(preferencesResId, key)
    }

    @SuppressLint("RestrictedApi")
    private fun addPreferencesFromResource(@XmlRes preferencesResId: Int, key: String?) {
        context?.let { context ->
            val xmlRoot = preferenceManager.inflateFromResource(context, preferencesResId, null)
            val root: Preference?
            if (key != null) {
                root = xmlRoot.findPreference(key)
                if (root == null) return
                require(root is PreferenceScreen) {
                    ("Preference object with key $key is not a PreferenceScreen")
                }
                preferenceScreen = root
            } else {
                addPreferencesFromResource(preferencesResId)
            }
        }
    }

    private fun adjustUnitDependentPrefs(pref: Preference) { // convert preferences values to current units
        val unitDependent = arrayOf(
            rh.gs(R.string.key_hypo_target),
            rh.gs(R.string.key_activity_target),
            rh.gs(R.string.key_eatingsoon_target),
            rh.gs(R.string.key_high_mark),
            rh.gs(R.string.key_low_mark)
        )
        if (unitDependent.toList().contains(pref.key) && pref is EditTextPreference) {
            val converted = Profile.toCurrentUnits(profileFunction, SafeParse.stringToDouble(pref.text))
            pref.summary = converted.toString()
        }
    }

    private fun updateFilterVisibility(filter: String, p: Preference): Boolean {

        var visible = false

        if (p is PreferenceGroup) {
            for (i in 0 until p.preferenceCount) {
                visible = updateFilterVisibility(filter, p.getPreference(i)) || visible
            }
            if (visible && p is PreferenceCategory) {
                p.initialExpandedChildrenCount = Int.MAX_VALUE
            }
        } else {
                visible = visible || p.key?.contains(filter, true) == true
                visible = visible || p.title?.contains(filter, true) == true
                visible = visible || p.summary?.contains(filter, true) == true
        }

        p.isVisible = visible
        return visible
    }

    private fun updatePrefSummary(pref: Preference?) {
        if (pref is ListPreference) {
            pref.setSummary(pref.entry)
            // Preferences
            if (pref.getKey() == rh.gs(R.string.key_settings_protection)) {
                val pass: Preference? = findPreference(rh.gs(R.string.key_settings_password))
                val usePassword = pref.value == CUSTOM_PASSWORD.ordinal.toString()
                pass?.let { it.isVisible = usePassword }
                val pin: Preference? = findPreference(rh.gs(R.string.key_settings_pin))
                val usePin = pref.value == CUSTOM_PIN.ordinal.toString()
                pin?.let { it.isVisible = usePin }
            }
            // Application
            if (pref.getKey() == rh.gs(R.string.key_application_protection)) {
                val pass: Preference? = findPreference(rh.gs(R.string.key_application_password))
                val usePassword = pref.value == CUSTOM_PASSWORD.ordinal.toString()
                pass?.let { it.isVisible = usePassword }
                val pin: Preference? = findPreference(rh.gs(R.string.key_application_pin))
                val usePin = pref.value == CUSTOM_PIN.ordinal.toString()
                pin?.let { it.isVisible = usePin }
            }
            // Bolus
            if (pref.getKey() == rh.gs(R.string.key_bolus_protection)) {
                val pass: Preference? = findPreference(rh.gs(R.string.key_bolus_password))
                val usePassword = pref.value == CUSTOM_PASSWORD.ordinal.toString()
                pass?.let { it.isVisible = usePassword }
                val pin: Preference? = findPreference(rh.gs(R.string.key_bolus_pin))
                val usePin = pref.value == CUSTOM_PIN.ordinal.toString()
                pin?.let { it.isVisible = usePin }
            }
        }
        if (pref is EditTextPreference) {
            if (pref.getKey().contains("password") || pref.getKey().contains("pin") || pref.getKey().contains("secret") || pref.getKey().contains("token")) {
                pref.setSummary("******")
            } else if (pref.text != null) {
                pref.dialogMessage = pref.dialogMessage
                pref.setSummary(pref.text)
            }
        }

        for (plugin in pluginStore.plugins) {
            pref?.let { it.key?.let { plugin.updatePreferenceSummary(pref) } }
        }

        val hmacPasswords = arrayOf(
            rh.gs(R.string.key_bolus_password),
            rh.gs(R.string.key_master_password),
            rh.gs(R.string.key_application_password),
            rh.gs(R.string.key_settings_password),
            rh.gs(R.string.key_bolus_pin),
            rh.gs(R.string.key_application_pin),
            rh.gs(R.string.key_settings_pin)
        )

        if (pref is Preference) {
            if ((pref.key != null) && (hmacPasswords.contains(pref.key))) {
                if (sp.getString(pref.key, "").startsWith("hmac:")) {
                    pref.summary = "******"
                } else {
                    if (pref.key.contains("pin")) {
                        pref.summary = rh.gs(R.string.pin_not_set)
                    }else {
                        pref.summary = rh.gs(R.string.password_not_set)
                    }
                }
            }
        }
        pref?.let { adjustUnitDependentPrefs(it) }
    }

    private fun initSummary(p: Preference, isSinglePreference: Boolean) {
        p.isIconSpaceReserved = false // remove extra spacing on left after migration to androidx
        // expand single plugin preference by default
        if (p is PreferenceScreen && isSinglePreference) {
            if (p.size > 0 && p.getPreference(0) is PreferenceCategory)
                (p.getPreference(0) as PreferenceCategory).initialExpandedChildrenCount = Int.MAX_VALUE
        }
        if (p is PreferenceGroup) {
            for (i in 0 until p.preferenceCount) {
                initSummary(p.getPreference(i), isSinglePreference)
            }
        } else {
            updatePrefSummary(p)
        }
    }

    // We use Preference and custom editor instead of EditTextPreference
    // to hash password while it is saved and never have to show it, even hashed

    override fun onPreferenceTreeClick(preference: Preference): Boolean {
        context?.let { context ->
            if (preference.key == rh.gs(R.string.key_master_password)) {
                passwordCheck.queryPassword(context, R.string.current_master_password, R.string.key_master_password, {
                    passwordCheck.setPassword(context, R.string.master_password, R.string.key_master_password)
                })
                return true
            }
            if (preference.key == rh.gs(R.string.key_settings_password)) {
                passwordCheck.setPassword(context, R.string.settings_password, R.string.key_settings_password)
                return true
            }
            if (preference.key == rh.gs(R.string.key_bolus_password)) {
                passwordCheck.setPassword(context, R.string.bolus_password, R.string.key_bolus_password)
                return true
            }
            if (preference.key == rh.gs(R.string.key_application_password)) {
                passwordCheck.setPassword(context, R.string.application_password, R.string.key_application_password)
                return true
            }
            if (preference.key == rh.gs(R.string.key_settings_pin)) {
                passwordCheck.setPassword(context, R.string.settings_pin, R.string.key_settings_pin, pinInput = true)
                return true
            }
            if (preference.key == rh.gs(R.string.key_bolus_pin)) {
                passwordCheck.setPassword(context, R.string.bolus_pin, R.string.key_bolus_pin, pinInput = true)
                return true
            }
            if (preference.key == rh.gs(R.string.key_application_pin)) {
                passwordCheck.setPassword(context, R.string.application_pin, R.string.key_application_pin, pinInput = true)
                return true
            }
            // NSClient copy settings
            if (preference.key == rh.gs(R.string.key_statuslights_copy_ns)) {
                nsSettingStatus.copyStatusLightsNsSettings(context)
                return true
            }
        }
        return super.onPreferenceTreeClick(preference)
    }

    fun setFilter(filter: String) {
        this.filter = filter
        preferenceManager?.preferenceScreen?.let { updateFilterVisibility(filter, it) }
    }
}<|MERGE_RESOLUTION|>--- conflicted
+++ resolved
@@ -81,11 +81,8 @@
     @Inject lateinit var nsClientPlugin: NSClientPlugin
     @Inject lateinit var openAPSAMAPlugin: OpenAPSAMAPlugin
     @Inject lateinit var openAPSSMBPlugin: OpenAPSSMBPlugin
-<<<<<<< HEAD
+    @Inject lateinit var openAPSSMBDynamicISFPlugin: OpenAPSSMBDynamicISFPlugin
     @Inject lateinit var fullUAMPlugin: FullUAMPlugin
-=======
-    @Inject lateinit var openAPSSMBDynamicISFPlugin: OpenAPSSMBDynamicISFPlugin
->>>>>>> a857309a
     @Inject lateinit var safetyPlugin: SafetyPlugin
     @Inject lateinit var sensitivityAAPSPlugin: SensitivityAAPSPlugin
     @Inject lateinit var sensitivityOref1Plugin: SensitivityOref1Plugin
@@ -178,11 +175,8 @@
             addPreferencesFromResourceIfEnabled(loopPlugin, rootKey, config.APS)
             addPreferencesFromResourceIfEnabled(openAPSAMAPlugin, rootKey, config.APS)
             addPreferencesFromResourceIfEnabled(openAPSSMBPlugin, rootKey, config.APS)
-<<<<<<< HEAD
             addPreferencesFromResourceIfEnabled(fullUAMPlugin, rootKey, config.APS)
-=======
             addPreferencesFromResourceIfEnabled(openAPSSMBDynamicISFPlugin, rootKey, config.APS)
->>>>>>> a857309a
             addPreferencesFromResourceIfEnabled(sensitivityAAPSPlugin, rootKey)
             addPreferencesFromResourceIfEnabled(sensitivityWeightedAveragePlugin, rootKey)
             addPreferencesFromResourceIfEnabled(sensitivityOref1Plugin, rootKey)
