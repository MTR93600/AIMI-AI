package info.nightscout.androidaps.utils.stats

import android.text.Spanned
import android.util.LongSparseArray
import info.nightscout.androidaps.R
import info.nightscout.androidaps.database.AppRepository
import info.nightscout.androidaps.database.entities.Bolus
import info.nightscout.androidaps.database.entities.TotalDailyDose
import info.nightscout.androidaps.interfaces.ActivePlugin
import info.nightscout.androidaps.interfaces.IobCobCalculator
import info.nightscout.androidaps.interfaces.ProfileFunction
import info.nightscout.shared.logging.AAPSLogger
import info.nightscout.shared.logging.LTag
import info.nightscout.androidaps.utils.DateUtil
import info.nightscout.androidaps.utils.HtmlHelper
import info.nightscout.androidaps.utils.MidnightTime
import info.nightscout.androidaps.utils.T
import info.nightscout.androidaps.extensions.convertedToAbsolute
import info.nightscout.androidaps.extensions.toText
import info.nightscout.androidaps.utils.resources.ResourceHelper
import javax.inject.Inject

class TddCalculator @Inject constructor(
    private val aapsLogger: AAPSLogger,
    private val rh: ResourceHelper,
    private val activePlugin: ActivePlugin,
    private val profileFunction: ProfileFunction,
    private val dateUtil: DateUtil,
    private val iobCobCalculator: IobCobCalculator,
    private val repository: AppRepository
) {

    fun calculate(days: Long): LongSparseArray<TotalDailyDose> {
        val startTime = MidnightTime.calc(dateUtil.now() - T.days(days).msecs())
        val endTime = MidnightTime.calc(dateUtil.now())

        val result = LongSparseArray<TotalDailyDose>()
        repository.getBolusesDataFromTimeToTime(startTime, endTime, true).blockingGet()
            .filter { it.type != Bolus.Type.PRIMING }
            .forEach { t ->
                val midnight = MidnightTime.calc(t.timestamp)
                val tdd = result[midnight] ?: TotalDailyDose(timestamp = midnight)
                tdd.bolusAmount += t.amount
                result.put(midnight, tdd)
            }
        repository.getCarbsDataFromTimeToTimeExpanded(startTime, endTime, true).blockingGet().forEach { t ->
            val midnight = MidnightTime.calc(t.timestamp)
            val tdd = result[midnight] ?: TotalDailyDose(timestamp = midnight)
            tdd.carbs += t.amount
            result.put(midnight, tdd)
        }

        val calculationStep = T.mins(5).msecs()
        val tempBasals = iobCobCalculator.getTempBasalIncludingConvertedExtendedForRange(startTime, endTime, calculationStep)
        for (t in startTime until endTime step calculationStep) {
            val midnight = MidnightTime.calc(t)
            val tdd = result[midnight] ?: TotalDailyDose(timestamp = midnight)
            val tbr = tempBasals[t]
            val profile = profileFunction.getProfile(t) ?: continue
            val absoluteRate = tbr?.convertedToAbsolute(t, profile) ?: profile.getBasal(t)
            tdd.basalAmount += absoluteRate / 60.0 * 5.0

            if (!activePlugin.activePump.isFakingTempsByExtendedBoluses) {
                // they are not included in TBRs
                val eb = iobCobCalculator.getExtendedBolus(t)
                val absoluteEbRate = eb?.rate ?: 0.0
                tdd.bolusAmount += absoluteEbRate / 60.0 * 5.0
            }
            result.put(midnight, tdd)
        }
        for (i in 0 until result.size()) {
            val tdd = result.valueAt(i)
            tdd.totalAmount = tdd.bolusAmount + tdd.basalAmount
        }
        aapsLogger.debug(LTag.CORE, result.toString())
        return result
    }
    fun calculateDaily():TDD {
        //val range = T.days(days + 1).msecs()
        val startTime = MidnightTime.calc(DateUtil.now() )
        val endTime = DateUtil.now()
        //initializeData(range)
        val result = LongSparseArray<TDD>()
        val tdd = result[startTime] ?: TDD(startTime, 0.0, 0.0, 0.0)

        for (t in treatmentsFromHistory) {
            if (!t.isValid) continue
            if (t.date < startTime || t.date > endTime) continue
            //val midnight = MidnightTime.calc(t.date)
            //val tdd = result[midnight] ?: TDD(midnight, 0.0, 0.0, 0.0)
            tdd.bolus += t.insulin
            tdd.carbs += t.carbs
            //result.put(midnight, tdd)
        }

<<<<<<< HEAD
        for (t in startTime until endTime step T.mins(5).msecs()) {
            //val midnight = MidnightTime.calc(t)
            //val tdd = result[midnight] ?: TDD(midnight, 0.0, 0.0, 0.0)
            val tbr = getTempBasalFromHistory(t)
            val profile = profileFunction.getProfile(t, this) ?: continue
            val absoluteRate = tbr?.tempBasalConvertedToAbsolute(t, profile) ?: profile.getBasal(t)
            tdd.basal += absoluteRate / 60.0 * 5.0

            if (!activePlugin.activePump.isFakingTempsByExtendedBoluses) {
                // they are not included in TBRs
                val eb = getExtendedBolusFromHistory(t)
                val absoluteEbRate = eb?.absoluteRate() ?: 0.0
                tdd.bolus += absoluteEbRate / 60.0 * 5.0
            }
            //result.put(midnight, tdd)
        }
        //for (i in 0 until result.size()) {
        //  val tdd = result.valueAt(i)
        tdd.total = tdd.bolus + tdd.basal
        //}
        aapsLogger.debug(LTag.CORE, result.toString())
        return tdd
    }
    fun averageTDD(tdds: LongSparseArray<TDD>): TDD {
        val totalTdd = TDD()
=======
    fun calculateDaily():TotalDailyDose {
        val  startTime = MidnightTime.calc(dateUtil.now() )
        val endTime = dateUtil.now()
        val tdd = TotalDailyDose(timestamp = startTime)
        //val result = TotalDailyDose()
        repository.getBolusesDataFromTimeToTime(startTime, endTime, true).blockingGet()
            .filter { it.type != Bolus.Type.PRIMING }
            .forEach { t ->
                //val midnight = MidnightTime.calc(t.timestamp)
                //val tdd = result[midnight] ?: TotalDailyDose(timestamp = midnight)
                tdd.bolusAmount += t.amount
                //result.put(midnight, tdd)
            }
        repository.getCarbsDataFromTimeToTimeExpanded(startTime, endTime, true).blockingGet().forEach { t ->
            //val midnight = MidnightTime.calc(t.timestamp)
            //val tdd = result[midnight] ?: TotalDailyDose(timestamp = midnight)
            tdd.carbs += t.amount
            //result.put(midnight, tdd)
        }
        val calculationStep = T.mins(5).msecs()
        val tempBasals = iobCobCalculator.getTempBasalIncludingConvertedExtendedForRange(startTime, endTime, calculationStep)
        for (t in startTime until endTime step calculationStep) {

            //val midnight = MidnightTime.calc(t)
            //val tdd = result[midnight] ?: TotalDailyDose(timestamp = midnight)
            val tbr = iobCobCalculator.getTempBasalIncludingConvertedExtended(t)
            val profile = profileFunction.getProfile(t) ?: continue
            val absoluteRate = tbr?.convertedToAbsolute(t, profile) ?: profile.getBasal(t)
            tdd.basalAmount += absoluteRate / 60.0 * 5.0

            if (!activePlugin.activePump.isFakingTempsByExtendedBoluses) {
                // they are not included in TBRs
                val eb = iobCobCalculator.getExtendedBolus(t)
                val absoluteEbRate = eb?.rate ?: 0.0
                tdd.bolusAmount += absoluteEbRate / 60.0 * 5.0
            }
            //result.put(midnight, tdd)
        }
        //for (i in 0 until tdd.size()) {
        //val tdd = result.valueAt(i)
        tdd.totalAmount = tdd.bolusAmount + tdd.basalAmount
        //}


        aapsLogger.debug(LTag.CORE, tdd.toString())
        return tdd
    }

    fun averageTDD(tdds: LongSparseArray<TotalDailyDose>): TotalDailyDose {
        val totalTdd = TotalDailyDose(timestamp = dateUtil.now())
>>>>>>> 1f9af25a
        for (i in 0 until tdds.size()) {
            val tdd = tdds.valueAt(i)
            totalTdd.basalAmount += tdd.basalAmount
            totalTdd.bolusAmount += tdd.bolusAmount
            totalTdd.totalAmount += tdd.totalAmount
            totalTdd.carbs += tdd.carbs
        }
        totalTdd.basalAmount /= tdds.size().toDouble()
        totalTdd.bolusAmount /= tdds.size().toDouble()
        totalTdd.totalAmount /= tdds.size().toDouble()
        totalTdd.carbs /= tdds.size().toDouble()
        return totalTdd
    }

    fun stats(): Spanned {
        val tdds = calculate(7)
        val averageTdd = averageTDD(tdds)
        return HtmlHelper.fromHtml(
            "<b>" + rh.gs(R.string.tdd) + ":</b><br>" +
                toText(tdds, true) +
                "<b>" + rh.gs(R.string.average) + ":</b><br>" +
                averageTdd.toText(rh, tdds.size(), true)
        )
    }

    @Suppress("SameParameterValue")
    private fun toText(tdds: LongSparseArray<TotalDailyDose>, includeCarbs: Boolean): String {
        var t = ""
        for (i in 0 until tdds.size()) {
            t += "${tdds.valueAt(i).toText(rh, dateUtil, includeCarbs)}<br>"
        }
        return t
    }
}<|MERGE_RESOLUTION|>--- conflicted
+++ resolved
@@ -75,51 +75,7 @@
         aapsLogger.debug(LTag.CORE, result.toString())
         return result
     }
-    fun calculateDaily():TDD {
-        //val range = T.days(days + 1).msecs()
-        val startTime = MidnightTime.calc(DateUtil.now() )
-        val endTime = DateUtil.now()
-        //initializeData(range)
-        val result = LongSparseArray<TDD>()
-        val tdd = result[startTime] ?: TDD(startTime, 0.0, 0.0, 0.0)
 
-        for (t in treatmentsFromHistory) {
-            if (!t.isValid) continue
-            if (t.date < startTime || t.date > endTime) continue
-            //val midnight = MidnightTime.calc(t.date)
-            //val tdd = result[midnight] ?: TDD(midnight, 0.0, 0.0, 0.0)
-            tdd.bolus += t.insulin
-            tdd.carbs += t.carbs
-            //result.put(midnight, tdd)
-        }
-
-<<<<<<< HEAD
-        for (t in startTime until endTime step T.mins(5).msecs()) {
-            //val midnight = MidnightTime.calc(t)
-            //val tdd = result[midnight] ?: TDD(midnight, 0.0, 0.0, 0.0)
-            val tbr = getTempBasalFromHistory(t)
-            val profile = profileFunction.getProfile(t, this) ?: continue
-            val absoluteRate = tbr?.tempBasalConvertedToAbsolute(t, profile) ?: profile.getBasal(t)
-            tdd.basal += absoluteRate / 60.0 * 5.0
-
-            if (!activePlugin.activePump.isFakingTempsByExtendedBoluses) {
-                // they are not included in TBRs
-                val eb = getExtendedBolusFromHistory(t)
-                val absoluteEbRate = eb?.absoluteRate() ?: 0.0
-                tdd.bolus += absoluteEbRate / 60.0 * 5.0
-            }
-            //result.put(midnight, tdd)
-        }
-        //for (i in 0 until result.size()) {
-        //  val tdd = result.valueAt(i)
-        tdd.total = tdd.bolus + tdd.basal
-        //}
-        aapsLogger.debug(LTag.CORE, result.toString())
-        return tdd
-    }
-    fun averageTDD(tdds: LongSparseArray<TDD>): TDD {
-        val totalTdd = TDD()
-=======
     fun calculateDaily():TotalDailyDose {
         val  startTime = MidnightTime.calc(dateUtil.now() )
         val endTime = dateUtil.now()
@@ -170,7 +126,6 @@
 
     fun averageTDD(tdds: LongSparseArray<TotalDailyDose>): TotalDailyDose {
         val totalTdd = TotalDailyDose(timestamp = dateUtil.now())
->>>>>>> 1f9af25a
         for (i in 0 until tdds.size()) {
             val tdd = tdds.valueAt(i)
             totalTdd.basalAmount += tdd.basalAmount
