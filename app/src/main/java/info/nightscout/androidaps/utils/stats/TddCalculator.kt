--- conflicted
+++ resolved
@@ -83,13 +83,8 @@
         return result
     }
 
-<<<<<<< HEAD
-    fun calculateDaily():TotalDailyDose {
-        val  startTime = MidnightTime.calc(dateUtil.now() )
-=======
     fun calculateDaily(): TotalDailyDose {
         val startTime = MidnightTime.calc(dateUtil.now())
->>>>>>> aa29423e
         val endTime = dateUtil.now()
         val tdd = TotalDailyDose(timestamp = startTime)
         //val result = TotalDailyDose()
@@ -108,10 +103,6 @@
             //result.put(midnight, tdd)
         }
         val calculationStep = T.mins(5).msecs()
-<<<<<<< HEAD
-        val tempBasals = iobCobCalculator.getTempBasalIncludingConvertedExtendedForRange(startTime, endTime, calculationStep)
-=======
->>>>>>> aa29423e
         for (t in startTime until endTime step calculationStep) {
 
             //val midnight = MidnightTime.calc(t)
@@ -134,21 +125,12 @@
         tdd.totalAmount = tdd.bolusAmount + tdd.basalAmount
         //}
 
-<<<<<<< HEAD
-
-=======
->>>>>>> aa29423e
         aapsLogger.debug(LTag.CORE, tdd.toString())
         return tdd
     }
 
-<<<<<<< HEAD
-    fun calculate24Daily():TotalDailyDose {
-        val  startTime = dateUtil.now() - T.hours(hour = 24).msecs()
-=======
     fun calculate24Daily(): TotalDailyDose {
         val startTime = dateUtil.now() - T.hours(hour = 24).msecs()
->>>>>>> aa29423e
         val endTime = dateUtil.now()
         val tdd = TotalDailyDose(timestamp = startTime)
         //val result = TotalDailyDose()
@@ -167,11 +149,7 @@
             //result.put(midnight, tdd)
         }
         val calculationStep = T.mins(5).msecs()
-<<<<<<< HEAD
-        val tempBasals = iobCobCalculator.getTempBasalIncludingConvertedExtendedForRange(startTime, endTime, calculationStep)
-=======
         //val tempBasals = iobCobCalculator.getTempBasalIncludingConvertedExtendedForRange(startTime, endTime, calculationStep)
->>>>>>> aa29423e
         for (t in startTime until endTime step calculationStep) {
 
             //val midnight = MidnightTime.calc(t)
@@ -194,19 +172,11 @@
         tdd.totalAmount = tdd.bolusAmount + tdd.basalAmount
         //}
 
-<<<<<<< HEAD
-
         aapsLogger.debug(LTag.CORE, tdd.toString())
         return tdd
     }
-    fun averageTDD(tdds: LongSparseArray<TotalDailyDose>): TotalDailyDose {
-=======
-        aapsLogger.debug(LTag.CORE, tdd.toString())
-        return tdd
-    }
 
     fun averageTDD(tdds: LongSparseArray<TotalDailyDose>): TotalDailyDose? {
->>>>>>> aa29423e
         val totalTdd = TotalDailyDose(timestamp = dateUtil.now())
         if (tdds.size() == 0) return null
         for (i in 0 until tdds.size()) {
