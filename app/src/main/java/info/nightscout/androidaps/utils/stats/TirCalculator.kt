--- conflicted
+++ resolved
@@ -47,9 +47,6 @@
         return result
     }
 
-<<<<<<< HEAD
-    private fun averageTIR(tirs: LongSparseArray<TIR>): TIR {
-=======
     fun calculateDaily(lowMgdl: Double, highMgdl: Double): LongSparseArray<TIR> {
         if (lowMgdl < 39) throw RuntimeException("Low below 39")
         if (lowMgdl > highMgdl) throw RuntimeException("Low > High")
@@ -74,7 +71,6 @@
     }
 
     fun averageTIR(tirs: LongSparseArray<TIR>): TIR {
->>>>>>> c33dbced
         val totalTir = if (tirs.size() > 0) {
             TIR(tirs.valueAt(0).date, tirs.valueAt(0).lowThreshold, tirs.valueAt(0).highThreshold)
         } else {
