--- conflicted
+++ resolved
@@ -45,12 +45,9 @@
     val MAXISF = 720.0 // mgdl
     val MAXIOB_AMA = doubleArrayOf(3.0, 5.0, 7.0, 12.0, 25.0)
     val MAXIOB_SMB = doubleArrayOf(3.0, 7.0, 12.0, 25.0, 40.0)
-<<<<<<< HEAD
     val MAXIOB_EN = doubleArrayOf(3.0, 7.0, 12.0, 25.0, 40.0)
-=======
     val MAXIOB_AIMI = doubleArrayOf(3.0, 7.0, 12.0, 25.0, 40.0)
     val MAXIOB_BOOST = doubleArrayOf(3.0, 7.0, 12.0, 25.0, 40.0)
->>>>>>> 34bea5b8
     val MAXBASAL = doubleArrayOf(2.0, 5.0, 10.0, 12.0, 25.0)
 
     //LGS Hard limits
