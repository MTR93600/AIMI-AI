package info.nightscout.androidaps.utils.stats

import android.annotation.SuppressLint
import android.content.Context
import android.view.Gravity
import android.widget.TableRow
import android.widget.TextView
import info.nightscout.androidaps.R
import info.nightscout.androidaps.utils.DateUtil
<<<<<<< HEAD
import info.nightscout.androidaps.utils.resources.ResourceHelper
import kotlin.math.roundToInt
=======
import info.nightscout.androidaps.interfaces.ResourceHelper
>>>>>>> f12e93fc

class TIR(val date: Long, val lowThreshold: Double, val highThreshold: Double) {

    internal var below = 0
    internal var inRange = 0
    internal var above = 0
    internal var error = 0
    internal var count = 0

    fun error() = run { error++ }
    fun below() = run { below++; count++ }
    fun inRange() = run { inRange++; count++ }
    fun above() = run { above++; count++ }

    fun belowPct() = if (count > 0) below.toDouble() / count * 100.0 else 0.0
    fun inRangePct() = if (count > 0) 100 - belowPct() - abovePct() else 0.0
    fun abovePct() = if (count > 0) above.toDouble() / count * 100.0 else 0.0
    companion object {
        fun toTableRowHeader(context: Context, rh: ResourceHelper): TableRow =
            TableRow(context).also { header ->
                val lp = TableRow.LayoutParams(TableRow.LayoutParams.WRAP_CONTENT, TableRow.LayoutParams.WRAP_CONTENT)
                header.layoutParams = TableRow.LayoutParams(TableRow.LayoutParams.MATCH_PARENT, TableRow.LayoutParams.WRAP_CONTENT)
                header.gravity = Gravity.CENTER_HORIZONTAL
                header.addView(TextView(context).apply { layoutParams = lp.apply { column = 0; weight = 1f }; text = rh.gs(R.string.date) })
                header.addView(TextView(context).apply { layoutParams = lp.apply { column = 1; weight = 1f }; text = rh.gs(R.string.below) })
                header.addView(TextView(context).apply { layoutParams = lp.apply { column = 2; weight = 1f }; text = rh.gs(R.string.in_range) })
                header.addView(TextView(context).apply { layoutParams = lp.apply { column = 3; weight = 1f }; text = rh.gs(R.string.above) })
            }
    }
    
    fun toTableRow(context: Context, rh: ResourceHelper, dateUtil: DateUtil): TableRow =
        TableRow(context).also { row ->
            val lp = TableRow.LayoutParams(TableRow.LayoutParams.WRAP_CONTENT, TableRow.LayoutParams.WRAP_CONTENT).apply { weight = 1f }
            row.layoutParams = TableRow.LayoutParams(TableRow.LayoutParams.MATCH_PARENT, TableRow.LayoutParams.WRAP_CONTENT)
            row.gravity = Gravity.CENTER_HORIZONTAL
            row.addView(TextView(context).apply { layoutParams = lp.apply { column = 0 }; text = dateUtil.dateStringShort(date) })
            row.addView(TextView(context).apply { layoutParams = lp.apply { column = 1 }; text = rh.gs(R.string.formatPercent, belowPct()) })
            row.addView(TextView(context).apply { layoutParams = lp.apply { column = 2 }; text = rh.gs(R.string.formatPercent, inRangePct()) })
            row.addView(TextView(context).apply { layoutParams = lp.apply { column = 3 }; text = rh.gs(R.string.formatPercent, abovePct()) })
        }

    @SuppressLint("SetTextI18n")
    fun toTableRow(context: Context, rh: ResourceHelper, days: Int): TableRow =
        TableRow(context).also { row ->
            val lp = TableRow.LayoutParams(TableRow.LayoutParams.WRAP_CONTENT, TableRow.LayoutParams.WRAP_CONTENT).apply { weight = 1f }
            row.layoutParams = TableRow.LayoutParams(TableRow.LayoutParams.MATCH_PARENT, TableRow.LayoutParams.WRAP_CONTENT)
            row.gravity = Gravity.CENTER_HORIZONTAL
            row.addView(TextView(context).apply { layoutParams = lp.apply { column = 0 }; text = "%02d".format(days) + " " + rh.gs(R.string.days) })
            row.addView(TextView(context).apply { layoutParams = lp.apply { column = 1 }; text = rh.gs(R.string.formatPercent, belowPct()) })
            row.addView(TextView(context).apply { layoutParams = lp.apply { column = 2 }; text = rh.gs(R.string.formatPercent, inRangePct()) })
            row.addView(TextView(context).apply { layoutParams = lp.apply { column = 3 }; text = rh.gs(R.string.formatPercent, abovePct()) })
        }
}<|MERGE_RESOLUTION|>--- conflicted
+++ resolved
@@ -7,12 +7,7 @@
 import android.widget.TextView
 import info.nightscout.androidaps.R
 import info.nightscout.androidaps.utils.DateUtil
-<<<<<<< HEAD
-import info.nightscout.androidaps.utils.resources.ResourceHelper
-import kotlin.math.roundToInt
-=======
 import info.nightscout.androidaps.interfaces.ResourceHelper
->>>>>>> f12e93fc
 
 class TIR(val date: Long, val lowThreshold: Double, val highThreshold: Double) {
 
@@ -31,6 +26,7 @@
     fun inRangePct() = if (count > 0) 100 - belowPct() - abovePct() else 0.0
     fun abovePct() = if (count > 0) above.toDouble() / count * 100.0 else 0.0
     companion object {
+
         fun toTableRowHeader(context: Context, rh: ResourceHelper): TableRow =
             TableRow(context).also { header ->
                 val lp = TableRow.LayoutParams(TableRow.LayoutParams.WRAP_CONTENT, TableRow.LayoutParams.WRAP_CONTENT)
