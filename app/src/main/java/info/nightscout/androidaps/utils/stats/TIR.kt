--- conflicted
+++ resolved
@@ -22,17 +22,9 @@
     fun inRange() = run { inRange++; count++ }
     fun above() = run { above++; count++ }
 
-<<<<<<< HEAD
     fun belowPct() = if (count > 0) (below.toDouble() / count * 100.0).roundToInt() else 0
     fun inRangePct() = if (count > 0) 100 - belowPct() - abovePct() else 0
     fun abovePct() = if (count > 0) (above.toDouble() / count * 100.0).roundToInt() else 0
-=======
-    private fun belowPct() = if (count > 0) below.toDouble() / count * 100.0 else 0.0
-    private fun inRangePct() = if (count > 0) 100 - belowPct() - abovePct() else 0.0
-    private fun abovePct() = if (count > 0) above.toDouble() / count * 100.0 else 0.0
-
-    companion object {
->>>>>>> aa29423e
 
         fun toTableRowHeader(context: Context, rh: ResourceHelper): TableRow =
             TableRow(context).also { header ->
