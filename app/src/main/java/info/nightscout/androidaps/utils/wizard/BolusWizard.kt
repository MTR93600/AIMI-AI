--- conflicted
+++ resolved
@@ -17,12 +17,9 @@
 import info.nightscout.androidaps.database.entities.ValueWithUnit
 import info.nightscout.androidaps.database.transactions.InsertOrUpdateBolusCalculatorResultTransaction
 import info.nightscout.androidaps.events.EventRefreshOverview
-<<<<<<< HEAD
-=======
 import info.nightscout.androidaps.extensions.formatColor
 import info.nightscout.androidaps.extensions.highValueToUnitsToString
 import info.nightscout.androidaps.extensions.lowValueToUnitsToString
->>>>>>> 8467044a
 import info.nightscout.androidaps.interfaces.*
 import info.nightscout.shared.logging.AAPSLogger
 import info.nightscout.shared.logging.LTag
@@ -321,13 +318,9 @@
             actions.add(rh.gs(R.string.carbs) + ": " + rh.gs(R.string.format_carbs, carbs).formatColorFromAttribute(rh.getAttributeColor(null,R.attr.carbsColor ))  + timeShift)
         }
         if (insulinFromCOB > 0) {
-<<<<<<< HEAD
-            actions.add(rh.gs(R.string.cobvsiob) + ": " + rh.gs(R.string.formatsignedinsulinunits, insulinFromBolusIOB + insulinFromBasalIOB + insulinFromCOB + insulinFromBG).formatColorFromAttribute( rh.getAttributeColor(null, R.attr.cobAlert )))
-=======
             actions.add(
-                rh.gs(R.string.cobvsiob) + ": " + rh.gs(R.string.formatsignedinsulinunits, insulinFromBolusIOB + insulinFromBasalIOB + insulinFromCOB + insulinFromBG).formatColor(rh, R.color.cobAlert)
+                rh.gs(R.string.cobvsiob) + ": " + rh.gs(R.string.formatsignedinsulinunits, insulinFromBolusIOB + insulinFromBasalIOB + insulinFromCOB + insulinFromBG).formatColorFromAttribute( rh.getAttributeColor(null, R.attr.cobAlert ))
             )
->>>>>>> 8467044a
             val absorptionRate = iobCobCalculator.ads.slowAbsorptionPercentage(60)
             if (absorptionRate > .25)
                 actions.add(rh.gs(R.string.slowabsorptiondetected, rh.getAttributeColor(null, R.attr.cobAlert), (absorptionRate * 100).toInt()))
