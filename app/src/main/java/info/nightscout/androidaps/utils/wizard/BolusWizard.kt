--- conflicted
+++ resolved
@@ -31,12 +31,9 @@
 import info.nightscout.androidaps.plugins.iob.iobCobCalculator.IobCobCalculatorPlugin
 import info.nightscout.androidaps.queue.Callback
 import info.nightscout.androidaps.utils.alertDialogs.OKDialog
-<<<<<<< HEAD
 import info.nightscout.androidaps.utils.extensions.formatColorFromAttribute
-=======
 import info.nightscout.androidaps.extensions.formatColor
 import info.nightscout.androidaps.utils.*
->>>>>>> 0b481536
 import info.nightscout.androidaps.utils.resources.ResourceHelper
 import info.nightscout.androidaps.utils.sharedPreferences.SP
 import io.reactivex.disposables.CompositeDisposable
@@ -288,11 +285,7 @@
         val actions: LinkedList<String> = LinkedList()
         if (insulinAfterConstraints > 0) {
             val pct = if (percentageCorrection != 100) " ($percentageCorrection%)" else ""
-<<<<<<< HEAD
-            actions.add(resourceHelper.gs(R.string.bolus) + ": " + resourceHelper.gs(R.string.formatinsulinunits, insulinAfterConstraints).formatColorFromAttribute( resourceHelper.getAttributeColor(null,R.attr.bolus )) + pct)
-=======
-            actions.add(rh.gs(R.string.bolus) + ": " + rh.gs(R.string.formatinsulinunits, insulinAfterConstraints).formatColor(rh, R.color.bolus) + pct)
->>>>>>> 0b481536
+            actions.add(rh.gs(R.string.bolus) + ": " + rh.gs(R.string.formatinsulinunits, insulinAfterConstraints).formatColorFromAttribute( resourceHelper.getAttributeColor(null,R.attr.bolus )) + pct)
         }
         if (carbs > 0 && !advisor) {
             var timeShift = ""
@@ -301,40 +294,21 @@
             } else if (carbTime < 0) {
                 timeShift += " (" + rh.gs(R.string.mins, carbTime) + ")"
             }
-<<<<<<< HEAD
-            actions.add(resourceHelper.gs(R.string.carbs) + ": " + resourceHelper.gs(R.string.format_carbs, carbs).formatColorFromAttribute(resourceHelper.getAttributeColor(null,R.attr.carbsColor ))  + timeShift)
+            actions.add(rh.gs(R.string.carbs) + ": " + rh.gs(R.string.format_carbs, carbs).formatColorFromAttribute(resourceHelper.getAttributeColor(null,R.attr.carbsColor ))  + timeShift)
         }
         if (insulinFromCOB > 0) {
-            actions.add(resourceHelper.gs(R.string.cobvsiob) + ": " + resourceHelper.gs(R.string.formatsignedinsulinunits, insulinFromBolusIOB + insulinFromBasalIOB + insulinFromCOB + insulinFromBG).formatColorFromAttribute( resourceHelper.getAttributeColor(null, R.attr.cobAlert )))
+            actions.add(rh.gs(R.string.cobvsiob) + ": " + rh.gs(R.string.formatsignedinsulinunits, insulinFromBolusIOB + insulinFromBasalIOB + insulinFromCOB + insulinFromBG).formatColorFromAttribute( resourceHelper.getAttributeColor(null, R.attr.cobAlert )))
             val absorptionRate = iobCobCalculatorPlugin.ads.slowAbsorptionPercentage(60)
             if (absorptionRate > .25)
-                actions.add(resourceHelper.gs(R.string.slowabsorptiondetected, resourceHelper.getAttributeColor(null, R.attr.cobAlert), (absorptionRate * 100).toInt()))
+                actions.add(rh.gs(R.string.slowabsorptiondetected, resourceHelper.getAttributeColor(null, R.attr.cobAlert), (absorptionRate * 100).toInt()))
         }
         if (abs(insulinAfterConstraints - calculatedTotalInsulin) > activePlugin.activePump.pumpDescription.pumpType.determineCorrectBolusStepSize(insulinAfterConstraints))
-            actions.add(resourceHelper.gs(R.string.bolusconstraintappliedwarn, calculatedTotalInsulin, insulinAfterConstraints).formatColorFromAttribute( resourceHelper.getAttributeColor(null, R.attr.dialogUrgent )))
+            actions.add(rh.gs(R.string.bolusconstraintappliedwarn, calculatedTotalInsulin, insulinAfterConstraints).formatColorFromAttribute( resourceHelper.getAttributeColor(null, R.attr.dialogUrgent )))
         if (config.NSCLIENT && insulinAfterConstraints > 0)
-            actions.add(resourceHelper.gs(R.string.bolusrecordedonly).formatColorFromAttribute( resourceHelper.getAttributeColor(null, R.attr.dialogUrgent )))
+            actions.add(rh.gs(R.string.bolusrecordedonly).formatColorFromAttribute( resourceHelper.getAttributeColor(null, R.attr.dialogUrgent )))
         if (useAlarm && !advisor && carbs > 0 && carbTime > 0)
-            actions.add(resourceHelper.gs(R.string.alarminxmin, carbTime).formatColorFromAttribute(resourceHelper.getAttributeColor(null, R.attr.info)))
-            actions.add(resourceHelper.gs(R.string.advisoralarm).formatColorFromAttribute(resourceHelper.getAttributeColor(null, R.attr.info)))
-=======
-            actions.add(rh.gs(R.string.carbs) + ": " + rh.gs(R.string.format_carbs, carbs).formatColor(rh, R.color.carbs) + timeShift)
-        }
-        if (insulinFromCOB > 0) {
-            actions.add(rh.gs(R.string.cobvsiob) + ": " + rh.gs(R.string.formatsignedinsulinunits, insulinFromBolusIOB + insulinFromBasalIOB + insulinFromCOB + insulinFromBG).formatColor(rh, R.color.cobAlert))
-            val absorptionRate = iobCobCalculator.ads.slowAbsorptionPercentage(60)
-            if (absorptionRate > .25)
-                actions.add(rh.gs(R.string.slowabsorptiondetected, rh.gc(R.color.cobAlert), (absorptionRate * 100).toInt()))
-        }
-        if (abs(insulinAfterConstraints - calculatedTotalInsulin) > activePlugin.activePump.pumpDescription.pumpType.determineCorrectBolusStepSize(insulinAfterConstraints))
-            actions.add(rh.gs(R.string.bolusconstraintappliedwarn, calculatedTotalInsulin, insulinAfterConstraints).formatColor(rh, R.color.warning))
-        if (config.NSCLIENT && insulinAfterConstraints > 0)
-            actions.add(rh.gs(R.string.bolusrecordedonly).formatColor(rh, R.color.warning))
-        if (useAlarm && !advisor && carbs > 0 && carbTime > 0)
-            actions.add(rh.gs(R.string.alarminxmin, carbTime).formatColor(rh, R.color.info))
-        if (advisor)
-            actions.add(rh.gs(R.string.advisoralarm).formatColor(rh, R.color.info))
->>>>>>> 0b481536
+            actions.add(rh.gs(R.string.alarminxmin, carbTime).formatColorFromAttribute(resourceHelper.getAttributeColor(null, R.attr.info)))
+            actions.add(rh.gs(R.string.advisoralarm).formatColorFromAttribute(resourceHelper.getAttributeColor(null, R.attr.info)))
 
         return HtmlHelper.fromHtml(Joiner.on("<br/>").join(actions))
     }
