--- conflicted
+++ resolved
@@ -306,11 +306,7 @@
         val actions: LinkedList<String> = LinkedList()
         if (insulinAfterConstraints > 0) {
             val pct = if (percentageCorrection != 100) " ($percentageCorrection%)" else ""
-<<<<<<< HEAD
-            actions.add(rh.gs(R.string.bolus) + ": " + rh.gs(R.string.formatinsulinunits, insulinAfterConstraints).formatColorFromAttribute( rh.getAttributeColor(null,R.attr.bolus )) + pct)
-=======
             actions.add(rh.gs(R.string.bolus) + ": " + rh.gs(R.string.formatinsulinunits, insulinAfterConstraints).formatColorFromAttribute( rh.gac(R.attr.bolus )) + pct)
->>>>>>> 930fab69
         }
         if (carbs > 0 && !advisor) {
             var timeShift = ""
@@ -319,25 +315,6 @@
             } else if (carbTime < 0) {
                 timeShift += " (" + rh.gs(R.string.mins, carbTime) + ")"
             }
-<<<<<<< HEAD
-            actions.add(rh.gs(R.string.carbs) + ": " + rh.gs(R.string.format_carbs, carbs).formatColorFromAttribute(rh.getAttributeColor(null,R.attr.carbsColor ))  + timeShift)
-        }
-        if (insulinFromCOB > 0) {
-            actions.add(
-                rh.gs(R.string.cobvsiob) + ": " + rh.gs(R.string.formatsignedinsulinunits, insulinFromBolusIOB + insulinFromBasalIOB + insulinFromCOB + insulinFromBG).formatColorFromAttribute( rh.getAttributeColor(null, R.attr.cobAlert ))
-            )
-            val absorptionRate = iobCobCalculator.ads.slowAbsorptionPercentage(60)
-            if (absorptionRate > .25)
-                actions.add(rh.gs(R.string.slowabsorptiondetected, rh.getAttributeColor(null, R.attr.cobAlert), (absorptionRate * 100).toInt()))
-        }
-        if (abs(insulinAfterConstraints - calculatedTotalInsulin) > activePlugin.activePump.pumpDescription.pumpType.determineCorrectBolusStepSize(insulinAfterConstraints))
-            actions.add(rh.gs(R.string.bolusconstraintappliedwarn, calculatedTotalInsulin, insulinAfterConstraints).formatColorFromAttribute( rh.getAttributeColor(null, R.attr.dialogUrgent )))
-        if (config.NSCLIENT && insulinAfterConstraints > 0)
-            actions.add(rh.gs(R.string.bolusrecordedonly).formatColorFromAttribute( rh.getAttributeColor(null, R.attr.dialogUrgent )))
-        if (useAlarm && !advisor && carbs > 0 && carbTime > 0)
-            actions.add(rh.gs(R.string.alarminxmin, carbTime).formatColorFromAttribute(rh.getAttributeColor(null, R.attr.info)))
-            actions.add(rh.gs(R.string.advisoralarm).formatColorFromAttribute(rh.getAttributeColor(null, R.attr.info)))
-=======
             actions.add(rh.gs(R.string.carbs) + ": " + rh.gs(R.string.format_carbs, carbs).formatColorFromAttribute(rh.gac(R.attr.carbsColor ))  + timeShift)
         }
         if (insulinFromCOB > 0) {
@@ -355,7 +332,6 @@
         if (useAlarm && !advisor && carbs > 0 && carbTime > 0)
             actions.add(rh.gs(R.string.alarminxmin, carbTime).formatColorFromAttribute(rh.gac( R.attr.info)))
             actions.add(rh.gs(R.string.advisoralarm).formatColorFromAttribute(rh.gac( R.attr.info)))
->>>>>>> 930fab69
 
         return HtmlHelper.fromHtml(Joiner.on("<br/>").join(actions))
     }
