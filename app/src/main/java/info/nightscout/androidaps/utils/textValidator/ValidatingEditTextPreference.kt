--- conflicted
+++ resolved
@@ -22,14 +22,8 @@
     constructor(ctx: Context, attrs: AttributeSet, defStyle: Int)
         : this(ctx, attrs, defStyle, 0)
 
-<<<<<<< HEAD
-    @SuppressLint("RestrictedApi") constructor(ctx: Context, attrs: AttributeSet)
-        : this(ctx, attrs, TypedArrayUtils.getAttr(ctx, R.attr.editTextPreferenceStyle,
-        R.attr.editTextPreferenceStyle))
-=======
     constructor(ctx: Context, attrs: AttributeSet)
         : this(ctx, attrs, R.attr.editTextPreferenceStyle)
->>>>>>> 1cee7e58
 
     private lateinit var editTextValidator: EditTextValidator
 
