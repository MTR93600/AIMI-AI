--- conflicted
+++ resolved
@@ -22,12 +22,7 @@
 @PrepareForTest(RxBusWrapper::class, DanaRSPlugin::class)
 class DanaRS_Packet_Notify_Delivery_CompleteTest : DanaRSTestBase() {
 
-<<<<<<< HEAD
-    @Mock lateinit var defaultValueHelper: DefaultValueHelper
-    @Mock lateinit var profileFunction: ProfileFunction
-=======
     @Mock lateinit var danaRSPlugin: DanaRSPlugin
->>>>>>> ccfe03e1
     @Mock lateinit var activePlugin: ActivePluginProvider
 
     private var treatmentInjector: HasAndroidInjector = HasAndroidInjector {
