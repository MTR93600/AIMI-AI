--- conflicted
+++ resolved
@@ -70,14 +70,10 @@
         `when`(activePlugin.activePump).thenReturn(virtualPumpPlugin)
         `when`(virtualPumpPlugin.pumpDescription).thenReturn(pumpDescription)
         hardLimits = HardLimits(aapsLogger, rxBus, sp, rh, context, repository)
-<<<<<<< HEAD
+        `when`(config.APS).thenReturn(true)
         safetyPlugin = SafetyPlugin(injector, aapsLogger, rh, sp, rxBus, constraintChecker, openAPSAMAPlugin, openAPSSMBPlugin, fullUAMPlugin, sensitivityOref1Plugin, activePlugin, hardLimits,
-                                    buildHelper, iobCobCalculator, ConfigImpl(), dateUtil)
-=======
-        `when`(config.APS).thenReturn(true)
-        safetyPlugin = SafetyPlugin(injector, aapsLogger, rh, sp, rxBus, constraintChecker, openAPSAMAPlugin, openAPSSMBPlugin, sensitivityOref1Plugin, activePlugin, hardLimits, buildHelper,
+                                    buildHelper,
                                     iobCobCalculator, config, dateUtil)
->>>>>>> 2ec9517b
     }
 
     @Test fun pumpDescriptionShouldLimitLoopInvocation() {
