package info.nightscout.androidaps.plugins.constraints.safety

import dagger.android.AndroidInjector
import dagger.android.HasAndroidInjector
import info.nightscout.androidaps.Constants
import info.nightscout.androidaps.R
import info.nightscout.androidaps.TestBaseWithProfile
import info.nightscout.androidaps.database.AppRepository
import info.nightscout.androidaps.interfaces.ActivePlugin
import info.nightscout.androidaps.interfaces.Constraint
import info.nightscout.androidaps.interfaces.PumpDescription
import info.nightscout.androidaps.plugins.aps.fullUAM.FullUAMPlugin
import info.nightscout.androidaps.plugins.aps.openAPSAMA.OpenAPSAMAPlugin
import info.nightscout.androidaps.plugins.aps.openAPSSMB.OpenAPSSMBPlugin
import info.nightscout.androidaps.plugins.configBuilder.ConstraintChecker
import info.nightscout.androidaps.plugins.pump.virtual.VirtualPumpPlugin
import info.nightscout.androidaps.plugins.sensitivity.SensitivityOref1Plugin
import info.nightscout.androidaps.plugins.source.GlimpPlugin
import info.nightscout.androidaps.utils.HardLimits
import info.nightscout.androidaps.utils.buildHelper.BuildHelper
import info.nightscout.androidaps.utils.buildHelper.ConfigImpl
import info.nightscout.androidaps.utils.sharedPreferences.SP
import org.junit.Assert
import org.junit.Before
import org.junit.Test
import org.mockito.Mock
import org.mockito.Mockito.`when`

class SafetyPluginTest : TestBaseWithProfile() {

    @Mock lateinit var sp: SP
    @Mock lateinit var constraintChecker: ConstraintChecker
    @Mock lateinit var openAPSAMAPlugin: OpenAPSAMAPlugin
    @Mock lateinit var openAPSSMBPlugin: OpenAPSSMBPlugin
    @Mock lateinit var fullUAMPlugin: FullUAMPlugin
    @Mock lateinit var sensitivityOref1Plugin: SensitivityOref1Plugin
    @Mock lateinit var activePlugin: ActivePlugin
    @Mock lateinit var buildHelper: BuildHelper
    @Mock lateinit var virtualPumpPlugin: VirtualPumpPlugin
    @Mock lateinit var glimpPlugin: GlimpPlugin
    @Mock lateinit var repository: AppRepository

    private lateinit var hardLimits: HardLimits
    private lateinit var safetyPlugin: SafetyPlugin

    val injector = HasAndroidInjector { AndroidInjector { } }
    private val pumpDescription = PumpDescription()

    @Before
    fun prepare() {
        `when`(rh.gs(R.string.limitingbolus)).thenReturn("Limiting bolus to %1\$.1f U because of %2\$s")
        `when`(rh.gs(R.string.limitingbasalratio)).thenReturn("Limiting max basal rate to %1\$.2f U/h because of %2\$s")
        `when`(rh.gs(R.string.limitingiob)).thenReturn("Limiting IOB to %1\$.1f U because of %2\$s")
        `when`(rh.gs(R.string.limitingcarbs)).thenReturn("Limiting carbs to %1\$d g because of %2\$s")
        `when`(rh.gs(R.string.limitingpercentrate)).thenReturn("Limiting max percent rate to %1\$d%% because of %2\$s")
        `when`(rh.gs(R.string.pumpisnottempbasalcapable)).thenReturn("Pump is not temp basal capable")
        `when`(rh.gs(R.string.increasingmaxbasal)).thenReturn("Increasing max basal value because setting is lower than your max basal in profile")
        `when`(rh.gs(R.string.smbdisabledinpreferences)).thenReturn("SMB disabled in preferences")
        `when`(rh.gs(R.string.closedmodedisabledinpreferences)).thenReturn("Closed loop mode disabled in preferences")
        `when`(rh.gs(R.string.closed_loop_disabled_on_dev_branch)).thenReturn("Running dev version. Closed loop is disabled.")
        `when`(rh.gs(R.string.itmustbepositivevalue)).thenReturn("it must be positive value")
        `when`(rh.gs(R.string.pumplimit)).thenReturn("pump limit")
        `when`(rh.gs(R.string.smbalwaysdisabled)).thenReturn("SMB always and after carbs disabled because active BG source doesn\\'t support advanced filtering")
        `when`(rh.gs(R.string.smbnotallowedinopenloopmode)).thenReturn("SMB not allowed in open loop mode")
        `when`(rh.gs(R.string.maxvalueinpreferences)).thenReturn("max value in preferences")
        `when`(rh.gs(R.string.maxbasalmultiplier)).thenReturn("max basal multiplier")
        `when`(rh.gs(R.string.maxdailybasalmultiplier)).thenReturn("max daily basal multiplier")
        `when`(rh.gs(R.string.hardlimit)).thenReturn("hard limit")
        `when`(rh.gs(R.string.key_child)).thenReturn("child")

        `when`(activePlugin.activePump).thenReturn(virtualPumpPlugin)
        `when`(virtualPumpPlugin.pumpDescription).thenReturn(pumpDescription)
<<<<<<< HEAD
        hardLimits = HardLimits(aapsLogger, rxBus, sp, resourceHelper, context, repository)
        safetyPlugin = SafetyPlugin(injector, aapsLogger, resourceHelper, sp, rxBus, constraintChecker, openAPSAMAPlugin, openAPSSMBPlugin, fullUAMPlugin, sensitivityOref1Plugin, activePlugin, hardLimits, buildHelper, iobCobCalculator, ConfigImpl(), dateUtil)
=======
        hardLimits = HardLimits(aapsLogger, rxBus, sp, rh, context, repository)
        safetyPlugin = SafetyPlugin(injector, aapsLogger, rh, sp, rxBus, constraintChecker, openAPSAMAPlugin, openAPSSMBPlugin, sensitivityOref1Plugin, activePlugin, hardLimits, buildHelper, iobCobCalculator, ConfigImpl(), dateUtil)
>>>>>>> aa58b376
    }

    @Test fun pumpDescriptionShouldLimitLoopInvocation() {
        pumpDescription.isTempBasalCapable = false
        var c = Constraint(true)
        c = safetyPlugin.isLoopInvocationAllowed(c)
        Assert.assertEquals("Safety: Pump is not temp basal capable", c.getReasons(aapsLogger))
        Assert.assertEquals(false, c.value())
    }

    @Test fun disabledEngineeringModeShouldLimitClosedLoop() {
        `when`(sp.getString(R.string.key_aps_mode, "open")).thenReturn("closed")
        `when`(buildHelper.isEngineeringModeOrRelease()).thenReturn(false)
        var c = Constraint(true)
        c = safetyPlugin.isClosedLoopAllowed(c)
        Assert.assertTrue(c.getReasons(aapsLogger).contains("Running dev version. Closed loop is disabled."))
        Assert.assertEquals(false, c.value())
    }

    @Test fun setOpenLoopInPreferencesShouldLimitClosedLoop() {
        `when`(sp.getString(R.string.key_aps_mode, "open")).thenReturn("open")
        var c = Constraint(true)
        c = safetyPlugin.isClosedLoopAllowed(c)
        Assert.assertTrue(c.getReasons(aapsLogger).contains("Closed loop mode disabled in preferences"))
        Assert.assertEquals(false, c.value())
    }

    @Test fun notEnabledSMBInPreferencesDisablesSMB() {
        `when`(sp.getBoolean(R.string.key_use_smb, false)).thenReturn(false)
        `when`(constraintChecker.isClosedLoopAllowed()).thenReturn(Constraint(true))
        var c = Constraint(true)
        c = safetyPlugin.isSMBModeEnabled(c)
        Assert.assertTrue(c.getReasons(aapsLogger).contains("SMB disabled in preferences"))
        Assert.assertEquals(false, c.value())
    }

    @Test fun openLoopPreventsSMB() {
        `when`(sp.getBoolean(R.string.key_use_smb, false)).thenReturn(true)
        `when`(constraintChecker.isClosedLoopAllowed()).thenReturn(Constraint(false))
        var c = Constraint(true)
        c = safetyPlugin.isSMBModeEnabled(c)
        Assert.assertTrue(c.getReasons(aapsLogger).contains("SMB not allowed in open loop mode"))
        Assert.assertEquals(false, c.value())
    }

    @Test fun bgSourceShouldPreventSMBAlways() {
        `when`(activePlugin.activeBgSource).thenReturn(glimpPlugin)
        var c = Constraint(true)
        c = safetyPlugin.isAdvancedFilteringEnabled(c)
        Assert.assertEquals("Safety: SMB always and after carbs disabled because active BG source doesn\\'t support advanced filtering", c.getReasons(aapsLogger))
        Assert.assertEquals(false, c.value())
    }

    @Test fun basalRateShouldBeLimited() {
        `when`(sp.getDouble(R.string.key_openapsma_max_basal, 1.0)).thenReturn(1.0)
        `when`(sp.getDouble(R.string.key_openapsama_current_basal_safety_multiplier, 4.0)).thenReturn(4.0)
        `when`(sp.getDouble(R.string.key_openapsama_max_daily_safety_multiplier, 3.0)).thenReturn(3.0)
        `when`(sp.getString(R.string.key_age, "")).thenReturn("child")
        val c = Constraint(Constants.REALLYHIGHBASALRATE)
        safetyPlugin.applyBasalConstraints(c, validProfile)
        Assert.assertEquals(1.0, c.value(), 0.01)
        Assert.assertEquals("""
    Safety: Limiting max basal rate to 1.00 U/h because of max value in preferences
    Safety: Limiting max basal rate to 4.00 U/h because of max basal multiplier
    Safety: Limiting max basal rate to 3.00 U/h because of max daily basal multiplier
    Safety: Limiting max basal rate to 2.00 U/h because of hard limit
    """.trimIndent(), c.getReasons(aapsLogger))
        Assert.assertEquals("Safety: Limiting max basal rate to 1.00 U/h because of max value in preferences", c.getMostLimitedReasons(aapsLogger))
    }

    @Test fun doNotAllowNegativeBasalRate() {
        `when`(sp.getString(R.string.key_age, "")).thenReturn("child")
        val d = Constraint(-0.5)
        safetyPlugin.applyBasalConstraints(d, validProfile)
        Assert.assertEquals(0.0, d.value(), 0.01)
        Assert.assertEquals("""
    Safety: Limiting max basal rate to 0.00 U/h because of it must be positive value
    Safety: Increasing max basal value because setting is lower than your max basal in profile
    """.trimIndent(), d.getReasons(aapsLogger))
    }

    @Test fun percentBasalRateShouldBeLimited() {
        // No limit by default
        `when`(sp.getDouble(R.string.key_openapsma_max_basal, 1.0)).thenReturn(1.0)
        `when`(sp.getDouble(R.string.key_openapsama_current_basal_safety_multiplier, 4.0)).thenReturn(4.0)
        `when`(sp.getDouble(R.string.key_openapsama_max_daily_safety_multiplier, 3.0)).thenReturn(3.0)
        `when`(sp.getString(R.string.key_age, "")).thenReturn("child")
        val i = Constraint(Constants.REALLYHIGHPERCENTBASALRATE)
        safetyPlugin.applyBasalPercentConstraints(i, validProfile)
        Assert.assertEquals(100, i.value())
        Assert.assertEquals("""
    Safety: Percent rate 1111111% recalculated to 11111.11 U/h with current basal 1.00 U/h
    Safety: Limiting max basal rate to 1.00 U/h because of max value in preferences
    Safety: Limiting max basal rate to 4.00 U/h because of max basal multiplier
    Safety: Limiting max basal rate to 3.00 U/h because of max daily basal multiplier
    Safety: Limiting max basal rate to 2.00 U/h because of hard limit
    Safety: Limiting max percent rate to 100% because of pump limit
    Safety: Limiting max basal rate to 500.00 U/h because of pump limit
    """.trimIndent(), i.getReasons(aapsLogger))
        Assert.assertEquals("Safety: Limiting max percent rate to 100% because of pump limit", i.getMostLimitedReasons(aapsLogger))
    }

    @Test fun doNotAllowNegativePercentBasalRate() {
        `when`(sp.getString(R.string.key_age, "")).thenReturn("child")
        val i = Constraint(-22)
        safetyPlugin.applyBasalPercentConstraints(i, validProfile)
        Assert.assertEquals(0, i.value())
        Assert.assertEquals("""
    Safety: Percent rate -22% recalculated to -0.22 U/h with current basal 1.00 U/h
    Safety: Limiting max basal rate to 0.00 U/h because of it must be positive value
    Safety: Increasing max basal value because setting is lower than your max basal in profile
    Safety: Limiting max percent rate to 0% because of pump limit
    """.trimIndent(), i.getReasons(aapsLogger))
        Assert.assertEquals("Safety: Limiting max percent rate to 0% because of pump limit", i.getMostLimitedReasons(aapsLogger))
    }

    @Test fun bolusAmountShouldBeLimited() {
        `when`(sp.getDouble(R.string.key_treatmentssafety_maxbolus, 3.0)).thenReturn(3.0)
        `when`(sp.getString(R.string.key_age, "")).thenReturn("child")
        var d = Constraint(Constants.REALLYHIGHBOLUS)
        d = safetyPlugin.applyBolusConstraints(d)
        Assert.assertEquals(3.0, d.value(), 0.01)
        Assert.assertEquals("""
    Safety: Limiting bolus to 3.0 U because of max value in preferences
    Safety: Limiting bolus to 5.0 U because of hard limit
    """.trimIndent(), d.getReasons(aapsLogger))
        Assert.assertEquals("Safety: Limiting bolus to 3.0 U because of max value in preferences", d.getMostLimitedReasons(aapsLogger))
    }

    @Test fun doNotAllowNegativeBolusAmount() {
        `when`(sp.getDouble(R.string.key_treatmentssafety_maxbolus, 3.0)).thenReturn(3.0)
        `when`(sp.getString(R.string.key_age, "")).thenReturn("child")
        var d = Constraint(-22.0)
        d = safetyPlugin.applyBolusConstraints(d)
        Assert.assertEquals(0.0, d.value(), 0.01)
        Assert.assertEquals("Safety: Limiting bolus to 0.0 U because of it must be positive value", d.getReasons(aapsLogger))
        Assert.assertEquals("Safety: Limiting bolus to 0.0 U because of it must be positive value", d.getMostLimitedReasons(aapsLogger))
    }

    @Test fun carbsAmountShouldBeLimited() {
        // No limit by default
        `when`(sp.getInt(R.string.key_treatmentssafety_maxcarbs, 48)).thenReturn(48)

        // Negative carbs not allowed
        var i = Constraint(-22)
        safetyPlugin.applyCarbsConstraints(i)
        Assert.assertEquals(0, i.value())
        Assert.assertEquals("Safety: Limiting carbs to 0 g because of it must be positive value", i.getReasons(aapsLogger))

        // Apply all limits
        i = safetyPlugin.applyCarbsConstraints(Constraint(Constants.REALLYHIGHCARBS))
        Assert.assertEquals(48, i.value())
        Assert.assertEquals("Safety: Limiting carbs to 48 g because of max value in preferences", i.getReasons(aapsLogger))
    }

    @Test fun iobShouldBeLimited() {
        `when`(openAPSSMBPlugin.isEnabled()).thenReturn(true)
        `when`(openAPSAMAPlugin.isEnabled()).thenReturn(false)
        `when`(sp.getString(R.string.key_aps_mode, "open")).thenReturn("closed")
        `when`(sp.getDouble(R.string.key_openapsma_max_iob, 1.5)).thenReturn(1.5)
        `when`(sp.getDouble(R.string.key_openapssmb_max_iob, 3.0)).thenReturn(3.0)
        `when`(sp.getString(R.string.key_age, "")).thenReturn("teenage")

        // Apply all limits
        var d = Constraint(Constants.REALLYHIGHIOB)
        d = safetyPlugin.applyMaxIOBConstraints(d)
        Assert.assertEquals(3.0, d.value(), 0.01)
        Assert.assertEquals("Safety: Limiting IOB to 3.0 U because of max value in preferences\nSafety: Limiting IOB to 12.0 U because of hard limit", d.getReasons(aapsLogger))
        Assert.assertEquals("Safety: Limiting IOB to 3.0 U because of max value in preferences", d.getMostLimitedReasons(aapsLogger))
    }
}<|MERGE_RESOLUTION|>--- conflicted
+++ resolved
@@ -70,13 +70,8 @@
 
         `when`(activePlugin.activePump).thenReturn(virtualPumpPlugin)
         `when`(virtualPumpPlugin.pumpDescription).thenReturn(pumpDescription)
-<<<<<<< HEAD
-        hardLimits = HardLimits(aapsLogger, rxBus, sp, resourceHelper, context, repository)
-        safetyPlugin = SafetyPlugin(injector, aapsLogger, resourceHelper, sp, rxBus, constraintChecker, openAPSAMAPlugin, openAPSSMBPlugin, fullUAMPlugin, sensitivityOref1Plugin, activePlugin, hardLimits, buildHelper, iobCobCalculator, ConfigImpl(), dateUtil)
-=======
         hardLimits = HardLimits(aapsLogger, rxBus, sp, rh, context, repository)
-        safetyPlugin = SafetyPlugin(injector, aapsLogger, rh, sp, rxBus, constraintChecker, openAPSAMAPlugin, openAPSSMBPlugin, sensitivityOref1Plugin, activePlugin, hardLimits, buildHelper, iobCobCalculator, ConfigImpl(), dateUtil)
->>>>>>> aa58b376
+        safetyPlugin = SafetyPlugin(injector, aapsLogger, rh, sp, rxBus, constraintChecker, openAPSAMAPlugin, openAPSSMBPlugin, fullUAMPlugin, sensitivityOref1Plugin, activePlugin, hardLimits, buildHelper, iobCobCalculator, ConfigImpl(), dateUtil)
     }
 
     @Test fun pumpDescriptionShouldLimitLoopInvocation() {
