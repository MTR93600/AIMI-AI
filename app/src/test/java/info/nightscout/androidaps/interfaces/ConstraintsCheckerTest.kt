package info.nightscout.androidaps.interfaces

import dagger.android.AndroidInjector
import dagger.android.HasAndroidInjector
import info.nightscout.androidaps.R
import info.nightscout.androidaps.TestBaseWithProfile
import info.nightscout.androidaps.dana.DanaPump
import info.nightscout.androidaps.danar.DanaRPlugin
import info.nightscout.androidaps.danars.DanaRSPlugin
import info.nightscout.androidaps.data.PumpEnactResult
import info.nightscout.androidaps.database.AppRepository
import info.nightscout.androidaps.insight.database.InsightDatabaseDao
import info.nightscout.androidaps.insight.database.InsightDbHelper
import info.nightscout.androidaps.logging.UserEntryLogger
import info.nightscout.androidaps.plugins.aps.fullUAM.FullUAMPlugin
import info.nightscout.androidaps.plugins.aps.openAPSAMA.OpenAPSAMAPlugin
import info.nightscout.androidaps.plugins.aps.openAPSSMB.OpenAPSSMBPlugin
import info.nightscout.androidaps.plugins.aps.openAPSSMBDynamicISF.OpenAPSSMBDynamicISFPlugin
import info.nightscout.androidaps.plugins.configBuilder.ConstraintChecker
import info.nightscout.androidaps.plugins.constraints.objectives.ObjectivesPlugin
import info.nightscout.androidaps.plugins.constraints.objectives.objectives.Objective
import info.nightscout.androidaps.plugins.constraints.safety.SafetyPlugin
import info.nightscout.androidaps.plugins.general.maintenance.PrefFileListProvider
import info.nightscout.androidaps.plugins.iob.iobCobCalculator.GlucoseStatusProvider
import info.nightscout.androidaps.plugins.pump.combo.ComboPlugin
import info.nightscout.androidaps.plugins.pump.combo.ruffyscripter.RuffyScripter
import info.nightscout.androidaps.plugins.pump.common.bolusInfo.DetailedBolusInfoStorage
import info.nightscout.androidaps.plugins.pump.common.bolusInfo.TemporaryBasalStorage
import info.nightscout.androidaps.plugins.pump.insight.LocalInsightPlugin
import info.nightscout.androidaps.plugins.pump.virtual.VirtualPumpPlugin
import info.nightscout.androidaps.plugins.sensitivity.SensitivityOref1Plugin
import info.nightscout.androidaps.plugins.source.GlimpPlugin
import info.nightscout.androidaps.utils.HardLimits
import info.nightscout.androidaps.utils.Profiler
import info.nightscout.androidaps.utils.buildHelper.BuildHelper
import info.nightscout.androidaps.utils.buildHelper.BuildHelperImpl
import info.nightscout.shared.sharedPreferences.SP
import org.junit.Assert
import org.junit.Before
import org.junit.Test
import org.mockito.Mock
import org.mockito.Mockito.`when`
import java.util.*

/**
 * Created by mike on 18.03.2018.
 */
class ConstraintsCheckerTest : TestBaseWithProfile() {

    @Mock lateinit var activePlugin: ActivePlugin
    @Mock lateinit var virtualPumpPlugin: VirtualPumpPlugin
    @Mock lateinit var sp: SP
    @Mock lateinit var commandQueue: CommandQueue
    @Mock lateinit var detailedBolusInfoStorage: DetailedBolusInfoStorage
    @Mock lateinit var temporaryBasalStorage: TemporaryBasalStorage
    @Mock lateinit var glimpPlugin: GlimpPlugin
    @Mock lateinit var sensitivityOref1Plugin: SensitivityOref1Plugin
    @Mock lateinit var profiler: Profiler
    @Mock lateinit var uel: UserEntryLogger
    @Mock lateinit var fileListProvider: PrefFileListProvider
    @Mock lateinit var repository: AppRepository
    @Mock lateinit var pumpSync: PumpSync
    @Mock lateinit var insightDatabaseDao: InsightDatabaseDao
    @Mock lateinit var ruffyScripter: RuffyScripter
    @Mock lateinit var buildHelper: BuildHelper

    private lateinit var danaPump: DanaPump
    private lateinit var insightDbHelper: InsightDbHelper
    private lateinit var constraintChecker: ConstraintChecker
    private lateinit var safetyPlugin: SafetyPlugin
    private lateinit var objectivesPlugin: ObjectivesPlugin
    private lateinit var comboPlugin: ComboPlugin
    private lateinit var danaRPlugin: DanaRPlugin
    private lateinit var danaRSPlugin: DanaRSPlugin
    private lateinit var insightPlugin: LocalInsightPlugin
    private lateinit var fullUAMPlugin: FullUAMPlugin
    private lateinit var openAPSSMBPlugin: OpenAPSSMBPlugin
    private lateinit var openAPSAMAPlugin: OpenAPSAMAPlugin
    private lateinit var openAPSSMBDynamicISFPlugin: OpenAPSSMBDynamicISFPlugin
    private lateinit var hardLimits: HardLimits

    val injector = HasAndroidInjector {
        AndroidInjector {
            if (it is Objective) {
                it.sp = sp
                it.dateUtil = dateUtil
            }
            if (it is PumpEnactResult) {
                it.rh = rh
            }
        }
    }

    @Before
    fun prepare() {
        `when`(rh.gs(R.string.closed_loop_disabled_on_dev_branch)).thenReturn("Running dev version. Closed loop is disabled.")
        `when`(rh.gs(R.string.closedmodedisabledinpreferences)).thenReturn("Closed loop mode disabled in preferences")
        `when`(rh.gs(R.string.novalidbasalrate)).thenReturn("No valid basal rate read from pump")
        `when`(rh.gs(R.string.autosensdisabledinpreferences)).thenReturn("Autosens disabled in preferences")
        `when`(rh.gs(R.string.smbdisabledinpreferences)).thenReturn("SMB disabled in preferences")
        `when`(rh.gs(R.string.pumplimit)).thenReturn("pump limit")
        `when`(rh.gs(R.string.itmustbepositivevalue)).thenReturn("it must be positive value")
        `when`(rh.gs(R.string.maxvalueinpreferences)).thenReturn("max value in preferences")
        `when`(rh.gs(R.string.maxbasalmultiplier)).thenReturn("max basal multiplier")
        `when`(rh.gs(R.string.maxdailybasalmultiplier)).thenReturn("max daily basal multiplier")
        `when`(rh.gs(R.string.pumplimit)).thenReturn("pump limit")
        `when`(rh.gs(R.string.limitingbolus)).thenReturn("Limiting bolus to %.1f U because of %s")
        `when`(rh.gs(R.string.hardlimit)).thenReturn("hard limit")
        `when`(rh.gs(R.string.key_child)).thenReturn("child")
        `when`(rh.gs(R.string.limitingcarbs)).thenReturn("Limiting carbs to %d g because of %s")
        `when`(rh.gs(R.string.limitingiob)).thenReturn("Limiting IOB to %.1f U because of %s")
        `when`(rh.gs(R.string.limitingbasalratio)).thenReturn("Limiting max basal rate to %1\$.2f U/h because of %2\$s")
        `when`(rh.gs(R.string.limitingpercentrate)).thenReturn("Limiting max percent rate to %1\$d%% because of %2\$s")
        `when`(rh.gs(R.string.itmustbepositivevalue)).thenReturn("it must be positive value")
        `when`(rh.gs(R.string.smbnotallowedinopenloopmode)).thenReturn("SMB not allowed in open loop mode")
        `when`(rh.gs(R.string.pumplimit)).thenReturn("pump limit")
        `when`(rh.gs(R.string.smbalwaysdisabled)).thenReturn("SMB always and after carbs disabled because active BG source doesn\\'t support advanced filtering")
        `when`(rh.gs(R.string.limitingpercentrate)).thenReturn("Limiting max percent rate to %1\$d%% because of %2\$s")
        `when`(rh.gs(R.string.limitingbolus)).thenReturn("Limiting bolus to %1\$.1f U because of %2\$s")
        `when`(rh.gs(R.string.limitingbasalratio)).thenReturn("Limiting max basal rate to %1\$.2f U/h because of %2\$s")
        `when`(rh.gs(R.string.combo_pump_unsupported_operation)).thenReturn("Requested operation not supported by pump")
        `when`(rh.gs(R.string.objectivenotstarted)).thenReturn("Objective %1\$d not started")

        // RS constructor
        `when`(sp.getString(R.string.key_danars_address, "")).thenReturn("")

        //SafetyPlugin
        `when`(activePlugin.activePump).thenReturn(virtualPumpPlugin)
        constraintChecker = ConstraintChecker(activePlugin)

        val glucoseStatusProvider = GlucoseStatusProvider(aapsLogger = aapsLogger, iobCobCalculator = iobCobCalculator, dateUtil = dateUtil)

        insightDbHelper = InsightDbHelper(insightDatabaseDao)
        danaPump = DanaPump(aapsLogger, sp, dateUtil, injector)
        hardLimits = HardLimits(aapsLogger, rxBus, sp, rh, context, repository)
        objectivesPlugin = ObjectivesPlugin(injector, aapsLogger, rh, activePlugin, sp, config, dateUtil, uel)
        comboPlugin = ComboPlugin(injector, aapsLogger, rxBus, rh, profileFunction, sp, commandQueue, context, pumpSync, dateUtil, ruffyScripter)
        danaRPlugin = DanaRPlugin(injector, aapsLogger, aapsSchedulers, rxBus, context, rh, constraintChecker, activePlugin, sp, commandQueue, danaPump, dateUtil, fabricPrivacy, pumpSync)
        danaRSPlugin = DanaRSPlugin(injector, aapsLogger, aapsSchedulers, rxBus, context, rh, constraintChecker, profileFunction, sp, commandQueue, danaPump, pumpSync, detailedBolusInfoStorage,
                                    temporaryBasalStorage, fabricPrivacy, dateUtil)
        insightPlugin = LocalInsightPlugin(injector, aapsLogger, rxBus, rh, sp, commandQueue, profileFunction, context, config, dateUtil, insightDbHelper, pumpSync)
<<<<<<< HEAD
        fullUAMPlugin = FullUAMPlugin(injector, aapsLogger, rxBus, constraintChecker, rh, profileFunction, context, activePlugin, iobCobCalculator, hardLimits, profiler, sp, dateUtil, repository,
                                      glucoseStatusProvider)
        openAPSSMBPlugin = OpenAPSSMBPlugin(injector, aapsLogger, rxBus, constraintChecker, rh, profileFunction, context, activePlugin, iobCobCalculator, hardLimits, profiler, sp, dateUtil,
                                            repository, glucoseStatusProvider)
        openAPSAMAPlugin = OpenAPSAMAPlugin(injector, aapsLogger, rxBus, constraintChecker, rh, profileFunction, context, activePlugin, iobCobCalculator, hardLimits, profiler, fabricPrivacy,
                                            dateUtil, repository, glucoseStatusProvider)
        safetyPlugin = SafetyPlugin(injector, aapsLogger, rh, sp, rxBus, constraintChecker, openAPSAMAPlugin, openAPSSMBPlugin, fullUAMPlugin, sensitivityOref1Plugin, activePlugin, hardLimits, BuildHelperImpl(config, fileListProvider), iobCobCalculator, config, dateUtil)
=======
        openAPSSMBPlugin = OpenAPSSMBPlugin(injector, aapsLogger, rxBus, constraintChecker, rh, profileFunction, context, activePlugin, iobCobCalculator, hardLimits, profiler, sp, dateUtil, repository, glucoseStatusProvider)
        openAPSSMBDynamicISFPlugin = OpenAPSSMBDynamicISFPlugin(injector, aapsLogger, rxBus, constraintChecker, rh, profileFunction, context, activePlugin, iobCobCalculator, hardLimits, profiler, sp, dateUtil, repository, glucoseStatusProvider, buildHelper)
        openAPSAMAPlugin = OpenAPSAMAPlugin(injector, aapsLogger, rxBus, constraintChecker, rh, profileFunction, context, activePlugin, iobCobCalculator, hardLimits, profiler, fabricPrivacy, dateUtil, repository, glucoseStatusProvider)
        safetyPlugin = SafetyPlugin(injector, aapsLogger, rh, sp, rxBus, constraintChecker, openAPSAMAPlugin, openAPSSMBPlugin, openAPSSMBDynamicISFPlugin, sensitivityOref1Plugin, activePlugin, hardLimits, BuildHelperImpl(config, fileListProvider), iobCobCalculator, config, dateUtil)
>>>>>>> aa29423e
        val constraintsPluginsList = ArrayList<PluginBase>()
        constraintsPluginsList.add(safetyPlugin)
        constraintsPluginsList.add(objectivesPlugin)
        constraintsPluginsList.add(comboPlugin)
        constraintsPluginsList.add(danaRPlugin)
        constraintsPluginsList.add(danaRSPlugin)
        constraintsPluginsList.add(insightPlugin)
        constraintsPluginsList.add(openAPSSMBPlugin)
        `when`(activePlugin.getSpecificPluginsListByInterface(Constraints::class.java)).thenReturn(constraintsPluginsList)
        objectivesPlugin.onStart()
    }

    // Combo & Objectives
    @Test
    fun isLoopInvocationAllowedTest() {
        `when`(activePlugin.activePump).thenReturn(comboPlugin)
        comboPlugin.setPluginEnabled(PluginType.PUMP, true)
        comboPlugin.setValidBasalRateProfileSelectedOnPump(false)
        val c = constraintChecker.isLoopInvocationAllowed()
        Assert.assertEquals(true, c.reasonList.size == 2) // Combo & Objectives
        Assert.assertEquals(true, c.mostLimitedReasonList.size == 2) // Combo & Objectives
        Assert.assertEquals(java.lang.Boolean.FALSE, c.value())
    }

    // Safety & Objectives
    // 2x Safety & Objectives
    @Test
    fun isClosedLoopAllowedTest() {
        `when`(sp.getString(R.string.key_aps_mode, "open")).thenReturn("closed")
        objectivesPlugin.objectives[ObjectivesPlugin.MAXIOB_ZERO_CL_OBJECTIVE].startedOn = 0
        var c: Constraint<Boolean> = constraintChecker.isClosedLoopAllowed()
        aapsLogger.debug("Reason list: " + c.reasonList.toString())
//        Assert.assertTrue(c.reasonList[0].toString().contains("Closed loop is disabled")) // Safety & Objectives
        Assert.assertEquals(false, c.value())
        `when`(sp.getString(R.string.key_aps_mode, "open")).thenReturn("open")
        c = constraintChecker.isClosedLoopAllowed()
        Assert.assertTrue(c.reasonList[0].contains("Closed loop mode disabled in preferences")) // Safety & Objectives
//        Assert.assertEquals(3, c.reasonList.size) // 2x Safety & Objectives
        Assert.assertEquals(false, c.value())
    }

    // Safety & Objectives
    @Test
    fun isAutosensModeEnabledTest() {
        objectivesPlugin.objectives[ObjectivesPlugin.AUTOSENS_OBJECTIVE].startedOn = 0
        `when`(sp.getBoolean(R.string.key_openapsama_useautosens, false)).thenReturn(false)
        val c = constraintChecker.isAutosensModeEnabled()
        Assert.assertEquals(true, c.reasonList.size == 2) // Safety & Objectives
        Assert.assertEquals(true, c.mostLimitedReasonList.size == 2) // Safety & Objectives
        Assert.assertEquals(java.lang.Boolean.FALSE, c.value())
    }

    // Safety
    @Test
    fun isAdvancedFilteringEnabledTest() {
        `when`(activePlugin.activeBgSource).thenReturn(glimpPlugin)
        val c = constraintChecker.isAdvancedFilteringEnabled()
        Assert.assertEquals(true, c.reasonList.size == 1) // Safety
        Assert.assertEquals(true, c.mostLimitedReasonList.size == 1) // Safety
        Assert.assertEquals(false, c.value())
    }

    // SMB should limit
    @Test
    fun isSuperBolusEnabledTest() {
        openAPSSMBPlugin.setPluginEnabled(PluginType.APS, true)
        val c = constraintChecker.isSuperBolusEnabled()
        Assert.assertEquals(java.lang.Boolean.FALSE, c.value()) // SMB should limit
    }

    // Safety & Objectives
    @Test
    fun isSMBModeEnabledTest() {
        objectivesPlugin.objectives[ObjectivesPlugin.SMB_OBJECTIVE].startedOn = 0
        `when`(sp.getBoolean(R.string.key_use_smb, false)).thenReturn(false)
        `when`(sp.getString(R.string.key_aps_mode, "open")).thenReturn("open")
//        `when`(constraintChecker.isClosedLoopAllowed()).thenReturn(Constraint(true))
        val c = constraintChecker.isSMBModeEnabled()
        Assert.assertEquals(true, c.reasonList.size == 3) // 2x Safety & Objectives
        Assert.assertEquals(true, c.mostLimitedReasonList.size == 3) // 2x Safety & Objectives
        Assert.assertEquals(false, c.value())
    }

    // applyBasalConstraints tests
    @Test
    fun basalRateShouldBeLimited() {
        `when`(activePlugin.activePump).thenReturn(danaRPlugin)
        // DanaR, RS
        danaRPlugin.setPluginEnabled(PluginType.PUMP, true)
        danaRSPlugin.setPluginEnabled(PluginType.PUMP, true)
        danaPump.maxBasal = 0.8

        // Insight
//        insightPlugin.setPluginEnabled(PluginType.PUMP, true);
//        StatusTaskRunner.Result result = new StatusTaskRunner.Result();
//        result.maximumBasalAmount = 1.1d;
//        insightPlugin.setStatusResult(result);

        // No limit by default
        `when`(sp.getDouble(R.string.key_openapsma_max_basal, 1.0)).thenReturn(1.0)
        `when`(sp.getDouble(R.string.key_openapsama_current_basal_safety_multiplier, 4.0)).thenReturn(4.0)
        `when`(sp.getDouble(R.string.key_openapsama_max_daily_safety_multiplier, 3.0)).thenReturn(3.0)
        `when`(sp.getString(R.string.key_age, "")).thenReturn("child")

        // Apply all limits
        val d = constraintChecker.getMaxBasalAllowed(validProfile)
        Assert.assertEquals(0.8, d.value(), 0.01)
        Assert.assertEquals(3, d.reasonList.size)
        Assert.assertEquals("DanaR: Limiting max basal rate to 0.80 U/h because of pump limit", d.getMostLimitedReasons(aapsLogger))
    }

    @Test
    fun percentBasalRateShouldBeLimited() {
        `when`(activePlugin.activePump).thenReturn(danaRPlugin)
        // DanaR, RS
        danaRPlugin.setPluginEnabled(PluginType.PUMP, true)
        danaRSPlugin.setPluginEnabled(PluginType.PUMP, true)
        danaPump.maxBasal = 0.8

        // Insight
//        insightPlugin.setPluginEnabled(PluginType.PUMP, true);
//        StatusTaskRunner.Result result = new StatusTaskRunner.Result();
//        result.maximumBasalAmount = 1.1d;
//        insightPlugin.setStatusResult(result);

        // No limit by default
        `when`(sp.getDouble(R.string.key_openapsma_max_basal, 1.0)).thenReturn(1.0)
        `when`(sp.getDouble(R.string.key_openapsama_current_basal_safety_multiplier, 4.0)).thenReturn(4.0)
        `when`(sp.getDouble(R.string.key_openapsama_max_daily_safety_multiplier, 3.0)).thenReturn(3.0)
        `when`(sp.getString(R.string.key_age, "")).thenReturn("child")

        // Apply all limits
        val i = constraintChecker.getMaxBasalPercentAllowed(validProfile)
        Assert.assertEquals(200, i.value())
        Assert.assertEquals(6, i.reasonList.size)
        Assert.assertEquals("Safety: Limiting max percent rate to 200% because of pump limit", i.getMostLimitedReasons(aapsLogger))
    }

    // applyBolusConstraints tests
    @Test
    fun bolusAmountShouldBeLimited() {
        `when`(activePlugin.activePump).thenReturn(virtualPumpPlugin)
        `when`(virtualPumpPlugin.pumpDescription).thenReturn(PumpDescription())
        // DanaR, RS
        danaRPlugin.setPluginEnabled(PluginType.PUMP, true)
        danaRSPlugin.setPluginEnabled(PluginType.PUMP, true)
        danaPump.maxBolus = 6.0

        // Insight
//        insightPlugin.setPluginEnabled(PluginType.PUMP, true);
//        StatusTaskRunner.Result result = new StatusTaskRunner.Result();
//        result.maximumBolusAmount = 7d;
//        insightPlugin.setStatusResult(result);

        // No limit by default
        `when`(sp.getDouble(R.string.key_treatmentssafety_maxbolus, 3.0)).thenReturn(3.0)
        `when`(sp.getString(R.string.key_age, "")).thenReturn("child")

        // Apply all limits
        val d = constraintChecker.getMaxBolusAllowed()
        Assert.assertEquals(3.0, d.value(), 0.01)
        Assert.assertEquals(4, d.reasonList.size) // 2x Safety & RS & R
        Assert.assertEquals("Safety: Limiting bolus to 3.0 U because of max value in preferences", d.getMostLimitedReasons(aapsLogger))
    }

    // applyCarbsConstraints tests
    @Test
    fun carbsAmountShouldBeLimited() {
        // No limit by default
        `when`(sp.getInt(R.string.key_treatmentssafety_maxcarbs, 48)).thenReturn(48)

        // Apply all limits
        val i = constraintChecker.getMaxCarbsAllowed()
        Assert.assertEquals(48, i.value())
        Assert.assertEquals(true, i.reasonList.size == 1)
        Assert.assertEquals("Safety: Limiting carbs to 48 g because of max value in preferences", i.getMostLimitedReasons(aapsLogger))
    }

    // applyMaxIOBConstraints tests
    @Test
    fun iobAMAShouldBeLimited() {
        // No limit by default
        `when`(sp.getString(R.string.key_aps_mode, "open")).thenReturn("closed")
        `when`(sp.getDouble(R.string.key_openapsma_max_iob, 1.5)).thenReturn(1.5)
        `when`(sp.getString(R.string.key_age, "")).thenReturn("teenage")
        openAPSAMAPlugin.setPluginEnabled(PluginType.APS, true)
        openAPSSMBPlugin.setPluginEnabled(PluginType.APS, false)

        // Apply all limits
        val d = constraintChecker.getMaxIOBAllowed()
        Assert.assertEquals(1.5, d.value(), 0.01)
        Assert.assertEquals(d.reasonList.toString(), 2, d.reasonList.size)
        Assert.assertEquals("Safety: Limiting IOB to 1.5 U because of max value in preferences", d.getMostLimitedReasons(aapsLogger))
    }

    @Test
    fun iobSMBShouldBeLimited() {
        // No limit by default
        `when`(sp.getString(R.string.key_aps_mode, "open")).thenReturn("closed")
        `when`(sp.getDouble(R.string.key_openapssmb_max_iob, 3.0)).thenReturn(3.0)
        `when`(sp.getString(R.string.key_age, "")).thenReturn("teenage")
        openAPSSMBPlugin.setPluginEnabled(PluginType.APS, true)
        openAPSAMAPlugin.setPluginEnabled(PluginType.APS, false)

        // Apply all limits
        val d = constraintChecker.getMaxIOBAllowed()
        Assert.assertEquals(3.0, d.value(), 0.01)
        Assert.assertEquals(d.reasonList.toString(), 2, d.reasonList.size)
        Assert.assertEquals("Safety: Limiting IOB to 3.0 U because of max value in preferences", d.getMostLimitedReasons(aapsLogger))
    }
}<|MERGE_RESOLUTION|>--- conflicted
+++ resolved
@@ -139,20 +139,11 @@
         danaRSPlugin = DanaRSPlugin(injector, aapsLogger, aapsSchedulers, rxBus, context, rh, constraintChecker, profileFunction, sp, commandQueue, danaPump, pumpSync, detailedBolusInfoStorage,
                                     temporaryBasalStorage, fabricPrivacy, dateUtil)
         insightPlugin = LocalInsightPlugin(injector, aapsLogger, rxBus, rh, sp, commandQueue, profileFunction, context, config, dateUtil, insightDbHelper, pumpSync)
-<<<<<<< HEAD
-        fullUAMPlugin = FullUAMPlugin(injector, aapsLogger, rxBus, constraintChecker, rh, profileFunction, context, activePlugin, iobCobCalculator, hardLimits, profiler, sp, dateUtil, repository,
-                                      glucoseStatusProvider)
-        openAPSSMBPlugin = OpenAPSSMBPlugin(injector, aapsLogger, rxBus, constraintChecker, rh, profileFunction, context, activePlugin, iobCobCalculator, hardLimits, profiler, sp, dateUtil,
-                                            repository, glucoseStatusProvider)
-        openAPSAMAPlugin = OpenAPSAMAPlugin(injector, aapsLogger, rxBus, constraintChecker, rh, profileFunction, context, activePlugin, iobCobCalculator, hardLimits, profiler, fabricPrivacy,
-                                            dateUtil, repository, glucoseStatusProvider)
-        safetyPlugin = SafetyPlugin(injector, aapsLogger, rh, sp, rxBus, constraintChecker, openAPSAMAPlugin, openAPSSMBPlugin, fullUAMPlugin, sensitivityOref1Plugin, activePlugin, hardLimits, BuildHelperImpl(config, fileListProvider), iobCobCalculator, config, dateUtil)
-=======
         openAPSSMBPlugin = OpenAPSSMBPlugin(injector, aapsLogger, rxBus, constraintChecker, rh, profileFunction, context, activePlugin, iobCobCalculator, hardLimits, profiler, sp, dateUtil, repository, glucoseStatusProvider)
         openAPSSMBDynamicISFPlugin = OpenAPSSMBDynamicISFPlugin(injector, aapsLogger, rxBus, constraintChecker, rh, profileFunction, context, activePlugin, iobCobCalculator, hardLimits, profiler, sp, dateUtil, repository, glucoseStatusProvider, buildHelper)
+        fullUAMPlugin = FullUAMPlugin(injector, aapsLogger, rxBus, constraintChecker, rh, profileFunction, context, activePlugin, iobCobCalculator, hardLimits, profiler, sp, dateUtil, repository,glucoseStatusProvider)
         openAPSAMAPlugin = OpenAPSAMAPlugin(injector, aapsLogger, rxBus, constraintChecker, rh, profileFunction, context, activePlugin, iobCobCalculator, hardLimits, profiler, fabricPrivacy, dateUtil, repository, glucoseStatusProvider)
         safetyPlugin = SafetyPlugin(injector, aapsLogger, rh, sp, rxBus, constraintChecker, openAPSAMAPlugin, openAPSSMBPlugin, openAPSSMBDynamicISFPlugin, sensitivityOref1Plugin, activePlugin, hardLimits, BuildHelperImpl(config, fileListProvider), iobCobCalculator, config, dateUtil)
->>>>>>> aa29423e
         val constraintsPluginsList = ArrayList<PluginBase>()
         constraintsPluginsList.add(safetyPlugin)
         constraintsPluginsList.add(objectivesPlugin)
