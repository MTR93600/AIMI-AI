package info.nightscout.androidaps.interfaces

import dagger.android.AndroidInjector
import dagger.android.HasAndroidInjector
import info.nightscout.androidaps.R
import info.nightscout.androidaps.TestBaseWithProfile
import info.nightscout.androidaps.dana.DanaPump
import info.nightscout.androidaps.danar.DanaRPlugin
import info.nightscout.androidaps.danars.DanaRSPlugin
import info.nightscout.androidaps.data.PumpEnactResult
import info.nightscout.androidaps.database.AppRepository
import info.nightscout.androidaps.insight.database.InsightDatabaseDao
import info.nightscout.androidaps.insight.database.InsightDbHelper
import info.nightscout.androidaps.logging.UserEntryLogger
import info.nightscout.androidaps.plugins.aps.fullUAM.FullUAMPlugin
import info.nightscout.androidaps.plugins.aps.openAPSAMA.OpenAPSAMAPlugin
import info.nightscout.androidaps.plugins.aps.openAPSSMB.OpenAPSSMBPlugin
import info.nightscout.androidaps.plugins.configBuilder.ConstraintChecker
import info.nightscout.androidaps.plugins.constraints.objectives.ObjectivesPlugin
import info.nightscout.androidaps.plugins.constraints.objectives.objectives.Objective
import info.nightscout.androidaps.plugins.constraints.safety.SafetyPlugin
import info.nightscout.androidaps.plugins.general.maintenance.PrefFileListProvider
import info.nightscout.androidaps.plugins.iob.iobCobCalculator.GlucoseStatusProvider
import info.nightscout.androidaps.plugins.pump.combo.ComboPlugin
import info.nightscout.androidaps.plugins.pump.common.bolusInfo.DetailedBolusInfoStorage
import info.nightscout.androidaps.plugins.pump.common.bolusInfo.TemporaryBasalStorage
import info.nightscout.androidaps.plugins.pump.insight.LocalInsightPlugin
import info.nightscout.androidaps.plugins.pump.virtual.VirtualPumpPlugin
import info.nightscout.androidaps.plugins.sensitivity.SensitivityOref1Plugin
import info.nightscout.androidaps.plugins.source.GlimpPlugin
import info.nightscout.androidaps.utils.HardLimits
import info.nightscout.androidaps.utils.Profiler
import info.nightscout.androidaps.utils.buildHelper.BuildHelperImpl
import info.nightscout.androidaps.utils.buildHelper.ConfigImpl
import info.nightscout.androidaps.utils.sharedPreferences.SP
import org.junit.Assert
import org.junit.Before
import org.junit.Test
import org.mockito.Mock
import org.mockito.Mockito.`when`
import java.util.*

/**
 * Created by mike on 18.03.2018.
 */
class ConstraintsCheckerTest : TestBaseWithProfile() {

    @Mock lateinit var activePlugin: ActivePlugin
    @Mock lateinit var virtualPumpPlugin: VirtualPumpPlugin
    @Mock lateinit var sp: SP
    @Mock lateinit var commandQueue: CommandQueueProvider
    @Mock lateinit var detailedBolusInfoStorage: DetailedBolusInfoStorage
    @Mock lateinit var temporaryBasalStorage: TemporaryBasalStorage
    @Mock lateinit var glimpPlugin: GlimpPlugin
    @Mock lateinit var sensitivityOref1Plugin: SensitivityOref1Plugin
    @Mock lateinit var profiler: Profiler
    @Mock lateinit var uel: UserEntryLogger
    @Mock lateinit var fileListProvider: PrefFileListProvider
    @Mock lateinit var repository: AppRepository
    @Mock lateinit var pumpSync: PumpSync
    @Mock lateinit var insightDatabaseDao: InsightDatabaseDao

    private lateinit var danaPump: DanaPump
    private lateinit var insightDbHelper: InsightDbHelper
    private lateinit var constraintChecker: ConstraintChecker
    private lateinit var safetyPlugin: SafetyPlugin
    private lateinit var objectivesPlugin: ObjectivesPlugin
    private lateinit var comboPlugin: ComboPlugin
    private lateinit var danaRPlugin: DanaRPlugin
    private lateinit var danaRSPlugin: DanaRSPlugin
    private lateinit var insightPlugin: LocalInsightPlugin
    private lateinit var fullUAMPlugin: FullUAMPlugin
    private lateinit var openAPSSMBPlugin: OpenAPSSMBPlugin
    private lateinit var openAPSAMAPlugin: OpenAPSAMAPlugin
    private lateinit var hardLimits: HardLimits

    val injector = HasAndroidInjector {
        AndroidInjector {
            if (it is Objective) {
                it.sp = sp
                it.dateUtil = dateUtil
            }
            if (it is PumpEnactResult) {
                it.resourceHelper = resourceHelper
            }
        }
    }

    @Before
    fun prepare() {
        `when`(resourceHelper.gs(R.string.closed_loop_disabled_on_dev_branch)).thenReturn("Running dev version. Closed loop is disabled.")
        `when`(resourceHelper.gs(R.string.closedmodedisabledinpreferences)).thenReturn("Closed loop mode disabled in preferences")
        `when`(resourceHelper.gs(R.string.novalidbasalrate)).thenReturn("No valid basal rate read from pump")
        `when`(resourceHelper.gs(R.string.autosensdisabledinpreferences)).thenReturn("Autosens disabled in preferences")
        `when`(resourceHelper.gs(R.string.smbdisabledinpreferences)).thenReturn("SMB disabled in preferences")
        `when`(resourceHelper.gs(R.string.pumplimit)).thenReturn("pump limit")
        `when`(resourceHelper.gs(R.string.itmustbepositivevalue)).thenReturn("it must be positive value")
        `when`(resourceHelper.gs(R.string.maxvalueinpreferences)).thenReturn("max value in preferences")
        `when`(resourceHelper.gs(R.string.maxbasalmultiplier)).thenReturn("max basal multiplier")
        `when`(resourceHelper.gs(R.string.maxdailybasalmultiplier)).thenReturn("max daily basal multiplier")
        `when`(resourceHelper.gs(R.string.pumplimit)).thenReturn("pump limit")
        `when`(resourceHelper.gs(R.string.limitingbolus)).thenReturn("Limiting bolus to %.1f U because of %s")
        `when`(resourceHelper.gs(R.string.hardlimit)).thenReturn("hard limit")
        `when`(resourceHelper.gs(R.string.key_child)).thenReturn("child")
        `when`(resourceHelper.gs(R.string.limitingcarbs)).thenReturn("Limiting carbs to %d g because of %s")
        `when`(resourceHelper.gs(R.string.limitingiob)).thenReturn("Limiting IOB to %.1f U because of %s")
        `when`(resourceHelper.gs(R.string.limitingbasalratio)).thenReturn("Limiting max basal rate to %1\$.2f U/h because of %2\$s")
        `when`(resourceHelper.gs(R.string.limitingpercentrate)).thenReturn("Limiting max percent rate to %1\$d%% because of %2\$s")
        `when`(resourceHelper.gs(R.string.itmustbepositivevalue)).thenReturn("it must be positive value")
        `when`(resourceHelper.gs(R.string.smbnotallowedinopenloopmode)).thenReturn("SMB not allowed in open loop mode")
        `when`(resourceHelper.gs(R.string.pumplimit)).thenReturn("pump limit")
        `when`(resourceHelper.gs(R.string.smbalwaysdisabled)).thenReturn("SMB always and after carbs disabled because active BG source doesn\\'t support advanced filtering")
        `when`(resourceHelper.gs(R.string.limitingpercentrate, 0, "it must be positive value")).thenReturn("")
        `when`(resourceHelper.gs(R.string.limitingbolus, 3.0, "pump limit")).thenReturn("")
        `when`(resourceHelper.gs(R.string.limitingbolus, 6.0, "pump limit")).thenReturn("")
        `when`(resourceHelper.gs(R.string.limitingbasalratio, 0.8, "pump limit")).thenReturn("")
        `when`(resourceHelper.gs(R.string.limitingpercentrate, 200, "pump limit")).thenReturn("")
        `when`(resourceHelper.gs(R.string.combo_pump_unsupported_operation)).thenReturn("Requested operation not supported by pump")
        `when`(resourceHelper.gs(R.string.objectivenotstarted, 9)).thenReturn("Objective 9 not started")
        `when`(resourceHelper.gs(R.string.objectivenotstarted, 8)).thenReturn("Objective 8 not started")
        `when`(resourceHelper.gs(R.string.objectivenotstarted, 6)).thenReturn("Objective 6 not started")
        `when`(resourceHelper.gs(R.string.objectivenotstarted, 1)).thenReturn("Objective 1 not started")

        // RS constructor
        `when`(sp.getString(R.string.key_danars_address, "")).thenReturn("")

        //SafetyPlugin
        `when`(activePlugin.activePump).thenReturn(virtualPumpPlugin)
        constraintChecker = ConstraintChecker(activePlugin)

        val glucoseStatusProvider = GlucoseStatusProvider(aapsLogger = aapsLogger, iobCobCalculator = iobCobCalculator, dateUtil = dateUtil)

        insightDbHelper = InsightDbHelper(insightDatabaseDao)
        danaPump = DanaPump(aapsLogger, sp, dateUtil, injector)
        hardLimits = HardLimits(aapsLogger, rxBus, sp, resourceHelper, context, repository)
        objectivesPlugin = ObjectivesPlugin(injector, aapsLogger, resourceHelper, activePlugin, sp, ConfigImpl(), dateUtil, uel)
        comboPlugin = ComboPlugin(injector, aapsLogger, rxBus, resourceHelper, profileFunction, sp, commandQueue, context, pumpSync, dateUtil)
        danaRPlugin = DanaRPlugin(injector, aapsLogger, aapsSchedulers, rxBus, context, resourceHelper, constraintChecker, activePlugin, sp, commandQueue, danaPump, dateUtil, fabricPrivacy, pumpSync)
        danaRSPlugin = DanaRSPlugin(injector, aapsLogger, aapsSchedulers, rxBus, context, resourceHelper, constraintChecker, profileFunction, sp, commandQueue, danaPump, pumpSync, detailedBolusInfoStorage, temporaryBasalStorage, fabricPrivacy, dateUtil)
        insightPlugin = LocalInsightPlugin(injector, aapsLogger, rxBus, resourceHelper, sp, commandQueue, profileFunction, context, ConfigImpl(), dateUtil, insightDbHelper, pumpSync)
        fullUAMPlugin = FullUAMPlugin(injector, aapsLogger, rxBus, constraintChecker, resourceHelper, profileFunction, context, activePlugin, iobCobCalculator, hardLimits, profiler, sp, dateUtil, repository, glucoseStatusProvider)
        openAPSSMBPlugin = OpenAPSSMBPlugin(injector, aapsLogger, rxBus, constraintChecker, resourceHelper, profileFunction, context, activePlugin, iobCobCalculator, hardLimits, profiler, sp, dateUtil, repository, glucoseStatusProvider)
        openAPSAMAPlugin = OpenAPSAMAPlugin(injector, aapsLogger, rxBus, constraintChecker, resourceHelper, profileFunction, context, activePlugin, iobCobCalculator, hardLimits, profiler, fabricPrivacy, dateUtil, repository, glucoseStatusProvider)
<<<<<<< HEAD
        safetyPlugin = SafetyPlugin(injector, aapsLogger, resourceHelper, sp, rxBus, constraintChecker, openAPSAMAPlugin, openAPSSMBPlugin, fullUAMPlugin, sensitivityOref1Plugin, activePlugin, hardLimits, BuildHelper(ConfigImpl(), fileListProvider), iobCobCalculator, ConfigImpl(), dateUtil)
=======
        safetyPlugin = SafetyPlugin(injector, aapsLogger, resourceHelper, sp, rxBus, constraintChecker,
                                    openAPSAMAPlugin, openAPSSMBPlugin, sensitivityOref1Plugin, activePlugin,
                                    hardLimits, BuildHelperImpl(ConfigImpl(), fileListProvider), iobCobCalculator,
                                    ConfigImpl(), dateUtil)
>>>>>>> 252cc685
        val constraintsPluginsList = ArrayList<PluginBase>()
        constraintsPluginsList.add(safetyPlugin)
        constraintsPluginsList.add(objectivesPlugin)
        constraintsPluginsList.add(comboPlugin)
        constraintsPluginsList.add(danaRPlugin)
        constraintsPluginsList.add(danaRSPlugin)
        constraintsPluginsList.add(insightPlugin)
        constraintsPluginsList.add(openAPSSMBPlugin)
        `when`(activePlugin.getSpecificPluginsListByInterface(Constraints::class.java)).thenReturn(constraintsPluginsList)
        objectivesPlugin.onStart()
    }

    // Combo & Objectives
    @Test
    fun isLoopInvocationAllowedTest() {
        `when`(activePlugin.activePump).thenReturn(comboPlugin)
        comboPlugin.setPluginEnabled(PluginType.PUMP, true)
        comboPlugin.setValidBasalRateProfileSelectedOnPump(false)
        val c = constraintChecker.isLoopInvocationAllowed()
        Assert.assertEquals(true, c.reasonList.size == 2) // Combo & Objectives
        Assert.assertEquals(true, c.mostLimitedReasonList.size == 2) // Combo & Objectives
        Assert.assertEquals(java.lang.Boolean.FALSE, c.value())
    }

    // Safety & Objectives
    // 2x Safety & Objectives
    @Test
    fun isClosedLoopAllowedTest() {
        `when`(sp.getString(R.string.key_aps_mode, "open")).thenReturn("closed")
        objectivesPlugin.objectives[ObjectivesPlugin.MAXIOB_ZERO_CL_OBJECTIVE].startedOn = 0
        var c: Constraint<Boolean> = constraintChecker.isClosedLoopAllowed()
        aapsLogger.debug("Reason list: " + c.reasonList.toString())
//        Assert.assertTrue(c.reasonList[0].toString().contains("Closed loop is disabled")) // Safety & Objectives
        Assert.assertEquals(false, c.value())
        `when`(sp.getString(R.string.key_aps_mode, "open")).thenReturn("open")
        c = constraintChecker.isClosedLoopAllowed()
        Assert.assertTrue(c.reasonList[0].contains("Closed loop mode disabled in preferences")) // Safety & Objectives
//        Assert.assertEquals(3, c.reasonList.size) // 2x Safety & Objectives
        Assert.assertEquals(false, c.value())
    }

    // Safety & Objectives
    @Test
    fun isAutosensModeEnabledTest() {
        objectivesPlugin.objectives[ObjectivesPlugin.AUTOSENS_OBJECTIVE].startedOn = 0
        `when`(sp.getBoolean(R.string.key_openapsama_useautosens, false)).thenReturn(false)
        val c = constraintChecker.isAutosensModeEnabled()
        Assert.assertEquals(true, c.reasonList.size == 2) // Safety & Objectives
        Assert.assertEquals(true, c.mostLimitedReasonList.size == 2) // Safety & Objectives
        Assert.assertEquals(java.lang.Boolean.FALSE, c.value())
    }

    // Safety
    @Test
    fun isAdvancedFilteringEnabledTest() {
        `when`(activePlugin.activeBgSource).thenReturn(glimpPlugin)
        val c = constraintChecker.isAdvancedFilteringEnabled()
        Assert.assertEquals(true, c.reasonList.size == 1) // Safety
        Assert.assertEquals(true, c.mostLimitedReasonList.size == 1) // Safety
        Assert.assertEquals(false, c.value())
    }

    // SMB should limit
    @Test
    fun isSuperBolusEnabledTest() {
        openAPSSMBPlugin.setPluginEnabled(PluginType.APS, true)
        val c = constraintChecker.isSuperBolusEnabled()
        Assert.assertEquals(java.lang.Boolean.FALSE, c.value()) // SMB should limit
    }

    // Safety & Objectives
    @Test
    fun isSMBModeEnabledTest() {
        objectivesPlugin.objectives[ObjectivesPlugin.SMB_OBJECTIVE].startedOn = 0
        `when`(sp.getBoolean(R.string.key_use_smb, false)).thenReturn(false)
        `when`(sp.getString(R.string.key_aps_mode, "open")).thenReturn("open")
//        `when`(constraintChecker.isClosedLoopAllowed()).thenReturn(Constraint(true))
        val c = constraintChecker.isSMBModeEnabled()
        Assert.assertEquals(true, c.reasonList.size == 3) // 2x Safety & Objectives
        Assert.assertEquals(true, c.mostLimitedReasonList.size == 3) // 2x Safety & Objectives
        Assert.assertEquals(false, c.value())
    }

    // applyBasalConstraints tests
    @Test
    fun basalRateShouldBeLimited() {
        `when`(activePlugin.activePump).thenReturn(danaRPlugin)
        // DanaR, RS
        danaRPlugin.setPluginEnabled(PluginType.PUMP, true)
        danaRSPlugin.setPluginEnabled(PluginType.PUMP, true)
        danaPump.maxBasal = 0.8

        // Insight
//        insightPlugin.setPluginEnabled(PluginType.PUMP, true);
//        StatusTaskRunner.Result result = new StatusTaskRunner.Result();
//        result.maximumBasalAmount = 1.1d;
//        insightPlugin.setStatusResult(result);

        // No limit by default
        `when`(sp.getDouble(R.string.key_openapsma_max_basal, 1.0)).thenReturn(1.0)
        `when`(sp.getDouble(R.string.key_openapsama_current_basal_safety_multiplier, 4.0)).thenReturn(4.0)
        `when`(sp.getDouble(R.string.key_openapsama_max_daily_safety_multiplier, 3.0)).thenReturn(3.0)
        `when`(sp.getString(R.string.key_age, "")).thenReturn("child")

        // Apply all limits
        val d = constraintChecker.getMaxBasalAllowed(validProfile)
        Assert.assertEquals(0.8, d.value(), 0.01)
        Assert.assertEquals(6, d.reasonList.size)
        Assert.assertEquals("DanaR: Limiting max basal rate to 0.80 U/h because of pump limit", d.getMostLimitedReasons(aapsLogger))
    }

    @Test
    fun percentBasalRateShouldBeLimited() {
        `when`(activePlugin.activePump).thenReturn(danaRPlugin)
        // DanaR, RS
        danaRPlugin.setPluginEnabled(PluginType.PUMP, true)
        danaRSPlugin.setPluginEnabled(PluginType.PUMP, true)
        danaPump.maxBasal = 0.8

        // Insight
//        insightPlugin.setPluginEnabled(PluginType.PUMP, true);
//        StatusTaskRunner.Result result = new StatusTaskRunner.Result();
//        result.maximumBasalAmount = 1.1d;
//        insightPlugin.setStatusResult(result);

        // No limit by default
        `when`(sp.getDouble(R.string.key_openapsma_max_basal, 1.0)).thenReturn(1.0)
        `when`(sp.getDouble(R.string.key_openapsama_current_basal_safety_multiplier, 4.0)).thenReturn(4.0)
        `when`(sp.getDouble(R.string.key_openapsama_max_daily_safety_multiplier, 3.0)).thenReturn(3.0)
        `when`(sp.getString(R.string.key_age, "")).thenReturn("child")

        // Apply all limits
        val i = constraintChecker.getMaxBasalPercentAllowed(validProfile)
        Assert.assertEquals(100, i.value())
        Assert.assertEquals(9, i.reasonList.size) // 7x Safety & RS & R
        Assert.assertEquals("Safety: Limiting max percent rate to 100% because of pump limit", i.getMostLimitedReasons(aapsLogger))
    }

    // applyBolusConstraints tests
    @Test
    fun bolusAmountShouldBeLimited() {
        `when`(activePlugin.activePump).thenReturn(virtualPumpPlugin)
        `when`(virtualPumpPlugin.pumpDescription).thenReturn(PumpDescription())
        // DanaR, RS
        danaRPlugin.setPluginEnabled(PluginType.PUMP, true)
        danaRSPlugin.setPluginEnabled(PluginType.PUMP, true)
        danaPump.maxBolus = 6.0

        // Insight
//        insightPlugin.setPluginEnabled(PluginType.PUMP, true);
//        StatusTaskRunner.Result result = new StatusTaskRunner.Result();
//        result.maximumBolusAmount = 7d;
//        insightPlugin.setStatusResult(result);

        // No limit by default
        `when`(sp.getDouble(R.string.key_treatmentssafety_maxbolus, 3.0)).thenReturn(3.0)
        `when`(sp.getString(R.string.key_age, "")).thenReturn("child")

        // Apply all limits
        val d = constraintChecker.getMaxBolusAllowed()
        Assert.assertEquals(3.0, d.value(), 0.01)
        Assert.assertEquals(4, d.reasonList.size) // 2x Safety & RS & R
        Assert.assertEquals("Safety: Limiting bolus to 3.0 U because of max value in preferences", d.getMostLimitedReasons(aapsLogger))
    }

    // applyCarbsConstraints tests
    @Test
    fun carbsAmountShouldBeLimited() {
        // No limit by default
        `when`(sp.getInt(R.string.key_treatmentssafety_maxcarbs, 48)).thenReturn(48)

        // Apply all limits
        val i = constraintChecker.getMaxCarbsAllowed()
        Assert.assertEquals(48, i.value())
        Assert.assertEquals(true, i.reasonList.size == 1)
        Assert.assertEquals("Safety: Limiting carbs to 48 g because of max value in preferences", i.getMostLimitedReasons(aapsLogger))
    }

    // applyMaxIOBConstraints tests
    @Test
    fun iobAMAShouldBeLimited() {
        // No limit by default
        `when`(sp.getString(R.string.key_aps_mode, "open")).thenReturn("closed")
        `when`(sp.getDouble(R.string.key_openapsma_max_iob, 1.5)).thenReturn(1.5)
        `when`(sp.getString(R.string.key_age, "")).thenReturn("teenage")
        openAPSAMAPlugin.setPluginEnabled(PluginType.APS, true)
        openAPSSMBPlugin.setPluginEnabled(PluginType.APS, false)

        // Apply all limits
        val d = constraintChecker.getMaxIOBAllowed()
        Assert.assertEquals(1.5, d.value(), 0.01)
        Assert.assertEquals(d.reasonList.toString(), 2, d.reasonList.size)
        Assert.assertEquals("Safety: Limiting IOB to 1.5 U because of max value in preferences", d.getMostLimitedReasons(aapsLogger))
    }

    @Test
    fun iobSMBShouldBeLimited() {
        // No limit by default
        `when`(sp.getString(R.string.key_aps_mode, "open")).thenReturn("closed")
        `when`(sp.getDouble(R.string.key_openapssmb_max_iob, 3.0)).thenReturn(3.0)
        `when`(sp.getString(R.string.key_age, "")).thenReturn("teenage")
        openAPSSMBPlugin.setPluginEnabled(PluginType.APS, true)
        openAPSAMAPlugin.setPluginEnabled(PluginType.APS, false)

        // Apply all limits
        val d = constraintChecker.getMaxIOBAllowed()
        Assert.assertEquals(3.0, d.value(), 0.01)
        Assert.assertEquals(d.reasonList.toString(), 2, d.reasonList.size)
        Assert.assertEquals("Safety: Limiting IOB to 3.0 U because of max value in preferences", d.getMostLimitedReasons(aapsLogger))
    }
}<|MERGE_RESOLUTION|>--- conflicted
+++ resolved
@@ -141,14 +141,10 @@
         fullUAMPlugin = FullUAMPlugin(injector, aapsLogger, rxBus, constraintChecker, resourceHelper, profileFunction, context, activePlugin, iobCobCalculator, hardLimits, profiler, sp, dateUtil, repository, glucoseStatusProvider)
         openAPSSMBPlugin = OpenAPSSMBPlugin(injector, aapsLogger, rxBus, constraintChecker, resourceHelper, profileFunction, context, activePlugin, iobCobCalculator, hardLimits, profiler, sp, dateUtil, repository, glucoseStatusProvider)
         openAPSAMAPlugin = OpenAPSAMAPlugin(injector, aapsLogger, rxBus, constraintChecker, resourceHelper, profileFunction, context, activePlugin, iobCobCalculator, hardLimits, profiler, fabricPrivacy, dateUtil, repository, glucoseStatusProvider)
-<<<<<<< HEAD
-        safetyPlugin = SafetyPlugin(injector, aapsLogger, resourceHelper, sp, rxBus, constraintChecker, openAPSAMAPlugin, openAPSSMBPlugin, fullUAMPlugin, sensitivityOref1Plugin, activePlugin, hardLimits, BuildHelper(ConfigImpl(), fileListProvider), iobCobCalculator, ConfigImpl(), dateUtil)
-=======
         safetyPlugin = SafetyPlugin(injector, aapsLogger, resourceHelper, sp, rxBus, constraintChecker,
-                                    openAPSAMAPlugin, openAPSSMBPlugin, sensitivityOref1Plugin, activePlugin,
+                                    openAPSAMAPlugin, openAPSSMBPlugin, fullUAMPlugin, sensitivityOref1Plugin, activePlugin,
                                     hardLimits, BuildHelperImpl(ConfigImpl(), fileListProvider), iobCobCalculator,
                                     ConfigImpl(), dateUtil)
->>>>>>> 252cc685
         val constraintsPluginsList = ArrayList<PluginBase>()
         constraintsPluginsList.add(safetyPlugin)
         constraintsPluginsList.add(objectivesPlugin)
