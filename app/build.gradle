apply plugin: 'com.android.application'
apply plugin: 'kotlin-android'
apply plugin: 'kotlin-kapt'
apply plugin: 'kotlin-allopen'
apply plugin: 'com.google.gms.google-services'
apply plugin: 'com.hiya.jacoco-android'
apply plugin: 'com.google.firebase.crashlytics'

apply from: "${project.rootDir}/core/android_dependencies.gradle"
apply from: "${project.rootDir}/core/jacoco_global.gradle"

repositories {
    mavenCentral()
    google()
}

allOpen {
    // allows mocking for classes w/o directly opening them for release builds
    annotation 'info.nightscout.androidaps.annotations.OpenForTesting'
}

def generateGitBuild = { ->
    StringBuilder stringBuilder = new StringBuilder()
    try {
        def stdout = new ByteArrayOutputStream()
        exec {
            commandLine 'git', 'describe', '--always'
            standardOutput = stdout
        }
        String commitObject = stdout.toString().trim()
        stringBuilder.append(commitObject)
    } catch (ignored) {
        stringBuilder.append('NoGitSystemAvailable')
    }
    return stringBuilder.toString()
}

def generateGitRemote = { ->
    StringBuilder stringBuilder = new StringBuilder()
    try {
        def stdout = new ByteArrayOutputStream()
        exec {
            commandLine 'git', 'remote', 'get-url', 'origin'
            standardOutput = stdout
        }
        String commitObject = stdout.toString().trim()
        stringBuilder.append(commitObject)
    } catch (ignored) {
        stringBuilder.append('NoGitSystemAvailable')
    }
    return stringBuilder.toString()
}

def generateDate = { ->
    StringBuilder stringBuilder = new StringBuilder()
    stringBuilder.append((new Date()).format('yyyy.MM.dd-HH:mm'))
    return stringBuilder.toString()
}

def isMaster = { ->
    return !version.contains('-')
}

def gitAvailable = { ->
    StringBuilder stringBuilder = new StringBuilder()
    try {
        def stdout = new ByteArrayOutputStream()
        exec {
            commandLine 'git', '--version'
            standardOutput = stdout
        }
        String commitObject = stdout.toString().trim()
        stringBuilder.append(commitObject)
    } catch (ignored) {
        return false // NoGitSystemAvailable
    }
    return !stringBuilder.toString().isEmpty()

}

def allCommitted = { ->
    StringBuilder stringBuilder = new StringBuilder()
    try {
        def stdout = new ByteArrayOutputStream()
        exec {
            commandLine 'git', 'status', '-s'
            standardOutput = stdout
        }
        // ignore all changes done in .idea/codeStyles
        String cleanedList = stdout.toString().replaceAll(/(?m)^\s*(M|A|D|\?\?)\s*.*?\.idea\/codeStyles\/.*?\s*$/, "")
        // ignore all files added to project dir but not staged/known to GIT
        cleanedList = cleanedList.replaceAll(/(?m)^\s*(\?\?)\s*.*?\s*$/, "")
        stringBuilder.append(cleanedList.trim())
    } catch (ignored) {
        return false // NoGitSystemAvailable
    }
    return stringBuilder.toString().isEmpty()
}

android {

    namespace 'info.nightscout.androidaps'
    ndkVersion "21.1.6352462"

    defaultConfig {
        multiDexEnabled true
        versionCode 1500
<<<<<<< HEAD
        version "3.1.0.3-dev-b-AIMI"
=======
        version "3.1.0.3"
>>>>>>> 29656c91
        buildConfigField "String", "VERSION", '"' + version + '"'
        buildConfigField "String", "BUILDVERSION", '"' + generateGitBuild() + '-' + generateDate() + '"'
        buildConfigField "String", "REMOTE", '"' + generateGitRemote() + '"'
        buildConfigField "String", "HEAD", '"' + generateGitBuild() + '"'
        buildConfigField "String", "COMMITTED", '"' + allCommitted() + '"'

    }

    flavorDimensions "standard"
    productFlavors {
        full {
            applicationId "info.nightscout.androidaps"
            dimension "standard"
            resValue "string", "app_name", "AndroidAPS"
            versionName version
            manifestPlaceholders = [
                    appIcon     : "@mipmap/ic_launcher",
                    appIconRound: "@mipmap/ic_launcher_round"
            ]
        }
        pumpcontrol {
            applicationId "info.nightscout.aapspumpcontrol"
            dimension "standard"
            resValue "string", "app_name", "Pumpcontrol"
            versionName version + "-pumpcontrol"
            manifestPlaceholders = [
                    appIcon     : "@mipmap/ic_pumpcontrol",
                    appIconRound: "@null"
            ]
        }
        nsclient {
            applicationId "info.nightscout.nsclient"
            dimension "standard"
            resValue "string", "app_name", "NSClient"
            versionName version + "-nsclient"
            manifestPlaceholders = [
                    appIcon     : "@mipmap/ic_yellowowl",
                    appIconRound: "@null"
            ]
        }
        nsclient2 {
            applicationId "info.nightscout.nsclient2"
            dimension "standard"
            resValue "string", "app_name", "NSClient2"
            versionName version + "-nsclient"
            manifestPlaceholders = [
                    appIcon     : "@mipmap/ic_yellowowl",
                    appIconRound: "@null"
            ]
        }
    }

    useLibrary "org.apache.http.legacy"
}

allprojects {
    repositories {
    }
}

dependencies {
    wearApp project(':wear')

    implementation project(':shared')
    implementation project(':core')
    implementation project(':automation')
    implementation project(':combo')
    implementation project(':database')
    implementation project(':dana')
    implementation project(':danars')
    implementation project(':danar')
    implementation project(':insight')
    implementation project(':pump-common')
    implementation project(':rileylink')
    implementation project(':medtronic')
    implementation project(':omnipod-common')
    implementation project(':omnipod-eros')
    implementation project(':omnipod-dash')
    implementation project(':diaconn')
    implementation project(':openhumans')

    implementation fileTree(include: ['*.jar'], dir: 'libs')

    /* Dagger2 - We are going to use dagger.android which includes
     * support for Activity and fragment injection so we need to include
     * the following dependencies */
    annotationProcessor "com.google.dagger:dagger-compiler:$dagger_version"
    annotationProcessor "com.google.dagger:dagger-android-processor:$dagger_version"
    kapt "com.google.dagger:dagger-android-processor:$dagger_version"

    /* Dagger2 - default dependency */
    kapt "com.google.dagger:dagger-compiler:$dagger_version"
}

apply from: "${project.rootDir}/core/test_dependencies.gradle"


/*
// Run 'adb' shell command to clear application data of main app for 'debug' variant
task clearMainAppData(type: Exec) {
    // we have to iterate to find the 'debug' variant to obtain a variant reference
    android.applicationVariants.all { variant ->
        if (variant.name == "fullDebug") {
            def applicationId = [variant.mergedFlavor.applicationId, variant.buildType.applicationIdSuffix].findAll().join()
            def clearDataCommand = ['adb', 'shell', 'pm', 'clear', applicationId]
            println "Clearing application data of ${variant.name} variant: [${clearDataCommand}]"
            def stdout = new ByteArrayOutputStream()
            exec {
                commandLine clearDataCommand
                standardOutput = stdout
            }
            String result = stdout.toString().trim()
            if (!result.startsWith("Success")) {
                println result
                throw new GradleException(clearDataCommand.join(" "))
            }
        }
    }
}
// Clear Application Data (once) before running instrumentation test
tasks.whenTaskAdded { task ->
    // Both of these targets are equivalent today, although in future connectedCheck
    // will also include connectedUiAutomatorTest (not implemented yet)
    if(task.name == "connectedAndroidTest" || task.name == "connectedCheck"){
        task.dependsOn(clearMainAppData)
    }
}
*/

printf('--------------\n')
printf('isMaster: %s\n', isMaster().toString())
printf('gitAvailable: %s\n', gitAvailable().toString())
printf('allCommitted: %s\n', allCommitted().toString())
printf('--------------\n')
<<<<<<< HEAD
if (isMaster() && !gitAvailable()) {
    throw new GradleException('GIT system is not available. On Windows try to run Android Studio as an Administrator. Check if GIT is installed and Studio have permissions to use it')
}
=======
//if (isMaster() && !gitAvailable()) {
//    throw new GradleException('GIT system is not available. On Windows try to run Android Studio as an Administrator. Check if GIT is installed and Studio have permissions to use it')
//}
>>>>>>> 29656c91
//if (isMaster() && !allCommitted()) {
//    throw new GradleException('There are uncommitted changes. Clone sources again as described in wiki and do not allow gradle update')
//}
<|MERGE_RESOLUTION|>--- conflicted
+++ resolved
@@ -105,11 +105,7 @@
     defaultConfig {
         multiDexEnabled true
         versionCode 1500
-<<<<<<< HEAD
         version "3.1.0.3-dev-b-AIMI"
-=======
-        version "3.1.0.3"
->>>>>>> 29656c91
         buildConfigField "String", "VERSION", '"' + version + '"'
         buildConfigField "String", "BUILDVERSION", '"' + generateGitBuild() + '-' + generateDate() + '"'
         buildConfigField "String", "REMOTE", '"' + generateGitRemote() + '"'
@@ -244,15 +240,9 @@
 printf('gitAvailable: %s\n', gitAvailable().toString())
 printf('allCommitted: %s\n', allCommitted().toString())
 printf('--------------\n')
-<<<<<<< HEAD
-if (isMaster() && !gitAvailable()) {
-    throw new GradleException('GIT system is not available. On Windows try to run Android Studio as an Administrator. Check if GIT is installed and Studio have permissions to use it')
-}
-=======
 //if (isMaster() && !gitAvailable()) {
 //    throw new GradleException('GIT system is not available. On Windows try to run Android Studio as an Administrator. Check if GIT is installed and Studio have permissions to use it')
 //}
->>>>>>> 29656c91
 //if (isMaster() && !allCommitted()) {
 //    throw new GradleException('There are uncommitted changes. Clone sources again as described in wiki and do not allow gradle update')
 //}
