apply plugin: 'com.android.application'
apply plugin: 'kotlin-android'
apply plugin: 'kotlin-kapt'
apply plugin: 'kotlin-allopen'
apply plugin: 'com.google.gms.google-services'
apply plugin: 'com.hiya.jacoco-android'
apply plugin: 'com.google.firebase.crashlytics'

apply from: "${project.rootDir}/core/android_dependencies.gradle"
apply from: "${project.rootDir}/core/jacoco_global.gradle"

repositories {
    mavenCentral()
    google()
}

allOpen {
    // allows mocking for classes w/o directly opening them for release builds
    annotation 'info.nightscout.androidaps.annotations.OpenForTesting'
}

def generateGitBuild = { ->
    StringBuilder stringBuilder = new StringBuilder()
    try {
        def stdout = new ByteArrayOutputStream()
        exec {
            commandLine 'git', 'describe', '--always'
            standardOutput = stdout
        }
        String commitObject = stdout.toString().trim()
        stringBuilder.append(commitObject)
    } catch (ignored) {
        stringBuilder.append('NoGitSystemAvailable')
    }
    return stringBuilder.toString()
}

def generateGitRemote = { ->
    StringBuilder stringBuilder = new StringBuilder()
    try {
        def stdout = new ByteArrayOutputStream()
        exec {
            commandLine 'git', 'remote', 'get-url', 'origin'
            standardOutput = stdout
        }
        String commitObject = stdout.toString().trim()
        stringBuilder.append(commitObject)
    } catch (ignored) {
        stringBuilder.append('NoGitSystemAvailable')
    }
    return stringBuilder.toString()
}

def generateDate = { ->
    StringBuilder stringBuilder = new StringBuilder()
    stringBuilder.append((new Date()).format('yyyy.MM.dd-HH:mm'))
    return stringBuilder.toString()
}

def isMaster = { ->
    return !version.contains('-')
}

def gitAvailable = { ->
    StringBuilder stringBuilder = new StringBuilder()
    try {
        def stdout = new ByteArrayOutputStream()
        exec {
            commandLine 'git', '--version'
            standardOutput = stdout
        }
        String commitObject = stdout.toString().trim()
        stringBuilder.append(commitObject)
    } catch (ignored) {
        return false // NoGitSystemAvailable
    }
    return !stringBuilder.toString().isEmpty()

}

def allCommitted = { ->
    StringBuilder stringBuilder = new StringBuilder()
    try {
        def stdout = new ByteArrayOutputStream()
        exec {
            commandLine 'git', 'status', '-s'
            standardOutput = stdout
        }
        // ignore all changes done in .idea/codeStyles
        String cleanedList = stdout.toString().replaceAll(/(?m)^\s*(M|A|D|\?\?)\s*.*?\.idea\/codeStyles\/.*?\s*$/, "")
        // ignore all files added to project dir but not staged/known to GIT
        cleanedList = cleanedList.replaceAll(/(?m)^\s*(\?\?)\s*.*?\s*$/, "")
        stringBuilder.append(cleanedList.trim())
    } catch (ignored) {
        return false // NoGitSystemAvailable
    }
    return stringBuilder.toString().isEmpty()
}

tasks.matching { it instanceof Test }.all {
    testLogging.events = ["failed", "skipped", "started"]
    // testLogging.events = ["failed", "skipped", "started", "standard_out"] use to display stdout in travis
    testLogging.exceptionFormat = "full"
}

android {
    ndkVersion "21.1.6352462"

    defaultConfig {
        multiDexEnabled true
        versionCode 1500
<<<<<<< HEAD
        version "3.0.0.2-dev-k"
=======
        version "3.0.0.2-dev-1"
>>>>>>> fe5c67cf
        buildConfigField "String", "VERSION", '"' + version + '"'
        buildConfigField "String", "BUILDVERSION", '"' + generateGitBuild() + '-' + generateDate() + '"'
        buildConfigField "String", "REMOTE", '"' + generateGitRemote() + '"'
        buildConfigField "String", "HEAD", '"' + generateGitBuild() + '"'
        buildConfigField "String", "COMMITTED", '"' + allCommitted() + '"'

    }

    flavorDimensions "standard"
    productFlavors {
        full {
            applicationId "info.nightscout.androidaps"
            dimension "standard"
            resValue "string", "app_name", "AndroidAPS"
            versionName version
            manifestPlaceholders = [
                    appIcon     : "@mipmap/ic_launcher",
                    appIconRound: "@mipmap/ic_launcher_round"
            ]
        }
        pumpcontrol {
            applicationId "info.nightscout.aapspumpcontrol"
            dimension "standard"
            resValue "string", "app_name", "Pumpcontrol"
            versionName version + "-pumpcontrol"
            manifestPlaceholders = [
                    appIcon     : "@mipmap/ic_pumpcontrol",
                    appIconRound: "@null"
            ]
        }
        nsclient {
            applicationId "info.nightscout.nsclient"
            dimension "standard"
            resValue "string", "app_name", "NSClient"
            versionName version + "-nsclient"
            manifestPlaceholders = [
                    appIcon     : "@mipmap/ic_yellowowl",
                    appIconRound: "@null"
            ]
        }
        nsclient2 {
            applicationId "info.nightscout.nsclient2"
            dimension "standard"
            resValue "string", "app_name", "NSClient2"
            versionName version + "-nsclient"
            manifestPlaceholders = [
                    appIcon     : "@mipmap/ic_yellowowl",
                    appIconRound: "@null"
            ]
        }
    }

    useLibrary "org.apache.http.legacy"
}

allprojects {
    repositories {
    }
}

dependencies {
    wearApp project(':wear')

    implementation project(':shared')
    implementation project(':core')
    implementation project(':automation')
    implementation project(':combo')
    implementation project(':database')
    implementation project(':dana')
    implementation project(':danars')
    implementation project(':danar')
    implementation project(':insight')
    implementation project(':pump-common')
    implementation project(':rileylink')
    implementation project(':medtronic')
    implementation project(':omnipod-common')
    implementation project(':omnipod-eros')
    implementation project(':omnipod-dash')
    implementation project(':diaconn')
    implementation project(':openhumans')

    implementation fileTree(include: ['*.jar'], dir: 'libs')

    /* Dagger2 - We are going to use dagger.android which includes
     * support for Activity and fragment injection so we need to include
     * the following dependencies */
    annotationProcessor "com.google.dagger:dagger-compiler:$dagger_version"
    annotationProcessor "com.google.dagger:dagger-android-processor:$dagger_version"
    kapt "com.google.dagger:dagger-android-processor:$dagger_version"

    /* Dagger2 - default dependency */
    kapt "com.google.dagger:dagger-compiler:$dagger_version"
}

apply from: "${project.rootDir}/core/test_dependencies.gradle"


/*
// Run 'adb' shell command to clear application data of main app for 'debug' variant
task clearMainAppData(type: Exec) {
    // we have to iterate to find the 'debug' variant to obtain a variant reference
    android.applicationVariants.all { variant ->
        if (variant.name == "fullDebug") {
            def applicationId = [variant.mergedFlavor.applicationId, variant.buildType.applicationIdSuffix].findAll().join()
            def clearDataCommand = ['adb', 'shell', 'pm', 'clear', applicationId]
            println "Clearing application data of ${variant.name} variant: [${clearDataCommand}]"
            def stdout = new ByteArrayOutputStream()
            exec {
                commandLine clearDataCommand
                standardOutput = stdout
            }
            String result = stdout.toString().trim()
            if (!result.startsWith("Success")) {
                println result
                throw new GradleException(clearDataCommand.join(" "))
            }
        }
    }
}
// Clear Application Data (once) before running instrumentation test
tasks.whenTaskAdded { task ->
    // Both of these targets are equivalent today, although in future connectedCheck
    // will also include connectedUiAutomatorTest (not implemented yet)
    if(task.name == "connectedAndroidTest" || task.name == "connectedCheck"){
        task.dependsOn(clearMainAppData)
    }
}
*/

printf('--------------\n')
printf('isMaster: %s\n', isMaster().toString())
printf('gitAvailable: %s\n', gitAvailable().toString())
printf('allCommitted: %s\n', allCommitted().toString())
printf('--------------\n')
/*if (isMaster() && !gitAvailable()) {
    throw new GradleException('GIT system is not available. On Windows try to run Android Studio as an Administrator. Check if GIT is installed and Studio have permissions to use it')
}
<<<<<<< HEAD
if (isMaster() && !allCommitted()) {
//    throw new GradleException('There are uncommitted changes. Clone sources again as described in wiki and do not allow gradle update')
}*/
=======
//if (isMaster() && !allCommitted()) {
//    throw new GradleException('There are uncommitted changes. Clone sources again as described in wiki and do not allow gradle update')
//}
>>>>>>> fe5c67cf
<|MERGE_RESOLUTION|>--- conflicted
+++ resolved
@@ -109,11 +109,7 @@
     defaultConfig {
         multiDexEnabled true
         versionCode 1500
-<<<<<<< HEAD
-        version "3.0.0.2-dev-k"
-=======
         version "3.0.0.2-dev-1"
->>>>>>> fe5c67cf
         buildConfigField "String", "VERSION", '"' + version + '"'
         buildConfigField "String", "BUILDVERSION", '"' + generateGitBuild() + '-' + generateDate() + '"'
         buildConfigField "String", "REMOTE", '"' + generateGitRemote() + '"'
@@ -171,6 +167,9 @@
 
 allprojects {
     repositories {
+        flatDir {
+            dirs 'libs'
+        }
     }
 }
 
@@ -248,15 +247,9 @@
 printf('gitAvailable: %s\n', gitAvailable().toString())
 printf('allCommitted: %s\n', allCommitted().toString())
 printf('--------------\n')
-/*if (isMaster() && !gitAvailable()) {
+if (isMaster() && !gitAvailable()) {
     throw new GradleException('GIT system is not available. On Windows try to run Android Studio as an Administrator. Check if GIT is installed and Studio have permissions to use it')
 }
-<<<<<<< HEAD
-if (isMaster() && !allCommitted()) {
-//    throw new GradleException('There are uncommitted changes. Clone sources again as described in wiki and do not allow gradle update')
-}*/
-=======
 //if (isMaster() && !allCommitted()) {
 //    throw new GradleException('There are uncommitted changes. Clone sources again as described in wiki and do not allow gradle update')
 //}
->>>>>>> fe5c67cf
