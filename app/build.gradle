plugins {
    id 'com.android.application'
    id 'kotlin-android'
    id 'kotlin-kapt'
    id 'kotlin-allopen'
    id 'com.hiya.jacoco-android'
    id 'kotlinx-serialization'
    id 'com.google.gms.google-services'
    id 'com.google.firebase.crashlytics'
    id 'com.vanniktech.dependency.graph.generator'

}

apply from: "${project.rootDir}/core/main/android_dependencies.gradle"
apply from: "${project.rootDir}/core/main/jacoco_global.gradle"

repositories {
    mavenCentral()
    google()
}

allOpen {
    // allows mocking for classes w/o directly opening them for release builds
    annotation 'info.nightscout.androidaps.annotations.OpenForTesting'
}

def generateGitBuild = { ->
    StringBuilder stringBuilder = new StringBuilder()
    try {
        def stdout = new ByteArrayOutputStream()
        exec {
            commandLine 'git', 'describe', '--always'
            standardOutput = stdout
        }
        String commitObject = stdout.toString().trim()
        stringBuilder.append(commitObject)
    } catch (ignored) {
        stringBuilder.append('NoGitSystemAvailable')
    }
    return stringBuilder.toString()
}

def generateGitRemote = { ->
    StringBuilder stringBuilder = new StringBuilder()
    try {
        def stdout = new ByteArrayOutputStream()
        exec {
            commandLine 'git', 'remote', 'get-url', 'origin'
            standardOutput = stdout
        }
        String commitObject = stdout.toString().trim()
        stringBuilder.append(commitObject)
    } catch (ignored) {
        stringBuilder.append('NoGitSystemAvailable')
    }
    return stringBuilder.toString()
}

def generateDate = { ->
    StringBuilder stringBuilder = new StringBuilder()
    // showing only date prevents app to rebuild everytime
    stringBuilder.append((new Date()).format('yyyy.MM.dd'))
    return stringBuilder.toString()
}

def isMaster = { ->
    return !version.contains('-')
}

def gitAvailable = { ->
    StringBuilder stringBuilder = new StringBuilder()
    try {
        def stdout = new ByteArrayOutputStream()
        exec {
            commandLine 'git', '--version'
            standardOutput = stdout
        }
        String commitObject = stdout.toString().trim()
        stringBuilder.append(commitObject)
    } catch (ignored) {
        return false // NoGitSystemAvailable
    }
    return !stringBuilder.toString().isEmpty()

}

def allCommitted = { ->
    StringBuilder stringBuilder = new StringBuilder()
    try {
        def stdout = new ByteArrayOutputStream()
        exec {
            commandLine 'git', 'status', '-s'
            standardOutput = stdout
        }
        // ignore all changes done in .idea/codeStyles
        String cleanedList = stdout.toString().replaceAll(/(?m)^\s*(M|A|D|\?\?)\s*.*?\.idea\/codeStyles\/.*?\s*$/, "")
        // ignore all files added to project dir but not staged/known to GIT
        cleanedList = cleanedList.replaceAll(/(?m)^\s*(\?\?)\s*.*?\s*$/, "")
        stringBuilder.append(cleanedList.trim())
    } catch (ignored) {
        return false // NoGitSystemAvailable
    }
    return stringBuilder.toString().isEmpty()
}

android {

    namespace 'info.nightscout.androidaps'
    ndkVersion "21.1.6352462"

    defaultConfig {
        multiDexEnabled true
        versionCode 1500
<<<<<<< HEAD
        version "3.1.0.3-dev-g-AIMI"
=======
        version "3.1.0.3-dev-h"
>>>>>>> c128e5c8
        buildConfigField "String", "VERSION", '"' + version + '"'
        buildConfigField "String", "BUILDVERSION", '"' + generateGitBuild() + '-' + generateDate() + '"'
        buildConfigField "String", "REMOTE", '"' + generateGitRemote() + '"'
        buildConfigField "String", "HEAD", '"' + generateGitBuild() + '"'
        buildConfigField "String", "COMMITTED", '"' + allCommitted() + '"'

    }

    flavorDimensions "standard"
    productFlavors {
        full {
            applicationId "info.nightscout.androidaps"
            dimension "standard"
            resValue "string", "app_name", "AAPS"
            versionName version
            manifestPlaceholders = [
                    appIcon     : "@mipmap/ic_launcher",
                    appIconRound: "@mipmap/ic_launcher_round"
            ]
        }
        pumpcontrol {
            applicationId "info.nightscout.aapspumpcontrol"
            dimension "standard"
            resValue "string", "app_name", "Pumpcontrol"
            versionName version + "-pumpcontrol"
            manifestPlaceholders = [
                    appIcon     : "@mipmap/ic_pumpcontrol",
                    appIconRound: "@null"
            ]
        }
        aapsclient {
            applicationId "info.nightscout.aapsclient"
            dimension "standard"
            resValue "string", "app_name", "AAPSClient"
            versionName version + "-aapsclient"
            manifestPlaceholders = [
                    appIcon     : "@mipmap/ic_yellowowl",
                    appIconRound: "@null"
            ]
        }
        aapsclient2 {
            applicationId "info.nightscout.aapsclient2"
            dimension "standard"
            resValue "string", "app_name", "AAPSClient2"
            versionName version + "-aapsclient"
            manifestPlaceholders = [
                    appIcon     : "@mipmap/ic_yellowowl",
                    appIconRound: "@null"
            ]
        }
    }

    useLibrary "org.apache.http.legacy"

    dataBinding {   //Deleting it causes a binding error
        enabled = true
    }
}

allprojects {
    repositories {
    }
}

dependencies {
    wearApp project(':wear')

    // in order to use internet's versions you'd need to enable Jetifier again
    // https://github.com/nightscout/graphview.git
    // https://github.com/nightscout/iconify.git
    implementation project(':app-wear-shared:shared')
    implementation project(':app-wear-shared:shared-impl')
    implementation project(':core:main')
    implementation project(':core:graph')
    implementation project(':core:graphview')
    implementation project(':core:interfaces')
    implementation project(':core:libraries')
    implementation project(':core:ns-sdk')
    implementation project(':core:utils')
    implementation project(':core:ui')
    implementation project(':core:validators')
    implementation project(':ui')
    implementation project(':plugins:aps')
    implementation project(':plugins:automation')
    implementation project(':plugins:configuration')
    implementation project(':plugins:constraints')
    implementation project(':plugins:insulin')
    implementation project(':plugins:main')
    implementation project(':plugins:sensitivity')
    implementation project(':plugins:smoothing')
    implementation project(':plugins:source')
    implementation project(':plugins:sync')
    implementation project(':implementation')
    implementation project(':database:entities')
    implementation project(':database:impl')
    implementation project(':pump:combo')
    implementation project(':pump:combov2')
    implementation project(':pump:dana')
    implementation project(':pump:danars')
    implementation project(':pump:danar')
    implementation project(':pump:diaconn')
    implementation project(':pump:eopatch')
    implementation project(':insight')
    implementation project(':pump:medtronic')
    implementation project(':pump:pump-common')
    implementation project(':pump:pump-core')
    implementation project(':pump:omnipod-common')
    implementation project(':pump:omnipod-eros')
    implementation project(':pump:omnipod-dash')
    implementation project(':pump:rileylink')
    implementation project(':pump:virtual')
    implementation project(':workflow')


    implementation fileTree(include: ['*.jar'], dir: 'libs')

    /* Dagger2 - We are going to use dagger.android which includes
     * support for Activity and fragment injection so we need to include
     * the following dependencies */
    kapt "com.google.dagger:dagger-android-processor:$dagger_version"
    kapt "com.google.dagger:dagger-compiler:$dagger_version"

    // MainApp
    api "com.uber.rxdogtag2:rxdogtag:2.0.1"

}

apply from: "${project.rootDir}/core/main/test_dependencies.gradle"


/*
// Run 'adb' shell command to clear application data of main app for 'debug' variant
task clearMainAppData(type: Exec) {
    // we have to iterate to find the 'debug' variant to obtain a variant reference
    android.applicationVariants.all { variant ->
        if (variant.name == "fullDebug") {
            def applicationId = [variant.mergedFlavor.applicationId, variant.buildType.applicationIdSuffix].findAll().join()
            def clearDataCommand = ['adb', 'shell', 'pm', 'clear', applicationId]
            println "Clearing application data of ${variant.name} variant: [${clearDataCommand}]"
            def stdout = new ByteArrayOutputStream()
            exec {
                commandLine clearDataCommand
                standardOutput = stdout
            }
            String result = stdout.toString().trim()
            if (!result.startsWith("Success")) {
                println result
                throw new GradleException(clearDataCommand.join(" "))
            }
        }
    }
}
// Clear Application Data (once) before running instrumentation test
tasks.whenTaskAdded { task ->
    // Both of these targets are equivalent today, although in future connectedCheck
    // will also include connectedUiAutomatorTest (not implemented yet)
    if(task.name == "connectedAndroidTest" || task.name == "connectedCheck"){
        task.dependsOn(clearMainAppData)
    }
}
*/

printf('--------------\n')
printf('isMaster: %s\n', isMaster().toString())
printf('gitAvailable: %s\n', gitAvailable().toString())
printf('allCommitted: %s\n', allCommitted().toString())
printf('--------------\n')
if (isMaster() && !gitAvailable()) {
    throw new GradleException('GIT system is not available. On Windows try to run Android Studio as an Administrator. Check if GIT is installed and Studio have permissions to use it')
}
if (isMaster() && !allCommitted()) {
    throw new GradleException('There are uncommitted changes. Clone sources again as described in wiki and do not allow gradle update')
}
<|MERGE_RESOLUTION|>--- conflicted
+++ resolved
@@ -111,11 +111,7 @@
     defaultConfig {
         multiDexEnabled true
         versionCode 1500
-<<<<<<< HEAD
-        version "3.1.0.3-dev-g-AIMI"
-=======
-        version "3.1.0.3-dev-h"
->>>>>>> c128e5c8
+        version "3.1.0.3-dev-h-AIMI"
         buildConfigField "String", "VERSION", '"' + version + '"'
         buildConfigField "String", "BUILDVERSION", '"' + generateGitBuild() + '-' + generateDate() + '"'
         buildConfigField "String", "REMOTE", '"' + generateGitRemote() + '"'
@@ -229,7 +225,6 @@
     implementation project(':pump:virtual')
     implementation project(':workflow')
 
-
     implementation fileTree(include: ['*.jar'], dir: 'libs')
 
     /* Dagger2 - We are going to use dagger.android which includes
