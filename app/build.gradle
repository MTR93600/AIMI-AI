plugins {
    id 'com.android.application'
    id 'kotlin-android'
    id 'kotlin-kapt'
    id 'kotlin-allopen'
    id 'kotlinx-serialization'
    id 'com.google.gms.google-services'
    id 'com.google.firebase.crashlytics'
    id 'com.vanniktech.dependency.graph.generator'

}

apply from: "${project.rootDir}/core/main/android_dependencies.gradle"
apply from: "${project.rootDir}/core/main/jacoco_global.gradle"

repositories {
    mavenCentral()
    google()
}

allOpen {
    // allows mocking for classes w/o directly opening them for release builds
    annotation 'info.nightscout.androidaps.annotations.OpenForTesting'
}

def generateGitBuild = { ->
    StringBuilder stringBuilder = new StringBuilder()
    try {
        def stdout = new ByteArrayOutputStream()
        exec {
            commandLine 'git', 'describe', '--always'
            standardOutput = stdout
        }
        String commitObject = stdout.toString().trim()
        stringBuilder.append(commitObject)
    } catch (ignored) {
        stringBuilder.append('NoGitSystemAvailable')
    }
    return stringBuilder.toString()
}

def generateGitRemote = { ->
    StringBuilder stringBuilder = new StringBuilder()
    try {
        def stdout = new ByteArrayOutputStream()
        exec {
            commandLine 'git', 'remote', 'get-url', 'origin'
            standardOutput = stdout
        }
        String commitObject = stdout.toString().trim()
        stringBuilder.append(commitObject)
    } catch (ignored) {
        stringBuilder.append('NoGitSystemAvailable')
    }
    return stringBuilder.toString()
}

def generateDate = { ->
    StringBuilder stringBuilder = new StringBuilder()
    // showing only date prevents app to rebuild everytime
    stringBuilder.append((new Date()).format('yyyy.MM.dd'))
    return stringBuilder.toString()
}

def isMaster = { ->
    return !version.contains('-')
}

def gitAvailable = { ->
    StringBuilder stringBuilder = new StringBuilder()
    try {
        def stdout = new ByteArrayOutputStream()
        exec {
            commandLine 'git', '--version'
            standardOutput = stdout
        }
        String commitObject = stdout.toString().trim()
        stringBuilder.append(commitObject)
    } catch (ignored) {
        return false // NoGitSystemAvailable
    }
    return !stringBuilder.toString().isEmpty()

}

def allCommitted = { ->
    StringBuilder stringBuilder = new StringBuilder()
    try {
        def stdout = new ByteArrayOutputStream()
        exec {
            commandLine 'git', 'status', '-s'
            standardOutput = stdout
        }
        // ignore all changes done in .idea/codeStyles
        String cleanedList = stdout.toString().replaceAll(/(?m)^\s*(M|A|D|\?\?)\s*.*?\.idea\/codeStyles\/.*?\s*$/, "")
        // ignore all files added to project dir but not staged/known to GIT
        cleanedList = cleanedList.replaceAll(/(?m)^\s*(\?\?)\s*.*?\s*$/, "")
        stringBuilder.append(cleanedList.trim())
    } catch (ignored) {
        return false // NoGitSystemAvailable
    }
    return stringBuilder.toString().isEmpty()
}

android {

    namespace 'info.nightscout.androidaps'
    ndkVersion "21.1.6352462"

    defaultConfig {
        multiDexEnabled true
        versionCode 1500
<<<<<<< HEAD
        version "3.2.0-dev-k-AIMI-AI"
=======
        version "3.2.0-dev-l"
>>>>>>> a652f516
        buildConfigField "String", "VERSION", '"' + version + '"'
        buildConfigField "String", "BUILDVERSION", '"' + generateGitBuild() + '-' + generateDate() + '"'
        buildConfigField "String", "REMOTE", '"' + generateGitRemote() + '"'
        buildConfigField "String", "HEAD", '"' + generateGitBuild() + '"'
        buildConfigField "String", "COMMITTED", '"' + allCommitted() + '"'

    }

    flavorDimensions = ["standard"]
    productFlavors {
        full {
            applicationId "info.nightscout.androidaps"
            dimension "standard"
            resValue "string", "app_name", "AAPS"
            versionName version
            manifestPlaceholders = [
                    appIcon     : "@mipmap/ic_launcher",
                    appIconRound: "@mipmap/ic_launcher_round"
            ]
        }
        pumpcontrol {
            applicationId "info.nightscout.aapspumpcontrol"
            dimension "standard"
            resValue "string", "app_name", "Pumpcontrol"
            versionName version + "-pumpcontrol"
            manifestPlaceholders = [
                    appIcon     : "@mipmap/ic_pumpcontrol",
                    appIconRound: "@null"
            ]
        }
        aapsclient {
            applicationId "info.nightscout.aapsclient"
            dimension "standard"
            resValue "string", "app_name", "AAPSClient"
            versionName version + "-aapsclient"
            manifestPlaceholders = [
                    appIcon     : "@mipmap/ic_yellowowl",
                    appIconRound: "@mipmap/ic_yellowowl"
            ]
        }
        aapsclient2 {
            applicationId "info.nightscout.aapsclient2"
            dimension "standard"
            resValue "string", "app_name", "AAPSClient2"
            versionName version + "-aapsclient"
            manifestPlaceholders = [
                    appIcon     : "@mipmap/ic_blueowl",
                    appIconRound: "@mipmap/ic_blueowl"
            ]
        }
    }

    useLibrary "org.apache.http.legacy"

    dataBinding {   //Deleting it causes a binding error
        enabled = true
    }
}

allprojects {
    repositories {
    }
}

dependencies {
    wearApp project(':wear')

    // in order to use internet's versions you'd need to enable Jetifier again
    // https://github.com/nightscout/graphview.git
    // https://github.com/nightscout/iconify.git
    implementation project(':app-wear-shared:shared')
    implementation project(':app-wear-shared:shared-impl')
    implementation project(':core:main')
    implementation project(':core:graph')
    implementation project(':core:graphview')
    implementation project(':core:interfaces')
    implementation project(':core:libraries')
    implementation project(':core:ns-sdk')
    implementation project(':core:utils')
    implementation project(':core:ui')
    implementation project(':core:validators')
    implementation project(':ui')
    implementation project(':plugins:aps')
    implementation project(':plugins:automation')
    implementation project(':plugins:configuration')
    implementation project(':plugins:constraints')
    implementation project(':plugins:insulin')
    implementation project(':plugins:main')
    implementation project(':plugins:sensitivity')
    implementation project(':plugins:smoothing')
    implementation project(':plugins:source')
    implementation project(':plugins:sync')
    implementation project(':implementation')
    implementation project(':database:entities')
    implementation project(':database:impl')
    implementation project(':pump:combo')
    implementation project(':pump:combov2')
    implementation project(':pump:dana')
    implementation project(':pump:danars')
    implementation project(':pump:danar')
    implementation project(':pump:diaconn')
    implementation project(':pump:eopatch')
    implementation project(':pump:medtrum')
    implementation project(':insight')
    implementation project(':pump:medtronic')
    implementation project(':pump:pump-common')
    implementation project(':pump:pump-core')
    implementation project(':pump:omnipod-common')
    implementation project(':pump:omnipod-eros')
    implementation project(':pump:omnipod-dash')
    implementation project(':pump:rileylink')
    implementation project(':pump:virtual')
    implementation project(':workflow')

    implementation fileTree(include: ['*.jar'], dir: 'libs')

    /* Dagger2 - We are going to use dagger.android which includes
     * support for Activity and fragment injection so we need to include
     * the following dependencies */
    kapt "com.google.dagger:dagger-android-processor:$dagger_version"
    kapt "com.google.dagger:dagger-compiler:$dagger_version"

    // MainApp
    api "com.uber.rxdogtag2:rxdogtag:2.0.2"

}

apply from: "${project.rootDir}/core/main/test_dependencies.gradle"


/*
// Run 'adb' shell command to clear application data of main app for 'debug' variant
task clearMainAppData(type: Exec) {
    // we have to iterate to find the 'debug' variant to obtain a variant reference
    android.applicationVariants.all { variant ->
        if (variant.name == "fullDebug") {
            def applicationId = [variant.mergedFlavor.applicationId, variant.buildType.applicationIdSuffix].findAll().join()
            def clearDataCommand = ['adb', 'shell', 'pm', 'clear', applicationId]
            println "Clearing application data of ${variant.name} variant: [${clearDataCommand}]"
            def stdout = new ByteArrayOutputStream()
            exec {
                commandLine clearDataCommand
                standardOutput = stdout
            }
            String result = stdout.toString().trim()
            if (!result.startsWith("Success")) {
                println result
                throw new GradleException(clearDataCommand.join(" "))
            }
        }
    }
}
// Clear Application Data (once) before running instrumentation test
tasks.whenTaskAdded { task ->
    // Both of these targets are equivalent today, although in future connectedCheck
    // will also include connectedUiAutomatorTest (not implemented yet)
    if(task.name == "connectedAndroidTest" || task.name == "connectedCheck"){
        task.dependsOn(clearMainAppData)
    }
}
*/

printf('--------------\n')
printf('isMaster: %s\n', isMaster().toString())
printf('gitAvailable: %s\n', gitAvailable().toString())
printf('allCommitted: %s\n', allCommitted().toString())
printf('--------------\n')
if (isMaster() && !gitAvailable()) {
    throw new GradleException('GIT system is not available. On Windows try to run Android Studio as an Administrator. Check if GIT is installed and Studio have permissions to use it')
}
if (isMaster() && !allCommitted()) {
    throw new GradleException('There are uncommitted changes. Clone sources again as described in wiki and do not allow gradle update')
}
<|MERGE_RESOLUTION|>--- conflicted
+++ resolved
@@ -110,11 +110,7 @@
     defaultConfig {
         multiDexEnabled true
         versionCode 1500
-<<<<<<< HEAD
-        version "3.2.0-dev-k-AIMI-AI"
-=======
-        version "3.2.0-dev-l"
->>>>>>> a652f516
+        version "3.2.0-dev-l-AIMI-AI"
         buildConfigField "String", "VERSION", '"' + version + '"'
         buildConfigField "String", "BUILDVERSION", '"' + generateGitBuild() + '-' + generateDate() + '"'
         buildConfigField "String", "REMOTE", '"' + generateGitRemote() + '"'
