--- conflicted
+++ resolved
@@ -109,11 +109,7 @@
     defaultConfig {
         multiDexEnabled true
         versionCode 1500
-<<<<<<< HEAD
-        version "3.0-rc3"
-=======
         version "3.0.0"
->>>>>>> 91ce436d
         buildConfigField "String", "VERSION", '"' + version + '"'
         buildConfigField "String", "BUILDVERSION", '"' + generateGitBuild() + '-' + generateDate() + '"'
         buildConfigField "String", "REMOTE", '"' + generateGitRemote() + '"'
