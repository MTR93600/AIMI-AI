--- conflicted
+++ resolved
@@ -37,11 +37,7 @@
 
 android {
     compileSdkVersion 23
-<<<<<<< HEAD
-    buildToolsVersion '26.0.2'
-=======
     buildToolsVersion "26.0.2"
->>>>>>> 17867478
 
     defaultConfig {
         applicationId "info.nightscout.androidaps"
@@ -49,11 +45,7 @@
         targetSdkVersion 23
         multiDexEnabled true
         versionCode 1500
-<<<<<<< HEAD
-        version "1.54-combo-dev"
-=======
-        version "1.56-dev"
->>>>>>> 17867478
+        version "1.56-combo-dev"
         buildConfigField "String", "VERSION", '"' + version + '"'
         buildConfigField "String", "BUILDVERSION", generateGitBuild()
 
