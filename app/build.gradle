plugins {
    id 'com.android.application'
    id 'kotlin-android'
    id 'kotlin-kapt'
    id 'kotlin-allopen'
    id 'com.hiya.jacoco-android'
    id 'kotlinx-serialization'
    id 'com.google.gms.google-services'
    id 'com.google.firebase.crashlytics'
    id 'com.vanniktech.dependency.graph.generator'

}

apply from: "${project.rootDir}/core/main/android_dependencies.gradle"
apply from: "${project.rootDir}/core/main/jacoco_global.gradle"

repositories {
    mavenCentral()
    google()
}

allOpen {
    // allows mocking for classes w/o directly opening them for release builds
    annotation 'info.nightscout.androidaps.annotations.OpenForTesting'
}

def generateGitBuild = { ->
    StringBuilder stringBuilder = new StringBuilder()
    try {
        def stdout = new ByteArrayOutputStream()
        exec {
            commandLine 'git', 'describe', '--always'
            standardOutput = stdout
        }
        String commitObject = stdout.toString().trim()
        stringBuilder.append(commitObject)
    } catch (ignored) {
        stringBuilder.append('NoGitSystemAvailable')
    }
    return stringBuilder.toString()
}

def generateGitRemote = { ->
    StringBuilder stringBuilder = new StringBuilder()
    try {
        def stdout = new ByteArrayOutputStream()
        exec {
            commandLine 'git', 'remote', 'get-url', 'origin'
            standardOutput = stdout
        }
        String commitObject = stdout.toString().trim()
        stringBuilder.append(commitObject)
    } catch (ignored) {
        stringBuilder.append('NoGitSystemAvailable')
    }
    return stringBuilder.toString()
}

def generateDate = { ->
    StringBuilder stringBuilder = new StringBuilder()
    // showing only date prevents app to rebuild everytime
    stringBuilder.append((new Date()).format('yyyy.MM.dd'))
    return stringBuilder.toString()
}

def isMaster = { ->
    return !version.contains('-')
}

def gitAvailable = { ->
    StringBuilder stringBuilder = new StringBuilder()
    try {
        def stdout = new ByteArrayOutputStream()
        exec {
            commandLine 'git', '--version'
            standardOutput = stdout
        }
        String commitObject = stdout.toString().trim()
        stringBuilder.append(commitObject)
    } catch (ignored) {
        return false // NoGitSystemAvailable
    }
    return !stringBuilder.toString().isEmpty()

}

def allCommitted = { ->
    StringBuilder stringBuilder = new StringBuilder()
    try {
        def stdout = new ByteArrayOutputStream()
        exec {
            commandLine 'git', 'status', '-s'
            standardOutput = stdout
        }
        // ignore all changes done in .idea/codeStyles
        String cleanedList = stdout.toString().replaceAll(/(?m)^\s*(M|A|D|\?\?)\s*.*?\.idea\/codeStyles\/.*?\s*$/, "")
        // ignore all files added to project dir but not staged/known to GIT
        cleanedList = cleanedList.replaceAll(/(?m)^\s*(\?\?)\s*.*?\s*$/, "")
        stringBuilder.append(cleanedList.trim())
    } catch (ignored) {
        return false // NoGitSystemAvailable
    }
    return stringBuilder.toString().isEmpty()
}

android {

    namespace 'info.nightscout.androidaps'
    ndkVersion "21.1.6352462"

    defaultConfig {
        multiDexEnabled true
        versionCode 1500
<<<<<<< HEAD
        version "3.1.0.3-dev-e-AIMI"
=======
        version "3.1.0.3-dev-f-AIMI"
>>>>>>> 1e4745ec
        buildConfigField "String", "VERSION", '"' + version + '"'
        buildConfigField "String", "BUILDVERSION", '"' + generateGitBuild() + '-' + generateDate() + '"'
        buildConfigField "String", "REMOTE", '"' + generateGitRemote() + '"'
        buildConfigField "String", "HEAD", '"' + generateGitBuild() + '"'
        buildConfigField "String", "COMMITTED", '"' + allCommitted() + '"'

    }

    flavorDimensions "standard"
    productFlavors {
        full {
            applicationId "info.nightscout.androidaps"
            dimension "standard"
            resValue "string", "app_name", "AAPS"
            versionName version
            manifestPlaceholders = [
                    appIcon     : "@mipmap/ic_launcher",
                    appIconRound: "@mipmap/ic_launcher_round"
            ]
        }
        pumpcontrol {
            applicationId "info.nightscout.aapspumpcontrol"
            dimension "standard"
            resValue "string", "app_name", "Pumpcontrol"
            versionName version + "-pumpcontrol"
            manifestPlaceholders = [
                    appIcon     : "@mipmap/ic_pumpcontrol",
                    appIconRound: "@null"
            ]
        }
        aapsclient {
            applicationId "info.nightscout.aapsclient"
            dimension "standard"
            resValue "string", "app_name", "AAPSClient"
            versionName version + "-aapsclient"
            manifestPlaceholders = [
                    appIcon     : "@mipmap/ic_yellowowl",
                    appIconRound: "@null"
            ]
        }
        aapsclient2 {
            applicationId "info.nightscout.aapsclient2"
            dimension "standard"
            resValue "string", "app_name", "AAPSClient2"
            versionName version + "-aapsclient"
            manifestPlaceholders = [
                    appIcon     : "@mipmap/ic_yellowowl",
                    appIconRound: "@null"
            ]
        }
    }

    useLibrary "org.apache.http.legacy"

    dataBinding {   //Deleting it causes a binding error
        enabled = true
    }
}

allprojects {
    repositories {
    }
}

dependencies {
    wearApp project(':wear')

    // in order to use internet's versions you'd need to enable Jetifier again
    // https://github.com/nightscout/graphview.git
    // https://github.com/nightscout/iconify.git
    implementation project(':app-wear-shared:shared')
    implementation project(':app-wear-shared:shared-impl')
    implementation project(':core:main')
    implementation project(':core:graph')
    implementation project(':core:graphview')
    implementation project(':core:interfaces')
    implementation project(':core:libraries')
    implementation project(':core:ns-sdk')
    implementation project(':core:utils')
    implementation project(':core:ui')
    implementation project(':core:validators')
    implementation project(':ui')
    implementation project(':plugins:aps')
    implementation project(':plugins:automation')
    implementation project(':plugins:configuration')
    implementation project(':plugins:constraints')
    implementation project(':plugins:insulin')
    implementation project(':plugins:main')
    implementation project(':plugins:openhumans')
    implementation project(':plugins:sensitivity')
    implementation project(':plugins:smoothing')
    implementation project(':plugins:source')
    implementation project(':plugins:sync')
    implementation project(':implementation')
    implementation project(':database:entities')
    implementation project(':database:impl')
    implementation project(':pump:combo')
    implementation project(':pump:combov2')
    implementation project(':pump:dana')
    implementation project(':pump:danars')
    implementation project(':pump:danar')
    implementation project(':pump:diaconn')
    implementation project(':pump:eopatch')
    implementation project(':insight')
    implementation project(':pump:medtronic')
    implementation project(':pump:pump-common')
    implementation project(':pump:pump-core')
    implementation project(':pump:omnipod-common')
    implementation project(':pump:omnipod-eros')
    implementation project(':pump:omnipod-dash')
    implementation project(':pump:rileylink')
    implementation project(':pump:virtual')
    implementation project(':workflow')

    implementation fileTree(include: ['*.jar'], dir: 'libs')

    /* Dagger2 - We are going to use dagger.android which includes
     * support for Activity and fragment injection so we need to include
     * the following dependencies */
    kapt "com.google.dagger:dagger-android-processor:$dagger_version"
    kapt "com.google.dagger:dagger-compiler:$dagger_version"

    // MainApp
    api "com.uber.rxdogtag2:rxdogtag:2.0.1"

}

apply from: "${project.rootDir}/core/main/test_dependencies.gradle"


/*
// Run 'adb' shell command to clear application data of main app for 'debug' variant
task clearMainAppData(type: Exec) {
    // we have to iterate to find the 'debug' variant to obtain a variant reference
    android.applicationVariants.all { variant ->
        if (variant.name == "fullDebug") {
            def applicationId = [variant.mergedFlavor.applicationId, variant.buildType.applicationIdSuffix].findAll().join()
            def clearDataCommand = ['adb', 'shell', 'pm', 'clear', applicationId]
            println "Clearing application data of ${variant.name} variant: [${clearDataCommand}]"
            def stdout = new ByteArrayOutputStream()
            exec {
                commandLine clearDataCommand
                standardOutput = stdout
            }
            String result = stdout.toString().trim()
            if (!result.startsWith("Success")) {
                println result
                throw new GradleException(clearDataCommand.join(" "))
            }
        }
    }
}
// Clear Application Data (once) before running instrumentation test
tasks.whenTaskAdded { task ->
    // Both of these targets are equivalent today, although in future connectedCheck
    // will also include connectedUiAutomatorTest (not implemented yet)
    if(task.name == "connectedAndroidTest" || task.name == "connectedCheck"){
        task.dependsOn(clearMainAppData)
    }
}
*/

printf('--------------\n')
printf('isMaster: %s\n', isMaster().toString())
printf('gitAvailable: %s\n', gitAvailable().toString())
printf('allCommitted: %s\n', allCommitted().toString())
printf('--------------\n')
if (isMaster() && !gitAvailable()) {
    throw new GradleException('GIT system is not available. On Windows try to run Android Studio as an Administrator. Check if GIT is installed and Studio have permissions to use it')
}
if (isMaster() && !allCommitted()) {
    throw new GradleException('There are uncommitted changes. Clone sources again as described in wiki and do not allow gradle update')
}
<|MERGE_RESOLUTION|>--- conflicted
+++ resolved
@@ -111,11 +111,7 @@
     defaultConfig {
         multiDexEnabled true
         versionCode 1500
-<<<<<<< HEAD
-        version "3.1.0.3-dev-e-AIMI"
-=======
         version "3.1.0.3-dev-f-AIMI"
->>>>>>> 1e4745ec
         buildConfigField "String", "VERSION", '"' + version + '"'
         buildConfigField "String", "BUILDVERSION", '"' + generateGitBuild() + '-' + generateDate() + '"'
         buildConfigField "String", "REMOTE", '"' + generateGitRemote() + '"'
