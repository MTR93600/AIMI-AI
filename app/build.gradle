--- conflicted
+++ resolved
@@ -126,11 +126,7 @@
         targetSdkVersion 28
         multiDexEnabled true
         versionCode 1500
-<<<<<<< HEAD
-        version "2.7.0-rc7"
-=======
         version "2.7.0-dev"
->>>>>>> 95abf17f
         buildConfigField "String", "VERSION", '"' + version + '"'
         buildConfigField "String", "BUILDVERSION", '"' + generateGitBuild() + '-' + generateDate() + '"'
         buildConfigField "String", "REMOTE", '"' + generateGitRemote() + '"'
