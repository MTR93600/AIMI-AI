--- conflicted
+++ resolved
@@ -44,11 +44,7 @@
         minSdkVersion 21
         targetSdkVersion 23
         versionCode 1500
-<<<<<<< HEAD
-        version "1.52smb"
-=======
-        version "1.53"
->>>>>>> cd7c7733
+        version "1.53smb"
         buildConfigField "String", "VERSION", '"' + version + '"'
         buildConfigField "String", "BUILDVERSION", generateGitBuild()
     }
