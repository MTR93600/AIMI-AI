plugins {
    id 'com.android.application'
    id 'kotlin-android'
    id 'kotlin-kapt'
    id 'kotlin-allopen'
    id 'com.hiya.jacoco-android'
    id 'kotlinx-serialization'
    id 'com.google.gms.google-services'
    id 'com.google.firebase.crashlytics'
    id 'com.vanniktech.dependency.graph.generator'

}

apply from: "${project.rootDir}/core/main/android_dependencies.gradle"
apply from: "${project.rootDir}/core/main/jacoco_global.gradle"

repositories {
    mavenCentral()
    google()
}

allOpen {
    // allows mocking for classes w/o directly opening them for release builds
    annotation 'info.nightscout.androidaps.annotations.OpenForTesting'
}

def generateGitBuild = { ->
    StringBuilder stringBuilder = new StringBuilder()
    try {
        def stdout = new ByteArrayOutputStream()
        exec {
            commandLine 'git', 'describe', '--always'
            standardOutput = stdout
        }
        String commitObject = stdout.toString().trim()
        stringBuilder.append(commitObject)
    } catch (ignored) {
        stringBuilder.append('NoGitSystemAvailable')
    }
    return stringBuilder.toString()
}

def generateGitRemote = { ->
    StringBuilder stringBuilder = new StringBuilder()
    try {
        def stdout = new ByteArrayOutputStream()
        exec {
            commandLine 'git', 'remote', 'get-url', 'origin'
            standardOutput = stdout
        }
        String commitObject = stdout.toString().trim()
        stringBuilder.append(commitObject)
    } catch (ignored) {
        stringBuilder.append('NoGitSystemAvailable')
    }
    return stringBuilder.toString()
}

def generateDate = { ->
    StringBuilder stringBuilder = new StringBuilder()
    // showing only date prevents app to rebuild everytime
    stringBuilder.append((new Date()).format('yyyy.MM.dd'))
    return stringBuilder.toString()
}

def isMaster = { ->
    return !version.contains('-')
}

def gitAvailable = { ->
    StringBuilder stringBuilder = new StringBuilder()
    try {
        def stdout = new ByteArrayOutputStream()
        exec {
            commandLine 'git', '--version'
            standardOutput = stdout
        }
        String commitObject = stdout.toString().trim()
        stringBuilder.append(commitObject)
    } catch (ignored) {
        return false // NoGitSystemAvailable
    }
    return !stringBuilder.toString().isEmpty()

}

def allCommitted = { ->
    StringBuilder stringBuilder = new StringBuilder()
    try {
        def stdout = new ByteArrayOutputStream()
        exec {
            commandLine 'git', 'status', '-s'
            standardOutput = stdout
        }
        // ignore all changes done in .idea/codeStyles
        String cleanedList = stdout.toString().replaceAll(/(?m)^\s*(M|A|D|\?\?)\s*.*?\.idea\/codeStyles\/.*?\s*$/, "")
        // ignore all files added to project dir but not staged/known to GIT
        cleanedList = cleanedList.replaceAll(/(?m)^\s*(\?\?)\s*.*?\s*$/, "")
        stringBuilder.append(cleanedList.trim())
    } catch (ignored) {
        return false // NoGitSystemAvailable
    }
    return stringBuilder.toString().isEmpty()
}

android {

    namespace 'info.nightscout.androidaps'
    ndkVersion "21.1.6352462"

    defaultConfig {
        multiDexEnabled true
        versionCode 1500
<<<<<<< HEAD
        version "3.1.0.3-dev-h-AIMI"
=======
        version "3.2.0-beta1"
>>>>>>> f651f721
        buildConfigField "String", "VERSION", '"' + version + '"'
        buildConfigField "String", "BUILDVERSION", '"' + generateGitBuild() + '-' + generateDate() + '"'
        buildConfigField "String", "REMOTE", '"' + generateGitRemote() + '"'
        buildConfigField "String", "HEAD", '"' + generateGitBuild() + '"'
        buildConfigField "String", "COMMITTED", '"' + allCommitted() + '"'

    }

    flavorDimensions "standard"
    productFlavors {
        full {
            applicationId "info.nightscout.androidaps"
            dimension "standard"
            resValue "string", "app_name", "AAPS"
            versionName version
            manifestPlaceholders = [
                    appIcon     : "@mipmap/ic_launcher",
                    appIconRound: "@mipmap/ic_launcher_round"
            ]
        }
        pumpcontrol {
            applicationId "info.nightscout.aapspumpcontrol"
            dimension "standard"
            resValue "string", "app_name", "Pumpcontrol"
            versionName version + "-pumpcontrol"
            manifestPlaceholders = [
                    appIcon     : "@mipmap/ic_pumpcontrol",
                    appIconRound: "@null"
            ]
        }
        aapsclient {
            applicationId "info.nightscout.aapsclient"
            dimension "standard"
            resValue "string", "app_name", "AAPSClient"
            versionName version + "-aapsclient"
            manifestPlaceholders = [
                    appIcon     : "@mipmap/ic_yellowowl",
                    appIconRound: "@null"
            ]
        }
        aapsclient2 {
            applicationId "info.nightscout.aapsclient2"
            dimension "standard"
            resValue "string", "app_name", "AAPSClient2"
            versionName version + "-aapsclient"
            manifestPlaceholders = [
                    appIcon     : "@mipmap/ic_yellowowl",
                    appIconRound: "@null"
            ]
        }
    }

    useLibrary "org.apache.http.legacy"

    dataBinding {   //Deleting it causes a binding error
        enabled = true
    }
}

allprojects {
    repositories {
    }
}

dependencies {
    wearApp project(':wear')

    // in order to use internet's versions you'd need to enable Jetifier again
    // https://github.com/nightscout/graphview.git
    // https://github.com/nightscout/iconify.git
    implementation project(':app-wear-shared:shared')
    implementation project(':app-wear-shared:shared-impl')
    implementation project(':core:main')
    implementation project(':core:graph')
    implementation project(':core:graphview')
    implementation project(':core:interfaces')
    implementation project(':core:libraries')
    implementation project(':core:ns-sdk')
    implementation project(':core:utils')
    implementation project(':core:ui')
    implementation project(':core:validators')
    implementation project(':ui')
    implementation project(':plugins:aps')
    implementation project(':plugins:automation')
    implementation project(':plugins:configuration')
    implementation project(':plugins:constraints')
    implementation project(':plugins:insulin')
    implementation project(':plugins:main')
    implementation project(':plugins:sensitivity')
    implementation project(':plugins:smoothing')
    implementation project(':plugins:source')
    implementation project(':plugins:sync')
    implementation project(':implementation')
    implementation project(':database:entities')
    implementation project(':database:impl')
    implementation project(':pump:combo')
    implementation project(':pump:combov2')
    implementation project(':pump:dana')
    implementation project(':pump:danars')
    implementation project(':pump:danar')
    implementation project(':pump:diaconn')
    implementation project(':pump:eopatch')
    implementation project(':insight')
    implementation project(':pump:medtronic')
    implementation project(':pump:pump-common')
    implementation project(':pump:pump-core')
    implementation project(':pump:omnipod-common')
    implementation project(':pump:omnipod-eros')
    implementation project(':pump:omnipod-dash')
    implementation project(':pump:rileylink')
    implementation project(':pump:virtual')
    implementation project(':workflow')

    implementation fileTree(include: ['*.jar'], dir: 'libs')

    /* Dagger2 - We are going to use dagger.android which includes
     * support for Activity and fragment injection so we need to include
     * the following dependencies */
    kapt "com.google.dagger:dagger-android-processor:$dagger_version"
    kapt "com.google.dagger:dagger-compiler:$dagger_version"

    // MainApp
    api "com.uber.rxdogtag2:rxdogtag:2.0.1"

}

apply from: "${project.rootDir}/core/main/test_dependencies.gradle"


/*
// Run 'adb' shell command to clear application data of main app for 'debug' variant
task clearMainAppData(type: Exec) {
    // we have to iterate to find the 'debug' variant to obtain a variant reference
    android.applicationVariants.all { variant ->
        if (variant.name == "fullDebug") {
            def applicationId = [variant.mergedFlavor.applicationId, variant.buildType.applicationIdSuffix].findAll().join()
            def clearDataCommand = ['adb', 'shell', 'pm', 'clear', applicationId]
            println "Clearing application data of ${variant.name} variant: [${clearDataCommand}]"
            def stdout = new ByteArrayOutputStream()
            exec {
                commandLine clearDataCommand
                standardOutput = stdout
            }
            String result = stdout.toString().trim()
            if (!result.startsWith("Success")) {
                println result
                throw new GradleException(clearDataCommand.join(" "))
            }
        }
    }
}
// Clear Application Data (once) before running instrumentation test
tasks.whenTaskAdded { task ->
    // Both of these targets are equivalent today, although in future connectedCheck
    // will also include connectedUiAutomatorTest (not implemented yet)
    if(task.name == "connectedAndroidTest" || task.name == "connectedCheck"){
        task.dependsOn(clearMainAppData)
    }
}
*/

printf('--------------\n')
printf('isMaster: %s\n', isMaster().toString())
printf('gitAvailable: %s\n', gitAvailable().toString())
printf('allCommitted: %s\n', allCommitted().toString())
printf('--------------\n')
if (isMaster() && !gitAvailable()) {
    throw new GradleException('GIT system is not available. On Windows try to run Android Studio as an Administrator. Check if GIT is installed and Studio have permissions to use it')
}
if (isMaster() && !allCommitted()) {
    throw new GradleException('There are uncommitted changes. Clone sources again as described in wiki and do not allow gradle update')
}
<|MERGE_RESOLUTION|>--- conflicted
+++ resolved
@@ -111,11 +111,7 @@
     defaultConfig {
         multiDexEnabled true
         versionCode 1500
-<<<<<<< HEAD
-        version "3.1.0.3-dev-h-AIMI"
-=======
-        version "3.2.0-beta1"
->>>>>>> f651f721
+        version "3.2.0-beta1-AIMI"
         buildConfigField "String", "VERSION", '"' + version + '"'
         buildConfigField "String", "BUILDVERSION", '"' + generateGitBuild() + '-' + generateDate() + '"'
         buildConfigField "String", "REMOTE", '"' + generateGitRemote() + '"'
