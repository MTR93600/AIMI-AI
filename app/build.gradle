--- conflicted
+++ resolved
@@ -191,11 +191,8 @@
     }
     compile 'com.google.code.gson:gson:2.7'
     compile 'com.google.guava:guava:20.0'
-<<<<<<< HEAD
     compile project(path: ':ruffyscripter')
-=======
 
     compile 'net.danlew:android.joda:2.9.9.1'
     testCompile 'joda-time:joda-time:2.9.4.2'
->>>>>>> dd58952b
 }