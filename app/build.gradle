apply plugin: 'com.android.application'
apply plugin: 'kotlin-android'
apply plugin: 'kotlin-kapt'
apply plugin: 'kotlin-allopen'
apply plugin: 'com.google.gms.google-services'
apply plugin: 'com.hiya.jacoco-android'
apply plugin: 'com.google.firebase.crashlytics'

apply from: "${project.rootDir}/gradle/android_dependencies.gradle"
apply from: "${project.rootDir}/gradle/jacoco_global.gradle"

repositories {
    mavenCentral()
    google()
}

allOpen {
    // allows mocking for classes w/o directly opening them for release builds
    annotation 'info.nightscout.androidaps.annotations.OpenForTesting'
}

def generateGitBuild = { ->
    StringBuilder stringBuilder = new StringBuilder()
    try {
        def stdout = new ByteArrayOutputStream()
        exec {
            commandLine 'git', 'describe', '--always'
            standardOutput = stdout
        }
        String commitObject = stdout.toString().trim()
        stringBuilder.append(commitObject)
    } catch (ignored) {
        stringBuilder.append('NoGitSystemAvailable')
    }
    return stringBuilder.toString()
}

def generateGitRemote = { ->
    StringBuilder stringBuilder = new StringBuilder()
    try {
        def stdout = new ByteArrayOutputStream()
        exec {
            commandLine 'git', 'remote', 'get-url', 'origin'
            standardOutput = stdout
        }
        String commitObject = stdout.toString().trim()
        stringBuilder.append(commitObject)
    } catch (ignored) {
        stringBuilder.append('NoGitSystemAvailable')
    }
    return stringBuilder.toString()
}

def generateDate = { ->
    StringBuilder stringBuilder = new StringBuilder()
    stringBuilder.append((new Date()).format('yyyy.MM.dd-HH:mm'))
    return stringBuilder.toString()
}

def isMaster = { ->
    return !version.contains('-')
}

def gitAvailable = { ->
    StringBuilder stringBuilder = new StringBuilder()
    try {
        def stdout = new ByteArrayOutputStream()
        exec {
            commandLine 'git', '--version'
            standardOutput = stdout
        }
        String commitObject = stdout.toString().trim()
        stringBuilder.append(commitObject)
    } catch (ignored) {
        return false // NoGitSystemAvailable
    }
    return !stringBuilder.toString().isEmpty()

}

def allCommitted = { ->
    StringBuilder stringBuilder = new StringBuilder()
    try {
        def stdout = new ByteArrayOutputStream()
        exec {
            commandLine 'git', 'status', '-s'
            standardOutput = stdout
        }
        // ignore all changes done in .idea/codeStyles
        String cleanedList = stdout.toString().replaceAll(/(?m)^\s*(M|A|D|\?\?)\s*.*?\.idea\/codeStyles\/.*?\s*$/, "")
        // ignore all files added to project dir but not staged/known to GIT
        cleanedList = cleanedList.replaceAll(/(?m)^\s*(\?\?)\s*.*?\s*$/, "")
        stringBuilder.append(cleanedList.trim())
    } catch (ignored) {
        return false // NoGitSystemAvailable
    }
    return stringBuilder.toString().isEmpty()
}

tasks.matching { it instanceof Test }.all {
    testLogging.events = ["failed", "skipped", "started"]
    // testLogging.events = ["failed", "skipped", "started", "standard_out"] use to display stdout in travis
    testLogging.exceptionFormat = "full"
}

android {
    ndkVersion "21.1.6352462"

    defaultConfig {
        multiDexEnabled true
        versionCode 1500
<<<<<<< HEAD
        version "3.0.0.1"
=======
        version "3.0.0.1-dev"
>>>>>>> 8467044a
        buildConfigField "String", "VERSION", '"' + version + '"'
        buildConfigField "String", "BUILDVERSION", '"' + generateGitBuild() + '-' + generateDate() + '"'
        buildConfigField "String", "REMOTE", '"' + generateGitRemote() + '"'
        buildConfigField "String", "HEAD", '"' + generateGitBuild() + '"'
        buildConfigField "String", "COMMITTED", '"' + allCommitted() + '"'

    }

    flavorDimensions "standard"
    productFlavors {
        full {
            applicationId "info.nightscout.androidaps"
            dimension "standard"
            resValue "string", "app_name", "AndroidAPS"
            versionName version
            manifestPlaceholders = [
                    appIcon     : "@mipmap/ic_launcher",
                    appIconRound: "@mipmap/ic_launcher_round"
            ]
        }
        pumpcontrol {
            applicationId "info.nightscout.aapspumpcontrol"
            dimension "standard"
            resValue "string", "app_name", "Pumpcontrol"
            versionName version + "-pumpcontrol"
            manifestPlaceholders = [
                    appIcon     : "@mipmap/ic_pumpcontrol",
                    appIconRound: "@null"
            ]
        }
        nsclient {
            applicationId "info.nightscout.nsclient"
            dimension "standard"
            resValue "string", "app_name", "NSClient"
            versionName version + "-nsclient"
            manifestPlaceholders = [
                    appIcon     : "@mipmap/ic_yellowowl",
                    appIconRound: "@null"
            ]
        }
        nsclient2 {
            applicationId "info.nightscout.nsclient2"
            dimension "standard"
            resValue "string", "app_name", "NSClient2"
            versionName version + "-nsclient"
            manifestPlaceholders = [
                    appIcon     : "@mipmap/ic_yellowowl",
                    appIconRound: "@null"
            ]
        }
    }

    useLibrary "org.apache.http.legacy"
}

allprojects {
    repositories {
        flatDir {
            dirs 'libs'
        }
    }
}

dependencies {
    wearApp project(':wear')

    implementation project(':shared')
    implementation project(':core')
    implementation project(':automation')
    implementation project(':combo')
    implementation project(':database')
    implementation project(':dana')
    implementation project(':danars')
    implementation project(':danar')
    implementation project(':insight')
    implementation project(':pump-common')
    implementation project(':rileylink')
    implementation project(':medtronic')
    implementation project(':omnipod-common')
    implementation project(':omnipod-eros')
    implementation project(':omnipod-dash')
    implementation project(':diaconn')
    implementation project(':openhumans')

    implementation fileTree(include: ['*.jar'], dir: 'libs')

    /* Dagger2 - We are going to use dagger.android which includes
     * support for Activity and fragment injection so we need to include
     * the following dependencies */
    annotationProcessor "com.google.dagger:dagger-compiler:$dagger_version"
    annotationProcessor "com.google.dagger:dagger-android-processor:$dagger_version"
    kapt "com.google.dagger:dagger-android-processor:$dagger_version"

    /* Dagger2 - default dependency */
    kapt "com.google.dagger:dagger-compiler:$dagger_version"
}

apply from: "${project.rootDir}/gradle/test_dependencies.gradle"


/*
// Run 'adb' shell command to clear application data of main app for 'debug' variant
task clearMainAppData(type: Exec) {
    // we have to iterate to find the 'debug' variant to obtain a variant reference
    android.applicationVariants.all { variant ->
        if (variant.name == "fullDebug") {
            def applicationId = [variant.mergedFlavor.applicationId, variant.buildType.applicationIdSuffix].findAll().join()
            def clearDataCommand = ['adb', 'shell', 'pm', 'clear', applicationId]
            println "Clearing application data of ${variant.name} variant: [${clearDataCommand}]"
            def stdout = new ByteArrayOutputStream()
            exec {
                commandLine clearDataCommand
                standardOutput = stdout
            }
            String result = stdout.toString().trim()
            if (!result.startsWith("Success")) {
                println result
                throw new GradleException(clearDataCommand.join(" "))
            }
        }
    }
}
// Clear Application Data (once) before running instrumentation test
tasks.whenTaskAdded { task ->
    // Both of these targets are equivalent today, although in future connectedCheck
    // will also include connectedUiAutomatorTest (not implemented yet)
    if(task.name == "connectedAndroidTest" || task.name == "connectedCheck"){
        task.dependsOn(clearMainAppData)
    }
}
*/

printf('--------------\n')
printf('isMaster: %s\n', isMaster().toString())
printf('gitAvailable: %s\n', gitAvailable().toString())
printf('allCommitted: %s\n', allCommitted().toString())
printf('--------------\n')
if (isMaster() && !gitAvailable()) {
    throw new GradleException('GIT system is not available. On Windows try to run Android Studio as an Administrator. Check if GIT is installed and Studio have permissions to use it')
}
if (isMaster() && !allCommitted()) {
    throw new GradleException('There are uncommitted changes. Clone sources again as described in wiki and do not allow gradle update')
}
<|MERGE_RESOLUTION|>--- conflicted
+++ resolved
@@ -109,11 +109,7 @@
     defaultConfig {
         multiDexEnabled true
         versionCode 1500
-<<<<<<< HEAD
-        version "3.0.0.1"
-=======
         version "3.0.0.1-dev"
->>>>>>> 8467044a
         buildConfigField "String", "VERSION", '"' + version + '"'
         buildConfigField "String", "BUILDVERSION", '"' + generateGitBuild() + '-' + generateDate() + '"'
         buildConfigField "String", "REMOTE", '"' + generateGitRemote() + '"'
