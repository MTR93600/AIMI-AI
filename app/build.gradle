buildscript {
    repositories {
        jcenter()
        maven { url "https://plugins.gradle.org/m2/" } // jacoco 0.2
    }

    dependencies {
        //classpath 'com.dicedmelon.gradle:jacoco-android:0.1.4'
        classpath 'com.hiya:jacoco-android:0.2'
    }
}
apply plugin: 'com.android.application'
apply plugin: 'kotlin-android'
apply plugin: 'kotlin-android-extensions'
apply plugin: 'kotlin-kapt'
apply plugin: 'com.google.gms.google-services'
//apply plugin: 'jacoco-android'
apply plugin: 'com.hiya.jacoco-android'
apply plugin: 'com.google.firebase.crashlytics'

//jacoco {
//    toolVersion = "0.8.5"
//    reportsDir = file("$buildDir/customJacocoReportDir")
//}

ext {
    powermockVersion = "1.7.3"
    dexmakerVersion = "1.2"
    retrofit2Version = '2.9.0'
    okhttp3Version = '4.7.2'
}


repositories {
    jcenter { url "https://jcenter.bintray.com/" }
    mavenCentral()
}

def generateGitBuild = { ->
    StringBuilder stringBuilder = new StringBuilder()
    try {
        def stdout = new ByteArrayOutputStream()
        exec {
            commandLine 'git', 'describe', '--always'
            standardOutput = stdout
        }
        String commitObject = stdout.toString().trim()
        stringBuilder.append(commitObject)
    } catch (ignored) {
        stringBuilder.append('NoGitSystemAvailable')
    }
    return stringBuilder.toString()
}

def generateGitRemote = { ->
    StringBuilder stringBuilder = new StringBuilder()
    try {
        def stdout = new ByteArrayOutputStream()
        exec {
            commandLine 'git', 'remote', 'get-url', 'origin'
            standardOutput = stdout
        }
        String commitObject = stdout.toString().trim()
        stringBuilder.append(commitObject)
    } catch (ignored) {
        stringBuilder.append('NoGitSystemAvailable')
    }
    return stringBuilder.toString()
}

def generateDate = { ->
    StringBuilder stringBuilder = new StringBuilder()
    stringBuilder.append((new Date()).format('yyyy.MM.dd-HH:mm'))
    return stringBuilder.toString()
}

def isMaster = { ->
    return !version.contains('-')
}

def gitAvailable = { ->
    StringBuilder stringBuilder = new StringBuilder()
    try {
        def stdout = new ByteArrayOutputStream()
        exec {
            commandLine 'git', '--version'
            standardOutput = stdout
        }
        String commitObject = stdout.toString().trim()
        stringBuilder.append(commitObject)
    } catch (ignored) {
        return false // NoGitSystemAvailable
    }
    return !stringBuilder.toString().isEmpty()

}

def allCommited = { ->
    StringBuilder stringBuilder = new StringBuilder()
    try {
        def stdout = new ByteArrayOutputStream()
        exec {
            commandLine 'git', 'status', '-s'
            standardOutput = stdout
        }
        String commitObject = stdout.toString().trim()
        stringBuilder.append(commitObject)
    } catch (ignored) {
        return false // NoGitSystemAvailable
    }
    return stringBuilder.toString().isEmpty()

}

tasks.matching { it instanceof Test }.all {
    testLogging.events = ["failed", "skipped", "started"]
    testLogging.exceptionFormat = "full"
}

android {
    compileSdkVersion 28
    ndkVersion "21.1.6352462"

    defaultConfig {
        minSdkVersion 24
        targetSdkVersion 28
        multiDexEnabled true
        versionCode 1500
<<<<<<< HEAD
        version "2.7.0-rc1"
=======
        version "2.7.0-rc2"
>>>>>>> b07cbd0e
        buildConfigField "String", "VERSION", '"' + version + '"'
        buildConfigField "String", "BUILDVERSION", '"' + generateGitBuild() + '-' + generateDate() + '"'
        buildConfigField "String", "REMOTE", '"' + generateGitRemote() + '"'
        buildConfigField "String", "HEAD", '"' + generateGitBuild() + '"'
        testInstrumentationRunner "androidx.test.runner.AndroidJUnitRunner"
        // if you change minSdkVersion to less than 11, you need to change executeTask for wear

        ndk {
            moduleName "BleCommandUtil"
        }
    }
    kotlinOptions {
        jvmTarget = '1.8'
    }
    lintOptions {
        checkReleaseBuilds false
        disable 'MissingTranslation'
        disable 'ExtraTranslation'
    }
    buildTypes {
        release {
            minifyEnabled false
            proguardFiles getDefaultProguardFile('proguard-android.txt'), 'proguard-rules.pro'
        }
        debug {
            testCoverageEnabled(project.hasProperty('coverage'))
        }
        firebaseDisable {
            System.setProperty("disableFirebase", "true")
            ext.enableCrashlytics = false
        }
    }
    productFlavors {
        flavorDimensions "standard"
        full {
            applicationId "info.nightscout.androidaps"
            dimension "standard"
            resValue "string", "app_name", "AndroidAPS"
            versionName version
            manifestPlaceholders = [
                    appIcon     : "@mipmap/ic_launcher",
                    appIconRound: "@mipmap/ic_launcher_round"
            ]
        }
        pumpcontrol {
            applicationId "info.nightscout.aapspumpcontrol"
            dimension "standard"
            resValue "string", "app_name", "Pumpcontrol"
            versionName version + "-pumpcontrol"
            manifestPlaceholders = [
                    appIcon     : "@mipmap/ic_pumpcontrol",
                    appIconRound: "@null"
            ]
        }
        nsclient {
            applicationId "info.nightscout.nsclient"
            dimension "standard"
            resValue "string", "app_name", "NSClient"
            versionName version + "-nsclient"
            manifestPlaceholders = [
                    appIcon     : "@mipmap/ic_yellowowl",
                    appIconRound: "@null"
            ]
        }
        nsclient2 {
            applicationId "info.nightscout.nsclient2"
            dimension "standard"
            resValue "string", "app_name", "NSClient2"
            versionName version + "-nsclient"
            manifestPlaceholders = [
                    appIcon     : "@mipmap/ic_yellowowl",
                    appIconRound: "@null"
            ]
        }
    }
    compileOptions {
        sourceCompatibility JavaVersion.VERSION_1_8
        targetCompatibility JavaVersion.VERSION_1_8
    }

    testOptions {
        unitTests {
            returnDefaultValues = true
            includeAndroidResources = true

            all {
                maxParallelForks = 10
                forkEvery = 20
            }
        }
    }

    useLibrary "org.apache.http.legacy"

    configurations.all {
        resolutionStrategy.force 'com.google.code.findbugs:jsr305:1.3.9'
    }
}

allprojects {
    repositories {
        jcenter()
        flatDir {
            dirs 'libs'
        }
        maven { url 'https://jitpack.io' }
    }
}

dependencies {
    wearApp project(':wear')

    implementation project(':core')
    implementation project(':dana')
    implementation project(':danars')
    implementation project(':danar')
    implementation project(':rileylink')
    implementation project(':medtronic')

    implementation fileTree(include: ['*.jar'], dir: 'libs')
    implementation 'com.google.android.gms:play-services-wearable:17.0.0'
    implementation "com.google.android.gms:play-services-location:17.0.0"
    implementation 'com.google.firebase:firebase-core:17.4.3'
    implementation 'com.google.firebase:firebase-auth:19.3.1'
    implementation 'com.google.firebase:firebase-database:19.3.1'

    implementation 'androidx.appcompat:appcompat:1.1.0'
    implementation 'androidx.legacy:legacy-support-v13:1.0.0'
    implementation 'androidx.legacy:legacy-support-v4:1.0.0'
    implementation 'androidx.cardview:cardview:1.0.0'
    implementation 'androidx.biometric:biometric:1.0.1'
    implementation 'androidx.recyclerview:recyclerview:1.1.0'
    implementation 'androidx.gridlayout:gridlayout:1.0.0'
    implementation 'androidx.percentlayout:percentlayout:1.0.0'
    implementation "androidx.preference:preference-ktx:1.1.1"
    implementation "androidx.activity:activity-ktx:${activityVersion}"
    implementation "androidx.fragment:fragment:${fragmentVersion}"
    implementation 'androidx.constraintlayout:constraintlayout:1.1.3'
    implementation 'com.google.android.material:material:1.1.0'

    implementation "io.reactivex.rxjava2:rxandroid:${rxandroid_version}"

    implementation "com.j256.ormlite:ormlite-core:${ormLiteVersion}"
    implementation "com.j256.ormlite:ormlite-android:${ormLiteVersion}"
    implementation("com.github.tony19:logback-android-classic:1.1.1-6") {
        exclude group: "com.google.android", module: "android"
    }
    implementation 'org.apache.commons:commons-lang3:3.10'
    implementation 'org.slf4j:slf4j-api:1.7.30'
    // Graphview cannot be upgraded
    implementation "com.jjoe64:graphview:4.0.1"
    implementation "com.joanzapata.iconify:android-iconify-fontawesome:2.2.2"
    implementation 'com.madgag.spongycastle:core:1.58.0.0'
    // Omnipod wizard
    implementation(name: "com.atech-software.android.library.wizardpager-1.1.1", ext: "aar")

    implementation("com.google.android:flexbox:0.3.0") {
        exclude group: "com.android.support"
    }
    implementation("io.socket:socket.io-client:1.0.0") {
        // excluding org.json which is provided by Android
        exclude group: "org.json", module: "json"
    }
    implementation "com.google.code.gson:gson:2.8.6"
    implementation('com.google.guava:guava:29.0-jre') {
        exclude group: "com.google.code.findbugs", module: "jsr305"
    }
    implementation 'com.google.code.findbugs:jsr305:3.0.2'

    implementation 'net.danlew:android.joda:2.10.6'

    implementation 'org.mozilla:rhino:1.7.12'

    implementation 'com.github.DavidProdinger:weekdays-selector:1.1.0'

    implementation 'com.github.kenglxn.QRGen:android:2.6.0'
    implementation 'com.eatthepath:java-otp:0.2.0'

    testImplementation "junit:junit:4.13"
    testImplementation 'org.json:json:20200518'
    testImplementation "org.mockito:mockito-core:2.8.47"
    testImplementation "org.powermock:powermock-api-mockito2:${powermockVersion}"
    testImplementation "org.powermock:powermock-module-junit4-rule-agent:${powermockVersion}"
    testImplementation "org.powermock:powermock-module-junit4-rule:${powermockVersion}"
    testImplementation "org.powermock:powermock-module-junit4:${powermockVersion}"
    testImplementation 'joda-time:joda-time:2.10.6'
    testImplementation('com.google.truth:truth:1.0.1') {
        exclude group: "com.google.guava", module: "guava"
        exclude group: "com.google.code.findbugs", module: "jsr305"
    }
    testImplementation "org.skyscreamer:jsonassert:1.5.0"
    testImplementation "org.hamcrest:hamcrest-all:1.3"

    implementation "org.jetbrains.kotlin:kotlin-stdlib-jdk7:$kotlin_version"
    implementation "org.jetbrains.kotlin:kotlin-reflect:$kotlin_version"
    implementation "org.jetbrains.kotlinx:kotlinx-coroutines-core:$coroutinesVersion"
    implementation "org.jetbrains.kotlinx:kotlinx-coroutines-android:$coroutinesVersion"

    // new for tidepool
    implementation "com.squareup.okhttp3:okhttp:$okhttp3Version"
    implementation "com.squareup.okhttp3:logging-interceptor:$okhttp3Version"
    implementation "com.squareup.retrofit2:retrofit:$retrofit2Version"
    implementation "com.squareup.retrofit2:adapter-rxjava2:$retrofit2Version"
    implementation "com.squareup.retrofit2:converter-gson:$retrofit2Version"

    // Phone checker
    implementation 'com.scottyab:rootbeer-lib:0.0.8'
    
    androidTestImplementation 'androidx.test.espresso:espresso-core:3.3.0-alpha03'
    androidTestImplementation 'androidx.test.ext:junit:1.1.1'
    androidTestImplementation 'androidx.test:rules:1.3.0-beta01'
    androidTestImplementation 'com.google.code.findbugs:jsr305:3.0.2'

    /* Dagger2 - We are going to use dagger.android which includes
    * support for Activity and fragment injection so we need to include
    * the following dependencies */
    implementation "com.google.dagger:dagger-android:$dagger_version"
    implementation "com.google.dagger:dagger-android-support:$dagger_version"
    annotationProcessor "com.google.dagger:dagger-compiler:$dagger_version"
    annotationProcessor "com.google.dagger:dagger-android-processor:$dagger_version"
    kapt "com.google.dagger:dagger-android-processor:$dagger_version"

    /* Dagger2 - default dependency */
    kapt "com.google.dagger:dagger-compiler:$dagger_version"

    androidTestImplementation 'androidx.test.uiautomator:uiautomator:2.2.0'
}

/*
// Run 'adb' shell command to clear application data of main app for 'debug' variant
task clearMainAppData(type: Exec) {
    // we have to iterate to find the 'debug' variant to obtain a variant reference
    android.applicationVariants.all { variant ->
        if (variant.name == "fullDebug") {
            def applicationId = [variant.mergedFlavor.applicationId, variant.buildType.applicationIdSuffix].findAll().join()
            def clearDataCommand = ['adb', 'shell', 'pm', 'clear', applicationId]
            println "Clearing application data of ${variant.name} variant: [${clearDataCommand}]"
            def stdout = new ByteArrayOutputStream()
            exec {
                commandLine clearDataCommand
                standardOutput = stdout
            }
            String result = stdout.toString().trim()
            if (!result.startsWith("Success")) {
                println result
                throw new GradleException(clearDataCommand.join(" "))
            }
        }
    }
}
// Clear Application Data (once) before running instrumentation test
tasks.whenTaskAdded { task ->
    // Both of these targets are equivalent today, although in future connectedCheck
    // will also include connectedUiAutomatorTest (not implemented yet)
    if(task.name == "connectedAndroidTest" || task.name == "connectedCheck"){
        task.dependsOn(clearMainAppData)
    }
}
*/

printf('--------------\n')
printf('isMaster: %s\n', isMaster().toString())
printf('gitAvailable: %s\n', gitAvailable().toString())
printf('allCommited: %s\n', allCommited().toString())
printf('--------------\n')
if (isMaster() && !gitAvailable()) {
    throw new GradleException('GIT system is not available. On Windows try to run Android Studio as an Administrator. Check if GIT is installed and Studio have permissions to use it')
}
if (isMaster() && !allCommited()) {
    throw new GradleException('There are uncommitted changes. Clone sources again as described in wiki and do not allow gradle update')
}
<|MERGE_RESOLUTION|>--- conflicted
+++ resolved
@@ -18,10 +18,9 @@
 apply plugin: 'com.hiya.jacoco-android'
 apply plugin: 'com.google.firebase.crashlytics'
 
-//jacoco {
-//    toolVersion = "0.8.5"
-//    reportsDir = file("$buildDir/customJacocoReportDir")
-//}
+jacoco {
+    toolVersion = "0.8.3"
+}
 
 ext {
     powermockVersion = "1.7.3"
@@ -126,11 +125,7 @@
         targetSdkVersion 28
         multiDexEnabled true
         versionCode 1500
-<<<<<<< HEAD
-        version "2.7.0-rc1"
-=======
         version "2.7.0-rc2"
->>>>>>> b07cbd0e
         buildConfigField "String", "VERSION", '"' + version + '"'
         buildConfigField "String", "BUILDVERSION", '"' + generateGitBuild() + '-' + generateDate() + '"'
         buildConfigField "String", "REMOTE", '"' + generateGitRemote() + '"'
