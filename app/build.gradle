--- conflicted
+++ resolved
@@ -63,18 +63,14 @@
         targetSdkVersion 25
         multiDexEnabled true
         versionCode 1500
-<<<<<<< HEAD
-        // dev_version: 2.0i
+        // dev_version: 2.1
         version "medtronic-0.7"
-=======
-        version "2.1"
->>>>>>> 2ad2b115
         buildConfigField "String", "VERSION", '"' + version + '"'
         buildConfigField "String", "BUILDVERSION", '"' + generateGitBuild() + '-' + generateDate() + '"'
         buildConfigField "String", "HEAD", '"' + generateGitBuild() + '"'
-        buildConfigField "String", "DEV_VERSION", '"2.0"'
-        buildConfigField "String", "DEV_DATE", '"13.2.2019"'
-        buildConfigField "String", "DEV_CHECKIN", '"65c5aebbdadf7872e9358c019702bdb964faaed7"'
+        buildConfigField "String", "DEV_VERSION", '"2.1"'
+        buildConfigField "String", "DEV_DATE", '"2.3.2019"'
+        buildConfigField "String", "DEV_CHECKIN", '"2ad2b11541159cb1723a44c241c8d681a8548dc5"'
         testInstrumentationRunner "android.support.test.runner.AndroidJUnitRunner"
 
         ndk {
@@ -109,7 +105,7 @@
             resValue "string", "app_name", "AndroidAPS"
             versionName version + "-pumpcontrol"
             manifestPlaceholders = [
-                    appIcon     : "@mipmap/ic_launcher",
+                    appIcon: "@mipmap/ic_launcher",
                     appIconRound: "@mipmap/ic_launcher_round"
             ]
         }
@@ -119,11 +115,7 @@
             resValue "string", "app_name", "Pumpcontrol"
             versionName version
             manifestPlaceholders = [
-<<<<<<< HEAD
-                    appIcon     : "@mipmap/blueowl",
-=======
                     appIcon: "@mipmap/ic_pumpcontrol",
->>>>>>> 2ad2b115
                     appIconRound: "@null"
             ]
         }
@@ -133,11 +125,7 @@
             resValue "string", "app_name", "NSClient"
             versionName version + "-nsclient"
             manifestPlaceholders = [
-<<<<<<< HEAD
-                    appIcon     : "@mipmap/yellowowl",
-=======
                     appIcon: "@mipmap/ic_yellowowl",
->>>>>>> 2ad2b115
                     appIconRound: "@null"
             ]
         }
@@ -147,11 +135,7 @@
             resValue "string", "app_name", "NSClient2"
             versionName version + "-nsclient"
             manifestPlaceholders = [
-<<<<<<< HEAD
-                    appIcon     : "@mipmap/yellowowl",
-=======
                     appIcon: "@mipmap/ic_yellowowl",
->>>>>>> 2ad2b115
                     appIconRound: "@null"
             ]
         }
@@ -166,7 +150,7 @@
         unitTests.includeAndroidResources = true
     }
 
-    useLibrary "org.apache.http.legacy"
+    useLibrary  "org.apache.http.legacy"
 }
 
 allprojects {
