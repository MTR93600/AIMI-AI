buildscript {
    repositories {
        maven { url 'https://maven.fabric.io/public' }
    }

    dependencies {
        classpath 'io.fabric.tools:gradle:1.+'
    }
}
apply plugin: 'com.android.application'
apply plugin: 'io.fabric'

repositories {
    maven { url 'https://maven.fabric.io/public' }
}

def generateGitBuild = { ->

    StringBuilder stringBuilder = new StringBuilder();
    stringBuilder.append('"')
    try {
        def stdout = new ByteArrayOutputStream()
        exec {
            commandLine 'git', 'describe', '--always'
            standardOutput = stdout
        }
        String commitObject = stdout.toString().trim()
        stringBuilder.append(commitObject)
    } catch (ignored) {
        stringBuilder.append('NoGitSystemAvailable')
    }
    stringBuilder.append('-')
    stringBuilder.append((new Date()).format('yyyy.MM.dd'))
    stringBuilder.append('"')
    return stringBuilder.toString()
}

android {
    compileSdkVersion 23
    buildToolsVersion "25.0.2"

    defaultConfig {
        applicationId "info.nightscout.androidaps"
        minSdkVersion 21
        targetSdkVersion 23
<<<<<<< HEAD
        versionCode 1450
        version "1.45"
=======
        versionCode 1400
        version "1.46"
>>>>>>> 32084094
        buildConfigField "String", "VERSION", '"' + version + '"'
        buildConfigField "String", "BUILDVERSION", generateGitBuild()
    }
    lintOptions {
        disable 'MissingTranslation'
    }
    buildTypes {
        release {
            minifyEnabled false
            proguardFiles getDefaultProguardFile('proguard-android.txt'), 'proguard-rules.pro'
        }
    }
    productFlavors {
        flavorDimensions "standard", "wear"
        full {
            dimension "standard"
            resValue "string", "app_name", "AndroidAPS"
            versionName version
            manifestPlaceholders = [
                    appIcon: "@mipmap/blueowl"
            ]
            buildConfigField "boolean", "APS", "true"
            buildConfigField "boolean", "PUMPDRIVERS", "true"
            buildConfigField "boolean", "NSCLIENTOLNY", "false"
            buildConfigField "boolean", "CLOSEDLOOP", "true"
        }
        openloop {
            dimension "standard"
            resValue "string", "app_name", "AndroidAPS"
            versionName version
            manifestPlaceholders = [
                    appIcon: "@mipmap/blueowl"
            ]
            buildConfigField "boolean", "APS", "true"
            buildConfigField "boolean", "PUMPDRIVERS", "true"
            buildConfigField "boolean", "NSCLIENTOLNY", "false"
            buildConfigField "boolean", "CLOSEDLOOP", "false"
        }
        pumpcontrol {
            dimension "standard"
            resValue "string", "app_name", "AndroidAPS"
            versionName version
            manifestPlaceholders = [
                    appIcon: "@mipmap/blueowl"
            ]
            buildConfigField "boolean", "APS", "false"
            buildConfigField "boolean", "PUMPDRIVERS", "true"
            buildConfigField "boolean", "NSCLIENTOLNY", "false"
            buildConfigField "boolean", "CLOSEDLOOP", "false"
        }
        nsclient {
            dimension "standard"
            resValue "string", "app_name", "NSClient"
            versionName version + "-nsclient"
            manifestPlaceholders = [
                    appIcon: "@mipmap/yellowowl"
            ]
            buildConfigField "boolean", "APS", "false"
            buildConfigField "boolean", "PUMPDRIVERS", "false"
            buildConfigField "boolean", "NSCLIENTOLNY", "true"
            buildConfigField "boolean", "CLOSEDLOOP", "false"
        }
        wear {
            dimension "wear"
            buildConfigField "boolean", "WEAR", "true"
            buildConfigField "boolean", "WEAR_CONTROL", "false"

        }
        wearcontrol {
            dimension "wear"
            buildConfigField "boolean", "WEAR", "true"
            buildConfigField "boolean", "WEAR_CONTROL", "true"
        }
        nowear {
            dimension "wear"
            buildConfigField "boolean", "WEAR", "false"
            buildConfigField "boolean", "WEAR_CONTROL", "false"
        }
    }
}

allprojects {
    repositories {
        jcenter()
        flatDir {
            dirs 'libs'
        }
    }
}

dependencies {
    wearWearApp project(path: ':wear', configuration: 'restrictedRelease')
    wearcontrolWearApp project(path: ':wear', configuration: 'fullRelease')

    compile fileTree(include: ['*.jar'], dir: 'libs')
    compile('com.crashlytics.sdk.android:crashlytics:2.6.7@aar') {
        transitive = true;
    }
    compile('com.crashlytics.sdk.android:answers:1.3.12@aar') {
        transitive = true;
    }

    compile 'com.android.support:appcompat-v7:23.4.0'
    compile 'com.android.support:support-v4:23.4.0'
    compile 'com.android.support:cardview-v7:23.4.0'
    compile 'com.android.support:recyclerview-v7:23.4.0'
    compile 'com.android.support:gridlayout-v7:23.4.0'
    compile "com.android.support:design:23.4.0"
    compile "com.android.support:percent:23.4.0"
    compile 'com.wdullaer:materialdatetimepicker:2.3.0'
    compile 'com.squareup:otto:1.3.7'
    compile 'com.j256.ormlite:ormlite-core:4.46'
    compile 'com.j256.ormlite:ormlite-android:4.46'
    compile('com.github.tony19:logback-android-classic:1.1.1-6') {
        exclude group: 'com.google.android', module: 'android'
    }
    compile 'org.slf4j:slf4j-api:1.7.12'
    compile 'com.jjoe64:graphview:4.0.1'
    compile 'com.eclipsesource.j2v8:j2v8:3.1.6@aar'
    compile 'com.joanzapata.iconify:android-iconify-fontawesome:2.1.1'
    compile 'com.google.android.gms:play-services-wearable:7.5.0'
    compile 'junit:junit:4.12'
    testCompile 'org.json:json:20140107'
    testCompile 'org.mockito:mockito-core:2.7.22'
    androidTestCompile 'org.mockito:mockito-core:2.7.22'
    androidTestCompile 'com.google.dexmaker:dexmaker:1.2'
    androidTestCompile 'com.google.dexmaker:dexmaker-mockito:1.2'
    compile(name: 'android-edittext-validator-v1.3.4-mod', ext: 'aar')
    compile('io.socket:socket.io-client:0.8.3') {
        // excluding org.json which is provided by Android
        exclude group: 'org.json', module: 'json'
    }
    compile 'com.google.code.gson:gson:2.7'
    compile 'com.google.guava:guava:20.0'

}<|MERGE_RESOLUTION|>--- conflicted
+++ resolved
@@ -43,13 +43,8 @@
         applicationId "info.nightscout.androidaps"
         minSdkVersion 21
         targetSdkVersion 23
-<<<<<<< HEAD
-        versionCode 1450
-        version "1.45"
-=======
-        versionCode 1400
-        version "1.46"
->>>>>>> 32084094
+        versionCode 1500
+        version "1.5"
         buildConfigField "String", "VERSION", '"' + version + '"'
         buildConfigField "String", "BUILDVERSION", generateGitBuild()
     }
