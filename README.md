--- conflicted
+++ resolved
@@ -181,6 +181,12 @@
 If within the COBBoost Window the calculated insulinReq may be delivered via a larger SMB using the COBBoost maxBolus.
 Once the time window has elapsed COBBoost maxBolus is no longer used.
 
+UAMBoost:
+This is based upon Boost and is used when there is a sudden increase in BGL.
+When the delta is >=9 (0.5 mmol) or when the last COB entry was longer than the iTime window ago (eg 2h).
+Essentially UAMBoost will only operate when there are no COB or COB within close proximity.
+UAMBoost like the Boost plugin will use the TDD as a reference point for initial insulin dose that can be scaled within preferences.
+
 ISFBoost:
 All other predictions based on future eventualBG will use ISFBoost.
 This leverages the dynamic ISF concept within the Boost plugin.
@@ -192,21 +198,21 @@
 These are the preferences utilised for EN mode:
 
 General:
-<<<<<<< HEAD
 Start Time:     The time the EN mode will start in hours as 24h clock format
 EN mode will be active after this time when there has been a COB or manual bolus entry of any size
 
-=======
     Start Time:     The time the EN mode will start in hours as 24h clock format
                     EN mode will be active after this time when there has been a COB or manual bolus entry of any size
->>>>>>> b173cbdc
     End Time:       The time that EN mode will finish. Normal maxBolus of 65% is resumed.
                     If there are COB or a TT of normalTarget EN will be active after this time, however AAPS maxBolus will be used.
                     No SMB will be given when inactive unless there is detected resistance from autosens or BG is above BG Threshold.
+
     InsulinReqPct:  Percentage that will be used for EN insulinReq as SMB to utilise prior to maxBolus restriction.
                     This will be 65% when EN is not active.
+
     Max IOB:        The percentage of current max-iob setting that will be used as the limit for EN.
                     EN will not add insulin when above this limit.
+
     BG Threshold:   No SMB will be given when EN is outside operating hours and BG below this threshold.
                     If there is detected resistance from autosens or BG exceeds this threshold SMB will be resumed using normal AAPS maxBolus.
 
@@ -215,18 +221,15 @@
     UAMBoost maxBolus:  maxBolus to use for all BG rises without COB.  0 will use maxSMBBasalMinutes or maxUAMSMBBasalMinutes.
 
 COBBoost:
-<<<<<<< HEAD
+    Use GhostCOB:       Ignore COB predictions after the COBBoost Window and rely purely on UAM. This setting can be handy when COB lingers for too long.
 Use GhostCOB:       Ignore COB predictions after the COBBoost Window and rely purely on UAM. This setting can be handy when COB lingers for too long.
 
-=======
-    Use GhostCOB:       Ignore COB predictions after the COBBoost Window and rely purely on UAM. This setting can be handy when COB lingers for too long.
->>>>>>> b173cbdc
     COBBoost Window:    If within the COBBoost Window the calculated insulinReq from COBPredBG may be delivered via a larger SMB using the COBBoost maxBolus.
                         Once the time window has elapsed COBBoost maxBolus is no longer used.
                         0 minutes will disable this functionality.
+
     COBBoost maxBolus:  maxBolus to use within the COBBoost Window. 0 will use AAPS maxBolus.
 
-<<<<<<< HEAD
 UAMBoost:
 UAMBoost Bolus Scale:   Multiply the initial UAMBoost bolus by this amount. 0 will disable UAMBoost.
 
@@ -237,9 +240,7 @@
 ISFBoost:
 ISFBoost maxBolus:    maxBolus to use for ISFBoost. 0 will use maxSMBBasalMinutes or maxUAMSMBBasalMinutes.
 
-=======
-ISFBoost:
     ISFBoost maxBolus:    maxBolus to use for all rises with COB outside of the COBBoost Window. 0 will use maxSMBBasalMinutes or maxUAMSMBBasalMinutes.
->>>>>>> b173cbdc
     ISFBoost Max Scale:   Limit the ISF when EN is not active.
-                          e.g. 1 will use profile ISF as the maximum and 2 will use half the ISF and allow a lower ISF number hence stronger.+                          e.g. 1 will use profile ISF as the maximum and 2 will use half the ISF and allow a lower ISF number hence stronger.
+
