# AndroidAPS

* Check the wiki: https://androidaps.readthedocs.io
*  Everyone who’s been looping with AndroidAPS needs to fill out the form after 3 days of looping  https://docs.google.com/forms/d/14KcMjlINPMJHVt28MDRupa4sz4DDIooI4SrW0P3HSN8/viewform?c=0&w=1

[![Support Server](https://img.shields.io/discord/629952586895851530.svg?label=Discord&logo=Discord&colorB=7289da&style=for-the-badge)](https://discord.gg/4fQUWHZ4Mw)

[![Build status](https://travis-ci.org/nightscout/AndroidAPS.svg?branch=master)](https://travis-ci.org/nightscout/AndroidAPS)
[![Crowdin](https://d322cqt584bo4o.cloudfront.net/androidaps/localized.svg)](https://translations.androidaps.org/project/androidaps)
[![Documentation Status](https://readthedocs.org/projects/androidaps/badge/?version=latest)](https://androidaps.readthedocs.io/en/latest/?badge=latest)
[![codecov](https://codecov.io/gh/MilosKozak/AndroidAPS/branch/master/graph/badge.svg)](https://codecov.io/gh/MilosKozak/AndroidAPS)
dev: [![codecov](https://codecov.io/gh/MilosKozak/AndroidAPS/branch/dev/graph/badge.svg)](https://codecov.io/gh/MilosKozak/AndroidAPS)


![BTC](https://bitit.io/assets/coins/icon-btc-1e5a37bc0eb730ac83130d7aa859052bd4b53ac3f86f99966627801f7b0410be.svg) 3KawK8aQe48478s6fxJ8Ms6VTWkwjgr9f2


Plugin AIMI V10 22/11/2021 :

This plugin was designed to manage the rise during the meal and the post meal time.
To be safe a time windows is creating in two situation :
- manual bolus before the meal
- entry a quantity of carbs > 30
=> the script will check the value of iTime in the settings of AIMI, who will be the end of the
window and start the window with one of the both previous event (manual bolus or carbs entry)

during this Time window, the smb size is calculating differently :
during the first half of iTime window you will have InsulinTDD = (TDD * 0.4) / 24
smb => insulinReq = insulinReq + InsulinTDD => microbolus = insulinReq * smbRatio * insulinReqPCT
 => you always have the detail in the AIMI log in this case. insulinTDD will send small quantity
 of insulin when during the first 30 minutes insulinreq is not enough, limiting the size of the
 rise.
the second half iTime window microBolus = Math.min(insulinReq*smb_ratio*insulinReqPCT, maxBolus)

insulinReqPCT this one is the insulinre % in the settings => lesser than 100 % it will reduce the
 power of the answer during the rise. 100% no variation of the power. more than 100, that's means
  this days you need more power, because you are in holidays for exemple and you drink or eat
  more than usually. the % of insulin delivred is now managed by smb ratio. Explaination is later
   in this readme.

maxbolus is define during this window by iTime_Max_minutes, who give you the option to have a
maxUAMminutesbasal normal the rest of the time.

if you start your meal with a manual Bolus, you will recieve an autobolus (value iTime_Bolus in
the settings) at 26 minutes. Generaly you will observe the start rising event around this 26
minutes, this is why i created this possibility. If the value in the settings is 0, no action.

if you start your meal with carbs entry > 30, at 15 minutes you will recieve an autobolus, who is
in this case a calculation : microBolus = (COB / eRatio)/2 => !!!!!consider if you entry more than
 30 carbs, this calculation will happen !!!!!! it's a testing code, not sure i will keep it in
 the next version, but the purpose is to send a bolus to fight the rise when he is starting and
 let the script manage the second wave. This idea give you the option to indicate by the
 quantity if the meal will be small, medium or very large. a small meal will be lesser than 30,
 medium around 40, large meal bigger than 60
 it's not necessary to be really precise.

 Now come the TDD subject :
 Initially TDD was calculated by using an average on the last 7 days and the current daily dose
 of insulin. But in some rare case TDD can be higher and if you start for the first time the aaps
  v3 or beta dev actually, no TDD possible. Then i think about this pb and decide to test a
  projection of the current daily insulin. my last two days were working great. i will make it
  better but this version is working nicely and base on the current day only.
  theoricaly(i will test it on a new phone soon) you can start this plugin if no data.

 Out of the iTime window you have :
 -Automated target management
 -smbRatio function => this one will change the % of insulin required, start at 50% until 100%,
 for the variability, and you have a fixe % varaible too in the settings.
 -smb_max_range_extension who is  a scale of maxuamminutesbasale

AIMI V12 05/12/2021
-Fixed iTime bug
-Fixed autobolus with the new logical. When the trigger for iTime is a manual Bolus, autobolus 
will come if the conditions are true : iTime < iTimeProfile, iob < 2 * iTime_starting_bolus, 
delta > 5 and long delta > 0
-iTime_startings-bolus is a new variable in the settings, it's the limit to start iTime.
Now iTime exist if trigger is manual bolus and iob > iTime_starting_bolus and bg + glucose_status.delta > profile.min_bg (min target in the profile) + profile.smb_delivery_ratio_bg_range (in advanced option)
-merge 2.8.2.14 from Milos

AAPS-V3-RC3-AIMI V14 17/01/2022
this version is base on V3 RC2 from milos.
Was added in the v13, style true in the v14, the possibility to entry the carbs instead of 
making a prebolus or doing nothing.
if you make the choice to entry a quantity of carbs, the code will be activate only if carbs > 30
in this case, the quantity will be divided by 3 and three bolus will be define and delivred if 
the condition are good enough. 
In the V13, IC in the profile was use, but i decide, like ISF come from TDD to let the code 
define the IC in function of the ISF evolution. 
The first SMBcarbs will come at 5 minutes, the second one between 10 and 20, the third one only 
if the conditions are true. IOB is check for each SMBCarbs, to be sure the quantity of insulin 
follow the need. 
Since the IC evolve, the result is for me amazing and no hypo after lunch or dinner. 
Of course, the prebolus way is style working great, i just add a new possibility with carbs entry.

AAPS-V3-RC3-AIMI V14 21/01/2022
Small change for better behavior
iTime will start in this condition : 
The size of the manual bolus is >= the variable iTime_Starting_Bolus and not anymore base one the value of total IOB. 
The quantity of carbs > 30. This time, i create an independant variable from the database, it will take the last carb entry. That means too, if you entry 45 carbs, and 60 minutes later 
10 carbs, it will stop iTime, because the last entry is 10 and not 45 carbs. For me it's not nécessary to entry 10 carbs when iTime is running with carbs, it will manage it without add 10.



Boost v3.1.1

Boost v3 uses an updated version of the TDD ISF calculation, with a weighting of 20% to future Bg
 and 80% to current BG when delta is >6, current bg when delta 0 < 6 and future bg when delta is
 0 or negative.

 You can use Boost when announcing carbs or without announcing carbs. There is no special code
 that differentiaties behaviour when doing either. Similarly, if you prefer to manually bolus, it
  fully supports that as well.

 It also has variable insulin percentage determined by the user, and while boost time is valid,
 the algorithm can bolus up to a maximum bolus defined by the user in preferences.

The intention of this code is to deliver an early, larger bolus when rises are detected to
intiate UAM deviations and to allow the algorithm to be more aggressive. Other than Boost, it
relies on oref1 adjusted to use the variable ISF function based on TDD.

All of the additional code outside of the standard SMB calculation requires a time period to be
specified within which it is active. The default time settings disable the code. The time period
is specified in hours using a 24 hour clock in the Boost preferences section.

COB: With Carbs on Board, Boost has a 15 minute window to deliver a larger bolus than would normally be expected, up to InsulinRequired calculated by the oref1 algorithm, taking carbs into account, and limited by the user set "insulin Required percent". In the following 40 mins after the carbs are added, it can do additional larger boluses, as long as there is a delta >5 and COB > 25.

When an initial rise is detected with a meal, delta, short_avgDelta and long_avgDelta are used to
 trigger the early bolus (assuming IOB is below a user defined amount). The early bolus value is
 one hour of basal requirement and is based on the current period basal rate, unless this is smaller than "Insulin Required" when that is used instead.

The user defined Boost Scale Value can be used to increase the boost bolus if the user requires, however, users should be aware that this increases the risk of hypos when small rises occur.

If Boost Scale Value is less than 3, Boost is enabled.

The short and long average delta clauses disable boost once delta and the average deltas are aligned. There is a preferences setting (Boost Bolus Cap) that limits the maximum bolus that can be delivered by Boost outside of the standard UAMSMBBasalMinutes limit.

If none of the conditions are met, standard SMB logic is used to size SMBs, with the insulin required PCT entered in preferences.

Once you are outside the Boost hours, "max minutes of basal to limit SMB to for UAM" is enabled.

Settings that have been added to the BOOST settings are:

Note that the default settings are designed to disable most of the functions, and you will need
to adjust them.

Boost insulin required percent - defaults to 50% can be increased, but increasing increases hypo risk.
Boost Scale Value - defaults to 1.0. Only increase multiplier once you have trialled.
Boost Bolus Cap - defaults to 0.1
UAM Boost max IOB - defaults to 0.1
UAM Boost Start Time (in hours) - defaults to 7
UAM Boost end time (in hours) - defaults to 8

Recommended Settings

Boost Bolus Cap - Start at 2.5% of TDD and increase to no more than 5% of total daily dose.
UAM Boost max IOB - Start at 5% of TDD and increase to no more than 10% of total daily dose.
UAMSMBBasalMinutes - 60 mins. This is only used overnight when IOB is large enough to trigger UAM, so it doesn't need to be a large value.
Boost insulin required percent - recommended not to exceed 75%. Start at 50% and increase as necessary.

########################################
This version of AAPS has evolved over time using elements from AIMI and Boost.
This AAPS variation is called "Eating Now" (EN) as it is a reactive operating mode without needing to inform the system.
The intent of this plugin is the same, to deliver insulin earlier using mostly openAPS predictions.
This has been tested successfully with a blend of Fiasp 80% and Novorapid 20% (F80N).
The code can be used with or without bolusing or COB entries.
However it will not become active until a treatment has been performed after the active start time.
Allowing a delayed start time for example if you sleep in. :)
This treatment can be 1g or 0.1U for example.
After this the EN mode is active until the end time specified in the preferences.
It is recommended to set maxSMBBasalMinutes and maxUAMSMBBasalMinutes to 60 minutes max as these will be used when EN is not active.

These are the methods utilised within this version:

UAMBoost:
This is based upon Boost and is used when there is a sudden increase in BGL of >=9 (0.5 mmol)
UAMBoost will only operate when there are no COB.
TDD is used as a reference point for initial insulin dose that can be scaled within preferences.

COBBoost:
When carbs are entered there is a time window like AIMI.
The COBpredBG prediction uses the dynamic ISF from Boost to increase insulinReq.
If within the COBBoost Window the calculated insulinReq may be delivered via a larger SMB using the COBBoost maxBolus.
Once the time window has elapsed COBBoost maxBolus is no longer used.

UAMBoost:
This is based upon Boost and is used when there is a sudden increase in BGL.
When the delta is >=9 (0.5 mmol) or when the last COB entry was longer than the iTime window ago (eg 2h).
Essentially UAMBoost will only operate when there are no COB or COB within close proximity.
UAMBoost like the Boost plugin will use the TDD as a reference point for initial insulin dose that can be scaled within preferences.

ISFBoost:
All other predictions based on future eventualBG will use ISFBoost.
This leverages the dynamic ISF concept within the Boost plugin.
Using the eventualBG mostly to determine the insulinReq.
The main difference with ISFBoost from the Boost plugin is the initial ISF used to determine the predictions is based on the profile ISF.
If BG is currently the normalTarget BG from the profile the ISF will be the same as the profile.
Once BG rises the ISF number reduces, and as BG lowers the ISF number will increase.

These are the preferences utilised for EN mode:

General:
Start Time:     The time the EN mode will start in hours as 24h clock format
EN mode will be active after this time when there has been a COB or manual bolus entry of any size

    Start Time:     The time the EN mode will start in hours as 24h clock format
                    EN mode will be active after this time when there has been a COB or manual bolus entry of any size
    End Time:       The time that EN mode will finish. Normal maxBolus of 65% is resumed.
                    If there are COB or a TT of normalTarget EN will be active after this time, however AAPS maxBolus will be used.
                    No SMB will be given when inactive unless there is detected resistance from autosens or BG is above BG Threshold.

    InsulinReqPct:  Percentage that will be used for EN insulinReq as SMB to utilise prior to maxBolus restriction.
                    This will be 65% when EN is not active.

    Max IOB:        The percentage of current max-iob setting that will be used as the limit for EN.
                    EN will not add insulin when above this limit.

    BG Threshold:   No SMB will be given when EN is outside operating hours and BG below this threshold.
                    If there is detected resistance from autosens or BG exceeds this threshold SMB will be resumed using normal AAPS maxBolus.

UAM:
    UAMBoost Bolus Scale: Multiply the initial UAMBoost bolus by this amount. 0 will disable UAMBoost.
    UAMBoost maxBolus:  maxBolus to use for all BG rises without COB.  0 will use maxSMBBasalMinutes or maxUAMSMBBasalMinutes.

<<<<<<< HEAD
COBBoost:
    Use GhostCOB:       Ignore COB predictions after the COBBoost Window and rely purely on UAM. This setting can be handy when COB lingers for too long.
Use GhostCOB:       Ignore COB predictions after the COBBoost Window and rely purely on UAM. This setting can be handy when COB lingers for too long.

    COBBoost Window:    If within the COBBoost Window the calculated insulinReq from COBPredBG may be delivered via a larger SMB using the COBBoost maxBolus.
                        Once the time window has elapsed COBBoost maxBolus is no longer used.
                        0 minutes will disable this functionality.

    COBBoost maxBolus:  maxBolus to use within the COBBoost Window. 0 will use AAPS maxBolus.

UAMBoost:
UAMBoost Bolus Scale:   Multiply the initial UAMBoost bolus by this amount. 0 will disable UAMBoost.

    UAMBoost maxBolus:      maxBolus to use for UAMBoost.  0 will use maxSMBBasalMinutes or maxUAMSMBBasalMinutes.

    COB Proximity:          UAMBoost will only operate when there are no COB or COB within close proximity. This setting will allow UAMBoost with COB is the COB entry was this more than this many minutes ago.

ISFBoost:
ISFBoost maxBolus:    maxBolus to use for ISFBoost. 0 will use maxSMBBasalMinutes or maxUAMSMBBasalMinutes.

    ISFBoost maxBolus:    maxBolus to use for all rises with COB outside of the COBBoost Window. 0 will use maxSMBBasalMinutes or maxUAMSMBBasalMinutes.
    ISFBoost Max Scale:   Limit the ISF when EN is not active.
                          e.g. 1 will use profile ISF as the maximum and 2 will use half the ISF and allow a lower ISF number hence stronger.

=======
COB:
    Use GhostCOB:           Ignore COB predictions after the COBBoost Window and rely purely on UAM. This setting can be handy when COB lingers for too long.
    COBBoost InsulinReqPct: Percentage that will be used for EN insulinReq within the COBBoost Window.
    COBBoost Window:        If within the COBBoost Window the calculated insulinReq from COBPredBG may be delivered via a larger SMB using the COBBoost maxBolus.
                            Once the time window has elapsed COBBoost maxBolus is no longer used.
                            0 minutes will disable this functionality.
    COBBoost maxBolus:      maxBolus to use within the COBBoost Window. 0 will use AAPS maxBolus.
    COB maxBolus:           maxBolus to use with COB outside of the initial COBBoost Window. 0 will use AAPS maxBolus.
    COB ISF Limit:          Limit the ISF with COB outside of the initial COBBoost Window.
                            e.g. 1 will use profile ISF as the maximum and 1.5 will be the equivalent of a 150% profile switch as the max ISF.
>>>>>>> 26694724
<|MERGE_RESOLUTION|>--- conflicted
+++ resolved
@@ -210,10 +210,8 @@
 
     InsulinReqPct:  Percentage that will be used for EN insulinReq as SMB to utilise prior to maxBolus restriction.
                     This will be 65% when EN is not active.
-
     Max IOB:        The percentage of current max-iob setting that will be used as the limit for EN.
                     EN will not add insulin when above this limit.
-
     BG Threshold:   No SMB will be given when EN is outside operating hours and BG below this threshold.
                     If there is detected resistance from autosens or BG exceeds this threshold SMB will be resumed using normal AAPS maxBolus.
 
@@ -221,7 +219,6 @@
     UAMBoost Bolus Scale: Multiply the initial UAMBoost bolus by this amount. 0 will disable UAMBoost.
     UAMBoost maxBolus:  maxBolus to use for all BG rises without COB.  0 will use maxSMBBasalMinutes or maxUAMSMBBasalMinutes.
 
-<<<<<<< HEAD
 COBBoost:
     Use GhostCOB:       Ignore COB predictions after the COBBoost Window and rely purely on UAM. This setting can be handy when COB lingers for too long.
 Use GhostCOB:       Ignore COB predictions after the COBBoost Window and rely purely on UAM. This setting can be handy when COB lingers for too long.
@@ -246,7 +243,7 @@
     ISFBoost Max Scale:   Limit the ISF when EN is not active.
                           e.g. 1 will use profile ISF as the maximum and 2 will use half the ISF and allow a lower ISF number hence stronger.
 
-=======
+
 COB:
     Use GhostCOB:           Ignore COB predictions after the COBBoost Window and rely purely on UAM. This setting can be handy when COB lingers for too long.
     COBBoost InsulinReqPct: Percentage that will be used for EN insulinReq within the COBBoost Window.
@@ -256,5 +253,4 @@
     COBBoost maxBolus:      maxBolus to use within the COBBoost Window. 0 will use AAPS maxBolus.
     COB maxBolus:           maxBolus to use with COB outside of the initial COBBoost Window. 0 will use AAPS maxBolus.
     COB ISF Limit:          Limit the ISF with COB outside of the initial COBBoost Window.
-                            e.g. 1 will use profile ISF as the maximum and 1.5 will be the equivalent of a 150% profile switch as the max ISF.
->>>>>>> 26694724
+                            e.g. 1 will use profile ISF as the maximum and 1.5 will be the equivalent of a 150% profile switch as the max ISF.