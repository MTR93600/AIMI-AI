--- conflicted
+++ resolved
@@ -92,13 +92,6 @@
 Since the IC evolve, the result is for me amazing and no hypo after lunch or dinner. 
 Of course, the prebolus way is style working great, i just add a new possibility with carbs entry.
 
-<<<<<<< HEAD
-If you change your insulin from U100 for U200 concentration, you need to reset database and use openapsplugin for several days before to come back in AIMI, TDD calculation is looking the quantity of insulin on 7 days and the current day.
-
-It's true too U200 to U100 concentration.
-
-Here the part of the log who explain how it's working.
-=======
 AAPS-V3-RC3-AIMI V14 21/01/2022
 Small change for better behavior
 iTime will start in this condition : 
@@ -107,7 +100,6 @@
 10 carbs, it will stop iTime, because the last entry is 10 and not 45 carbs. For me it's not nécessary to entry 10 carbs when iTime is running with carbs, it will manage it without add 10.
 
 
->>>>>>> 24da6df2
 
 Boost v3
 
@@ -162,7 +154,6 @@
 Boost Bolus Cap - Start at 2.5% of TDD and increase to no more than 5% of total daily dose.
 UAM Boost max IOB - Start at 5% of TDD and increase to no more than 10% of total daily dose.
 UAMSMBBasalMinutes - 60 mins. This is only used overnight when IOB is large enough to trigger UAM, so it doesn't need to be a large value.
-<<<<<<< HEAD
 Boost insulin required percent - recommended not to exceed 75%. Start at 50% and increase as necessary.
 
 ########################################
@@ -238,7 +229,4 @@
 ISFBoost maxBolus:    maxBolus to use for ISFBoost. 0 will use maxSMBBasalMinutes or maxUAMSMBBasalMinutes.
 
     ISFBoost Max Scale:   Limit the ISF when EN is not active.
-                          e.g. 1 will use profile ISF as the maximum and 2 will use half the ISF and allow a lower ISF number hence stronger.
-=======
-Boost insulin required percent - recommended not to exceed 75%. Start at 50% and increase as necessary.
->>>>>>> 24da6df2
+                          e.g. 1 will use profile ISF as the maximum and 2 will use half the ISF and allow a lower ISF number hence stronger.