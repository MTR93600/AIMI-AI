--- conflicted
+++ resolved
@@ -15,7 +15,7 @@
 ![BTC](https://bitit.io/assets/coins/icon-btc-1e5a37bc0eb730ac83130d7aa859052bd4b53ac3f86f99966627801f7b0410be.svg) 3KawK8aQe48478s6fxJ8Ms6VTWkwjgr9f2
 
 
-AIMI V2 DANARS TDD:
+AIMI V2 :
 
 It's a plugin, need to be select in the config builder.
 For now AIMI settings are :
@@ -23,16 +23,5 @@
 -UAM_bolusCAP
 _Start and End Time
 
-<<<<<<< HEAD
-TDD code from Tim is in this version.
-THE TDD will determine ISF automaticaly regarding TDD average on 7 days and the total daily unit.
-CSF will be determine following the action 50 for 80 mg / 100 ml in the blood, in translation,
-i will take the bg value divide by 0.16 to determine csf
-IC (eRatio) will be determine by csf / TDD ISF
-stile in test.
-If you use it with prebolus, you will not get a scale smb, but just the ISF/CSF/IC who will play
-with the bg evolution and determine the insulinreq, regarding the eventualBG value.
-=======
 ISF and IC are calculated automatically. no prebolus necessary, but for big meal it will help.
-nos scale smb anymore
->>>>>>> dc9f2b59
+nos scale smb anymore