<androidx.coordinatorlayout.widget.CoordinatorLayout xmlns:android="http://schemas.android.com/apk/res/android"
    xmlns:tools="http://schemas.android.com/tools"
    android:layout_width="match_parent"
    android:layout_height="match_parent"
    android:paddingTop="5dp"
    tools:context="info.nightscout.androidaps.plugins.pump.combo.ComboFragment">

    <androidx.swiperefreshlayout.widget.SwipeRefreshLayout
        android:id = "@+id/swipeRefresh"
        android:layout_width = "match_parent"
        android:layout_height = "match_parent">

    <RelativeLayout
        android:layout_width="match_parent"
        android:layout_height="match_parent">

        <androidx.core.widget.NestedScrollView
            android:id="@+id/scrollView"
            android:layout_width="match_parent"
            android:layout_height="match_parent">

        <LinearLayout
            android:layout_width="match_parent"
            android:layout_height="wrap_content"
            android:orientation="vertical">

            <LinearLayout
                android:layout_width="match_parent"
                android:layout_height="wrap_content"
                android:orientation="horizontal"
                android:focusable="true">

                <TextView
                    android:layout_width="match_parent"
                    android:layout_height="wrap_content"
                    android:layout_weight="1.5"
                    android:gravity="end"
                    android:paddingEnd="5dp"
                    android:text="@string/combo_pump_state_label"
                    android:textSize="14sp" />

                <TextView
                    android:layout_width="5dp"
                    android:layout_height="wrap_content"
                    android:layout_weight="0"
                    android:gravity="center_horizontal"
                    android:paddingEnd="2dp"
                    android:paddingStart="2dp"
                    android:text=":"
                    android:textSize="14sp" />

                <TextView
                    android:id="@+id/combo_state"
                    android:layout_width="match_parent"
                    android:layout_height="wrap_content"
                    android:layout_weight="1"
                    android:gravity="start"
<<<<<<< HEAD
                    android:paddingStart="5dp"
=======
                    android:paddingLeft="5dp"
>>>>>>> 5621d5e1
                    android:textSize="14sp" />

            </LinearLayout>

            <View
                android:layout_width="fill_parent"
                android:layout_height="2dip"
                android:layout_marginBottom="5dp"
                android:layout_marginLeft="20dp"
                android:layout_marginRight="20dp"
                android:layout_marginTop="5dp"
                android:background="?android:attr/dividerHorizontal" />

            <LinearLayout
                android:layout_width="match_parent"
                android:layout_height="wrap_content"
                android:orientation="horizontal"
                android:focusable="true">

                <TextView
                    android:layout_width="match_parent"
                    android:layout_height="wrap_content"
                    android:layout_weight="1.5"
                    android:gravity="end"
                    android:paddingEnd="5dp"
                    android:text="@string/combo_pump_activity_label"
                    android:textSize="14sp" />

                <TextView
                    android:layout_width="5dp"
                    android:layout_height="wrap_content"
                    android:layout_weight="0"
                    android:gravity="center_horizontal"
                    android:paddingEnd="2dp"
                    android:paddingStart="2dp"
                    android:text=":"
                    android:textSize="14sp" />

                <com.joanzapata.iconify.widget.IconTextView
                    android:id="@+id/combo_activity"
                    android:layout_width="match_parent"
                    android:layout_height="wrap_content"
                    android:layout_weight="1"
                    android:gravity="start"
<<<<<<< HEAD
                    android:paddingStart="5dp"
=======
                    android:paddingLeft="5dp"
>>>>>>> 5621d5e1
                    android:textSize="14sp" />

            </LinearLayout>

            <View
                android:layout_width="fill_parent"
                android:layout_height="2dip"
                android:layout_marginBottom="5dp"
                android:layout_marginLeft="20dp"
                android:layout_marginRight="20dp"
                android:layout_marginTop="5dp"
                android:background="?android:attr/dividerHorizontal" />


            <LinearLayout
                android:layout_width="match_parent"
                android:layout_height="wrap_content"
                android:orientation="horizontal"
                android:focusable="true">

                <TextView
                    android:layout_width="match_parent"
                    android:layout_height="wrap_content"
                    android:layout_weight="1.5"
                    android:gravity="end"
                    android:paddingEnd="5dp"
                    android:text="@string/battery_label"
                    android:textSize="14sp" />

                <TextView
                    android:layout_width="5dp"
                    android:layout_height="wrap_content"
                    android:layout_weight="0"
                    android:gravity="center_horizontal"
                    android:paddingEnd="2dp"
                    android:paddingStart="2dp"
                    android:text=":"
                    android:textSize="14sp" />

                <com.joanzapata.iconify.widget.IconTextView
                    android:id="@+id/combo_pumpstate_battery"
                    android:layout_width="match_parent"
                    android:layout_height="wrap_content"
                    android:layout_weight="1"
                    android:gravity="start"
<<<<<<< HEAD
                    android:paddingStart="5dp"
=======
                    android:paddingLeft="5dp"
>>>>>>> 5621d5e1
                    android:text=""
                    android:textSize="14sp" />

            </LinearLayout>

            <View
                android:layout_width="fill_parent"
                android:layout_height="2dip"
                android:layout_marginBottom="5dp"
                android:layout_marginLeft="20dp"
                android:layout_marginRight="20dp"
                android:layout_marginTop="5dp"
                android:background="?android:attr/dividerHorizontal" />

            <LinearLayout
                android:layout_width="match_parent"
                android:layout_height="wrap_content"
                android:orientation="horizontal"
                android:focusable="true">

                <TextView
                    android:layout_width="match_parent"
                    android:layout_height="wrap_content"
                    android:layout_weight="1.5"
                    android:gravity="end"
                    android:paddingEnd="5dp"
                    android:text="@string/reservoir_label"
                    android:textSize="14sp" />

                <TextView
                    android:layout_width="5dp"
                    android:layout_height="wrap_content"
                    android:layout_weight="0"
                    android:gravity="center_horizontal"
                    android:paddingEnd="2dp"
                    android:paddingStart="2dp"
                    android:text=":"
                    android:textSize="14sp" />

                <TextView
                    android:id="@+id/combo_insulinstate"
                    android:layout_width="match_parent"
                    android:layout_height="wrap_content"
                    android:layout_weight="1"
                    android:gravity="start"
<<<<<<< HEAD
                    android:paddingStart="5dp"
=======
                    android:paddingLeft="5dp"
>>>>>>> 5621d5e1
                    android:textSize="14sp" />

            </LinearLayout>

            <View
                android:layout_width="fill_parent"
                android:layout_height="2dip"
                android:layout_marginBottom="5dp"
                android:layout_marginLeft="20dp"
                android:layout_marginRight="20dp"
                android:layout_marginTop="5dp"
                android:background="?android:attr/dividerHorizontal" />

            <LinearLayout
                android:layout_width="match_parent"
                android:layout_height="wrap_content"
                android:orientation="horizontal"
                android:focusable="true">

                <TextView
                    android:layout_width="match_parent"
                    android:layout_height="wrap_content"
                    android:layout_weight="1.5"
                    android:gravity="end"
                    android:paddingEnd="5dp"
                    android:text="@string/lastconnection_label"
                    android:textSize="14sp" />

                <TextView
                    android:layout_width="5dp"
                    android:layout_height="wrap_content"
                    android:layout_weight="0"
                    android:gravity="center_horizontal"
                    android:paddingEnd="2dp"
                    android:paddingStart="2dp"
                    android:text=":"
                    android:textSize="14sp" />

                <TextView
                    android:id="@+id/combo_lastconnection"
                    android:layout_width="match_parent"
                    android:layout_height="wrap_content"
                    android:layout_weight="1"
                    android:gravity="start"
<<<<<<< HEAD
                    android:paddingStart="5dp"
=======
                    android:paddingLeft="5dp"
>>>>>>> 5621d5e1
                    android:textSize="14sp" />

            </LinearLayout>

            <View
                android:layout_width="fill_parent"
                android:layout_height="2dip"
                android:layout_marginBottom="5dp"
                android:layout_marginLeft="20dp"
                android:layout_marginRight="20dp"
                android:layout_marginTop="5dp"
                android:background="?android:attr/dividerHorizontal" />

            <LinearLayout
                android:layout_width="match_parent"
                android:layout_height="wrap_content"
                android:orientation="horizontal"
                android:focusable="true">

                <TextView
                    android:layout_width="match_parent"
                    android:layout_height="wrap_content"
                    android:layout_weight="1.5"
                    android:gravity="end"
                    android:paddingEnd="5dp"
                    android:text="@string/lastbolus_label"
                    android:textSize="14sp" />

                <TextView
                    android:layout_width="5dp"
                    android:layout_height="wrap_content"
                    android:layout_weight="0"
                    android:gravity="center_horizontal"
                    android:paddingEnd="2dp"
                    android:paddingStart="2dp"
                    android:text=":"
                    android:textSize="14sp" />

                <TextView
                    android:id="@+id/combo_last_bolus"
                    android:layout_width="match_parent"
                    android:layout_height="wrap_content"
                    android:layout_weight="1"
                    android:gravity="start"
<<<<<<< HEAD
                    android:paddingStart="5dp"
=======
                    android:paddingLeft="5dp"
>>>>>>> 5621d5e1
                    android:textSize="14sp" />

            </LinearLayout>

            <View
                android:layout_width="fill_parent"
                android:layout_height="2dip"
                android:layout_marginBottom="5dp"
                android:layout_marginLeft="20dp"
                android:layout_marginRight="20dp"
                android:layout_marginTop="5dp"
                android:background="?android:attr/dividerHorizontal" />

            <LinearLayout
                android:layout_width="match_parent"
                android:layout_height="wrap_content"
                android:orientation="horizontal"
                android:focusable="true">

                <TextView
                    android:layout_width="match_parent"
                    android:layout_height="wrap_content"
                    android:layout_weight="1.5"
                    android:gravity="end"
                    android:paddingEnd="5dp"
                    android:text="@string/basebasalrate_label"
                    android:textSize="14sp" />

                <TextView
                    android:layout_width="5dp"
                    android:layout_height="wrap_content"
                    android:layout_weight="0"
                    android:gravity="center_horizontal"
                    android:paddingEnd="2dp"
                    android:paddingStart="2dp"
                    android:text=":"
                    android:textSize="14sp" />

                <TextView
                    android:id="@+id/combo_base_basal_rate"
                    android:layout_width="match_parent"
                    android:layout_height="wrap_content"
                    android:layout_weight="1"
                    android:gravity="start"
<<<<<<< HEAD
                    android:paddingStart="5dp"
=======
                    android:paddingLeft="5dp"
>>>>>>> 5621d5e1
                    android:textSize="14sp" />

            </LinearLayout>

            <View
                android:layout_width="fill_parent"
                android:layout_height="2dip"
                android:layout_marginBottom="5dp"
                android:layout_marginLeft="20dp"
                android:layout_marginRight="20dp"
                android:layout_marginTop="5dp"
                android:background="?android:attr/dividerHorizontal" />

            <LinearLayout
                android:layout_width="match_parent"
                android:layout_height="wrap_content"
                android:orientation="horizontal"
                android:focusable="true">

                <TextView
                    android:layout_width="match_parent"
                    android:layout_height="wrap_content"
                    android:layout_weight="1.5"
                    android:gravity="end"
                    android:paddingEnd="5dp"
                    android:text="@string/tempbasal_label"
                    android:textSize="14sp" />

                <TextView
                    android:layout_width="5dp"
                    android:layout_height="wrap_content"
                    android:layout_weight="0"
                    android:gravity="center_horizontal"
                    android:paddingEnd="2dp"
                    android:paddingStart="2dp"
                    android:text=":"
                    android:textSize="14sp" />

                <TextView
                    android:id="@+id/combo_temp_basal"
                    android:layout_width="match_parent"
                    android:layout_height="wrap_content"
                    android:layout_weight="1"
                    android:gravity="start"
<<<<<<< HEAD
                    android:paddingStart="5dp"
=======
                    android:paddingLeft="5dp"
>>>>>>> 5621d5e1
                    android:textSize="14sp" />

            </LinearLayout>

            <View
                android:layout_width="fill_parent"
                android:layout_height="2dip"
                android:layout_marginBottom="5dp"
                android:layout_marginLeft="20dp"
                android:layout_marginRight="20dp"
                android:layout_marginTop="5dp"
                android:background="?android:attr/dividerHorizontal" />

            <LinearLayout
                android:layout_width="match_parent"
                android:layout_height="wrap_content"
                android:orientation="horizontal"
                android:focusable="true">

                <TextView
                    android:layout_width="match_parent"
                    android:layout_height="wrap_content"
                    android:layout_weight="1.5"
                    android:gravity="end"
                    android:paddingEnd="5dp"
                    android:text="@string/combo_bolus_count"
                    android:textSize="14sp" />

                <TextView
                    android:layout_width="5dp"
                    android:layout_height="wrap_content"
                    android:layout_weight="0"
                    android:gravity="center_horizontal"
                    android:paddingEnd="2dp"
                    android:paddingStart="2dp"
                    android:text=":"
                    android:textSize="14sp" />

                <TextView
                    android:id="@+id/combo_bolus_count"
                    android:layout_width="match_parent"
                    android:layout_height="wrap_content"
                    android:layout_weight="1"
                    android:gravity="start"
<<<<<<< HEAD
                    android:paddingStart="5dp"
=======
                    android:paddingLeft="5dp"
>>>>>>> 5621d5e1
                    android:textSize="14sp" />

            </LinearLayout>

            <View
                android:layout_width="fill_parent"
                android:layout_height="2dip"
                android:layout_marginBottom="5dp"
                android:layout_marginLeft="20dp"
                android:layout_marginRight="20dp"
                android:layout_marginTop="5dp"
                android:background="?android:attr/dividerHorizontal" />

            <LinearLayout
                android:layout_width="match_parent"
                android:layout_height="wrap_content"
                android:orientation="horizontal"
                android:focusable="true">

                <TextView
                    android:layout_width="match_parent"
                    android:layout_height="wrap_content"
                    android:layout_weight="1.5"
                    android:gravity="end"
                    android:paddingEnd="5dp"
                    android:text="@string/combo_tbr_count"
                    android:textSize="14sp" />

                <TextView
                    android:layout_width="5dp"
                    android:layout_height="wrap_content"
                    android:layout_weight="0"
                    android:gravity="center_horizontal"
                    android:paddingEnd="2dp"
                    android:paddingStart="2dp"
                    android:text=":"
                    android:textSize="14sp" />

                <TextView
                    android:id="@+id/combo_tbr_count"
                    android:layout_width="match_parent"
                    android:layout_height="wrap_content"
                    android:layout_weight="1"
                    android:gravity="start"
<<<<<<< HEAD
                    android:paddingStart="5dp"
=======
                    android:paddingLeft="5dp"
>>>>>>> 5621d5e1
                    android:textSize="14sp" />

            </LinearLayout>

            <View
                android:id="@+id/combo_connection_error_delimiter"
                android:layout_width="fill_parent"
                android:layout_height="2dip"
                android:layout_marginBottom="5dp"
                android:layout_marginLeft="20dp"
                android:layout_marginRight="20dp"
                android:layout_marginTop="5dp"
                android:background="?android:attr/dividerHorizontal" />

            <LinearLayout
                android:id="@+id/combo_connection_error_layout"
                android:layout_width="match_parent"
                android:layout_height="wrap_content"
                android:orientation="horizontal">

                <TextView
                    android:id="@+id/combo_connection_error_label"
                    android:layout_width="match_parent"
                    android:layout_height="wrap_content"
                    android:layout_weight="1.5"
                    android:gravity="end"
                    android:paddingRight="5dp"
                    android:text="@string/pump_commerror_label"
                    android:textSize="14sp" />

                <TextView
                    android:id="@+id/combo_connection_error_dots"
                    android:layout_width="5dp"
                    android:layout_height="wrap_content"
                    android:layout_weight="0"
                    android:gravity="center_horizontal"
                    android:paddingEnd="2dp"
                    android:paddingStart="2dp"
                    android:text=":"
                    android:textSize="14sp" />

                <TextView
                    android:id="@+id/combo_connection_error_value"
                    android:layout_width="match_parent"
                    android:layout_height="wrap_content"
                    android:layout_weight="1"
                    android:gravity="start"
                    android:paddingLeft="5dp"
                    android:textSize="14sp" />

            </LinearLayout>

            <View
                android:layout_width="fill_parent"
                android:layout_height="2dip"
                android:layout_marginBottom="5dp"
                android:layout_marginLeft="20dp"
                android:layout_marginRight="20dp"
                android:layout_marginTop="5dp"
                android:background="?android:attr/dividerHorizontal" />

            <TextView
                android:layout_width="wrap_content"
                android:layout_height="wrap_content"
                android:layout_gravity="center"
                android:drawableTop="@drawable/ic_combo"
                android:paddingTop="10dp" />

        </LinearLayout>

    </androidx.core.widget.NestedScrollView>

    </RelativeLayout>

    </androidx.swiperefreshlayout.widget.SwipeRefreshLayout>

</androidx.coordinatorlayout.widget.CoordinatorLayout><|MERGE_RESOLUTION|>--- conflicted
+++ resolved
@@ -55,11 +55,7 @@
                     android:layout_height="wrap_content"
                     android:layout_weight="1"
                     android:gravity="start"
-<<<<<<< HEAD
-                    android:paddingStart="5dp"
-=======
-                    android:paddingLeft="5dp"
->>>>>>> 5621d5e1
+                    android:paddingStart="5dp"
                     android:textSize="14sp" />
 
             </LinearLayout>
@@ -104,11 +100,7 @@
                     android:layout_height="wrap_content"
                     android:layout_weight="1"
                     android:gravity="start"
-<<<<<<< HEAD
-                    android:paddingStart="5dp"
-=======
-                    android:paddingLeft="5dp"
->>>>>>> 5621d5e1
+                    android:paddingStart="5dp"
                     android:textSize="14sp" />
 
             </LinearLayout>
@@ -154,11 +146,7 @@
                     android:layout_height="wrap_content"
                     android:layout_weight="1"
                     android:gravity="start"
-<<<<<<< HEAD
-                    android:paddingStart="5dp"
-=======
-                    android:paddingLeft="5dp"
->>>>>>> 5621d5e1
+                    android:paddingStart="5dp"
                     android:text=""
                     android:textSize="14sp" />
 
@@ -204,11 +192,7 @@
                     android:layout_height="wrap_content"
                     android:layout_weight="1"
                     android:gravity="start"
-<<<<<<< HEAD
-                    android:paddingStart="5dp"
-=======
-                    android:paddingLeft="5dp"
->>>>>>> 5621d5e1
+                    android:paddingStart="5dp"
                     android:textSize="14sp" />
 
             </LinearLayout>
@@ -253,11 +237,7 @@
                     android:layout_height="wrap_content"
                     android:layout_weight="1"
                     android:gravity="start"
-<<<<<<< HEAD
-                    android:paddingStart="5dp"
-=======
-                    android:paddingLeft="5dp"
->>>>>>> 5621d5e1
+                    android:paddingStart="5dp"
                     android:textSize="14sp" />
 
             </LinearLayout>
@@ -302,11 +282,7 @@
                     android:layout_height="wrap_content"
                     android:layout_weight="1"
                     android:gravity="start"
-<<<<<<< HEAD
-                    android:paddingStart="5dp"
-=======
-                    android:paddingLeft="5dp"
->>>>>>> 5621d5e1
+                    android:paddingStart="5dp"
                     android:textSize="14sp" />
 
             </LinearLayout>
@@ -351,11 +327,7 @@
                     android:layout_height="wrap_content"
                     android:layout_weight="1"
                     android:gravity="start"
-<<<<<<< HEAD
-                    android:paddingStart="5dp"
-=======
-                    android:paddingLeft="5dp"
->>>>>>> 5621d5e1
+                    android:paddingStart="5dp"
                     android:textSize="14sp" />
 
             </LinearLayout>
@@ -400,11 +372,7 @@
                     android:layout_height="wrap_content"
                     android:layout_weight="1"
                     android:gravity="start"
-<<<<<<< HEAD
-                    android:paddingStart="5dp"
-=======
-                    android:paddingLeft="5dp"
->>>>>>> 5621d5e1
+                    android:paddingStart="5dp"
                     android:textSize="14sp" />
 
             </LinearLayout>
@@ -449,11 +417,7 @@
                     android:layout_height="wrap_content"
                     android:layout_weight="1"
                     android:gravity="start"
-<<<<<<< HEAD
-                    android:paddingStart="5dp"
-=======
-                    android:paddingLeft="5dp"
->>>>>>> 5621d5e1
+                    android:paddingStart="5dp"
                     android:textSize="14sp" />
 
             </LinearLayout>
@@ -498,11 +462,7 @@
                     android:layout_height="wrap_content"
                     android:layout_weight="1"
                     android:gravity="start"
-<<<<<<< HEAD
-                    android:paddingStart="5dp"
-=======
-                    android:paddingLeft="5dp"
->>>>>>> 5621d5e1
+                    android:paddingStart="5dp"
                     android:textSize="14sp" />
 
             </LinearLayout>
