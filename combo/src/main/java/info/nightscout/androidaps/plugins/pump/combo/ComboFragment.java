package info.nightscout.androidaps.plugins.pump.combo;


import android.content.res.ColorStateList;
import android.graphics.Color;
import android.graphics.Typeface;
import android.os.Bundle;
import android.view.LayoutInflater;
import android.view.View;
import android.view.ViewGroup;
import android.widget.Button;
import android.widget.LinearLayout;
import android.widget.TextView;

import androidx.annotation.NonNull;
import androidx.fragment.app.FragmentActivity;

import javax.inject.Inject;

import dagger.android.support.DaggerFragment;
import info.nightscout.androidaps.combo.R;
import info.nightscout.androidaps.interfaces.CommandQueue;
import info.nightscout.androidaps.plugins.bus.RxBus;
import info.nightscout.androidaps.plugins.pump.combo.data.ComboErrorUtil;
import info.nightscout.androidaps.plugins.pump.combo.events.EventComboPumpUpdateGUI;
import info.nightscout.androidaps.plugins.pump.combo.ruffyscripter.PumpState;
import info.nightscout.androidaps.plugins.pump.combo.ruffyscripter.history.Bolus;
import info.nightscout.androidaps.queue.Callback;
import info.nightscout.androidaps.queue.events.EventQueueChanged;
import info.nightscout.androidaps.utils.DateUtil;
import info.nightscout.androidaps.utils.FabricPrivacy;
import info.nightscout.androidaps.utils.resources.ResourceHelper;
import info.nightscout.androidaps.utils.rx.AapsSchedulers;
import io.reactivex.rxjava3.disposables.CompositeDisposable;

public class ComboFragment extends DaggerFragment {
    @Inject ComboPlugin comboPlugin;
    @Inject CommandQueue commandQueue;
    @Inject ResourceHelper rh;
    @Inject RxBus rxBus;
    @Inject DateUtil dateUtil;
    @Inject FabricPrivacy fabricPrivacy;
    @Inject AapsSchedulers aapsSchedulers;
    @Inject ComboErrorUtil errorUtil;

    private final CompositeDisposable disposable = new CompositeDisposable();

    private TextView stateView;
    private TextView activityView;
    private TextView batteryView;
    private TextView reservoirView;
    private TextView lastConnectionView;
    private TextView lastBolusView;
    private TextView baseBasalRate;
    private TextView tempBasalText;
    private Button refreshButton;
    private TextView bolusCount;
    private TextView tbrCount;
    private ColorStateList defaultStateTextColors = null;
    private ColorStateList defaultActivityColors = null;
    private ColorStateList defaultBatteryColors = null;
    private ColorStateList defaultReservoirColors = null;
    private ColorStateList defaultConnectionColors = null;

    private View errorCountDelimiter;
    private LinearLayout errorCountLayout;
    private TextView errorCountLabel;
    private TextView errorCountDots;
    private TextView errorCountValue;

    @Override
    public View onCreateView(@NonNull LayoutInflater inflater, ViewGroup container,
                             Bundle savedInstanceState) {
        View view = inflater.inflate(R.layout.combopump_fragment, container, false);

        stateView = view.findViewById(R.id.combo_state);
        activityView = view.findViewById(R.id.combo_activity);
        batteryView = view.findViewById(R.id.combo_pumpstate_battery);
        reservoirView = view.findViewById(R.id.combo_insulinstate);
        lastBolusView = view.findViewById(R.id.combo_last_bolus);
        lastConnectionView = view.findViewById(R.id.combo_lastconnection);
        baseBasalRate = view.findViewById(R.id.combo_base_basal_rate);
        tempBasalText = view.findViewById(R.id.combo_temp_basal);
        bolusCount = view.findViewById(R.id.combo_bolus_count);
        tbrCount = view.findViewById(R.id.combo_tbr_count);

        errorCountDelimiter = view.findViewById(R.id.combo_connection_error_delimiter);
        errorCountLayout = view.findViewById(R.id.combo_connection_error_layout);
        errorCountLabel = view.findViewById(R.id.combo_connection_error_label);
        errorCountDots = view.findViewById(R.id.combo_connection_error_dots);
        errorCountValue = view.findViewById(R.id.combo_connection_error_value);

        refreshButton = view.findViewById(R.id.combo_refresh_button);
        refreshButton.setOnClickListener(v -> {
            refreshButton.setEnabled(false);
            commandQueue.readStatus(rh.gs(R.string.user_request), new Callback() {
                @Override
                public void run() {
                    runOnUiThread(() -> refreshButton.setEnabled(true));
                }
            });
        });

        return view;
    }

    @Override
    public synchronized void onResume() {
        super.onResume();
        disposable.add(rxBus
                .toObservable(EventComboPumpUpdateGUI.class)
                .observeOn(aapsSchedulers.getMain())
                .subscribe(event -> updateGui(), fabricPrivacy::logException)
        );
        disposable.add(rxBus
                .toObservable(EventQueueChanged.class)
                .observeOn(aapsSchedulers.getMain())
                .subscribe(event -> updateGui(), fabricPrivacy::logException)
        );
        updateGui();
    }

    @Override
    public synchronized void onPause() {
        super.onPause();
        disposable.clear();
    }

    private void runOnUiThread(Runnable action) {
        FragmentActivity activity = getActivity();
        if (activity != null) {
            activity.runOnUiThread(action);
        }
    }

    public void updateGui() {

        if (this.defaultStateTextColors == null) {
            this.defaultStateTextColors = stateView.getTextColors();
        }
        // state
        stateView.setText(comboPlugin.getStateSummary());
        PumpState ps = comboPlugin.getPump().state;
        if (ps.insulinState == PumpState.EMPTY || ps.batteryState == PumpState.EMPTY
                || ps.activeAlert != null && ps.activeAlert.errorCode != null) {
<<<<<<< HEAD
            stateView.setTextColor(rh.getAttributeColor(getContext(), R.attr.statuslightAlarm));
            stateView.setTypeface(null, Typeface.BOLD);
        } else if (comboPlugin.getPump().state.suspended
                || ps.activeAlert != null && ps.activeAlert.warningCode != null) {
            stateView.setTextColor(rh.getAttributeColor(getContext(), R.attr.statuslightAlarm));
=======
            stateView.setTextColor(rh.gac(getContext(), R.attr.statuslightAlarm));
            stateView.setTypeface(null, Typeface.BOLD);
        } else if (comboPlugin.getPump().state.suspended
                || ps.activeAlert != null && ps.activeAlert.warningCode != null) {
            stateView.setTextColor(rh.gac(getContext(), R.attr.statuslightAlarm));
>>>>>>> 930fab69
            stateView.setTypeface(null, Typeface.BOLD);
        } else {
            stateView.setTextColor(this.defaultStateTextColors);
            stateView.setTypeface(null, Typeface.NORMAL);
        }

        if (this.defaultActivityColors == null) {
            this.defaultActivityColors = activityView.getTextColors();
        }
        // activity
        String activity = comboPlugin.getPump().activity;
        if (activity != null) {
            activityView.setTextColor(this.defaultActivityColors);
            activityView.setTextSize(14);
            activityView.setText(activity);
        } else if (commandQueue.size() > 0) {
            activityView.setTextColor(this.defaultActivityColors);
            activityView.setTextSize(14);
            activityView.setText("");
        } else if (comboPlugin.isInitialized()) {
            activityView.setTextColor(this.defaultActivityColors);
            activityView.setTextSize(20);
            activityView.setText("{fa-bed}");
        } else {
<<<<<<< HEAD
            activityView.setTextColor(rh.getAttributeColor(getContext(), R.attr.statuslightAlarm));
=======
            activityView.setTextColor(rh.gac(getContext(), R.attr.statuslightAlarm));
>>>>>>> 930fab69
            activityView.setTextSize(14);
            activityView.setText(rh.gs(R.string.pump_unreachable));
        }

        if (comboPlugin.isInitialized()) {
            if (this.defaultBatteryColors == null) {
                this.defaultBatteryColors = batteryView.getTextColors();
            }
            // battery
            batteryView.setTextSize(20);
            if (ps.batteryState == PumpState.EMPTY) {
                batteryView.setText("{fa-battery-empty}");
<<<<<<< HEAD
                batteryView.setTextColor(rh.getAttributeColor(getContext(), R.attr.statuslightAlarm));
            } else if (ps.batteryState == PumpState.LOW) {
                batteryView.setText("{fa-battery-quarter}");
                batteryView.setTextColor(rh.getAttributeColor(getContext(), R.attr.statuslightWarning));
=======
                batteryView.setTextColor(rh.gac(getContext(), R.attr.statuslightAlarm));
            } else if (ps.batteryState == PumpState.LOW) {
                batteryView.setText("{fa-battery-quarter}");
                batteryView.setTextColor(rh.gac(getContext(), R.attr.statuslightWarning));
>>>>>>> 930fab69
            } else {
                batteryView.setText("{fa-battery-full}");
                batteryView.setTextColor(this.defaultBatteryColors);
            }

            // reservoir
            int reservoirLevel = comboPlugin.getPump().reservoirLevel;
            if (reservoirLevel != -1) {
                reservoirView.setText(reservoirLevel + " " + rh.gs(R.string.insulin_unit_shortname));
            } else if (ps.insulinState == PumpState.LOW) {
                reservoirView.setText(rh.gs(R.string.combo_reservoir_low));
            } else if (ps.insulinState == PumpState.EMPTY) {
                reservoirView.setText(rh.gs(R.string.combo_reservoir_empty));
            } else {
                reservoirView.setText(rh.gs(R.string.combo_reservoir_normal));
            }

            if (this.defaultReservoirColors == null) {
                this.defaultReservoirColors = reservoirView.getTextColors();
            }
            if (ps.insulinState == PumpState.UNKNOWN) {
                reservoirView.setTextColor(this.defaultReservoirColors);
                reservoirView.setTypeface(null, Typeface.NORMAL);
            } else if (ps.insulinState == PumpState.LOW) {
<<<<<<< HEAD
                reservoirView.setTextColor(rh.getAttributeColor(getContext(), R.attr.statuslightWarning));
                reservoirView.setTypeface(null, Typeface.BOLD);
            } else if (ps.insulinState == PumpState.EMPTY) {
                reservoirView.setTextColor(rh.getAttributeColor(getContext(), R.attr.statuslightAlarm));
=======
                reservoirView.setTextColor(rh.gac(getContext(), R.attr.statuslightWarning));
                reservoirView.setTypeface(null, Typeface.BOLD);
            } else if (ps.insulinState == PumpState.EMPTY) {
                reservoirView.setTextColor(rh.gac(getContext(), R.attr.statuslightAlarm));
>>>>>>> 930fab69
                reservoirView.setTypeface(null, Typeface.BOLD);
            } else {
                reservoirView.setTextColor(this.defaultReservoirColors);
                reservoirView.setTypeface(null, Typeface.NORMAL);
            }

            if (this.defaultConnectionColors == null) {
                this.defaultConnectionColors = lastConnectionView.getTextColors();
            }
            // last connection
            String minAgo = dateUtil.minAgo(rh, comboPlugin.getPump().lastSuccessfulCmdTime);
            long min = (System.currentTimeMillis() - comboPlugin.getPump().lastSuccessfulCmdTime) / 1000 / 60;
            if (comboPlugin.getPump().lastSuccessfulCmdTime + 60 * 1000 > System.currentTimeMillis()) {
                lastConnectionView.setText(R.string.combo_pump_connected_now);
                lastConnectionView.setTextColor(this.defaultConnectionColors);
            } else if (comboPlugin.getPump().lastSuccessfulCmdTime + 30 * 60 * 1000 < System.currentTimeMillis()) {
                lastConnectionView.setText(rh.gs(R.string.combo_no_pump_connection, min));
<<<<<<< HEAD
                lastConnectionView.setTextColor(rh.getAttributeColor(getContext(), R.attr.statuslightAlarm));
=======
                lastConnectionView.setTextColor(rh.gac(getContext(), R.attr.statuslightAlarm));
>>>>>>> 930fab69
            } else {
                lastConnectionView.setText(minAgo);
                lastConnectionView.setTextColor(this.defaultConnectionColors);
            }

            // last bolus
            Bolus bolus = comboPlugin.getPump().lastBolus;
            if (bolus != null) {
                long agoMsc = System.currentTimeMillis() - bolus.timestamp;
                double bolusMinAgo = agoMsc / 60d / 1000d;
                String unit = rh.gs(R.string.insulin_unit_shortname);
                String ago;
                if ((agoMsc < 60 * 1000)) {
                    ago = rh.gs(R.string.combo_pump_connected_now);
                } else if (bolusMinAgo < 60) {
                    ago = dateUtil.minAgo(rh, bolus.timestamp);
                } else {
                    ago = dateUtil.hourAgo(bolus.timestamp, rh);
                }
                lastBolusView.setText(rh.gs(R.string.combo_last_bolus, bolus.amount, unit, ago));
            } else {
                lastBolusView.setText("");
            }

            // base basal rate
            baseBasalRate.setText(rh.gs(R.string.pump_basebasalrate, comboPlugin.getBaseBasalRate()));

            // TBR
            String tbrStr = "";
            if (ps.tbrPercent != -1 && ps.tbrPercent != 100) {
                long minSinceRead = (System.currentTimeMillis() - comboPlugin.getPump().state.timestamp) / 1000 / 60;
                long remaining = ps.tbrRemainingDuration - minSinceRead;
                if (remaining >= 0) {
                    tbrStr = rh.gs(R.string.combo_tbr_remaining, ps.tbrPercent, remaining);
                }
            }
            tempBasalText.setText(tbrStr);

            // stats
            bolusCount.setText(String.valueOf(comboPlugin.getBolusesDelivered()));
            tbrCount.setText(String.valueOf(comboPlugin.getTbrsSet()));

            updateErrorDisplay(false);
        } else {
            updateErrorDisplay(true);
        }
    }

    private void updateErrorDisplay(boolean forceHide) {
        int errorCount = -1;

        if (!forceHide) {
            ComboErrorUtil.DisplayType displayType = errorUtil.getDisplayType();

            if (displayType== ComboErrorUtil.DisplayType.ON_ERROR || displayType== ComboErrorUtil.DisplayType.ALWAYS) {
                int errorCountInternal = errorUtil.getErrorCount();

                if (errorCountInternal>0) {
                    errorCount = errorCountInternal;
                } else if (displayType== ComboErrorUtil.DisplayType.ALWAYS) {
                    errorCount = 0;
                }
            }
        }

        if (errorCount >=0) {
            errorCountDelimiter.setVisibility(View.VISIBLE);
            errorCountLayout.setVisibility(View.VISIBLE);
            errorCountLabel.setVisibility(View.VISIBLE);
            errorCountDots.setVisibility(View.VISIBLE);
            errorCountValue.setVisibility(View.VISIBLE);
            errorCountValue.setText(errorCount==0 ?
                    "-" :
                    ""+errorCount);
        } else {
            errorCountDelimiter.setVisibility(View.GONE);
            errorCountLayout.setVisibility(View.GONE);
            errorCountLabel.setVisibility(View.GONE);
            errorCountDots.setVisibility(View.GONE);
            errorCountValue.setVisibility(View.GONE);
        }
    }
}<|MERGE_RESOLUTION|>--- conflicted
+++ resolved
@@ -143,19 +143,11 @@
         PumpState ps = comboPlugin.getPump().state;
         if (ps.insulinState == PumpState.EMPTY || ps.batteryState == PumpState.EMPTY
                 || ps.activeAlert != null && ps.activeAlert.errorCode != null) {
-<<<<<<< HEAD
-            stateView.setTextColor(rh.getAttributeColor(getContext(), R.attr.statuslightAlarm));
-            stateView.setTypeface(null, Typeface.BOLD);
-        } else if (comboPlugin.getPump().state.suspended
-                || ps.activeAlert != null && ps.activeAlert.warningCode != null) {
-            stateView.setTextColor(rh.getAttributeColor(getContext(), R.attr.statuslightAlarm));
-=======
             stateView.setTextColor(rh.gac(getContext(), R.attr.statuslightAlarm));
             stateView.setTypeface(null, Typeface.BOLD);
         } else if (comboPlugin.getPump().state.suspended
                 || ps.activeAlert != null && ps.activeAlert.warningCode != null) {
             stateView.setTextColor(rh.gac(getContext(), R.attr.statuslightAlarm));
->>>>>>> 930fab69
             stateView.setTypeface(null, Typeface.BOLD);
         } else {
             stateView.setTextColor(this.defaultStateTextColors);
@@ -180,11 +172,7 @@
             activityView.setTextSize(20);
             activityView.setText("{fa-bed}");
         } else {
-<<<<<<< HEAD
-            activityView.setTextColor(rh.getAttributeColor(getContext(), R.attr.statuslightAlarm));
-=======
             activityView.setTextColor(rh.gac(getContext(), R.attr.statuslightAlarm));
->>>>>>> 930fab69
             activityView.setTextSize(14);
             activityView.setText(rh.gs(R.string.pump_unreachable));
         }
@@ -197,17 +185,10 @@
             batteryView.setTextSize(20);
             if (ps.batteryState == PumpState.EMPTY) {
                 batteryView.setText("{fa-battery-empty}");
-<<<<<<< HEAD
-                batteryView.setTextColor(rh.getAttributeColor(getContext(), R.attr.statuslightAlarm));
-            } else if (ps.batteryState == PumpState.LOW) {
-                batteryView.setText("{fa-battery-quarter}");
-                batteryView.setTextColor(rh.getAttributeColor(getContext(), R.attr.statuslightWarning));
-=======
                 batteryView.setTextColor(rh.gac(getContext(), R.attr.statuslightAlarm));
             } else if (ps.batteryState == PumpState.LOW) {
                 batteryView.setText("{fa-battery-quarter}");
                 batteryView.setTextColor(rh.gac(getContext(), R.attr.statuslightWarning));
->>>>>>> 930fab69
             } else {
                 batteryView.setText("{fa-battery-full}");
                 batteryView.setTextColor(this.defaultBatteryColors);
@@ -232,17 +213,10 @@
                 reservoirView.setTextColor(this.defaultReservoirColors);
                 reservoirView.setTypeface(null, Typeface.NORMAL);
             } else if (ps.insulinState == PumpState.LOW) {
-<<<<<<< HEAD
-                reservoirView.setTextColor(rh.getAttributeColor(getContext(), R.attr.statuslightWarning));
-                reservoirView.setTypeface(null, Typeface.BOLD);
-            } else if (ps.insulinState == PumpState.EMPTY) {
-                reservoirView.setTextColor(rh.getAttributeColor(getContext(), R.attr.statuslightAlarm));
-=======
                 reservoirView.setTextColor(rh.gac(getContext(), R.attr.statuslightWarning));
                 reservoirView.setTypeface(null, Typeface.BOLD);
             } else if (ps.insulinState == PumpState.EMPTY) {
                 reservoirView.setTextColor(rh.gac(getContext(), R.attr.statuslightAlarm));
->>>>>>> 930fab69
                 reservoirView.setTypeface(null, Typeface.BOLD);
             } else {
                 reservoirView.setTextColor(this.defaultReservoirColors);
@@ -260,11 +234,7 @@
                 lastConnectionView.setTextColor(this.defaultConnectionColors);
             } else if (comboPlugin.getPump().lastSuccessfulCmdTime + 30 * 60 * 1000 < System.currentTimeMillis()) {
                 lastConnectionView.setText(rh.gs(R.string.combo_no_pump_connection, min));
-<<<<<<< HEAD
-                lastConnectionView.setTextColor(rh.getAttributeColor(getContext(), R.attr.statuslightAlarm));
-=======
                 lastConnectionView.setTextColor(rh.gac(getContext(), R.attr.statuslightAlarm));
->>>>>>> 930fab69
             } else {
                 lastConnectionView.setText(minAgo);
                 lastConnectionView.setTextColor(this.defaultConnectionColors);
