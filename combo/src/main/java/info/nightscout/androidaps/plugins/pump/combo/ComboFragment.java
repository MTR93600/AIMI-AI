--- conflicted
+++ resolved
@@ -220,13 +220,8 @@
                 lastConnectionView.setText(R.string.combo_pump_connected_now);
                 lastConnectionView.setTextColor(this.defaultConnectionColors);
             } else if (comboPlugin.getPump().lastSuccessfulCmdTime + 30 * 60 * 1000 < System.currentTimeMillis()) {
-<<<<<<< HEAD
-                lastConnectionView.setText(resourceHelper.gs(R.string.combo_no_pump_connection, min));
+                lastConnectionView.setText(rh.gs(R.string.combo_no_pump_connection, min));
                 lastConnectionView.setTextColor(resourceHelper.getAttributeColor(getContext(), R.attr.statuslightAlarm));
-=======
-                lastConnectionView.setText(rh.gs(R.string.combo_no_pump_connection, min));
-                lastConnectionView.setTextColor(Color.RED);
->>>>>>> 0b481536
             } else {
                 lastConnectionView.setText(minAgo);
                 lastConnectionView.setTextColor(this.defaultConnectionColors);
