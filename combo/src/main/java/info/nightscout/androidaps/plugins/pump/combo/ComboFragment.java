--- conflicted
+++ resolved
@@ -150,16 +150,6 @@
         PumpState ps = comboPlugin.getPump().state;
         if (ps.insulinState == PumpState.EMPTY || ps.batteryState == PumpState.EMPTY
                 || ps.activeAlert != null && ps.activeAlert.errorCode != null) {
-<<<<<<< HEAD
-            stateView.setTextColor(rh.gac(getContext(), R.attr.statuslightAlarm));
-            stateView.setTypeface(null, Typeface.BOLD);
-        } else if (comboPlugin.getPump().state.suspended
-                || ps.activeAlert != null && ps.activeAlert.warningCode != null) {
-            stateView.setTextColor(rh.gac(getContext(), R.attr.statuslightAlarm));
-            stateView.setTypeface(null, Typeface.BOLD);
-        } else {
-            stateView.setTextColor(this.defaultStateTextColors);
-=======
             stateView.setTextColor(rh.gac(getContext(), R.attr.warningColor));
             stateView.setTypeface(null, Typeface.BOLD);
         } else if (comboPlugin.getPump().state.suspended
@@ -168,7 +158,6 @@
             stateView.setTypeface(null, Typeface.BOLD);
         } else {
             stateView.setTextColor(rh.gac(getContext(), R.attr.defaultTextColor));
->>>>>>> aa29423e
             stateView.setTypeface(null, Typeface.NORMAL);
         }
 
@@ -178,21 +167,6 @@
         // activity
         String activity = comboPlugin.getPump().activity;
         if (activity != null) {
-<<<<<<< HEAD
-            activityView.setTextColor(this.defaultActivityColors);
-            activityView.setTextSize(14);
-            activityView.setText(activity);
-        } else if (commandQueue.size() > 0) {
-            activityView.setTextColor(this.defaultActivityColors);
-            activityView.setTextSize(14);
-            activityView.setText("");
-        } else if (comboPlugin.isInitialized()) {
-            activityView.setTextColor(this.defaultActivityColors);
-            activityView.setTextSize(20);
-            activityView.setText("{fa-bed}");
-        } else {
-            activityView.setTextColor(rh.gac(getContext(), R.attr.statuslightAlarm));
-=======
             activityView.setTextColor(rh.gac(getContext(), R.attr.defaultTextColor));
             activityView.setTextSize(14);
             activityView.setText(activity);
@@ -206,7 +180,6 @@
             activityView.setText("{fa-bed}");
         } else {
             activityView.setTextColor(rh.gac(getContext(), R.attr.warningColor));
->>>>>>> aa29423e
             activityView.setTextSize(14);
             activityView.setText(rh.gs(R.string.pump_unreachable));
         }
@@ -219,17 +192,10 @@
             batteryView.setTextSize(20);
             if (ps.batteryState == PumpState.EMPTY) {
                 batteryView.setText("{fa-battery-empty}");
-<<<<<<< HEAD
-                batteryView.setTextColor(rh.gac(getContext(), R.attr.statuslightAlarm));
-            } else if (ps.batteryState == PumpState.LOW) {
-                batteryView.setText("{fa-battery-quarter}");
-                batteryView.setTextColor(rh.gac(getContext(), R.attr.statuslightWarning));
-=======
                 batteryView.setTextColor(rh.gac(getContext(), R.attr.warningColor));
             } else if (ps.batteryState == PumpState.LOW) {
                 batteryView.setText("{fa-battery-quarter}");
                 batteryView.setTextColor(rh.gac(getContext(), R.attr.omniYellowColor));
->>>>>>> aa29423e
             } else {
                 batteryView.setText("{fa-battery-full}");
                 batteryView.setTextColor(this.defaultBatteryColors);
@@ -251,18 +217,6 @@
                 this.defaultReservoirColors = reservoirView.getTextColors();
             }
             if (ps.insulinState == PumpState.UNKNOWN) {
-<<<<<<< HEAD
-                reservoirView.setTextColor(this.defaultReservoirColors);
-                reservoirView.setTypeface(null, Typeface.NORMAL);
-            } else if (ps.insulinState == PumpState.LOW) {
-                reservoirView.setTextColor(rh.gac(getContext(), R.attr.statuslightWarning));
-                reservoirView.setTypeface(null, Typeface.BOLD);
-            } else if (ps.insulinState == PumpState.EMPTY) {
-                reservoirView.setTextColor(rh.gac(getContext(), R.attr.statuslightAlarm));
-                reservoirView.setTypeface(null, Typeface.BOLD);
-            } else {
-                reservoirView.setTextColor(this.defaultReservoirColors);
-=======
                 reservoirView.setTextColor(rh.gac(getContext(), R.attr.defaultTextColor));
                 reservoirView.setTypeface(null, Typeface.NORMAL);
             } else if (ps.insulinState == PumpState.LOW) {
@@ -273,7 +227,6 @@
                 reservoirView.setTypeface(null, Typeface.BOLD);
             } else {
                 reservoirView.setTextColor(rh.gac(getContext(), R.attr.defaultTextColor));
->>>>>>> aa29423e
                 reservoirView.setTypeface(null, Typeface.NORMAL);
             }
 
@@ -285,15 +238,6 @@
             long min = (System.currentTimeMillis() - comboPlugin.getPump().lastSuccessfulCmdTime) / 1000 / 60;
             if (comboPlugin.getPump().lastSuccessfulCmdTime + 60 * 1000 > System.currentTimeMillis()) {
                 lastConnectionView.setText(R.string.combo_pump_connected_now);
-<<<<<<< HEAD
-                lastConnectionView.setTextColor(this.defaultConnectionColors);
-            } else if (comboPlugin.getPump().lastSuccessfulCmdTime + 30 * 60 * 1000 < System.currentTimeMillis()) {
-                lastConnectionView.setText(rh.gs(R.string.combo_no_pump_connection, min));
-                lastConnectionView.setTextColor(rh.gac(getContext(), R.attr.statuslightAlarm));
-            } else {
-                lastConnectionView.setText(minAgo);
-                lastConnectionView.setTextColor(this.defaultConnectionColors);
-=======
                 lastConnectionView.setTextColor(rh.gac(getContext(), R.attr.defaultTextColor));
             } else if (comboPlugin.getPump().lastSuccessfulCmdTime + 30 * 60 * 1000 < System.currentTimeMillis()) {
                 lastConnectionView.setText(rh.gs(R.string.combo_no_pump_connection, min));
@@ -301,7 +245,6 @@
             } else {
                 lastConnectionView.setText(minAgo);
                 lastConnectionView.setTextColor(rh.gac(getContext(), R.attr.defaultTextColor));
->>>>>>> aa29423e
             }
 
             // last bolus
