--- conflicted
+++ resolved
@@ -17,13 +17,9 @@
         <ImageView
             android:layout_width="wrap_content"
             android:layout_height="wrap_content"
-<<<<<<< HEAD
+            android:importantForAccessibility="no"            
             android:contentDescription="@string/pairing"
             app:srcCompat="@drawable/ic_bluetooth_48dp" />
-=======
-            android:importantForAccessibility="no"
-            app:srcCompat="@drawable/ic_bluetooth_white_48dp" />
->>>>>>> 8467044a
 
         <TextView
             android:layout_width="match_parent"
