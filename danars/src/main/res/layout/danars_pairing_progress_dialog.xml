<LinearLayout xmlns:android="http://schemas.android.com/apk/res/android"
    xmlns:app="http://schemas.android.com/apk/res-auto"
    xmlns:tools="http://schemas.android.com/tools"
    android:layout_width="match_parent"
    android:layout_height="match_parent"
    android:orientation="vertical"
    tools:context="info.nightscout.androidaps.danars.dialogs.PairingProgressDialog" >

    <RelativeLayout
        android:layout_width="match_parent"
        android:layout_height="wrap_content"
        android:layout_gravity="center"
<<<<<<< HEAD
          android:background="?attr/colorPrimary"
=======
        android:background="?attr/dialogTitleBackground"
>>>>>>> 5621d5e1
        android:orientation="horizontal"
        android:padding="5dp">

        <ImageView
            android:layout_width="wrap_content"
            android:layout_height="wrap_content"
            android:importantForAccessibility="no"            
            android:contentDescription="@string/pairing"
            app:srcCompat="@drawable/ic_bluetooth_48dp" />

        <TextView
            android:layout_width="match_parent"
            android:layout_height="wrap_content"
            android:layout_centerInParent="true"
            android:layout_gravity="center"
            android:layout_marginLeft="10dp"
            android:layout_marginRight="10dp"
            android:text="@string/pairing"
            android:textAlignment="center"
            android:textAppearance="?android:attr/textAppearanceLarge" />

    </RelativeLayout>

    <LinearLayout
        android:id="@+id/spacer"
        android:layout_width="match_parent"
        android:layout_height="wrap_content"
        android:orientation="horizontal"
        android:padding="5dp" />

    <TextView
            android:id="@+id/danars_pairingprogress_status"
            android:layout_width="wrap_content"
            android:layout_height="wrap_content"
            android:layout_gravity="center_horizontal"
            android:layout_marginTop="15dp"
            android:text="STATUS" />

        <ProgressBar
            android:id="@+id/danars_pairingprogress_progressbar"
            style="@android:style/Widget.ProgressBar.Horizontal"
            android:layout_width="match_parent"
            android:layout_height="20dp"
            android:layout_marginBottom="20dp"
            android:layout_marginLeft="5dp"
            android:layout_marginRight="5dp"
            android:layout_marginTop="20dp"
            android:maxHeight="5dp"
            android:minHeight="3dp" />

        <com.google.android.material.button.MaterialButton
            style="@style/OkCancelButton.Text"
            android:id="@+id/ok"
            android:layout_width="wrap_content"
            android:layout_height="wrap_content"
            android:layout_gravity="center_horizontal"
            android:layout_marginBottom="15dp"
            android:text="@string/ok" />

</LinearLayout><|MERGE_RESOLUTION|>--- conflicted
+++ resolved
@@ -10,11 +10,7 @@
         android:layout_width="match_parent"
         android:layout_height="wrap_content"
         android:layout_gravity="center"
-<<<<<<< HEAD
-          android:background="?attr/colorPrimary"
-=======
         android:background="?attr/dialogTitleBackground"
->>>>>>> 5621d5e1
         android:orientation="horizontal"
         android:padding="5dp">
 
