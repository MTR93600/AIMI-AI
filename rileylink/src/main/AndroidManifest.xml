--- conflicted
+++ resolved
@@ -35,12 +35,8 @@
             android:label="@string/title_activity_medlink_settings"/>
         <activity
             android:name="info.nightscout.androidaps.plugins.pump.common.hw.rileylink.dialog.RileyLinkStatusActivity"
-<<<<<<< HEAD
+            android:theme="@style/AppTheme"
             android:label="@string/title_activity_rileylink_settings"/>
-=======
-            android:theme="@style/AppTheme"
-            android:label="@string/title_activity_rileylink_settings" />
->>>>>>> 7818945a
     </application>
 
 </manifest>