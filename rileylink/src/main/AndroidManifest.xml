<manifest xmlns:android="http://schemas.android.com/apk/res/android"
    package="info.nightscout.androidaps.plugins.pump.common">

    <uses-permission android:name="android.permission.BLUETOOTH" />
    <uses-permission android:name="android.permission.BLUETOOTH_ADMIN" />
    <uses-permission android:name="android.permission.FOREGROUND_SERVICE" />
    <uses-permission android:name="android.permission.ACCESS_FINE_LOCATION" />
    <uses-permission android:name="android.permission.ACCESS_COARSE_LOCATION" />

    <application>
        <activity android:name=".dialog.RileyLinkBLEConfigActivity">
            <intent-filter>
                <action android:name="info.nightscout.androidaps.plugins.PumpCommon.dialog.RileyLinkBLEConfigActivity" />
                <category android:name="android.intent.category.DEFAULT" />
            </intent-filter>
        </activity>
<<<<<<< HEAD
        <activity android:name=".dialog.MedLinkBLEScanActivity">
            <intent-filter>
                <action android:name="info.nightscout.androidaps.plugins.PumpCommon.dialog.MedLinkBLEScanActivity" />
                <category android:name="android.intent.category.DEFAULT" />
            </intent-filter>
        </activity>
        <activity
            android:name=".hw.medlink.dialog.MedLinkStatusActivity"
            android:label="@string/title_activity_medlink_settings"
            android:theme="@style/Theme.AppCompat.NoTitle" />
=======

>>>>>>> 194549ad
        <activity
            android:name=".hw.rileylink.dialog.RileyLinkStatusActivity"
            android:label="@string/title_activity_rileylink_settings"
            android:theme="@style/Theme.AppCompat.NoTitle" />
    </application>

</manifest><|MERGE_RESOLUTION|>--- conflicted
+++ resolved
@@ -14,7 +14,6 @@
                 <category android:name="android.intent.category.DEFAULT" />
             </intent-filter>
         </activity>
-<<<<<<< HEAD
         <activity android:name=".dialog.MedLinkBLEScanActivity">
             <intent-filter>
                 <action android:name="info.nightscout.androidaps.plugins.PumpCommon.dialog.MedLinkBLEScanActivity" />
@@ -25,9 +24,6 @@
             android:name=".hw.medlink.dialog.MedLinkStatusActivity"
             android:label="@string/title_activity_medlink_settings"
             android:theme="@style/Theme.AppCompat.NoTitle" />
-=======
-
->>>>>>> 194549ad
         <activity
             android:name=".hw.rileylink.dialog.RileyLinkStatusActivity"
             android:label="@string/title_activity_rileylink_settings"
