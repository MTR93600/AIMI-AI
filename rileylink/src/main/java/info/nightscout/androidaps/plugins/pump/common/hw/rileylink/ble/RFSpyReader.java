--- conflicted
+++ resolved
@@ -90,12 +90,9 @@
 
 
     public void start() {
-<<<<<<< HEAD
-        aapsLogger.debug(LTag.PUMPBTCOMM, "RFSpyReader starting");
-=======
         isRunning = true;
 
->>>>>>> 43a4b750
+        aapsLogger.debug(LTag.PUMPBTCOMM, "RFSpyReader starting");
         readerTask = new AsyncTask<Void, Void, Void>() {
 
             @Override
