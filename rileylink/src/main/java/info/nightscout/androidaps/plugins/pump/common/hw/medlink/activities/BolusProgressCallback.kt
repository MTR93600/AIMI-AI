--- conflicted
+++ resolved
@@ -37,17 +37,12 @@
 
     override fun apply(answer: Supplier<Stream<String>>): MedLinkStandardReturn<String> {
         var ans = answer.get().iterator()
-<<<<<<< HEAD
-        ans.next()
-        ans.next()
-=======
         while(ans.hasNext()){
             val currentLine = ans.next()
             if(currentLine.contains("confirmed")){
                 break
             }
         }
->>>>>>> b9399a32
         MedLinkStatusParser.parseBolusInfo(ans, pumpStatus)
         aapsLogger.info(LTag.PUMPBTCOMM, "" + pumpStatus.lastBolusAmount)
         aapsLogger.info(LTag.PUMPBTCOMM, "" + pumpStatus.bolusDeliveredAmount)
