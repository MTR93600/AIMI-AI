package info.nightscout.androidaps.plugins.pump.common.hw.rileylink.service;

import android.bluetooth.BluetoothAdapter;
import android.content.Context;
import android.content.Intent;

import org.jetbrains.annotations.NotNull;

import javax.inject.Inject;

import dagger.android.DaggerService;
import dagger.android.HasAndroidInjector;
import info.nightscout.androidaps.interfaces.ActivePluginProvider;
import info.nightscout.androidaps.logging.AAPSLogger;
import info.nightscout.androidaps.logging.LTag;
import info.nightscout.androidaps.plugins.bus.RxBusWrapper;
import info.nightscout.androidaps.plugins.pump.common.defs.PumpDeviceState;
import info.nightscout.androidaps.plugins.pump.common.hw.medlink.service.MedLinkServiceData;
import info.nightscout.androidaps.plugins.pump.common.hw.rileylink.RileyLinkCommunicationManager;
import info.nightscout.androidaps.plugins.pump.common.hw.rileylink.RileyLinkConst;
import info.nightscout.androidaps.plugins.pump.common.hw.rileylink.RileyLinkUtil;
import info.nightscout.androidaps.plugins.pump.common.hw.rileylink.ble.RFSpy;
import info.nightscout.androidaps.plugins.pump.common.hw.rileylink.ble.RileyLinkBLE;
import info.nightscout.androidaps.plugins.pump.common.hw.rileylink.ble.defs.RileyLinkEncodingType;
import info.nightscout.androidaps.plugins.pump.common.hw.rileylink.defs.RileyLinkError;
import info.nightscout.androidaps.plugins.pump.common.hw.rileylink.defs.RileyLinkServiceState;
import info.nightscout.androidaps.plugins.pump.common.hw.rileylink.defs.RileyLinkTargetDevice;
import info.nightscout.androidaps.utils.resources.ResourceHelper;
import info.nightscout.androidaps.utils.sharedPreferences.SP;

/**
 * Created by andy on 5/6/18.
 * Split from original file and renamed.
 */
public abstract class RileyLinkService extends DaggerService {

    @Inject protected AAPSLogger aapsLogger;
    @Inject protected SP sp;
    @Inject protected Context context;
    @Inject protected RxBusWrapper rxBus;
    @Inject protected RileyLinkUtil rileyLinkUtil;
    @Inject protected HasAndroidInjector injector;
    @Inject protected ResourceHelper resourceHelper;
    @Inject protected RileyLinkServiceData rileyLinkServiceData;
    @Inject protected ActivePluginProvider activePlugin;
    @Inject protected RileyLinkBLE rileyLinkBLE; // android-bluetooth management
    @Inject protected RFSpy getRFSpy; // interface for RL xxx Mhz radio.

    protected BluetoothAdapter bluetoothAdapter;
    protected RileyLinkBroadcastReceiver mBroadcastReceiver;
    protected RileyLinkBluetoothStateReceiver bluetoothStateReceiver;


    @Override
    public void onCreate() {
        super.onCreate();

        rileyLinkUtil.setEncoding(getEncoding());
        initRileyLinkServiceData();

        mBroadcastReceiver = new RileyLinkBroadcastReceiver(this);
        mBroadcastReceiver.registerBroadcasts(this);


        bluetoothStateReceiver = new RileyLinkBluetoothStateReceiver();
        bluetoothStateReceiver.registerBroadcasts(this);
    }

    /**
     * Get Encoding for RileyLink communication
     */
    public abstract RileyLinkEncodingType getEncoding();


    /**
     * If you have customized RileyLinkServiceData you need to override this
     */
    public abstract void initRileyLinkServiceData();


    @Override
    public boolean onUnbind(Intent intent) {
        //aapsLogger.warn(LTag.PUMPBTCOMM, "onUnbind");
        return super.onUnbind(intent);
    }


    @Override
    public void onRebind(Intent intent) {
        //aapsLogger.warn(LTag.PUMPBTCOMM, "onRebind");
        super.onRebind(intent);
    }


    @Override
    public void onDestroy() {
        super.onDestroy();
        //LOG.error("I die! I die!");

        // xyz rfspy.stopReader();
        rileyLinkBLE.disconnect(); // dispose of Gatt (disconnect and close)

        if (mBroadcastReceiver != null) {
            mBroadcastReceiver.unregisterBroadcasts(this);
        }

        if (bluetoothStateReceiver != null) {
            bluetoothStateReceiver.unregisterBroadcasts(this);
        }

    }


    public abstract RileyLinkCommunicationManager getDeviceCommunicationManager();

    public RileyLinkServiceState getRileyLinkServiceState() {
        return rileyLinkServiceData == null ? null : rileyLinkServiceData.rileyLinkServiceState;
    }

    // Here is where the wake-lock begins:
    // We've received a service startCommand, we grab the lock.
    @Override
    public int onStartCommand(Intent intent, int flags, int startId) {
        return (START_STICKY);
    }


    public boolean bluetoothInit() {
        aapsLogger.debug(LTag.PUMPBTCOMM, "bluetoothInit: attempting to get an adapter");
        rileyLinkServiceData.setRileyLinkServiceState(RileyLinkServiceState.BluetoothInitializing);

        bluetoothAdapter = BluetoothAdapter.getDefaultAdapter();

        if (bluetoothAdapter == null) {
            aapsLogger.error("Unable to obtain a BluetoothAdapter.");
            rileyLinkServiceData.setServiceState(RileyLinkServiceState.BluetoothError, RileyLinkError.NoBluetoothAdapter);
        } else {

            if (!bluetoothAdapter.isEnabled()) {
                aapsLogger.error("Bluetooth is not enabled.");
                rileyLinkServiceData.setServiceState(RileyLinkServiceState.BluetoothError, RileyLinkError.BluetoothDisabled);
            } else {
                rileyLinkServiceData.setRileyLinkServiceState(RileyLinkServiceState.BluetoothReady);
                return true;
            }
        }

        return false;
    }


    // returns true if our Rileylink configuration changed
    public boolean reconfigureRileyLink(String deviceAddress) {

        rileyLinkServiceData.setRileyLinkServiceState(RileyLinkServiceState.RileyLinkInitializing);

        if (rileyLinkBLE.isConnected()) {
            if (deviceAddress.equals(rileyLinkServiceData.rileyLinkAddress)) {
                aapsLogger.info(LTag.PUMPBTCOMM, "No change to RL address.  Not reconnecting.");
                return false;
            } else {
                aapsLogger.warn(LTag.PUMPBTCOMM, "Disconnecting from old RL (" + rileyLinkServiceData.rileyLinkAddress
                        + "), reconnecting to new: " + deviceAddress);

                rileyLinkBLE.disconnect();
                // prolly need to shut down listening thread too?
                // SP.putString(MedtronicConst.Prefs.RileyLinkAddress, deviceAddress);

                rileyLinkServiceData.rileyLinkAddress = deviceAddress;
                rileyLinkBLE.findRileyLink(rileyLinkServiceData.rileyLinkAddress);
                return true;
            }
        } else {
            aapsLogger.debug(LTag.PUMPBTCOMM, "Using RL " + deviceAddress);

            if (rileyLinkServiceData.getRileyLinkServiceState() == RileyLinkServiceState.NotStarted) {
                if (!bluetoothInit()) {
                    aapsLogger.error("RileyLink can't get activated, Bluetooth is not functioning correctly. {}",
                            getError() != null ? getError().name() : "Unknown error (null)");
                    return false;
                }
            }

            rileyLinkBLE.findRileyLink(deviceAddress);

            return true;
        }
    }

    // FIXME: This needs to be run in a session so that is interruptable, has a separate thread, etc.
    public void doTuneUpDevice() {

        rileyLinkServiceData.setRileyLinkServiceState(RileyLinkServiceState.TuneUpDevice);
        setPumpDeviceState(PumpDeviceState.Sleeping);

        double lastGoodFrequency = 0.0d;

        if (rileyLinkServiceData.lastGoodFrequency == null) {
            lastGoodFrequency = sp.getDouble(RileyLinkConst.Prefs.LastGoodDeviceFrequency, 0.0d);
        } else {
            lastGoodFrequency = rileyLinkServiceData.lastGoodFrequency;
        }

        double newFrequency;

        newFrequency = getDeviceCommunicationManager().tuneForDevice();

        if ((newFrequency != 0.0) && (newFrequency != lastGoodFrequency)) {
            aapsLogger.info(LTag.PUMPBTCOMM, "Saving new pump frequency of {} MHz", newFrequency);
            sp.putDouble(RileyLinkConst.Prefs.LastGoodDeviceFrequency, newFrequency);
            rileyLinkServiceData.lastGoodFrequency = newFrequency;
            rileyLinkServiceData.tuneUpDone = true;
            rileyLinkServiceData.lastTuneUpTime = System.currentTimeMillis();
        }

        if (newFrequency == 0.0d) {
            // error tuning pump, pump not present ??
            rileyLinkServiceData.setServiceState(RileyLinkServiceState.PumpConnectorError, RileyLinkError.TuneUpOfDeviceFailed);
        } else {
            getDeviceCommunicationManager().clearNotConnectedCount();
            rileyLinkServiceData.setRileyLinkServiceState(RileyLinkServiceState.PumpConnectorReady);
        }
    }


    public abstract void setPumpDeviceState(PumpDeviceState pumpDeviceState);


    public void disconnectRileyLink() {

        if (rileyLinkBLE.isConnected()) {
            rileyLinkBLE.disconnect();
            rileyLinkServiceData.rileyLinkAddress = null;
            rileyLinkServiceData.rileyLinkName = null;
        }

        rileyLinkServiceData.setRileyLinkServiceState(RileyLinkServiceState.BluetoothReady);
    }

    @NotNull public RileyLinkBLE getRileyLinkBLE() {
        return rileyLinkBLE;
    }

    /**
     * Get Target Device for Service
     */
    public RileyLinkTargetDevice getRileyLinkTargetDevice() {
        return this.rileyLinkServiceData.targetDevice;
    }


    public void changeRileyLinkEncoding(RileyLinkEncodingType encodingType) {
        if (getRFSpy != null) {
            getRFSpy.setRileyLinkEncoding(encodingType);
        }
    }

    public RileyLinkError getError() {
        if (rileyLinkServiceData != null)
            return rileyLinkServiceData.rileyLinkError;
        else
            return null;
    }

<<<<<<< HEAD
    public abstract boolean verifyConfiguration();

    public  RFSpy getRFSpy(){
        return this.getRFSpy;
    }

    public RileyLinkServiceData getRileyLinkServiceData(){
        return this.rileyLinkServiceData;
    }
=======
    public boolean verifyConfiguration() {
        return verifyConfiguration(false);
    }

    public abstract boolean verifyConfiguration(boolean forceRileyLinkAddressRenewal);
>>>>>>> 194549ad
}<|MERGE_RESOLUTION|>--- conflicted
+++ resolved
@@ -262,8 +262,10 @@
             return null;
     }
 
-<<<<<<< HEAD
-    public abstract boolean verifyConfiguration();
+    public boolean verifyConfiguration() {
+        return verifyConfiguration(false);
+    }
+    public abstract boolean verifyConfiguration(boolean forceRileyLinkAddressRenewal);
 
     public  RFSpy getRFSpy(){
         return this.getRFSpy;
@@ -272,11 +274,4 @@
     public RileyLinkServiceData getRileyLinkServiceData(){
         return this.rileyLinkServiceData;
     }
-=======
-    public boolean verifyConfiguration() {
-        return verifyConfiguration(false);
-    }
-
-    public abstract boolean verifyConfiguration(boolean forceRileyLinkAddressRenewal);
->>>>>>> 194549ad
 }