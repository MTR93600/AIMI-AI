package info.nightscout.androidaps.plugins.pump.common.hw.rileylink.service.tasks;

import javax.inject.Inject;

import dagger.android.HasAndroidInjector;
import info.nightscout.androidaps.interfaces.ActivePluginProvider;
import info.nightscout.androidaps.logging.AAPSLogger;
import info.nightscout.androidaps.plugins.pump.common.defs.PumpType;
import info.nightscout.androidaps.plugins.pump.common.hw.connector.defs.CommunicatorPumpDevice;
import info.nightscout.androidaps.plugins.pump.common.hw.medlink.service.MedLinkService;
import info.nightscout.androidaps.plugins.pump.common.hw.rileylink.defs.RileyLinkPumpDevice;
import info.nightscout.androidaps.plugins.pump.common.hw.rileylink.service.RileyLinkService;

/**
 * Created by geoff on 7/9/16.
 */
public class DiscoverGattServicesTask extends ServiceTask {


    @Inject AAPSLogger aapsLogger;

    public boolean needToConnect = false;


    public DiscoverGattServicesTask(HasAndroidInjector injector) {
        super(injector);
    }


    public DiscoverGattServicesTask(HasAndroidInjector injector, boolean needToConnect) {
        super(injector);
        this.needToConnect = needToConnect;
    }


    @Override
    public void run() {
<<<<<<< HEAD
        CommunicatorPumpDevice pumpDevice = (CommunicatorPumpDevice) activePlugin.getActivePump();
        boolean isRiley = pumpDevice.getService() instanceof RileyLinkService;
        boolean isMedLink = pumpDevice.getService() instanceof MedLinkService;
=======

        if (!isRileyLinkDevice()) {
            return;
        }

        RileyLinkPumpDevice pumpDevice = (RileyLinkPumpDevice) activePlugin.getActivePump();

>>>>>>> 194549ad
        if (needToConnect) {
            if(isRiley){
                ((RileyLinkService)pumpDevice.getService()).getRileyLinkBLE().connectGatt();
            }else if(isMedLink){
                ((MedLinkService)pumpDevice.getService()).getMedLinkBLE().connectGatt();
            }
        }
        if(isRiley) {
            ((RileyLinkService)pumpDevice.getService()).getRileyLinkBLE().discoverServices();
        }else if (isMedLink){
            ((MedLinkService)pumpDevice.getService()).getMedLinkBLE().discoverServices();
        }
    }
}<|MERGE_RESOLUTION|>--- conflicted
+++ resolved
@@ -35,19 +35,15 @@
 
     @Override
     public void run() {
-<<<<<<< HEAD
-        CommunicatorPumpDevice pumpDevice = (CommunicatorPumpDevice) activePlugin.getActivePump();
-        boolean isRiley = pumpDevice.getService() instanceof RileyLinkService;
-        boolean isMedLink = pumpDevice.getService() instanceof MedLinkService;
-=======
 
         if (!isRileyLinkDevice()) {
             return;
         }
 
-        RileyLinkPumpDevice pumpDevice = (RileyLinkPumpDevice) activePlugin.getActivePump();
+        CommunicatorPumpDevice pumpDevice = (CommunicatorPumpDevice) activePlugin.getActivePump();
+        boolean isRiley = pumpDevice.getService() instanceof RileyLinkService;
+        boolean isMedLink = pumpDevice.getService() instanceof MedLinkService;
 
->>>>>>> 194549ad
         if (needToConnect) {
             if(isRiley){
                 ((RileyLinkService)pumpDevice.getService()).getRileyLinkBLE().connectGatt();
