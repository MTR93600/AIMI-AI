--- conflicted
+++ resolved
@@ -50,7 +50,6 @@
     @Inject RileyLinkUtil rileyLinkUtil;
     @Inject SP sp;
 
-<<<<<<< HEAD
     protected StringBuffer pumpResponse = new StringBuffer();
 
     protected final Context context;
@@ -66,19 +65,6 @@
     protected boolean mIsConnected = false;
     protected boolean gattConnected;
 
-=======
-    private final Context context;
-    private final boolean gattDebugEnabled = true;
-    private boolean manualDisconnect = false;
-    private final BluetoothAdapter bluetoothAdapter;
-    private final BluetoothGattCallback bluetoothGattCallback;
-    private BluetoothDevice rileyLinkDevice;
-    private BluetoothGatt bluetoothConnectionGatt = null;
-    private BLECommOperation mCurrentOperation;
-    private final Semaphore gattOperationSema = new Semaphore(1, true);
-    private Runnable radioResponseCountNotified;
-    private boolean mIsConnected = false;
->>>>>>> 194549ad
 
     @Inject
     public RileyLinkBLE(final Context context) {
