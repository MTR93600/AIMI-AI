--- conflicted
+++ resolved
@@ -1,20 +1,7 @@
 <?xml version="1.0" encoding="utf-8"?>
 <resources>
-<<<<<<< HEAD
-    <!-- RL BLE Scanning -->
-    <string name="rileylink_scanner_scan_scan">SCAN</string>
-    <string name="rileylink_scanner_scan_stop">STOP</string>
-    <string name="rileylink_scanner_selected_device">Επιλεγμένο</string>
-    <string name="rileylink_scanner_title">RileyLink Scan</string>
-    <string name="medlink_scanner_title">MedLink Scan</string>
-    <string name="location_yes">Ενεργοποίηση</string>
-    <string name="rileylink_scanner_scanning">Σάρωση</string>
-    <string name="rileylink_scanner_scanning_finished">Η σάρωση ολοκληρώθηκε</string>
-    <string name="rileylink_scanner_scanning_error">Λάθος σάρωσης: %1$d</string>
-=======
     <!-- RL keys -->
     <!-- RL BLE Config -->
->>>>>>> 194549ad
     <!-- RL Status Page -->
     <string name="rileylink_settings_tab1">Ρυθμίσεις</string>
     <string name="rileylink_settings_tab2">Ιστορικό</string>
