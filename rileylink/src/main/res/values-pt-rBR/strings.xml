<?xml version="1.0" encoding="utf-8"?>
<resources>
<<<<<<< HEAD
    <!-- RL BLE Scanning -->
    <string name="rileylink_scanner_scan_scan">PROCURAR</string>
    <string name="rileylink_scanner_scan_stop">PARAR</string>
    <string name="rileylink_scanner_selected_device">Seleccionado</string>
    <string name="rileylink_scanner_title">Procura RileyLink</string>
    <string name="medlink_scanner_title">Procura MedLink</string>
    <string name="location_yes">Ativar</string>
    <string name="rileylink_scanner_scanning">A procurar</string>
    <string name="rileylink_scanner_scanning_finished">Procura terminada</string>
    <string name="rileylink_scanner_scanning_error">Erro de Procura: %1$d</string>
=======
    <!-- RL keys -->
    <!-- RL BLE Config -->
>>>>>>> 194549ad
    <!-- RL Status Page -->
    <string name="rileylink_settings_tab1">Definições</string>
    <string name="rileylink_settings_tab2">Histórico</string>
    <string name="rileylink_status">Estado do RileyLink</string>
    <string name="medtronic_pump_status">Estado da Bomba</string>
    <string name="title_activity_rileylink_settings">Configurações do RileyLink</string>
    <string name="title_activity_medlink_settings">Configurações do MedLink</string>
    <string name="rileylink_title">RileyLink</string>
    <string name="rileylink_device">Dispositivo</string>
    <!-- RL State -->
    <string name="rileylink_state_bt_init">A iniciar o Bluetooth...</string>
    <string name="rileylink_state_bt_error">Erro de Bluetooth</string>
    <string name="rileylink_state_bt_ready">Bluetooth Pronto</string>
    <string name="rileylink_state_not_started">Não Iniciado</string>
    <string name="rileylink_state_rl_init">Inicialização do RileyLink…</string>
    <string name="rileylink_state_rl_error">Erro no RileyLink</string>
    <string name="rileylink_state_pc_tune_up">Configurando RileyLink e a Bomba</string>
    <string name="rileylink_state_pc_error">Problema ao ligar à Bomba</string>
    <string name="rileylink_state_connected">Ligado</string>
    <!-- RL Errors -->
    <string name="rileylink_error_not_rl">Dispositivo não é RileyLink</string>
    <string name="rileylink_error_unreachable">RileyLink inacessível</string>
    <string name="rileylink_error_bt_disabled">Bluetooth desactivado</string>
    <string name="rileylink_error_no_bt_adapter">Nenhum Adaptador Bluetooth</string>
    <string name="rileylink_error_tuneup_failed">TuneUp Falhou</string>
    <string name="rileylink_error_pod_unreachable">Pod inacessível</string>
    <!-- RileyLink - Common -->
    <string name="rileylink_target_device_medtronic">Bomba Medtronic</string>
<<<<<<< HEAD
    <string name="rileylink_target_device_omnipod">Omnipod</string>
    <string name="need_manual_profile_set">You need to change your pump profile to the Standard</string>
=======
    <!-- RileyLink - Preferences -->
>>>>>>> 194549ad
</resources><|MERGE_RESOLUTION|>--- conflicted
+++ resolved
@@ -1,20 +1,8 @@
 <?xml version="1.0" encoding="utf-8"?>
 <resources>
-<<<<<<< HEAD
-    <!-- RL BLE Scanning -->
-    <string name="rileylink_scanner_scan_scan">PROCURAR</string>
-    <string name="rileylink_scanner_scan_stop">PARAR</string>
-    <string name="rileylink_scanner_selected_device">Seleccionado</string>
-    <string name="rileylink_scanner_title">Procura RileyLink</string>
+    <!-- RL keys -->
     <string name="medlink_scanner_title">Procura MedLink</string>
-    <string name="location_yes">Ativar</string>
-    <string name="rileylink_scanner_scanning">A procurar</string>
-    <string name="rileylink_scanner_scanning_finished">Procura terminada</string>
-    <string name="rileylink_scanner_scanning_error">Erro de Procura: %1$d</string>
-=======
-    <!-- RL keys -->
     <!-- RL BLE Config -->
->>>>>>> 194549ad
     <!-- RL Status Page -->
     <string name="rileylink_settings_tab1">Definições</string>
     <string name="rileylink_settings_tab2">Histórico</string>
@@ -43,10 +31,5 @@
     <string name="rileylink_error_pod_unreachable">Pod inacessível</string>
     <!-- RileyLink - Common -->
     <string name="rileylink_target_device_medtronic">Bomba Medtronic</string>
-<<<<<<< HEAD
-    <string name="rileylink_target_device_omnipod">Omnipod</string>
     <string name="need_manual_profile_set">You need to change your pump profile to the Standard</string>
-=======
-    <!-- RileyLink - Preferences -->
->>>>>>> 194549ad
 </resources>