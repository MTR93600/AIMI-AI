<?xml version="1.0" encoding="utf-8"?>
<resources>
<<<<<<< HEAD
    <!-- RL BLE Scanning -->
    <string name="rileylink_scanner_scan_scan">ESCANEAR</string>
    <string name="rileylink_scanner_scan_stop">DETENER</string>
    <string name="rileylink_scanner_selected_device">Seleccionado</string>
    <string name="rileylink_scanner_title">Escaneo de RileyLink</string>
    <string name="medlink_scanner_title">Escaneo de MedLink</string>
    <string name="location_yes">Habilitar</string>
    <string name="location_no">No</string>
    <string name="rileylink_scanner_scanning">Buscando</string>
    <string name="rileylink_scanner_scanning_finished">Búsqueda Finalizada</string>
    <string name="rileylink_scanner_scanning_error">Error de escaneo: %1$d</string>
    <string name="common_never">Nunca</string>
=======
    <!-- RL keys -->
    <!-- RL BLE Config -->
    <string name="riley_link_ble_config_button_scan_start">Escanear</string>
    <string name="riley_link_ble_config_scan_stop">Detener</string>
    <string name="riley_link_ble_config_scan_selected">Seleccionado</string>
    <string name="riley_link_ble_config_scan_title">Escaneo de RileyLink</string>
    <string name="riley_link_ble_config_scan_scanning">Buscando</string>
    <string name="riley_link_ble_config_scan_finished">Búsqueda Finalizada</string>
    <string name="riley_link_ble_config_scan_error">Error de escaneo: %1$d</string>
    <string name="riley_link_ble_config_connected_never">Nunca</string>
    <string name="riley_link_ble_config_scan_currently_selected_riley_link">RileyLink seleccionado</string>
    <string name="riley_link_ble_config_remove_riley_link">Eliminar</string>
    <string name="riley_link_ble_config_remove_riley_link_confirmation">¿Está seguro de que desea eliminar RileyLink?</string>
    <string name="riley_link_ble_config_remove_riley_link_confirmation_title">Eliminar RileyLink</string>
    <string name="riley_link_ble_config_no_riley_link_selected">No se ha seleccionado RileyLink</string>
>>>>>>> 194549ad
    <!-- RL Status Page -->
    <string name="rileylink_settings_tab1">Configuración</string>
    <string name="rileylink_settings_tab2">Historico</string>
    <string name="rileylink_status">Estado RileyLink</string>
    <string name="medtronic_pump_status">Estado de Infusora</string>
    <string name="title_activity_rileylink_settings">Ajustes de RileyLink</string>
    <string name="title_activity_medlink_settings">Ajustes de MedLink</string>
    <string name="rileylink_title">RileyLink</string>
    <string name="rileylink_connection_status">Estado de conexión:</string>
    <string name="rileylink_connection_error">Error de conexión:</string>
    <string name="rileylink_device">Dispositivo</string>
    <string name="rileylink_device_type">Tipo de dispositivo:</string>
    <string name="rileylink_last_used_frequency">Última frecuencia usada:</string>
    <string name="rileylink_last_device_contact">Último contacto del dispositivo:</string>
    <string name="rileylink_firmware_version">Versión de Firmware:</string>
    <string name="rileylink_pump_serial_number">Número de serie de la Infusora:</string>
    <string name="rileylink_pump_frequency">Frecuencia de la infusora:</string>
    <!-- RL State -->
    <string name="rileylink_state_bt_init">Inicializando Bluetooth…</string>
    <string name="rileylink_state_bt_error">Error Bluetooth</string>
    <string name="rileylink_state_bt_ready">Bluetooth listo</string>
    <string name="rileylink_state_not_started">No iniciado</string>
    <string name="rileylink_state_rl_init">Inicialización de RileyLink…</string>
    <string name="rileylink_state_rl_error">Error de RileyLink</string>
    <string name="rileylink_state_pc_tune_up">Configurando RileyLink y la bomba</string>
    <string name="rileylink_state_pc_error">Problema al conectar con la infusora</string>
    <string name="rileylink_state_connected">Conectado</string>
    <string name="rileylink_state_rl_ready">RileyLink listo</string>
    <!-- RL Errors -->
    <string name="rileylink_error_not_rl">El dispositivo no es un RileyLink</string>
    <string name="rileylink_error_unreachable">RileyLink no accesible</string>
    <string name="rileylink_error_bt_disabled">Bluetooth está desactivado</string>
    <string name="rileylink_error_no_bt_adapter">No hay adaptador Bluetooth</string>
    <string name="rileylink_error_tuneup_failed">Error al configurar</string>
    <string name="rileylink_error_pump_unreachable">Bomba no alcanzable</string>
    <string name="rileylink_error_pod_unreachable">Infusora no alcanzable</string>
    <!-- RileyLink - Common -->
    <string name="rileylink_target_device_medtronic">Infusora Medtronic</string>
    <string name="riley_link_common_yes">Sí</string>
    <string name="riley_link_common_no">No</string>
    <!-- RileyLink - Preferences -->
    <plurals name="duration_days">
        <item quantity="one">%1$d día</item>
        <item quantity="other">%1$d días</item>
    </plurals>
    <plurals name="duration_hours">
        <item quantity="one">%1$d hora</item>
        <item quantity="other">%1$d horas</item>
    </plurals>
</resources><|MERGE_RESOLUTION|>--- conflicted
+++ resolved
@@ -1,20 +1,7 @@
 <?xml version="1.0" encoding="utf-8"?>
 <resources>
-<<<<<<< HEAD
-    <!-- RL BLE Scanning -->
-    <string name="rileylink_scanner_scan_scan">ESCANEAR</string>
-    <string name="rileylink_scanner_scan_stop">DETENER</string>
-    <string name="rileylink_scanner_selected_device">Seleccionado</string>
-    <string name="rileylink_scanner_title">Escaneo de RileyLink</string>
-    <string name="medlink_scanner_title">Escaneo de MedLink</string>
-    <string name="location_yes">Habilitar</string>
-    <string name="location_no">No</string>
-    <string name="rileylink_scanner_scanning">Buscando</string>
-    <string name="rileylink_scanner_scanning_finished">Búsqueda Finalizada</string>
-    <string name="rileylink_scanner_scanning_error">Error de escaneo: %1$d</string>
-    <string name="common_never">Nunca</string>
-=======
     <!-- RL keys -->
+    <string name="medlink_scanner_title">MedLink Skan</string>
     <!-- RL BLE Config -->
     <string name="riley_link_ble_config_button_scan_start">Escanear</string>
     <string name="riley_link_ble_config_scan_stop">Detener</string>
@@ -29,7 +16,6 @@
     <string name="riley_link_ble_config_remove_riley_link_confirmation">¿Está seguro de que desea eliminar RileyLink?</string>
     <string name="riley_link_ble_config_remove_riley_link_confirmation_title">Eliminar RileyLink</string>
     <string name="riley_link_ble_config_no_riley_link_selected">No se ha seleccionado RileyLink</string>
->>>>>>> 194549ad
     <!-- RL Status Page -->
     <string name="rileylink_settings_tab1">Configuración</string>
     <string name="rileylink_settings_tab2">Historico</string>
