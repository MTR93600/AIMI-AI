<?xml version="1.0" encoding="utf-8"?>
<resources>
<<<<<<< HEAD
    <!-- RL BLE Scanning -->
    <string name="rileylink_scanner_scan_scan">SCAN</string>
    <string name="rileylink_scanner_scan_stop">STOP</string>
    <string name="rileylink_scanner_selected_device">Selectat</string>
    <string name="rileylink_scanner_title">Scanare RileyLink</string>
    <string name="medlink_scanner_title">Scanare MedLink</string>
    <string name="location_yes">Activează</string>
    <string name="location_no">Nu</string>
    <string name="rileylink_scanner_scanning">Scanează</string>
    <string name="rileylink_scanner_scanning_finished">Scanare terminată</string>
    <string name="rileylink_scanner_scanning_error">Eroare la scanare: %1$d</string>
    <string name="common_never">Niciodată</string>
=======
    <!-- RL keys -->
    <!-- RL BLE Config -->
    <string name="riley_link_ble_config_button_scan_start">Scanare</string>
    <string name="riley_link_ble_config_scan_stop">Stop</string>
    <string name="riley_link_ble_config_scan_selected">Selectat</string>
    <string name="riley_link_ble_config_scan_title">Scanare RileyLink</string>
    <string name="riley_link_ble_config_scan_scanning">Scanează</string>
    <string name="riley_link_ble_config_scan_finished">Scanare terminată</string>
    <string name="riley_link_ble_config_scan_error">Eroare la scanare: %1$d</string>
    <string name="riley_link_ble_config_connected_never">Niciodată</string>
    <string name="riley_link_ble_config_scan_currently_selected_riley_link">RileyLink selectat în prezent</string>
    <string name="riley_link_ble_config_remove_riley_link">Șterge</string>
    <string name="riley_link_ble_config_remove_riley_link_confirmation">Sunteți sigur că doriți să eliminați RileyLink?</string>
    <string name="riley_link_ble_config_remove_riley_link_confirmation_title">Elimină RileyLink</string>
    <string name="riley_link_ble_config_no_riley_link_selected">Niciun RileyLink selectat</string>
>>>>>>> 194549ad
    <!-- RL Status Page -->
    <string name="rileylink_settings_tab1">Setări</string>
    <string name="rileylink_settings_tab2">Istoric</string>
    <string name="rileylink_status">Stare RileyLink</string>
    <string name="medtronic_pump_status">Stare pompă</string>
    <string name="title_activity_rileylink_settings">Setări RileyLink</string>
    <string name="title_activity_medlink_settings">Setări MedLink</string>
    <string name="rileylink_title">RileyLink</string>
    <string name="rileylink_connection_status">Stare conexiune:</string>
    <string name="rileylink_connection_error">Eroare conexiune:</string>
    <string name="rileylink_device">Dispozitiv</string>
    <string name="rileylink_device_type">Tip dispozitiv:</string>
    <string name="rileylink_last_used_frequency">Ultima frecvență utilizată:</string>
    <string name="rileylink_last_device_contact">Ultima conexiune cu dispozitivul:</string>
    <string name="rileylink_firmware_version">Versiune Firmware:</string>
    <string name="rileylink_pump_serial_number">Număr de serie al pompei:</string>
    <string name="rileylink_pump_frequency">Frecvență pompă:</string>
    <!-- RL State -->
    <string name="rileylink_state_bt_init">Se inițializează conexiunea Bluetooth…</string>
    <string name="rileylink_state_bt_error">Eroare Bluetooth</string>
    <string name="rileylink_state_bt_ready">Conexiune Bluetooth pregătită</string>
    <string name="rileylink_state_not_started">Nepornit</string>
    <string name="rileylink_state_rl_init">Se inițializează RileyLink…</string>
    <string name="rileylink_state_rl_error">Eroare RileyLink</string>
    <string name="rileylink_state_pc_tune_up">Se îmbunătățește RileyLink și pompa</string>
    <string name="rileylink_state_pc_error">Probleme la conectarea cu pompa</string>
    <string name="rileylink_state_connected">Conectat</string>
    <string name="rileylink_state_rl_ready">RileyLink este gata</string>
    <!-- RL Errors -->
    <string name="rileylink_error_not_rl">Dispozitivul nu este RileyLink</string>
    <string name="rileylink_error_unreachable">Nu se poate găsi RileyLink</string>
    <string name="rileylink_error_bt_disabled">Bluetooth dezactivat</string>
    <string name="rileylink_error_no_bt_adapter">Nu există un adaptor Bluetooth</string>
    <string name="rileylink_error_tuneup_failed">Conectare eșuată</string>
    <string name="rileylink_error_pump_unreachable">Pompă indisponibilă</string>
    <string name="rileylink_error_pod_unreachable">Nu se poate comunica cu pod-ul</string>
    <!-- RileyLink - Common -->
    <string name="rileylink_target_device_medtronic">Pompă Medtronic</string>
    <string name="riley_link_common_yes">Da</string>
    <string name="riley_link_common_no">Nu</string>
    <!-- RileyLink - Preferences -->
    <plurals name="duration_days">
        <item quantity="one">%1$d zi</item>
        <item quantity="few">%1$d zile</item>
        <item quantity="other">%1$d zile</item>
    </plurals>
    <plurals name="duration_hours">
        <item quantity="one">%1$d oră</item>
        <item quantity="few">%1$d ore</item>
        <item quantity="other">%1$d ore</item>
    </plurals>
</resources><|MERGE_RESOLUTION|>--- conflicted
+++ resolved
@@ -1,20 +1,7 @@
 <?xml version="1.0" encoding="utf-8"?>
 <resources>
-<<<<<<< HEAD
-    <!-- RL BLE Scanning -->
-    <string name="rileylink_scanner_scan_scan">SCAN</string>
-    <string name="rileylink_scanner_scan_stop">STOP</string>
-    <string name="rileylink_scanner_selected_device">Selectat</string>
-    <string name="rileylink_scanner_title">Scanare RileyLink</string>
+    <!-- RL keys -->
     <string name="medlink_scanner_title">Scanare MedLink</string>
-    <string name="location_yes">Activează</string>
-    <string name="location_no">Nu</string>
-    <string name="rileylink_scanner_scanning">Scanează</string>
-    <string name="rileylink_scanner_scanning_finished">Scanare terminată</string>
-    <string name="rileylink_scanner_scanning_error">Eroare la scanare: %1$d</string>
-    <string name="common_never">Niciodată</string>
-=======
-    <!-- RL keys -->
     <!-- RL BLE Config -->
     <string name="riley_link_ble_config_button_scan_start">Scanare</string>
     <string name="riley_link_ble_config_scan_stop">Stop</string>
@@ -29,7 +16,6 @@
     <string name="riley_link_ble_config_remove_riley_link_confirmation">Sunteți sigur că doriți să eliminați RileyLink?</string>
     <string name="riley_link_ble_config_remove_riley_link_confirmation_title">Elimină RileyLink</string>
     <string name="riley_link_ble_config_no_riley_link_selected">Niciun RileyLink selectat</string>
->>>>>>> 194549ad
     <!-- RL Status Page -->
     <string name="rileylink_settings_tab1">Setări</string>
     <string name="rileylink_settings_tab2">Istoric</string>
