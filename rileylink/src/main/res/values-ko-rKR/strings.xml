<?xml version="1.0" encoding="utf-8"?>
<resources>
<<<<<<< HEAD
    <!-- RL BLE Scanning -->
    <string name="rileylink_scanner_scan_scan">스캔</string>
    <string name="rileylink_scanner_scan_stop">중지</string>
    <string name="rileylink_scanner_selected_device">선택됨</string>
    <string name="rileylink_scanner_title">RileyLink 스캔</string>
    <string name="medlink_scanner_title">MedLink 스캔</string>
    <string name="location_yes">활성화</string>
    <string name="rileylink_scanner_scanning">스캔중</string>
    <string name="rileylink_scanner_scanning_finished">스캔 완료</string>
    <string name="rileylink_scanner_scanning_error">스캔 에러: %1$d</string>
=======
    <!-- RL keys -->
    <!-- RL BLE Config -->
>>>>>>> 194549ad
    <!-- RL Status Page -->
    <string name="rileylink_settings_tab1">설정</string>
    <string name="rileylink_settings_tab2">이력</string>
    <string name="rileylink_status">RileyLink 상태</string>
    <string name="medtronic_pump_status">펌프 상태</string>
    <string name="title_activity_rileylink_settings">RileyLink 설정</string>
    <string name="title_activity_medlink_settings">MedLink 설정</string>
    <string name="rileylink_title">RileyLink</string>
    <string name="rileylink_device">장치</string>
    <!-- RL State -->
    <string name="rileylink_state_bt_init">블루투스 초기화중...</string>
    <string name="rileylink_state_bt_error">블루투스 에러</string>
    <string name="rileylink_state_bt_ready">블루투스 준비</string>
    <string name="rileylink_state_not_started">시작되지 않았습니다.</string>
    <string name="rileylink_state_rl_init">RileyLink 초기화…</string>
    <string name="rileylink_state_rl_error">RileyLink 에러</string>
    <string name="rileylink_state_pc_tune_up">RileyLink 와 펌프 튜닝</string>
    <string name="rileylink_state_pc_error">펌프 연결 문제</string>
    <!-- RL Errors -->
    <string name="rileylink_error_not_rl">장치가 RileyLink가 아닙니다.</string>
    <string name="rileylink_error_unreachable">RileyLink에 연결할 수 없음</string>
    <string name="rileylink_error_bt_disabled">블루투스 비활성</string>
    <string name="rileylink_error_no_bt_adapter">블루투스 어댑터 없음</string>
    <string name="rileylink_error_tuneup_failed">튜닝 실패</string>
    <string name="rileylink_error_pod_unreachable">포드에 연결할 수 없습니다.</string>
    <!-- RileyLink - Common -->
    <string name="rileylink_target_device_medtronic">메드트로닉 펌프</string>
    <!-- RileyLink - Preferences -->
</resources><|MERGE_RESOLUTION|>--- conflicted
+++ resolved
@@ -1,20 +1,15 @@
 <?xml version="1.0" encoding="utf-8"?>
 <resources>
-<<<<<<< HEAD
+    <string name="medlink_scanner_title">MedLink 스캔</string>
     <!-- RL BLE Scanning -->
     <string name="rileylink_scanner_scan_scan">스캔</string>
     <string name="rileylink_scanner_scan_stop">중지</string>
     <string name="rileylink_scanner_selected_device">선택됨</string>
     <string name="rileylink_scanner_title">RileyLink 스캔</string>
-    <string name="medlink_scanner_title">MedLink 스캔</string>
     <string name="location_yes">활성화</string>
     <string name="rileylink_scanner_scanning">스캔중</string>
     <string name="rileylink_scanner_scanning_finished">스캔 완료</string>
     <string name="rileylink_scanner_scanning_error">스캔 에러: %1$d</string>
-=======
-    <!-- RL keys -->
-    <!-- RL BLE Config -->
->>>>>>> 194549ad
     <!-- RL Status Page -->
     <string name="rileylink_settings_tab1">설정</string>
     <string name="rileylink_settings_tab2">이력</string>
