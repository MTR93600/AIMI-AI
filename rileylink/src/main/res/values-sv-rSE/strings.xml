--- conflicted
+++ resolved
@@ -1,20 +1,7 @@
 <?xml version="1.0" encoding="utf-8"?>
 <resources>
-<<<<<<< HEAD
-    <!-- RL BLE Scanning -->
-    <string name="rileylink_scanner_scan_scan">SÖK</string>
-    <string name="rileylink_scanner_scan_stop">AVBRYT</string>
-    <string name="rileylink_scanner_selected_device">Vald</string>
-    <string name="rileylink_scanner_title">Riley Link-sökning</string>
+    <!-- RL keys -->
     <string name="medlink_scanner_title">Med Link-sökning</string>
-    <string name="location_yes">Aktivera</string>
-    <string name="location_no">Nej</string>
-    <string name="rileylink_scanner_scanning">Söker</string>
-    <string name="rileylink_scanner_scanning_finished">Sökning avslutad</string>
-    <string name="rileylink_scanner_scanning_error">Fel vid sökning: %1$d</string>
-    <string name="common_never">Aldrig</string>
-=======
-    <!-- RL keys -->
     <!-- RL BLE Config -->
     <string name="riley_link_ble_config_button_scan_start">Sök</string>
     <string name="riley_link_ble_config_scan_stop">Stopp</string>
@@ -29,7 +16,6 @@
     <string name="riley_link_ble_config_remove_riley_link_confirmation">Är du säker på att du vill ta bort din Riley Link?</string>
     <string name="riley_link_ble_config_remove_riley_link_confirmation_title">Ta bort Riley Link</string>
     <string name="riley_link_ble_config_no_riley_link_selected">Ingen Riley Link vald</string>
->>>>>>> 194549ad
     <!-- RL Status Page -->
     <string name="rileylink_settings_tab1">Inställningar</string>
     <string name="rileylink_settings_tab2">Historik</string>
