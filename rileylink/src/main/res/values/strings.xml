--- conflicted
+++ resolved
@@ -1,20 +1,7 @@
 <?xml version="1.0" encoding="utf-8"?>
 <resources>
 
-<<<<<<< HEAD
-    <!-- RL BLE Scanning -->
-    <string name="rileylink_scanner_scan_scan">SCAN</string>
-    <string name="rileylink_scanner_scan_stop">STOP</string>
-    <string name="rileylink_scanner_selected_device">Selected</string>
-    <string name="rileylink_scanner_title">RileyLink Scan</string>
     <string name="medlink_scanner_title">MedLink Scan</string>
-    <string name="location_yes">Enable</string>
-    <string name="location_no">No</string>
-    <string name="rileylink_scanner_scanning">Scanning</string>
-    <string name="rileylink_scanner_scanning_finished">Scanning finished</string>
-    <string name="rileylink_scanner_scanning_error">Scanning error: %1$d</string>
-    <string name="common_never">Never</string>
-=======
     <!-- RL keys -->
     <string name="key_medtronic_pump_encoding_4b6b_local" translatable="false">medtronic_pump_encoding_4b6b_local</string>
     <string name="key_medtronic_pump_encoding_4b6b_rileylink" translatable="false">medtronic_pump_encoding_4b6b_rileylink</string>
@@ -37,7 +24,6 @@
     <string name="riley_link_ble_config_remove_riley_link_confirmation">Are you sure that you want to remove your RileyLink?</string>
     <string name="riley_link_ble_config_remove_riley_link_confirmation_title">Remove RileyLink</string>
     <string name="riley_link_ble_config_no_riley_link_selected">No RileyLink selected</string>
->>>>>>> 194549ad
 
     <!-- RL Status Page -->
     <string name="rileylink_settings_tab1">Settings</string>
@@ -92,22 +78,12 @@
     <string name="riley_link_common_yes">Yes</string>
     <string name="riley_link_common_no">No</string>
 
-<<<<<<< HEAD
-    <string name="key_medtronic_pump_encoding_4b6b_local" translatable="false">medtronic_pump_encoding_4b6b_local</string>
-    <string name="key_medtronic_pump_encoding_4b6b_rileylink" translatable="false">medtronic_pump_encoding_4b6b_rileylink</string>
-    <string name="key_medtronic_pump_encoding_medlink" translatable="false">medtronic_pump_encoding_medlink</string>
-
-    <string name="key_rileylink_mac_address" translatable="false">pref_rileylink_mac_address</string>
-    <string name="key_medlink_mac_address" translatable="false">pref_medlink_mac_address</string>
-    <string name="key_medtronic_encoding" translatable="false">pref_medtronic_encoding</string>
-
-    <string name="mdt_last_bolus" translatable="false">%1$.1f %2$s (%3$s)</string>
-    <string name="need_manual_profile_set">You need to change your pump profile to the Standard</string>
-=======
     <!-- RileyLink - Preferences -->
     <string name="riley_link_show_battery_level">Show battery level reported by OrangeLink/EmaLink</string>
     <string name="riley_link_show_battery_level_summary">DOES NOT work with the original RileyLink. May not work with other RileyLink alternatives.</string>
->>>>>>> 194549ad
+
+    <string name="key_medtronic_pump_encoding_medlink" translatable="false">medtronic_pump_encoding_medlink</string>
+    <string name="key_medlink_mac_address" translatable="false">pref_medlink_mac_address</string>
 
     <plurals name="duration_days">
         <item quantity="one">%1$d day</item>
