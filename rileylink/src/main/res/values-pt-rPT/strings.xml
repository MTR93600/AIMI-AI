<?xml version="1.0" encoding="utf-8"?>
<resources>
<<<<<<< HEAD
    <!-- RL BLE Scanning -->
    <string name="rileylink_scanner_scan_scan">PROCURAR</string>
    <string name="rileylink_scanner_scan_stop">PARAR</string>
    <string name="rileylink_scanner_selected_device">Seleccionado</string>
    <string name="rileylink_scanner_title">Procura RileyLink</string>
    <string name="medlink_scanner_title">Procura MedLink</string>
    <string name="location_yes">Activar</string>
    <string name="location_no">Não</string>
    <string name="rileylink_scanner_scanning">A procurar</string>
    <string name="rileylink_scanner_scanning_finished">Procura terminada</string>
    <string name="rileylink_scanner_scanning_error">Erro de Procura: %1$d</string>
    <string name="common_never">Nunca</string>
=======
    <!-- RL keys -->
    <!-- RL BLE Config -->
    <string name="riley_link_ble_config_button_scan_start">Procurar</string>
    <string name="riley_link_ble_config_scan_stop">Parar</string>
    <string name="riley_link_ble_config_scan_selected">Seleccionado</string>
    <string name="riley_link_ble_config_scan_title">Procura RileyLink</string>
    <string name="riley_link_ble_config_scan_scanning">A procurar</string>
    <string name="riley_link_ble_config_scan_finished">Procura terminada</string>
    <string name="riley_link_ble_config_scan_error">Erro de Procura: %1$d</string>
    <string name="riley_link_ble_config_connected_never">Nunca</string>
    <string name="riley_link_ble_config_remove_riley_link">Remover</string>
>>>>>>> 194549ad
    <!-- RL Status Page -->
    <string name="rileylink_settings_tab1">Definições</string>
    <string name="rileylink_settings_tab2">Histórico</string>
    <string name="rileylink_status">Estado do RileyLink</string>
    <string name="medtronic_pump_status">Estado da Bomba</string>
    <string name="title_activity_rileylink_settings">Definições do RileyLink</string>
    <string name="title_activity_medlink_settings">Definições do MedLink</string>
    <string name="rileylink_title">RileyLink</string>
    <string name="rileylink_connection_status">Estado de Ligação:</string>
    <string name="rileylink_connection_error">Erro de Ligação:</string>
    <string name="rileylink_device">Dispositivo</string>
    <string name="rileylink_device_type">Tipo de dispositivo:</string>
    <string name="rileylink_firmware_version_value">BLE113: %1$s\nCC110: %2$s</string>
    <string name="rileylink_pump_serial_number">Número de série da Bomba:</string>
    <string name="rileylink_pump_frequency">Frequência da Bomba:</string>
    <string name="rileylink_pump_frequency_value">%1$.2f MHz</string>
    <!-- RL State -->
    <string name="rileylink_state_bt_init">A iniciar o Bluetooth...</string>
    <string name="rileylink_state_bt_error">Erro de Bluetooth</string>
    <string name="rileylink_state_bt_ready">Bluetooth Pronto</string>
    <string name="rileylink_state_not_started">Não Iniciado</string>
    <string name="rileylink_state_rl_init">Inicialização do RileyLink…</string>
    <string name="rileylink_state_rl_error">Erro no RileyLink</string>
    <string name="rileylink_state_pc_tune_up">A ajustar RileyLink e a Bomba</string>
    <string name="rileylink_state_pc_error">Problema ao ligar à Bomba</string>
    <string name="rileylink_state_connected">Ligado</string>
    <string name="rileylink_state_rl_ready">RileyLink pronto</string>
    <!-- RL Errors -->
    <string name="rileylink_error_not_rl">Dispositivo não é RileyLink</string>
    <string name="rileylink_error_unreachable">RileyLink inacessível</string>
    <string name="rileylink_error_bt_disabled">Bluetooth desactivado</string>
    <string name="rileylink_error_no_bt_adapter">Nenhum Adaptador Bluetooth</string>
    <string name="rileylink_error_tuneup_failed">TuneUp Falhou</string>
    <string name="rileylink_error_pump_unreachable">Bomba inacessível</string>
    <string name="rileylink_error_pod_unreachable">Pod inacessível</string>
    <!-- RileyLink - Common -->
    <string name="rileylink_target_device_medtronic">Bomba Medtronic</string>
    <string name="rileylink_target_device_omnipod">Omnipod (Eros)</string>
    <string name="riley_link_common_yes">Sim</string>
    <string name="riley_link_common_no">Não</string>
    <!-- RileyLink - Preferences -->
    <plurals name="duration_days">
        <item quantity="one">%1$d dia</item>
        <item quantity="other">%1$d dias</item>
    </plurals>
    <plurals name="duration_hours">
        <item quantity="one">%1$d hora</item>
        <item quantity="other">%1$d horas</item>
    </plurals>
</resources><|MERGE_RESOLUTION|>--- conflicted
+++ resolved
@@ -1,20 +1,7 @@
 <?xml version="1.0" encoding="utf-8"?>
 <resources>
-<<<<<<< HEAD
-    <!-- RL BLE Scanning -->
-    <string name="rileylink_scanner_scan_scan">PROCURAR</string>
-    <string name="rileylink_scanner_scan_stop">PARAR</string>
-    <string name="rileylink_scanner_selected_device">Seleccionado</string>
-    <string name="rileylink_scanner_title">Procura RileyLink</string>
+    <!-- RL keys -->
     <string name="medlink_scanner_title">Procura MedLink</string>
-    <string name="location_yes">Activar</string>
-    <string name="location_no">Não</string>
-    <string name="rileylink_scanner_scanning">A procurar</string>
-    <string name="rileylink_scanner_scanning_finished">Procura terminada</string>
-    <string name="rileylink_scanner_scanning_error">Erro de Procura: %1$d</string>
-    <string name="common_never">Nunca</string>
-=======
-    <!-- RL keys -->
     <!-- RL BLE Config -->
     <string name="riley_link_ble_config_button_scan_start">Procurar</string>
     <string name="riley_link_ble_config_scan_stop">Parar</string>
@@ -25,7 +12,6 @@
     <string name="riley_link_ble_config_scan_error">Erro de Procura: %1$d</string>
     <string name="riley_link_ble_config_connected_never">Nunca</string>
     <string name="riley_link_ble_config_remove_riley_link">Remover</string>
->>>>>>> 194549ad
     <!-- RL Status Page -->
     <string name="rileylink_settings_tab1">Definições</string>
     <string name="rileylink_settings_tab2">Histórico</string>
