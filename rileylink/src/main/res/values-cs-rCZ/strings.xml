--- conflicted
+++ resolved
@@ -1,19 +1,6 @@
 <?xml version="1.0" encoding="utf-8"?>
 <resources>
-<<<<<<< HEAD
-    <!-- RL BLE Scanning -->
-    <string name="rileylink_scanner_scan_scan">VYHLEDAT</string>
-    <string name="rileylink_scanner_scan_stop">ZASTAVIT</string>
-    <string name="rileylink_scanner_selected_device">Vybráno</string>
-    <string name="rileylink_scanner_title">Vyhledávání RileyLinku</string>
-    <string name="medlink_scanner_title">Vyhledávání MedLinku</string>
-    <string name="location_yes">Povolit</string>
-    <string name="location_no">Ne</string>
-    <string name="rileylink_scanner_scanning">Vyhledávání</string>
-    <string name="rileylink_scanner_scanning_finished">Vyhledávání dokončeno</string>
-    <string name="rileylink_scanner_scanning_error">Chyba při vyhledávání: %1$d</string>
-    <string name="common_never">Nikdy</string>
-=======
+    <string name="medlink_scanner_title">MedLink Skan</string>
     <!-- RL keys -->
     <!-- RL BLE Config -->
     <string name="riley_link_ble_config_button_scan_start">Skenovat</string>
@@ -29,7 +16,6 @@
     <string name="riley_link_ble_config_remove_riley_link_confirmation">Jste si jistí, že si přejete odstranit Váš RileyLink?</string>
     <string name="riley_link_ble_config_remove_riley_link_confirmation_title">Odstranit RileyLink</string>
     <string name="riley_link_ble_config_no_riley_link_selected">Nebyl vybrán RileyLink</string>
->>>>>>> 194549ad
     <!-- RL Status Page -->
     <string name="rileylink_settings_tab1">Nastavení</string>
     <string name="rileylink_settings_tab2">Historie</string>
