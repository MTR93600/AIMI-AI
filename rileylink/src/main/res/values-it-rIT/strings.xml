<?xml version="1.0" encoding="utf-8"?>
<resources>
<<<<<<< HEAD
    <!-- RL BLE Scanning -->
    <string name="rileylink_scanner_scan_scan">SCAN</string>
    <string name="rileylink_scanner_scan_stop">STOP</string>
    <string name="rileylink_scanner_selected_device">Selezionato</string>
    <string name="rileylink_scanner_title">Scansione RileyLink</string>
    <string name="medlink_scanner_title">Scansione MedLink</string>
    <string name="location_yes">Abilita</string>
    <string name="location_no">No</string>
    <string name="rileylink_scanner_scanning">Scansione</string>
    <string name="rileylink_scanner_scanning_finished">Scansione terminata</string>
    <string name="rileylink_scanner_scanning_error">Errore scansione: %1$d</string>
    <string name="common_never">Mai</string>
=======
    <!-- RL keys -->
    <!-- RL BLE Config -->
    <string name="riley_link_ble_config_button_scan_start">Scansione</string>
    <string name="riley_link_ble_config_scan_stop">Stop</string>
    <string name="riley_link_ble_config_scan_selected">Selezionato</string>
    <string name="riley_link_ble_config_scan_title">Scansione RileyLink</string>
    <string name="riley_link_ble_config_scan_scanning">Scansione</string>
    <string name="riley_link_ble_config_scan_finished">Scansione terminata</string>
    <string name="riley_link_ble_config_scan_error">Errore scansione: %1$d</string>
    <string name="riley_link_ble_config_connected_never">Mai</string>
    <string name="riley_link_ble_config_scan_currently_selected_riley_link">RileyLink attualmente selezionato</string>
    <string name="riley_link_ble_config_remove_riley_link">Rimuovi</string>
    <string name="riley_link_ble_config_remove_riley_link_confirmation">Sei sicuro di voler rimuovere il tuo RileyLink?</string>
    <string name="riley_link_ble_config_remove_riley_link_confirmation_title">Rimuovi RileyLink</string>
    <string name="riley_link_ble_config_no_riley_link_selected">Nessun RileyLink selezionato</string>
>>>>>>> 194549ad
    <!-- RL Status Page -->
    <string name="rileylink_settings_tab1">Impostazioni</string>
    <string name="rileylink_settings_tab2">Storico</string>
    <string name="rileylink_status">Stato RileyLink</string>
    <string name="medtronic_pump_status">Stato micro</string>
    <string name="title_activity_rileylink_settings">Impostazioni RileyLink</string>
    <string name="title_activity_medlink_settings">Impostazioni MedLink</string>
    <string name="rileylink_title">RileyLink</string>
    <string name="rileylink_address">Indirizzo:</string>
    <string name="rileylink_name">Nome:</string>
    <string name="rileylink_battery_level">Livello batteria:</string>
    <string name="rileylink_battery_level_value">%1$d%%</string>
    <string name="rileylink_connection_status">Stato connessione:</string>
    <string name="rileylink_connection_error">Errore connessione:</string>
    <string name="rileylink_device">Dispositivo</string>
    <string name="rileylink_device_type">Tipo dispositivo:</string>
    <string name="rileylink_configured_device_model">Modello dispositivo configurato:</string>
    <string name="rileylink_connected_device_model">Modello dispositivo connesso:</string>
    <string name="rileylink_last_used_frequency">Ultima frequenza usata:</string>
    <string name="rileylink_last_device_contact">Ultimo contatto dispositivo:</string>
    <string name="rileylink_firmware_version">Versione firmware:</string>
    <string name="rileylink_firmware_version_value">BLE113: %1$s\nCC110: %2$s</string>
    <string name="rileylink_pump_serial_number">Numero seriale micro:</string>
    <string name="rileylink_pump_frequency">Frequenza micro:</string>
    <string name="rileylink_pump_frequency_value">%1$.2f MHz</string>
    <!-- RL State -->
    <string name="rileylink_state_bt_init">Inizializzazione bluetooth…</string>
    <string name="rileylink_state_bt_error">Errore bluetooth</string>
    <string name="rileylink_state_bt_ready">Bluetooth pronto</string>
    <string name="rileylink_state_not_started">Non avviato</string>
    <string name="rileylink_state_rl_init">Inizializzazione RileyLink…</string>
    <string name="rileylink_state_rl_error">Errore RileyLink</string>
    <string name="rileylink_state_pc_tune_up">Sintonizzazione RileyLink e micro</string>
    <string name="rileylink_state_pc_error">Problema di connessione al micro</string>
    <string name="rileylink_state_connected">Connesso</string>
    <string name="rileylink_state_rl_ready">RileyLink pronto</string>
    <!-- RL Errors -->
    <string name="rileylink_error_not_rl">Il dispositivo non è RileyLink</string>
    <string name="rileylink_error_unreachable">RileyLink irraggiungibile</string>
    <string name="rileylink_error_bt_disabled">Bluetooth disabilitato</string>
    <string name="rileylink_error_no_bt_adapter">Nessun adattatore bluetooth</string>
    <string name="rileylink_error_tuneup_failed">Sintonizzazione fallita</string>
    <string name="rileylink_error_pump_unreachable">Micro irraggiungibile</string>
    <string name="rileylink_error_pod_unreachable">Pod irraggiungibile</string>
    <!-- RileyLink - Common -->
    <string name="rileylink_target_device_medtronic">Micro Medtronic</string>
    <string name="rileylink_target_device_omnipod">Omnipod (Eros)</string>
    <string name="riley_link_common_yes">Sì</string>
    <string name="riley_link_common_no">No</string>
    <!-- RileyLink - Preferences -->
    <string name="riley_link_show_battery_level">Mostra livello batteria riportato da OrangeLink/EmaLink</string>
    <string name="riley_link_show_battery_level_summary">NON funziona con il RileyLink originale. Potrebbe non funzionare con altre alternative al RileyLink.</string>
    <plurals name="duration_days">
        <item quantity="one">%1$d giorno</item>
        <item quantity="other">%1$d giorni</item>
    </plurals>
    <plurals name="duration_hours">
        <item quantity="one">%1$d ora</item>
        <item quantity="other">%1$d ore</item>
    </plurals>
</resources><|MERGE_RESOLUTION|>--- conflicted
+++ resolved
@@ -1,20 +1,7 @@
 <?xml version="1.0" encoding="utf-8"?>
 <resources>
-<<<<<<< HEAD
-    <!-- RL BLE Scanning -->
-    <string name="rileylink_scanner_scan_scan">SCAN</string>
-    <string name="rileylink_scanner_scan_stop">STOP</string>
-    <string name="rileylink_scanner_selected_device">Selezionato</string>
-    <string name="rileylink_scanner_title">Scansione RileyLink</string>
-    <string name="medlink_scanner_title">Scansione MedLink</string>
-    <string name="location_yes">Abilita</string>
-    <string name="location_no">No</string>
-    <string name="rileylink_scanner_scanning">Scansione</string>
-    <string name="rileylink_scanner_scanning_finished">Scansione terminata</string>
-    <string name="rileylink_scanner_scanning_error">Errore scansione: %1$d</string>
-    <string name="common_never">Mai</string>
-=======
     <!-- RL keys -->
+    <string name="medlink_scanner_title">Scanner MedLink</string>
     <!-- RL BLE Config -->
     <string name="riley_link_ble_config_button_scan_start">Scansione</string>
     <string name="riley_link_ble_config_scan_stop">Stop</string>
@@ -29,7 +16,6 @@
     <string name="riley_link_ble_config_remove_riley_link_confirmation">Sei sicuro di voler rimuovere il tuo RileyLink?</string>
     <string name="riley_link_ble_config_remove_riley_link_confirmation_title">Rimuovi RileyLink</string>
     <string name="riley_link_ble_config_no_riley_link_selected">Nessun RileyLink selezionato</string>
->>>>>>> 194549ad
     <!-- RL Status Page -->
     <string name="rileylink_settings_tab1">Impostazioni</string>
     <string name="rileylink_settings_tab2">Storico</string>
