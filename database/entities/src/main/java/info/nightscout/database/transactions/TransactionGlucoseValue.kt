--- conflicted
+++ resolved
@@ -3,10 +3,7 @@
 import info.nightscout.database.entities.GlucoseValue
 import java.util.TimeZone
 
-<<<<<<< HEAD
-=======
 
->>>>>>> aeeb2e6d
 /**
  * used by medlink
  */
@@ -18,18 +15,11 @@
     val trendArrow: GlucoseValue.TrendArrow,
     val nightscoutId: String? = null,
     val sourceSensor: GlucoseValue.SourceSensor,
-<<<<<<< HEAD
-=======
     val isValid: Boolean = true,
     val utcOffset: Long = TimeZone.getDefault().getOffset(timestamp).toLong(),
->>>>>>> aeeb2e6d
     val calibrationFactor: Double? = null,
     val sensorUptime: Int? = null,
     val isig: Double? = null,
     val delta: Double? = null,
-<<<<<<< HEAD
-    val isValid: Boolean = false
-=======
 
->>>>>>> aeeb2e6d
 )