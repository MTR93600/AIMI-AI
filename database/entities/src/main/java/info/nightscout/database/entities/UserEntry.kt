package info.nightscout.database.entities

import androidx.room.Entity
import androidx.room.Index
import androidx.room.PrimaryKey
import info.nightscout.database.entities.interfaces.DBEntry
import info.nightscout.database.entities.interfaces.DBEntryWithTime
import java.util.TimeZone

@Entity(tableName = TABLE_USER_ENTRY,
        indices = [
        Index("source"),
        Index("timestamp")
    ])
data class UserEntry(
    @PrimaryKey(autoGenerate = true)
    override var id: Long = 0L,
    override var timestamp: Long,
    override var utcOffset: Long = TimeZone.getDefault().getOffset(timestamp).toLong(),
    var action: Action,
    var source: Sources,
    var note: String,
    var values: List<@JvmSuppressWildcards ValueWithUnit?>
) : DBEntry, DBEntryWithTime {
    enum class Action (val colorGroup: ColorGroup) {
        BOLUS (ColorGroup.InsulinTreatment),
        BOLUS_CALCULATOR_RESULT (ColorGroup.InsulinTreatment),
        BOLUS_CALCULATOR_RESULT_REMOVED (ColorGroup.Aaps),
        SMB (ColorGroup.InsulinTreatment),
        BOLUS_ADVISOR (ColorGroup.InsulinTreatment),
        EXTENDED_BOLUS (ColorGroup.InsulinTreatment),
        SUPERBOLUS_TBR (ColorGroup.InsulinTreatment),
        CARBS (ColorGroup.CarbTreatment),
        EXTENDED_CARBS (ColorGroup.CarbTreatment),
        TEMP_BASAL (ColorGroup.BasalTreatment),
        TT (ColorGroup.TT),
        NEW_PROFILE (ColorGroup.Profile),
        CLONE_PROFILE (ColorGroup.Profile),
        STORE_PROFILE (ColorGroup.Profile),
        PROFILE_SWITCH (ColorGroup.Profile),
        PROFILE_SWITCH_CLONED (ColorGroup.Profile),
        CLOSED_LOOP_MODE (ColorGroup.Loop),
        LGS_LOOP_MODE (ColorGroup.Loop),
        OPEN_LOOP_MODE (ColorGroup.Loop),
        LOOP_DISABLED (ColorGroup.Loop),
        LOOP_ENABLED (ColorGroup.Loop),
        LOOP_CHANGE (ColorGroup.Loop),
        LOOP_REMOVED (ColorGroup.Loop),
        RECONNECT (ColorGroup.Pump),
        DISCONNECT (ColorGroup.Pump),
        RESUME (ColorGroup.Loop),
        SUSPEND (ColorGroup.Loop),
        HW_PUMP_ALLOWED (ColorGroup.Pump),
        CLEAR_PAIRING_KEYS (ColorGroup.Pump),
        ACCEPTS_TEMP_BASAL (ColorGroup.BasalTreatment),
        CANCEL_TEMP_BASAL (ColorGroup.BasalTreatment),
        CANCEL_BOLUS (ColorGroup.InsulinTreatment),
        CANCEL_EXTENDED_BOLUS (ColorGroup.InsulinTreatment),
        CANCEL_TT (ColorGroup.TT),
        CAREPORTAL (ColorGroup.Careportal),
        SITE_CHANGE (ColorGroup.Pump),
        RESERVOIR_CHANGE (ColorGroup.Pump),
        CALIBRATION (ColorGroup.Careportal),
        PRIME_BOLUS (ColorGroup.Pump),
        TREATMENT (ColorGroup.InsulinTreatment),
        CAREPORTAL_NS_REFRESH (ColorGroup.Careportal),
        PROFILE_SWITCH_NS_REFRESH (ColorGroup.Profile),
        TREATMENTS_NS_REFRESH (ColorGroup.InsulinTreatment),
        TT_NS_REFRESH (ColorGroup.TT),
        AUTOMATION_REMOVED (ColorGroup.Aaps),
        BG_REMOVED (ColorGroup.Aaps),
        CAREPORTAL_REMOVED (ColorGroup.Careportal),
        EXTENDED_BOLUS_REMOVED (ColorGroup.InsulinTreatment),
        FOOD_REMOVED (ColorGroup.CarbTreatment),
        PROFILE_REMOVED (ColorGroup.Profile),
        PROFILE_SWITCH_REMOVED (ColorGroup.Profile),
        RESTART_EVENTS_REMOVED (ColorGroup.Aaps),
        TREATMENT_REMOVED (ColorGroup.InsulinTreatment),
        BOLUS_REMOVED (ColorGroup.InsulinTreatment),
        CARBS_REMOVED (ColorGroup.CarbTreatment),
        TEMP_BASAL_REMOVED (ColorGroup.BasalTreatment),
        TT_REMOVED (ColorGroup.TT),
        NS_PAUSED (ColorGroup.Aaps),
        NS_RESUME (ColorGroup.Aaps),
        NS_QUEUE_CLEARED (ColorGroup.Aaps),
        NS_SETTINGS_COPIED (ColorGroup.Aaps),
        ERROR_DIALOG_OK (ColorGroup.Aaps),
        ERROR_DIALOG_MUTE (ColorGroup.Aaps),
        ERROR_DIALOG_MUTE_5MIN (ColorGroup.Aaps),
        OBJECTIVE_STARTED (ColorGroup.Aaps),
        OBJECTIVE_UNSTARTED (ColorGroup.Aaps),
        OBJECTIVES_SKIPPED (ColorGroup.Aaps),
        STAT_RESET (ColorGroup.Aaps),
        DELETE_LOGS (ColorGroup.Aaps),
        DELETE_FUTURE_TREATMENTS (ColorGroup.Aaps),
        EXPORT_SETTINGS (ColorGroup.Aaps),
        IMPORT_SETTINGS (ColorGroup.Aaps),
        RESET_DATABASES (ColorGroup.Aaps),
        CLEANUP_DATABASES (ColorGroup.Aaps),
        EXPORT_DATABASES (ColorGroup.Aaps),
        IMPORT_DATABASES (ColorGroup.Aaps),
        OTP_EXPORT (ColorGroup.Aaps),
        OTP_RESET (ColorGroup.Aaps),
        STOP_SMS (ColorGroup.Aaps),
        FOOD (ColorGroup.CarbTreatment),
        EXPORT_CSV (ColorGroup.Aaps),
        START_AAPS (ColorGroup.Aaps),
        EXIT_AAPS (ColorGroup.Aaps),
        PLUGIN_ENABLED (ColorGroup.Aaps),
        PLUGIN_DISABLED (ColorGroup.Aaps),
        UNKNOWN (ColorGroup.Aaps)
        ;

        companion object {
            fun fromString(source: String?) = values().firstOrNull { it.name == source } ?: UNKNOWN
        }
    }

    enum class Sources {
        TreatmentDialog,
        InsulinDialog,
        CarbDialog,
        WizardDialog,
        QuickWizard,
        ExtendedBolusDialog,
        TTDialog,
        ProfileSwitchDialog,
        LoopDialog,
        TempBasalDialog,
        CalibrationDialog,
        FillDialog,
        BgCheck,
        SensorInsert,
        BatteryChange,
        Note,
        Exercise,
        Question,
        Announcement,
        Actions,            //From Actions plugin
        Automation,         //From Automation plugin
        Autotune,           //From Autotune plugin
        BG,                 //From BG plugin => Add One Source per BG Source for Calibration or Sensor Change
        Aidex,
        Dexcom,
        Eversense,
        Glimp,
        MM640g,
        NSClientSource,
        PocTech,
        Tomato,
        Glunovo,
        Intelligo,
        Xdrip,
        LocalProfile,       //From LocalProfile plugin
        Loop,               //From Loop plugin
        Maintenance,        //From Maintenance plugin
        NSClient,           //From NSClient plugin
        NSProfile,          //From NSProfile plugin
        Objectives,         //From Objectives plugin
        Pump,               //To update with one Source per pump
        Dana,               //Only one UserEntry in Common module Dana
        DanaR,
        DanaRC,
        DanaRv2,
        DanaRS,
        DanaI,
        DiaconnG8,
        Insight,
        Combo,
        Medtronic,
        Omnipod,            //No entry currently
        OmnipodEros,
        OmnipodDash,        //No entry currently
        EOPatch2,
        MDI,
        VirtualPump,
        SMS,                //From SMS plugin
        Treatments,         //From Treatments plugin
        Wear,               //From Wear plugin
        Food,               //From Food plugin
        ConfigBuilder,      //From ConfigBuilder Plugin
        Overview,           //From OverViewPlugin
        Stats,               //From Stat Activity
        Aaps,               // MainApp
        Unknown,             //if necessary
        MedLinkMedtronic,
<<<<<<< HEAD
        Enlite
=======
        Enlite,
>>>>>>> aeeb2e6d
        ;

        companion object {
            fun fromString(source: String?) = values().firstOrNull { it.name == source } ?: Unknown
        }
    }

    enum class ColorGroup {
        InsulinTreatment,
        BasalTreatment,
        CarbTreatment,
        TT,
        Profile,
        Loop,
        Careportal,
        Pump,
        Aaps
    }
}<|MERGE_RESOLUTION|>--- conflicted
+++ resolved
@@ -184,11 +184,7 @@
         Aaps,               // MainApp
         Unknown,             //if necessary
         MedLinkMedtronic,
-<<<<<<< HEAD
-        Enlite
-=======
         Enlite,
->>>>>>> aeeb2e6d
         ;
 
         companion object {
