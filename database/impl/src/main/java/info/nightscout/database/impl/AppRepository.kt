--- conflicted
+++ resolved
@@ -926,12 +926,9 @@
         versionChanges = database.versionChangeDao.getNewEntriesSince(since, until, limit, offset),
     )
 
-<<<<<<< HEAD
     fun getLastNonTBRBolusTime(): Bolus? =
         database.bolusDao.getLastBolusRecord(Bolus.Type.TBR)
 
-=======
->>>>>>> 5aebbd10
 }
 
 @Suppress("USELESS_CAST")
