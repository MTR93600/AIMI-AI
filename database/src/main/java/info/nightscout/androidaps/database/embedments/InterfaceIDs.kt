package info.nightscout.androidaps.database.embedments

data class InterfaceIDs(
    var nightscoutSystemId: String? = null,
    var nightscoutId: String? = null,
    var pumpType: PumpType? = null, // if == USER pumpSerial & pumpId can be null
    var pumpSerial: String? = null,
    var temporaryId: Long? = null, // temporary id for pump synchronization, when pump id is not available
    var pumpId: Long? = null,
    var startId: Long? = null,
    var endId: Long? = null
) {

    enum class PumpType {
        GENERIC_AAPS,
        CELLNOVO,
        ACCU_CHEK_COMBO,
        ACCU_CHEK_SPIRIT,
        ACCU_CHEK_INSIGHT,
        ACCU_CHEK_INSIGHT_BLUETOOTH,
        ACCU_CHEK_SOLO,
        ANIMAS_VIBE,
        ANIMAS_PING,
        DANA_R,
        DANA_R_KOREAN,
        DANA_RV2,
        DANA_I,
        DANA_RS,
        DANA_RS_KOREAN,
        OMNIPOD_EROS,
        OMNIPOD_DASH,
        MEDTRONIC_512_517,
        MEDTRONIC_515_715,
        MEDTRONIC_522_722,
        MEDTRONIC_523_723_REVEL,
        MEDTRONIC_554_754_VEO,
        MEDTRONIC_640G,
        TANDEM_T_SLIM,
        TANDEM_T_FLEX,
        TANDEM_T_SLIM_G4,
        TANDEM_T_SLIM_X2,
        YPSOPUMP,
        MDI,
        DIACONN_G8,
        USER,
<<<<<<< HEAD
        MEDLINK_MEDTRONIC_554_754_VEO;
=======
        CACHE;
>>>>>>> f8acbad7

        companion object {

            fun fromString(name: String?) = values().firstOrNull { it.name == name }
        }
    }
}<|MERGE_RESOLUTION|>--- conflicted
+++ resolved
@@ -43,11 +43,8 @@
         MDI,
         DIACONN_G8,
         USER,
-<<<<<<< HEAD
+        CACHE,
         MEDLINK_MEDTRONIC_554_754_VEO;
-=======
-        CACHE;
->>>>>>> f8acbad7
 
         companion object {
 
