--- conflicted
+++ resolved
@@ -1,18 +1,14 @@
 package info.nightscout.pump.common.sync
-
 
 import com.thoughtworks.xstream.XStream
 import com.thoughtworks.xstream.security.AnyTypePermission
 import info.nightscout.androidaps.annotations.OpenForTesting
-import info.nightscout.interfaces.XDripBroadcast
 import info.nightscout.interfaces.pump.DetailedBolusInfo
 import info.nightscout.interfaces.pump.PumpSync
 import info.nightscout.rx.logging.AAPSLogger
 import info.nightscout.rx.logging.LTag
 
 import info.nightscout.shared.sharedPreferences.SP
-import org.json.JSONArray
-import org.json.JSONObject
 import javax.inject.Inject
 import javax.inject.Singleton
 
@@ -24,8 +20,7 @@
 class PumpSyncStorage @Inject constructor(
     val pumpSync: PumpSync,
     val sp: SP,
-    val aapsLogger: AAPSLogger,
-    val xDripBroadcast: XDripBroadcast
+    val aapsLogger: AAPSLogger
 ) {
 
     companion object {
@@ -71,16 +66,11 @@
 
             if (jsonData.isNotBlank()) {
                 @Suppress("UNCHECKED_CAST")
-<<<<<<< HEAD
-                pumpSyncStorageTBR = xstream.fromXML(jsonData, List::class.java) as
-                    MutableList<PumpDbEntryTBR>
-=======
                 pumpSyncStorageTBR = try {
                     xstream.fromXML(jsonData, MutableList::class.java) as MutableList<PumpDbEntryTBR>
                 } catch (e: Exception) {
                     mutableListOf()
                 }
->>>>>>> aeeb2e6d
 
                 aapsLogger.debug(LTag.PUMP, "Loading Pump Sync Storage: tbrs=${pumpSyncStorageTBR.size}.")
                 aapsLogger.debug(LTag.PUMP, "DD: PumpSyncStorageTBR=$pumpSyncStorageTBR")
@@ -128,7 +118,6 @@
 
     fun addBolusWithTempId(detailedBolusInfo: DetailedBolusInfo, writeToInternalHistory: Boolean, creator: PumpSyncEntriesCreator): Boolean {
         val temporaryId = creator.generateTempId(detailedBolusInfo.timestamp)
-
         val result = pumpSync.addBolusWithTempId(
             detailedBolusInfo.timestamp,
             detailedBolusInfo.insulin,
@@ -157,7 +146,6 @@
 
             pumpSyncStorageBolus.add(dbEntry)
             saveStorageBolus()
-            xDripBroadcast.sendTreatments(JSONArray( JSONObject(detailedBolusInfo.toJsonString())))
         }
         return result
     }
