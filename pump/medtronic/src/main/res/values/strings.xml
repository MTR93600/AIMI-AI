--- conflicted
+++ resolved
@@ -186,7 +186,9 @@
     <string name="riley_statistics">RL Stats</string>
     <string name="medtronic_history_type">Type:</string>
 
-<<<<<<< HEAD
+    <string name="clicked_refresh" comment="26 characters max for translation">Clicked refresh</string>
+    <string name="scheduled_status_refresh" comment="26 characters max for translation">Scheduled Status Refresh</string>
+
     <string name="pump_battery_label">Pump Battery</string>
     <string name="device_battery_label">Device Battery</string>
     <string name="next_calibration_label">Next Calibration</string>
@@ -201,9 +203,4 @@
     <string name="medtronic_pump_state_SUSPENDED">Suspended</string>
     <string name="medtronic_pump_state_RUNNING">Active</string>
     <string name="need_manual_profile_set">The pump profile and aaps profile differ, you need to update your configs or your pump basal</string>
-=======
-    <string name="clicked_refresh" comment="26 characters max for translation">Clicked refresh</string>
-    <string name="scheduled_status_refresh" comment="26 characters max for translation">Scheduled Status Refresh</string>
-
->>>>>>> 2f91e77c
 </resources>