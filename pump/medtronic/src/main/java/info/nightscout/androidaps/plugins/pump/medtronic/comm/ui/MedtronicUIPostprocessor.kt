package info.nightscout.androidaps.plugins.pump.medtronic.comm.ui

import info.nightscout.shared.interfaces.ResourceHelper
import info.nightscout.androidaps.plugins.pump.medtronic.MedtronicPumpPlugin
import info.nightscout.androidaps.plugins.pump.medtronic.data.dto.BasalProfile
import info.nightscout.androidaps.plugins.pump.medtronic.data.dto.BatteryStatusDTO
import info.nightscout.androidaps.plugins.pump.medtronic.data.dto.ClockDTO
import info.nightscout.androidaps.plugins.pump.medtronic.data.dto.PumpSettingDTO
import info.nightscout.androidaps.plugins.pump.medtronic.defs.BasalProfileStatus
import info.nightscout.androidaps.plugins.pump.medtronic.defs.MedtronicCommandType
import info.nightscout.androidaps.plugins.pump.medtronic.defs.MedtronicNotificationType
import info.nightscout.androidaps.plugins.pump.medtronic.defs.MedtronicUIResponseType
import info.nightscout.androidaps.plugins.pump.medtronic.driver.MedtronicPumpStatus
import info.nightscout.androidaps.plugins.pump.medtronic.util.MedtronicUtil
import info.nightscout.rx.bus.RxBus
import info.nightscout.rx.logging.AAPSLogger
import info.nightscout.rx.logging.LTag
import org.joda.time.DateTimeZone
import org.joda.time.Duration
import java.util.Date
import java.util.Locale
import javax.inject.Inject
import javax.inject.Singleton

/**
 * Created by andy on 6/15/18.
 */
@Singleton
class MedtronicUIPostprocessor @Inject constructor(
    private val aapsLogger: AAPSLogger,
    private val rxBus: RxBus,
    private val rh: ResourceHelper,
    private val medtronicUtil: MedtronicUtil,
    private val medtronicPumpStatus: MedtronicPumpStatus,
    private val medtronicPumpPlugin: MedtronicPumpPlugin) {

    // this is mostly intended for command that return certain statuses (Remaining Insulin, ...), and
    // where responses won't be directly used
    fun postProcessData(uiTask: MedtronicUITask) {
        when (uiTask.commandType) {
            MedtronicCommandType.SetBasalProfileSTD  -> {
                val response = uiTask.result as Boolean?
                if (response != null && response) {
                    val basalProfile = uiTask.getParameter(0) as BasalProfile
                    aapsLogger.debug("D: basal profile returned after set: $basalProfile")

                    medtronicPumpStatus.basalsByHour = basalProfile.getProfilesByHour(medtronicPumpPlugin.pumpDescription.pumpType)
                }
            }

            MedtronicCommandType.GetBasalProfileSTD  -> {
                val basalProfile = uiTask.result as BasalProfile?

                //aapsLogger.debug("D: basal profile on read: " + basalProfile);
                try {
                    if (basalProfile != null) {
                        val profilesByHour = basalProfile.getProfilesByHour(medtronicPumpPlugin.pumpDescription.pumpType)
                        if (!BasalProfile.isBasalProfileByHourUndefined(profilesByHour)) {
                            medtronicPumpStatus.basalsByHour = profilesByHour
                            medtronicPumpStatus.basalProfileStatus = BasalProfileStatus.ProfileOK
                            //aapsLogger.debug("D: basal profile on read: basalsByHour: " +  BasalProfile.getProfilesByHourToString(medtronicPumpStatus.basalsByHour));
                        } else {
                            uiTask.responseType = MedtronicUIResponseType.Error
                            uiTask.errorDescription = "No profile found."
                            aapsLogger.error(LTag.PUMPCOMM, String.format(Locale.ENGLISH, "Basal Profile was NOT valid. [%s]", basalProfile.basalProfileToStringError()))
                        }
                    }
                } catch (ex: Exception) {
                    aapsLogger.error(LTag.PUMPCOMM, String.format(Locale.ENGLISH, "Basal Profile was returned, but was invalid. [%s]", basalProfile!!.basalProfileToStringError()))
                    uiTask.responseType = MedtronicUIResponseType.Error
                    uiTask.errorDescription = "No profile found."
                }
            }

            MedtronicCommandType.SetBolus            -> {
                medtronicPumpStatus.lastBolusAmount = uiTask.getDoubleFromParameters(0)
                medtronicPumpStatus.lastBolusTime = Date()
            }

            MedtronicCommandType.GetRemainingInsulin -> {
                medtronicPumpStatus.reservoirRemainingUnits = uiTask.result as Double
            }

            MedtronicCommandType.CancelTBR           -> {
                medtronicPumpStatus.tempBasalStart = null
                medtronicPumpStatus.tempBasalAmount = null
                medtronicPumpStatus.tempBasalLength = null
            }

            MedtronicCommandType.GetRealTimeClock    -> {
                processTime(uiTask)
            }

            MedtronicCommandType.SetRealTimeClock    -> {
                val response = uiTask.result as Boolean
                aapsLogger.debug(LTag.PUMP, String.format(Locale.ENGLISH, "New time was %s set.", if (response) "" else "NOT"))
                if (response) {
                    medtronicUtil.pumpTime!!.timeDifference = 0
                }
            }

            MedtronicCommandType.GetBatteryStatus    -> {
                val batteryStatusDTO = uiTask.result as BatteryStatusDTO?
                if (batteryStatusDTO != null) {
                    medtronicPumpStatus.batteryRemaining = batteryStatusDTO.getCalculatedPercent(medtronicPumpStatus.batteryType)
<<<<<<< HEAD
                    if (batteryStatusDTO.voltage != null ) {
=======
                    if (batteryStatusDTO.voltage != null) {
>>>>>>> aeeb2e6d
                        medtronicPumpStatus.batteryVoltage = batteryStatusDTO.voltage!!
                    }
                    aapsLogger.debug(LTag.PUMP, String.format(Locale.ENGLISH, "BatteryStatus: %s", batteryStatusDTO.toString()))
                }
            }

            MedtronicCommandType.PumpModel           -> {
                if (medtronicPumpStatus.medtronicDeviceType !== medtronicUtil.medtronicPumpModel) {
                    aapsLogger.warn(LTag.PUMP, "Configured pump is different then pump detected !")
                    medtronicUtil.sendNotification(MedtronicNotificationType.PumpTypeNotSame, rh, rxBus)
                }
            }

            MedtronicCommandType.Settings_512,
            MedtronicCommandType.Settings            -> {
                postProcessSettings(uiTask)
            }

            else                                     -> {
            }
        }
    }

    private fun processTime(uiTask: MedtronicUITask) {
        val clockDTO = uiTask.result as ClockDTO?
        if (clockDTO != null) {
            val dur = Duration(clockDTO.pumpTime.toDateTime(DateTimeZone.UTC),
                clockDTO.localDeviceTime.toDateTime(DateTimeZone.UTC))
            clockDTO.timeDifference = dur.standardSeconds.toInt()
            medtronicUtil.pumpTime = clockDTO
            aapsLogger.debug(
                LTag.PUMP, "Pump Time: " + clockDTO.localDeviceTime + ", DeviceTime=" + clockDTO.pumpTime +  //
                ", diff: " + dur.standardSeconds + " s")
        } else {
            aapsLogger.debug(LTag.PUMP, "Problem with returned data: " + medtronicUtil.gsonInstance.toJson(uiTask.result))
        }
    }

    private fun postProcessSettings(uiTask: MedtronicUITask) {
        @Suppress("UNCHECKED_CAST") val settings = uiTask.result as? Map<String, PumpSettingDTO> ?: return

        medtronicUtil.settings = settings
        var checkValue: PumpSettingDTO
        medtronicPumpPlugin.rileyLinkService?.verifyConfiguration()

        // check profile
        if (settings.containsKey("PCFG_BASAL_PROFILES_ENABLED") && settings.containsKey("PCFG_ACTIVE_BASAL_PROFILE")) {
            checkValue = settings["PCFG_BASAL_PROFILES_ENABLED"]!!
            if ("Yes" != checkValue.value) {
                aapsLogger.error(LTag.PUMP, "Basal profiles are not enabled on pump.")
                medtronicUtil.sendNotification(MedtronicNotificationType.PumpBasalProfilesNotEnabled, rh, rxBus)
            } else {
                checkValue = settings["PCFG_ACTIVE_BASAL_PROFILE"]!!
                if ("STD" != checkValue.value) {
                    aapsLogger.error("Basal profile set on pump is incorrect (must be STD).")
                    medtronicUtil.sendNotification(MedtronicNotificationType.PumpIncorrectBasalProfileSelected, rh, rxBus)
                }
            }
        }

        // TBR
        if (settings.containsKey("PCFG_TEMP_BASAL_TYPE")) {
            if ("Units" != settings["PCFG_TEMP_BASAL_TYPE"]!!.value) {
                aapsLogger.error("Wrong TBR type set on pump (must be Absolute).")
                medtronicUtil.sendNotification(MedtronicNotificationType.PumpWrongTBRTypeSet, rh, rxBus)
            }
        }

        // MAXes
        if (settings.containsKey("PCFG_MAX_BOLUS")) {
            checkValue = settings["PCFG_MAX_BOLUS"]!!
            if (!MedtronicUtil.isSame(checkValue.value.toDouble(), medtronicPumpStatus.maxBolus!!)) {
                aapsLogger.error(LTag.PUMPCOMM, String.format(Locale.ENGLISH, "Wrong Max Bolus set on Pump (current=%s, required=%.2f).", checkValue.value, medtronicPumpStatus.maxBolus))
                medtronicUtil.sendNotification(MedtronicNotificationType.PumpWrongMaxBolusSet, rh, rxBus, medtronicPumpStatus.maxBolus)
            }
        }

        if (settings.containsKey("PCFG_MAX_BASAL")) {
            checkValue = settings["PCFG_MAX_BASAL"]!!
            if (!MedtronicUtil.isSame(checkValue.value.toDouble(), medtronicPumpStatus.maxBasal!!)) {
                aapsLogger.error(LTag.PUMPCOMM, String.format(Locale.ENGLISH, "Wrong Max Basal set on Pump (current=%s, required=%.2f).", checkValue.value, medtronicPumpStatus.maxBasal))
                medtronicUtil.sendNotification(MedtronicNotificationType.PumpWrongMaxBasalSet, rh, rxBus, medtronicPumpStatus.maxBasal)
            }
        }
    }

}<|MERGE_RESOLUTION|>--- conflicted
+++ resolved
@@ -103,11 +103,7 @@
                 val batteryStatusDTO = uiTask.result as BatteryStatusDTO?
                 if (batteryStatusDTO != null) {
                     medtronicPumpStatus.batteryRemaining = batteryStatusDTO.getCalculatedPercent(medtronicPumpStatus.batteryType)
-<<<<<<< HEAD
-                    if (batteryStatusDTO.voltage != null ) {
-=======
                     if (batteryStatusDTO.voltage != null) {
->>>>>>> aeeb2e6d
                         medtronicPumpStatus.batteryVoltage = batteryStatusDTO.voltage!!
                     }
                     aapsLogger.debug(LTag.PUMP, String.format(Locale.ENGLISH, "BatteryStatus: %s", batteryStatusDTO.toString()))
