package info.nightscout.androidaps.plugins.general.automation

import android.annotation.SuppressLint
import android.content.Context
import android.os.Bundle
import android.text.method.ScrollingMovementMethod
import android.util.SparseArray
import android.view.*
import androidx.core.util.forEach
import android.widget.ImageView
import android.widget.LinearLayout
import androidx.annotation.DrawableRes
import androidx.recyclerview.widget.ItemTouchHelper
import androidx.recyclerview.widget.LinearLayoutManager
import androidx.recyclerview.widget.RecyclerView
import dagger.android.HasAndroidInjector
import dagger.android.support.DaggerFragment
import info.nightscout.androidaps.automation.R
import info.nightscout.androidaps.automation.databinding.AutomationEventItemBinding
import info.nightscout.androidaps.automation.databinding.AutomationFragmentBinding
import info.nightscout.androidaps.database.entities.UserEntry.Action
import info.nightscout.androidaps.database.entities.UserEntry.Sources
import info.nightscout.androidaps.logging.UserEntryLogger
import info.nightscout.androidaps.plugins.bus.RxBus
import info.nightscout.androidaps.plugins.general.automation.dialogs.EditEventDialog
import info.nightscout.androidaps.plugins.general.automation.events.EventAutomationDataChanged
import info.nightscout.androidaps.plugins.general.automation.events.EventAutomationUpdateGui
import info.nightscout.androidaps.plugins.general.automation.triggers.TriggerConnector
import info.nightscout.androidaps.utils.FabricPrivacy
import info.nightscout.androidaps.utils.HtmlHelper
import info.nightscout.androidaps.utils.alertDialogs.OKDialog
import io.reactivex.rxjava3.kotlin.plusAssign
import info.nightscout.androidaps.extensions.toVisibility
import info.nightscout.androidaps.plugins.general.automation.dragHelpers.ItemTouchHelperAdapter
import info.nightscout.androidaps.plugins.general.automation.dragHelpers.OnStartDragListener
import info.nightscout.androidaps.plugins.general.automation.dragHelpers.SimpleItemTouchHelperCallback
import info.nightscout.androidaps.utils.resources.ResourceHelper
import info.nightscout.androidaps.utils.rx.AapsSchedulers
import io.reactivex.rxjava3.disposables.CompositeDisposable
import java.util.*
import javax.inject.Inject

class AutomationFragment : DaggerFragment(), OnStartDragListener {

    @Inject lateinit var aapsSchedulers: AapsSchedulers
    @Inject lateinit var rh: ResourceHelper
    @Inject lateinit var rxBus: RxBus
    @Inject lateinit var fabricPrivacy: FabricPrivacy
    @Inject lateinit var automationPlugin: AutomationPlugin
    @Inject lateinit var injector: HasAndroidInjector
    @Inject lateinit var uel: UserEntryLogger

    private var disposable: CompositeDisposable = CompositeDisposable()
    private lateinit var eventListAdapter: EventListAdapter
    private var selectedItems: SparseArray<AutomationEvent> = SparseArray()
    private var removeActionMode: ActionMode? = null
    private var sortActionMode: ActionMode? = null
    private val itemTouchHelper = ItemTouchHelper(SimpleItemTouchHelperCallback())

    private var _binding: AutomationFragmentBinding? = null

    // This property is only valid between onCreateView and onDestroyView.
    private val binding get() = _binding!!

    override fun onCreateView(inflater: LayoutInflater, container: ViewGroup?, savedInstanceState: Bundle?): View {
        _binding = AutomationFragmentBinding.inflate(inflater, container, false)
        return binding.root
    }

    override fun onViewCreated(view: View, savedInstanceState: Bundle?) {
        super.onViewCreated(view, savedInstanceState)
        setHasOptionsMenu(true)

        eventListAdapter = EventListAdapter()
        binding.eventListView.layoutManager = LinearLayoutManager(context)
        binding.eventListView.adapter = eventListAdapter
        binding.logView.movementMethod = ScrollingMovementMethod()
        binding.fabAddEvent.setOnClickListener {
            removeActionMode?.finish()
            sortActionMode?.finish()
            val dialog = EditEventDialog()
            val args = Bundle()
            args.putString("event", AutomationEvent(injector).toJSON())
            args.putInt("position", -1) // New event
            dialog.arguments = args
            dialog.show(childFragmentManager, "EditEventDialog")
        }

        itemTouchHelper.attachToRecyclerView(binding.eventListView)
    }

    @SuppressLint("NotifyDataSetChanged")
    @Synchronized
    override fun onResume() {
        super.onResume()
        disposable += rxBus
            .toObservable(EventAutomationUpdateGui::class.java)
            .observeOn(aapsSchedulers.main)
            .subscribe({
                           updateGui()
                       }, fabricPrivacy::logException)
        disposable += rxBus
            .toObservable(EventAutomationDataChanged::class.java)
            .observeOn(aapsSchedulers.main)
            .subscribe({
                           eventListAdapter.notifyDataSetChanged()
                       }, fabricPrivacy::logException)
        updateGui()
    }

    @Synchronized
    override fun onPause() {
        removeActionMode?.finish()
        sortActionMode?.finish()
        super.onPause()
        disposable.clear()
    }

    @Synchronized
    override fun onDestroyView() {
        super.onDestroyView()
        removeActionMode?.finish()
        sortActionMode?.finish()
        _binding = null
    }

    override fun onCreateOptionsMenu(menu: Menu, inflater: MenuInflater) {
        super.onCreateOptionsMenu(menu, inflater)
        inflater.inflate(R.menu.menu_automation, menu)
    }

    override fun onPrepareOptionsMenu(menu: Menu) {
        // Only show when tab automation is shown
        menu.findItem(R.id.nav_remove_automation_items)?.isVisible = isResumed
        menu.findItem(R.id.nav_sort_automation_items)?.isVisible = isResumed
        super.onPrepareOptionsMenu(menu)
    }

    override fun onOptionsItemSelected(item: MenuItem): Boolean {
        return when (item.itemId) {
            R.id.nav_remove_automation_items -> {
                removeActionMode = activity?.startActionMode(RemoveActionModeCallback())
                true
            }

            R.id.nav_sort_automation_items   -> {
                sortActionMode = activity?.startActionMode(SortActionModeCallback())
                true
            }

            else                             -> false
        }
    }

    @Synchronized
    private fun updateGui() {
        if (_binding == null) return
        eventListAdapter.notifyDataSetChanged()
        val sb = StringBuilder()
        for (l in automationPlugin.executionLog.reversed())
            sb.append(l).append("<br>")
        binding.logView.text = HtmlHelper.fromHtml(sb.toString())
    }

    override fun onStartDrag(viewHolder: RecyclerView.ViewHolder) {
        itemTouchHelper.startDrag(viewHolder)
    }

    fun fillIconSet(connector: TriggerConnector, set: HashSet<Int>) {
        for (t in connector.list) {
            if (t is TriggerConnector) {
                fillIconSet(t, set)
            } else {
                val icon = t.icon()
                if (icon.isPresent) {
                    set.add(icon.get()!!)
                }
            }
        }
    }

    inner class EventListAdapter : RecyclerView.Adapter<EventListAdapter.ViewHolder>(), ItemTouchHelperAdapter {

        override fun onCreateViewHolder(parent: ViewGroup, viewType: Int): ViewHolder {
            val v = LayoutInflater.from(parent.context).inflate(R.layout.automation_event_item, parent, false)
            return ViewHolder(v, parent.context)
        }

        private fun addImage(@DrawableRes res: Int, context: Context, layout: LinearLayout) {
            val iv = ImageView(context)
            iv.setImageResource(res)
            iv.layoutParams = LinearLayout.LayoutParams(rh.dpToPx(24), rh.dpToPx(24))
            layout.addView(iv)
        }

        @SuppressLint("ClickableViewAccessibility")
        override fun onBindViewHolder(holder: ViewHolder, position: Int) {
<<<<<<< HEAD
            val event = automationPlugin.at(position)
            holder.binding.rootLayout.setBackgroundColor(if (event.areActionsValid()) rh.gac(context, R.attr.ribbonDefault) else rh.gac(context, R.attr.automationBgUrgent) )
            holder.binding.eventTitle.text = event.title
            holder.binding.enabled.isChecked = event.isEnabled
            holder.binding.enabled.isEnabled = !event.readOnly
=======
            val automation = automationPlugin.at(position)
            holder.binding.rootLayout.setBackgroundColor(
                rh.gc(
                    if (automation.userAction) R.color.mdtp_line_dark
                    else if (automation.areActionsValid()) R.color.ribbonDefault
                    else R.color.errorAlertBackground
                )
            )
            holder.binding.eventTitle.text = automation.title
            holder.binding.enabled.isChecked = automation.isEnabled
            holder.binding.enabled.isEnabled = !automation.readOnly
>>>>>>> 32060a82
            holder.binding.iconLayout.removeAllViews()
            // trigger icons
            val triggerIcons = HashSet<Int>()
            if (automation.userAction) triggerIcons.add(R.drawable.ic_danar_useropt)
            fillIconSet(automation.trigger, triggerIcons)
            for (res in triggerIcons) {
                addImage(res, holder.context, holder.binding.iconLayout)
            }
            // arrow icon
            val iv = ImageView(holder.context)
            iv.setImageResource(R.drawable.ic_arrow_forward_white_24dp)
            iv.layoutParams = LinearLayout.LayoutParams(rh.dpToPx(24), rh.dpToPx(24))
            iv.setPadding(rh.dpToPx(4), 0, rh.dpToPx(4), 0)
            holder.binding.iconLayout.addView(iv)
            // action icons
            val actionIcons = HashSet<Int>()
            for (action in automation.actions) {
                actionIcons.add(action.icon())
            }
            for (res in actionIcons) {
                addImage(res, holder.context, holder.binding.iconLayout)
            }
            // enabled event
            holder.binding.enabled.setOnClickListener {
                automation.isEnabled = holder.binding.enabled.isChecked
                rxBus.send(EventAutomationDataChanged())
            }
            holder.binding.aapsLogo.visibility = (automation.systemAction).toVisibility()

            fun updateSelection(selected: Boolean) {
                if (selected) {
                    selectedItems.put(position, automation)
                } else {
                    selectedItems.remove(position)
                }
                removeActionMode?.title = rh.gs(R.string.count_selected, selectedItems.size())
            }

            holder.binding.rootLayout.setOnTouchListener { _, touchEvent ->
                if (touchEvent.actionMasked == MotionEvent.ACTION_UP && sortActionMode == null && removeActionMode == null) {
                    val dialog = EditEventDialog()
                    val args = Bundle()
                    args.putString("event", automation.toJSON())
                    args.putInt("position", position)
                    dialog.arguments = args
                    dialog.show(childFragmentManager, "EditEventDialog")
                }
                if (touchEvent.actionMasked == MotionEvent.ACTION_DOWN && sortActionMode != null) {
                    onStartDrag(holder)
                }
                if (touchEvent.actionMasked == MotionEvent.ACTION_UP && removeActionMode != null) {
                    holder.binding.cbRemove.toggle()
                    updateSelection(holder.binding.cbRemove.isChecked)
                    removeActionMode?.title = rh.gs(R.string.count_selected, selectedItems.size())
                }
                return@setOnTouchListener true
            }
            holder.binding.cbRemove.isChecked = selectedItems.get(position) != null
            holder.binding.cbRemove.setOnCheckedChangeListener { _, value -> updateSelection(value) }
            holder.binding.iconSort.visibility = (sortActionMode != null).toVisibility()
            holder.binding.cbRemove.visibility = (removeActionMode != null).toVisibility()
            holder.binding.cbRemove.isEnabled = !automation.readOnly
            holder.binding.enabled.visibility = if (removeActionMode == null) View.VISIBLE else View.INVISIBLE
        }

        override fun getItemCount(): Int = automationPlugin.size()

        override fun onItemMove(fromPosition: Int, toPosition: Int): Boolean {
            automationPlugin.swap(fromPosition, toPosition)
            return true
        }

        override fun onDrop() {
            rxBus.send(EventAutomationDataChanged())
        }

        inner class ViewHolder(view: View, val context: Context) : RecyclerView.ViewHolder(view) {

            val binding = AutomationEventItemBinding.bind(view)
        }
    }

    inner class SortActionModeCallback : ActionMode.Callback {

        override fun onCreateActionMode(mode: ActionMode, menu: Menu?): Boolean {
            mode.title = rh.gs(R.string.sort_label)
            binding.eventListView.adapter?.notifyDataSetChanged()
            return true
        }

        override fun onPrepareActionMode(mode: ActionMode?, menu: Menu?) = false

        override fun onActionItemClicked(mode: ActionMode, item: MenuItem) = false

        override fun onDestroyActionMode(mode: ActionMode?) {
            sortActionMode = null
            binding.eventListView.adapter?.notifyDataSetChanged()
        }
    }

    inner class RemoveActionModeCallback : ActionMode.Callback {

        override fun onCreateActionMode(mode: ActionMode, menu: Menu?): Boolean {
            mode.menuInflater.inflate(R.menu.menu_delete_selection, menu)
            selectedItems.clear()
            mode.title = rh.gs(R.string.count_selected, selectedItems.size())
            binding.eventListView.adapter?.notifyDataSetChanged()
            return true
        }

<<<<<<< HEAD
            override fun onItemSelected() = itemView.setBackgroundColor(rh.gac(context, R.attr.automationSelectedItemBackground))

            override fun onItemClear() = itemView.setBackgroundColor(rh.gac(context, R.attr.ribbonDefault))
=======
        override fun onPrepareActionMode(mode: ActionMode?, menu: Menu?) = false

        override fun onActionItemClicked(mode: ActionMode, item: MenuItem): Boolean {
            return when (item.itemId) {
                R.id.remove_selected -> {
                    removeSelected()
                    true
                }

                else                 -> false
            }
        }

        override fun onDestroyActionMode(mode: ActionMode?) {
            removeActionMode = null
            binding.eventListView.adapter?.notifyDataSetChanged()
        }
    }

    private fun getConfirmationText(): String {
        if (selectedItems.size() == 1) {
            val event = selectedItems.valueAt(0)
            return rh.gs(R.string.removerecord) + " " + event.title
        }
        return rh.gs(R.string.confirm_remove_multiple_items, selectedItems.size())
    }

    private fun removeSelected() {
        if (selectedItems.size() > 0) {
            activity?.let { activity ->
                OKDialog.showConfirmation(activity, rh.gs(R.string.removerecord), getConfirmationText(), Runnable {
                    selectedItems.forEach { _, event ->
                        uel.log(Action.AUTOMATION_REMOVED, Sources.Automation, event.title)
                        automationPlugin.removeAt(event.position)
                        rxBus.send(EventAutomationDataChanged())
                    }
                    removeActionMode?.finish()
                })
            }
        } else {
            removeActionMode?.finish()
>>>>>>> 32060a82
        }
    }
}<|MERGE_RESOLUTION|>--- conflicted
+++ resolved
@@ -195,25 +195,17 @@
 
         @SuppressLint("ClickableViewAccessibility")
         override fun onBindViewHolder(holder: ViewHolder, position: Int) {
-<<<<<<< HEAD
-            val event = automationPlugin.at(position)
-            holder.binding.rootLayout.setBackgroundColor(if (event.areActionsValid()) rh.gac(context, R.attr.ribbonDefault) else rh.gac(context, R.attr.automationBgUrgent) )
-            holder.binding.eventTitle.text = event.title
-            holder.binding.enabled.isChecked = event.isEnabled
-            holder.binding.enabled.isEnabled = !event.readOnly
-=======
             val automation = automationPlugin.at(position)
             holder.binding.rootLayout.setBackgroundColor(
-                rh.gc(
-                    if (automation.userAction) R.color.mdtp_line_dark
-                    else if (automation.areActionsValid()) R.color.ribbonDefault
-                    else R.color.errorAlertBackground
+                rh.gac(context,
+                    if (automation.userAction) R.attr.PillColorEnd
+                    else if (automation.areActionsValid()) R.attr.ribbonDefault
+                    else R.attr.statuslightAlarm
                 )
             )
             holder.binding.eventTitle.text = automation.title
             holder.binding.enabled.isChecked = automation.isEnabled
             holder.binding.enabled.isEnabled = !automation.readOnly
->>>>>>> 32060a82
             holder.binding.iconLayout.removeAllViews()
             // trigger icons
             val triggerIcons = HashSet<Int>()
@@ -324,11 +316,6 @@
             return true
         }
 
-<<<<<<< HEAD
-            override fun onItemSelected() = itemView.setBackgroundColor(rh.gac(context, R.attr.automationSelectedItemBackground))
-
-            override fun onItemClear() = itemView.setBackgroundColor(rh.gac(context, R.attr.ribbonDefault))
-=======
         override fun onPrepareActionMode(mode: ActionMode?, menu: Menu?) = false
 
         override fun onActionItemClicked(mode: ActionMode, item: MenuItem): Boolean {
@@ -370,7 +357,6 @@
             }
         } else {
             removeActionMode?.finish()
->>>>>>> 32060a82
         }
     }
 }