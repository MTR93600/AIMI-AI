--- conflicted
+++ resolved
@@ -173,17 +173,10 @@
         override fun onBindViewHolder(holder: ViewHolder, position: Int) {
             val automation = automationPlugin.at(position)
             holder.binding.rootLayout.setBackgroundColor(
-<<<<<<< HEAD
-                rh.gac(context,
-                    if (automation.userAction) R.attr.PillColorEnd
-                    else if (automation.areActionsValid()) R.attr.ribbonDefault
-                    else R.attr.statuslightAlarm
-=======
                 rh.gac( context,
                     if (automation.userAction) R.attr.userAction
                     else if (automation.areActionsValid()) R.attr.validActions
                     else R.attr.actionsError
->>>>>>> aa29423e
                 )
             )
             holder.binding.eventTitle.text = automation.title
