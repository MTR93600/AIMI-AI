package info.nightscout.androidaps.plugins.general.automation

import android.annotation.SuppressLint
import android.content.Context
import android.graphics.Color
import android.os.Bundle
import android.text.method.ScrollingMovementMethod
import android.view.LayoutInflater
import android.view.MotionEvent
import android.view.View
import android.view.ViewGroup
import android.widget.ImageView
import android.widget.LinearLayout
import androidx.annotation.DrawableRes
import androidx.recyclerview.widget.ItemTouchHelper
import androidx.recyclerview.widget.LinearLayoutManager
import androidx.recyclerview.widget.RecyclerView
import dagger.android.HasAndroidInjector
import dagger.android.support.DaggerFragment
import info.nightscout.androidaps.automation.R
import info.nightscout.androidaps.automation.databinding.AutomationEventItemBinding
import info.nightscout.androidaps.automation.databinding.AutomationFragmentBinding
import info.nightscout.androidaps.database.entities.UserEntry.Action
import info.nightscout.androidaps.database.entities.UserEntry.Sources
import info.nightscout.androidaps.logging.UserEntryLogger
import info.nightscout.androidaps.plugins.bus.RxBus
import info.nightscout.androidaps.plugins.general.automation.dialogs.EditEventDialog
import info.nightscout.androidaps.plugins.general.automation.dragHelpers.ItemTouchHelperAdapter
import info.nightscout.androidaps.plugins.general.automation.dragHelpers.ItemTouchHelperViewHolder
import info.nightscout.androidaps.plugins.general.automation.dragHelpers.OnStartDragListener
import info.nightscout.androidaps.plugins.general.automation.dragHelpers.SimpleItemTouchHelperCallback
import info.nightscout.androidaps.plugins.general.automation.events.EventAutomationDataChanged
import info.nightscout.androidaps.plugins.general.automation.events.EventAutomationUpdateGui
import info.nightscout.androidaps.plugins.general.automation.triggers.TriggerConnector
import info.nightscout.androidaps.utils.FabricPrivacy
import info.nightscout.androidaps.utils.HtmlHelper
import info.nightscout.androidaps.utils.alertDialogs.OKDialog
import io.reactivex.rxkotlin.plusAssign
import info.nightscout.androidaps.extensions.toVisibility
import info.nightscout.androidaps.utils.resources.ResourceHelper
import info.nightscout.androidaps.utils.rx.AapsSchedulers
import io.reactivex.disposables.CompositeDisposable
import java.util.*
import javax.inject.Inject

class AutomationFragment : DaggerFragment(), OnStartDragListener {

    @Inject lateinit var aapsSchedulers: AapsSchedulers
    @Inject lateinit var rh: ResourceHelper
    @Inject lateinit var rxBus: RxBus
    @Inject lateinit var fabricPrivacy: FabricPrivacy
    @Inject lateinit var automationPlugin: AutomationPlugin
    @Inject lateinit var injector: HasAndroidInjector
    @Inject lateinit var uel: UserEntryLogger

    private var disposable: CompositeDisposable = CompositeDisposable()
    private lateinit var eventListAdapter: EventListAdapter

    private var itemTouchHelper: ItemTouchHelper? = null

    private var _binding: AutomationFragmentBinding? = null

    // This property is only valid between onCreateView and
    // onDestroyView.
    private val binding get() = _binding!!

    override fun onCreateView(inflater: LayoutInflater, container: ViewGroup?, savedInstanceState: Bundle?): View {
        _binding = AutomationFragmentBinding.inflate(inflater, container, false)
        return binding.root
    }

    override fun onViewCreated(view: View, savedInstanceState: Bundle?) {
        super.onViewCreated(view, savedInstanceState)

        eventListAdapter = EventListAdapter()
        binding.eventListView.layoutManager = LinearLayoutManager(context)
        binding.eventListView.adapter = eventListAdapter

        binding.logView.movementMethod = ScrollingMovementMethod()

        binding.fabAddEvent.setOnClickListener {
            val dialog = EditEventDialog()
            val args = Bundle()
            args.putString("event", AutomationEvent(injector).toJSON())
            args.putInt("position", -1) // New event
            dialog.arguments = args
            dialog.show(childFragmentManager, "EditEventDialog")
        }

        val callback: ItemTouchHelper.Callback = SimpleItemTouchHelperCallback(eventListAdapter)
        itemTouchHelper = ItemTouchHelper(callback)
        itemTouchHelper?.attachToRecyclerView(binding.eventListView)

    }

    @Synchronized
    override fun onResume() {
        super.onResume()
        disposable += rxBus
            .toObservable(EventAutomationUpdateGui::class.java)
            .observeOn(aapsSchedulers.main)
            .subscribe({
                           updateGui()
                       }, fabricPrivacy::logException)
        disposable += rxBus
            .toObservable(EventAutomationDataChanged::class.java)
            .observeOn(aapsSchedulers.main)
            .subscribe({
                           eventListAdapter.notifyDataSetChanged()
                       }, fabricPrivacy::logException)
        updateGui()
    }

    @Synchronized
    override fun onPause() {
        super.onPause()
        disposable.clear()
    }

    @Synchronized
    override fun onDestroyView() {
        super.onDestroyView()
        _binding = null
    }

    @Synchronized
    private fun updateGui() {
        if (_binding == null) return
        eventListAdapter.notifyDataSetChanged()
        val sb = StringBuilder()
        for (l in automationPlugin.executionLog.reversed())
            sb.append(l).append("<br>")
        binding.logView.text = HtmlHelper.fromHtml(sb.toString())
    }

    override fun onStartDrag(viewHolder: RecyclerView.ViewHolder) {
        itemTouchHelper?.startDrag(viewHolder)
    }

    fun fillIconSet(connector: TriggerConnector, set: HashSet<Int>) {
        for (t in connector.list) {
            if (t is TriggerConnector) {
                fillIconSet(t, set)
            } else {
                val icon = t.icon()
                if (icon.isPresent) {
                    set.add(icon.get()!!)
                }
            }
        }
    }

    inner class EventListAdapter : RecyclerView.Adapter<EventListAdapter.ViewHolder>(), ItemTouchHelperAdapter {

        override fun onCreateViewHolder(parent: ViewGroup, viewType: Int): ViewHolder {
            val v = LayoutInflater.from(parent.context).inflate(R.layout.automation_event_item, parent, false)
            return ViewHolder(v, parent.context)
        }

        private fun addImage(@DrawableRes res: Int, context: Context, layout: LinearLayout) {
            val iv = ImageView(context)
            iv.setImageResource(res)
            iv.layoutParams = LinearLayout.LayoutParams(rh.dpToPx(24), rh.dpToPx(24))
            layout.addView(iv)
        }

        @SuppressLint("ClickableViewAccessibility")
        override fun onBindViewHolder(holder: ViewHolder, position: Int) {
            val event = automationPlugin.at(position)
<<<<<<< HEAD
            holder.binding.rootLayout.setBackgroundColor(if (event.areActionsValid()) resourceHelper.getAttributeColor(context, R.attr.ribbonDefault) else resourceHelper.getAttributeColor(context, R.attr.automationBgUrgent) )
=======
            holder.binding.rootLayout.setBackgroundColor(rh.gc(
                if (event.userAction) R.color.mdtp_line_dark
                else if (event.areActionsValid()) R.color.ribbonDefault
                else R.color.errorAlertBackground)
            )
>>>>>>> 0b481536
            holder.binding.eventTitle.text = event.title
            holder.binding.enabled.isChecked = event.isEnabled
            holder.binding.enabled.isEnabled = !event.readOnly
            holder.binding.iconLayout.removeAllViews()
            // trigger icons
            val triggerIcons = HashSet<Int>()
            if (event.userAction) triggerIcons.add(R.drawable.ic_danar_useropt)
            fillIconSet(event.trigger, triggerIcons)
            for (res in triggerIcons) {
                addImage(res, holder.context, holder.binding.iconLayout)
            }
            // arrow icon
            val iv = ImageView(holder.context)
            iv.setImageResource(R.drawable.ic_arrow_forward_white_24dp)
            iv.layoutParams = LinearLayout.LayoutParams(rh.dpToPx(24), rh.dpToPx(24))
            iv.setPadding(rh.dpToPx(4), 0, rh.dpToPx(4), 0)
            holder.binding.iconLayout.addView(iv)
            // action icons
            val actionIcons = HashSet<Int>()
            for (action in event.actions) {
                actionIcons.add(action.icon())
            }
            for (res in actionIcons) {
                addImage(res, holder.context, holder.binding.iconLayout)
            }
            // enabled event
            holder.binding.enabled.setOnClickListener {
                event.isEnabled = holder.binding.enabled.isChecked
                rxBus.send(EventAutomationDataChanged())
            }
            // edit event
            holder.binding.rootLayout.setOnClickListener {
                val dialog = EditEventDialog()
                val args = Bundle()
                args.putString("event", event.toJSON())
                args.putInt("position", position)
                dialog.arguments = args
                dialog.show(childFragmentManager, "EditEventDialog")
            }
            // Start a drag whenever the handle view it touched
            holder.binding.iconSort.setOnTouchListener { v: View, motionEvent: MotionEvent ->
                if (motionEvent.action == MotionEvent.ACTION_DOWN) {
                    this@AutomationFragment.onStartDrag(holder)
                    return@setOnTouchListener true
                }
                v.onTouchEvent(motionEvent)
            }
            // remove event
            holder.binding.iconTrash.setOnClickListener {
                OKDialog.showConfirmation(requireContext(), rh.gs(R.string.removerecord) + " " + automationPlugin.at(position).title,
                                          {
                                              uel.log(Action.AUTOMATION_REMOVED, Sources.Automation, automationPlugin.at(position).title)
                                              automationPlugin.removeAt(position)
                                              notifyItemRemoved(position)
                                          }, {
                                              rxBus.send(EventAutomationUpdateGui())
                                          })
            }
            holder.binding.iconTrash.visibility = (!event.readOnly).toVisibility()
            holder.binding.aapsLogo.visibility = (event.systemAction).toVisibility()
        }

        override fun getItemCount(): Int = automationPlugin.size()

        override fun onItemMove(fromPosition: Int, toPosition: Int): Boolean {
            automationPlugin.swap(fromPosition, toPosition)
            notifyItemMoved(fromPosition, toPosition)
            return true
        }

        override fun onItemDismiss(position: Int) {
            activity?.let { activity ->
                OKDialog.showConfirmation(
                    activity,
                    rh.gs(R.string.removerecord) + " " + automationPlugin.at(position).title,
                    {
                        uel.log(Action.AUTOMATION_REMOVED, Sources.Automation, automationPlugin.at(position).title)
                        automationPlugin.removeAt(position)
                        notifyItemRemoved(position)
                        rxBus.send(EventAutomationDataChanged())
                    }, { rxBus.send(EventAutomationUpdateGui()) })
            }
        }

        inner class ViewHolder(view: View, val context: Context) : RecyclerView.ViewHolder(view), ItemTouchHelperViewHolder {

            val binding = AutomationEventItemBinding.bind(view)

            override fun onItemSelected() = itemView.setBackgroundColor(resourceHelper.getAttributeColor(context, R.attr.automationSelectedItemBackground))

<<<<<<< HEAD
            override fun onItemClear() = itemView.setBackgroundColor(resourceHelper.getAttributeColor(context, R.attr.ribbonDefault))
=======
            override fun onItemClear() = itemView.setBackgroundColor(rh.gc(R.color.ribbonDefault))
>>>>>>> 0b481536
        }
    }
}<|MERGE_RESOLUTION|>--- conflicted
+++ resolved
@@ -167,15 +167,7 @@
         @SuppressLint("ClickableViewAccessibility")
         override fun onBindViewHolder(holder: ViewHolder, position: Int) {
             val event = automationPlugin.at(position)
-<<<<<<< HEAD
             holder.binding.rootLayout.setBackgroundColor(if (event.areActionsValid()) resourceHelper.getAttributeColor(context, R.attr.ribbonDefault) else resourceHelper.getAttributeColor(context, R.attr.automationBgUrgent) )
-=======
-            holder.binding.rootLayout.setBackgroundColor(rh.gc(
-                if (event.userAction) R.color.mdtp_line_dark
-                else if (event.areActionsValid()) R.color.ribbonDefault
-                else R.color.errorAlertBackground)
-            )
->>>>>>> 0b481536
             holder.binding.eventTitle.text = event.title
             holder.binding.enabled.isChecked = event.isEnabled
             holder.binding.enabled.isEnabled = !event.readOnly
@@ -266,11 +258,7 @@
 
             override fun onItemSelected() = itemView.setBackgroundColor(resourceHelper.getAttributeColor(context, R.attr.automationSelectedItemBackground))
 
-<<<<<<< HEAD
             override fun onItemClear() = itemView.setBackgroundColor(resourceHelper.getAttributeColor(context, R.attr.ribbonDefault))
-=======
-            override fun onItemClear() = itemView.setBackgroundColor(rh.gc(R.color.ribbonDefault))
->>>>>>> 0b481536
         }
     }
 }