--- conflicted
+++ resolved
@@ -4,11 +4,8 @@
 import android.view.ViewGroup
 import android.widget.LinearLayout
 import android.widget.TextView
-<<<<<<< HEAD
 import info.nightscout.androidaps.core.R
 import dagger.android.HasAndroidInjector
-=======
->>>>>>> 0b481536
 import info.nightscout.androidaps.plugins.general.automation.triggers.Trigger
 import info.nightscout.androidaps.utils.resources.ResourceHelper
 
@@ -28,34 +25,12 @@
     }
 
     override fun addToLayout(root: LinearLayout) {
-<<<<<<< HEAD
-        val headerLayout = LinearLayout(root.context)
-        headerLayout.orientation = LinearLayout.HORIZONTAL
-        headerLayout.layoutParams = LinearLayout.LayoutParams(ViewGroup.LayoutParams.MATCH_PARENT, ViewGroup.LayoutParams.WRAP_CONTENT)
-        headerLayout.setBackgroundColor(resourceHelper.getAttributeColor(null, R.attr.labelBackground))
-        // text
-        val px = resourceHelper.dpToPx(10)
-        val textView = TextView(root.context)
-        textView.text = label
-        val params = LinearLayout.LayoutParams(ViewGroup.LayoutParams.WRAP_CONTENT, ViewGroup.LayoutParams.WRAP_CONTENT)
-        params.weight = 1.0f
-        textView.layoutParams = params
-        textView.setPadding(px, px, px, px)
-        textView.setTypeface(textView.typeface, Typeface.BOLD)
-        textView.setTextColor(resourceHelper.getAttributeColor(null, R.attr.TitleAndLabelTextColor))
-        headerLayout.addView(textView)
-        trigger?.let {
-            headerLayout.addView(it.createDeleteButton(root.context, it))
-            headerLayout.addView(it.createCloneButton(root.context, it))
-        }
-        root.addView(headerLayout)
-=======
         val px = rh.dpToPx(10)
         root.addView(
             LinearLayout(root.context).apply {
                 orientation = LinearLayout.HORIZONTAL
                 layoutParams = LinearLayout.LayoutParams(ViewGroup.LayoutParams.MATCH_PARENT, ViewGroup.LayoutParams.WRAP_CONTENT)
-                setBackgroundColor(rh.gc(android.R.color.black))
+                setBackgroundColor(resourceHelper.getAttributeColor(null, R.attr.labelBackground))
                 addView(
                     TextView(root.context).apply {
                         text = label
@@ -64,12 +39,12 @@
                         }
                         setPadding(px, px, px, px)
                         setTypeface(typeface, Typeface.BOLD)
+                        setTextColor(resourceHelper.getAttributeColor(null, R.attr.TitleAndLabelTextColor))
                     })
                 trigger?.let {
                     addView(it.createDeleteButton(root.context, it))
                     addView(it.createCloneButton(root.context, it))
                 }
             })
->>>>>>> 0b481536
     }
 }