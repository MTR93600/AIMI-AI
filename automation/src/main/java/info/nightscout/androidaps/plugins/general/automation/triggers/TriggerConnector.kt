package info.nightscout.androidaps.plugins.general.automation.triggers

import android.content.Context
import android.graphics.Typeface
import android.view.Gravity
import android.view.ViewGroup
import android.widget.LinearLayout
import android.widget.TextView
import androidx.annotation.StringRes
import com.google.common.base.Optional
import dagger.android.HasAndroidInjector
import info.nightscout.androidaps.automation.R
import info.nightscout.shared.logging.LTag
import info.nightscout.androidaps.plugins.general.automation.dialogs.ChooseOperationDialog
import info.nightscout.androidaps.utils.JsonHelper.safeGetString
import info.nightscout.androidaps.utils.resources.ResourceHelper
import info.nightscout.androidaps.utils.ui.VerticalTextView
import org.json.JSONArray
import org.json.JSONObject
import java.util.*

class TriggerConnector(injector: HasAndroidInjector) : Trigger(injector) {

    var list: MutableList<Trigger> = ArrayList()
    private var connectorType: Type = Type.AND

    enum class Type {
        AND, OR, XOR;

        fun apply(a: Boolean, b: Boolean): Boolean =
            when (this) {
                AND -> a && b
                OR  -> a || b
                XOR -> a xor b
            }

        @get:StringRes val stringRes: Int
            get() = when (this) {
                OR -> R.string.or
                XOR -> R.string.xor
                AND -> R.string.and
            }

        companion object {

            fun labels(rh: ResourceHelper): List<String> {
                val list: MutableList<String> = ArrayList()
                for (t in values()) {
                    list.add(rh.gs(t.stringRes))
                }
                return list
            }
        }
    }

    constructor(injector: HasAndroidInjector, connectorType: Type) : this(injector) {
        this.connectorType = connectorType
    }

    fun setType(type: Type) {
        connectorType = type
    }

    fun size(): Int = list.size

    fun pos(trigger: Trigger): Int {
        for (i in list.indices) {
            if (list[i] === trigger) return i
        }
        return -1
    }

    @Synchronized override fun shouldRun(): Boolean {
        var result = true
        // check first trigger
        if (list.size > 0) result = list[0].shouldRun()
        // check all others
        for (i in 1 until list.size) {
            result = connectorType.apply(result, list[i].shouldRun())
        }
        if (result) aapsLogger.debug(LTag.AUTOMATION, "Ready for execution: " + friendlyDescription().replace("\n", " "))
        return result
    }

    override fun dataJSON(): JSONObject {
        val array = JSONArray()
        for (t in list) array.put(t.toJSON())
        return JSONObject()
            .put("connectorType", connectorType.toString())
            .put("triggerList", array)
    }

    override fun fromJSON(data: String): Trigger {
        val d = JSONObject(data)
        connectorType = Type.valueOf(safeGetString(d, "connectorType")!!)
        val array = d.getJSONArray("triggerList")
        list.clear()
        for (i in 0 until array.length()) {
            instantiate(JSONObject(array.getString(i))).let {
                list.add(it)
            }
        }
        return this
    }

    override fun friendlyName(): Int = connectorType.stringRes

    override fun friendlyDescription(): String {
        val result = StringBuilder()
        for ((counter, t) in list.withIndex()) {
            if (counter > 0)
                result.append("\n").append(rh.gs(friendlyName())).append("\n")
            result.append(t.friendlyDescription())
        }
        return result.toString()
    }

    override fun icon(): Optional<Int?> = Optional.absent()

    override fun duplicate(): Trigger = TriggerConnector(injector, connectorType)

    override fun generateDialog(root: LinearLayout) {
<<<<<<< HEAD
        val mainLayout = LinearLayout(root.context).also {
            it.orientation = LinearLayout.HORIZONTAL
            it.layoutParams = LinearLayout.LayoutParams(ViewGroup.LayoutParams.MATCH_PARENT, ViewGroup.LayoutParams.WRAP_CONTENT)
        }
        val padding = rh.dpToPx(3)
        mainLayout.setPadding(padding, padding, padding, padding)
        mainLayout.setBackgroundResource(R.drawable.border_automation_unit)

        val buttonLayout = LinearLayout(root.context).also {
            it.orientation = LinearLayout.HORIZONTAL
            it.layoutParams = LinearLayout.LayoutParams(ViewGroup.LayoutParams.WRAP_CONTENT, ViewGroup.LayoutParams.WRAP_CONTENT)
        }
        buttonLayout.addView(createAddButton(root.context, this))
        buttonLayout.addView(createDeleteButton(root.context, this))

        val rightSideLayout = LinearLayout(root.context).also {
            it.orientation = LinearLayout.VERTICAL
            it.layoutParams = LinearLayout.LayoutParams(ViewGroup.LayoutParams.WRAP_CONTENT, ViewGroup.LayoutParams.WRAP_CONTENT, 1f)
        }

        rightSideLayout.addView(buttonLayout)

        // Child triggers
        val listLayout = LinearLayout(root.context).also {
            it.orientation = LinearLayout.VERTICAL
            it.setBackgroundColor(rh.getAttributeColor(null, R.attr.triggerConnectorBackground))
            it.layoutParams = LinearLayout.LayoutParams(ViewGroup.LayoutParams.MATCH_PARENT, ViewGroup.LayoutParams.WRAP_CONTENT).also { params ->
                params.setMargins(rh.dpToPx(1), 0, rh.dpToPx(1), rh.dpToPx(2))
            }
        }
        for (t in list) {
            t.generateDialog(listLayout)
            listLayout.addView(
                TextView(root.context).also {
                    it.layoutParams = LinearLayout.LayoutParams(ViewGroup.LayoutParams.MATCH_PARENT, ViewGroup.LayoutParams.WRAP_CONTENT)
                    it.setPadding(0, rh.dpToPx(0.3f), 0, 0)
                })
        }
        rightSideLayout.addView(listLayout)

        // Header with spinner
        mainLayout.addView(createVerticalView(root.context))
        mainLayout.addView(rightSideLayout)
        root.addView(mainLayout)
=======
        root.addView(
            LinearLayout(root.context).also { mainLayout ->
                mainLayout.orientation = LinearLayout.HORIZONTAL
                mainLayout.layoutParams = LinearLayout.LayoutParams(ViewGroup.LayoutParams.MATCH_PARENT, ViewGroup.LayoutParams.WRAP_CONTENT)
                val padding = rh.dpToPx(3)
                mainLayout.setPadding(padding, padding, padding, padding)
                mainLayout.setBackgroundResource(R.drawable.border_automation_unit)
                // Header with spinner
                mainLayout.addView(createVerticalView(root.context))
                mainLayout.addView(
                    LinearLayout(root.context).also { rightSide ->
                        rightSide.orientation = LinearLayout.VERTICAL
                        rightSide.layoutParams = LinearLayout.LayoutParams(ViewGroup.LayoutParams.WRAP_CONTENT, ViewGroup.LayoutParams.WRAP_CONTENT, 1f)
                        rightSide.addView(
                            LinearLayout(root.context).also {
                                it.orientation = LinearLayout.HORIZONTAL
                                it.layoutParams = LinearLayout.LayoutParams(ViewGroup.LayoutParams.WRAP_CONTENT, ViewGroup.LayoutParams.WRAP_CONTENT)
                                it.addView(createAddButton(root.context, this))
                                it.addView(createDeleteButton(root.context, this))
                            })
                        // Child triggers
                        rightSide.addView(
                            LinearLayout(root.context).also {
                                it.orientation = LinearLayout.VERTICAL
                                it.layoutParams = LinearLayout.LayoutParams(ViewGroup.LayoutParams.MATCH_PARENT, ViewGroup.LayoutParams.WRAP_CONTENT).also { params ->
                                    params.setMargins(rh.dpToPx(1), 0, rh.dpToPx(1), rh.dpToPx(2))
                                }
                                for (t in list) {
                                    t.generateDialog(it)
                                    it.addView(
                                        TextView(root.context).also { spacer ->
                                            spacer.layoutParams = LinearLayout.LayoutParams(ViewGroup.LayoutParams.MATCH_PARENT, ViewGroup.LayoutParams.WRAP_CONTENT)
                                            spacer.setPadding(0, rh.dpToPx(0.3f), 0, 0)
                                        })
                                }
                            })
                    })
            })
>>>>>>> 9e397f3b
    }

    private fun createVerticalView(context: Context): VerticalTextView =
        VerticalTextView(context).apply {
            text = rh.gs(connectorType.stringRes)
            gravity = gravity or Gravity.CENTER_VERTICAL
            setTypeface(typeface, Typeface.BOLD)
            setBackgroundColor(rh.getAttributeColor(null, R.attr.triggerConnectorBackground))
            layoutParams = LinearLayout.LayoutParams(LinearLayout.LayoutParams.WRAP_CONTENT, LinearLayout.LayoutParams.MATCH_PARENT).also { ll ->
                ll.setMargins(rh.dpToPx(3), rh.dpToPx(3), rh.dpToPx(3), rh.dpToPx(3))
            }
            setOnClickListener {
                scanForActivity(context)?.supportFragmentManager?.let {
                    ChooseOperationDialog().also { dialog ->
                        dialog.setCallback(object : ChooseOperationDialog.Callback() {
                            override fun run() {
                                result?.let { result ->
                                    setType(Type.values()[result])
                                    text = rh.gs(connectorType.stringRes)
                                }
                            }
                        })
                        dialog.setCheckedIndex(connectorType.ordinal)
                        dialog.show(it, "TriggerConnector")
                    }
                }
            }
        }
}<|MERGE_RESOLUTION|>--- conflicted
+++ resolved
@@ -120,52 +120,6 @@
     override fun duplicate(): Trigger = TriggerConnector(injector, connectorType)
 
     override fun generateDialog(root: LinearLayout) {
-<<<<<<< HEAD
-        val mainLayout = LinearLayout(root.context).also {
-            it.orientation = LinearLayout.HORIZONTAL
-            it.layoutParams = LinearLayout.LayoutParams(ViewGroup.LayoutParams.MATCH_PARENT, ViewGroup.LayoutParams.WRAP_CONTENT)
-        }
-        val padding = rh.dpToPx(3)
-        mainLayout.setPadding(padding, padding, padding, padding)
-        mainLayout.setBackgroundResource(R.drawable.border_automation_unit)
-
-        val buttonLayout = LinearLayout(root.context).also {
-            it.orientation = LinearLayout.HORIZONTAL
-            it.layoutParams = LinearLayout.LayoutParams(ViewGroup.LayoutParams.WRAP_CONTENT, ViewGroup.LayoutParams.WRAP_CONTENT)
-        }
-        buttonLayout.addView(createAddButton(root.context, this))
-        buttonLayout.addView(createDeleteButton(root.context, this))
-
-        val rightSideLayout = LinearLayout(root.context).also {
-            it.orientation = LinearLayout.VERTICAL
-            it.layoutParams = LinearLayout.LayoutParams(ViewGroup.LayoutParams.WRAP_CONTENT, ViewGroup.LayoutParams.WRAP_CONTENT, 1f)
-        }
-
-        rightSideLayout.addView(buttonLayout)
-
-        // Child triggers
-        val listLayout = LinearLayout(root.context).also {
-            it.orientation = LinearLayout.VERTICAL
-            it.setBackgroundColor(rh.getAttributeColor(null, R.attr.triggerConnectorBackground))
-            it.layoutParams = LinearLayout.LayoutParams(ViewGroup.LayoutParams.MATCH_PARENT, ViewGroup.LayoutParams.WRAP_CONTENT).also { params ->
-                params.setMargins(rh.dpToPx(1), 0, rh.dpToPx(1), rh.dpToPx(2))
-            }
-        }
-        for (t in list) {
-            t.generateDialog(listLayout)
-            listLayout.addView(
-                TextView(root.context).also {
-                    it.layoutParams = LinearLayout.LayoutParams(ViewGroup.LayoutParams.MATCH_PARENT, ViewGroup.LayoutParams.WRAP_CONTENT)
-                    it.setPadding(0, rh.dpToPx(0.3f), 0, 0)
-                })
-        }
-        rightSideLayout.addView(listLayout)
-
-        // Header with spinner
-        mainLayout.addView(createVerticalView(root.context))
-        mainLayout.addView(rightSideLayout)
-        root.addView(mainLayout)
-=======
         root.addView(
             LinearLayout(root.context).also { mainLayout ->
                 mainLayout.orientation = LinearLayout.HORIZONTAL
@@ -204,7 +158,6 @@
                             })
                     })
             })
->>>>>>> 9e397f3b
     }
 
     private fun createVerticalView(context: Context): VerticalTextView =
