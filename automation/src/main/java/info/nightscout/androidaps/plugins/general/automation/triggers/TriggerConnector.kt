package info.nightscout.androidaps.plugins.general.automation.triggers

import android.content.Context
import android.graphics.Typeface
import android.view.Gravity
import android.view.ViewGroup
import android.widget.LinearLayout
import android.widget.TextView
import androidx.annotation.StringRes
import com.google.common.base.Optional
import dagger.android.HasAndroidInjector
import info.nightscout.androidaps.automation.R
import info.nightscout.shared.logging.LTag
import info.nightscout.androidaps.plugins.general.automation.dialogs.ChooseOperationDialog
import info.nightscout.androidaps.utils.JsonHelper.safeGetString
import info.nightscout.androidaps.utils.resources.ResourceHelper
import info.nightscout.androidaps.utils.ui.VerticalTextView
import org.json.JSONArray
import org.json.JSONObject
import java.util.*

class TriggerConnector(injector: HasAndroidInjector) : Trigger(injector) {

    var list: MutableList<Trigger> = ArrayList()
    private var connectorType: Type = Type.AND

    enum class Type {
        AND, OR, XOR;

        fun apply(a: Boolean, b: Boolean): Boolean =
            when (this) {
                AND -> a && b
                OR  -> a || b
                XOR -> a xor b
            }

        @get:StringRes val stringRes: Int
            get() = when (this) {
                OR -> R.string.or
                XOR -> R.string.xor
                AND -> R.string.and
            }

        companion object {

            fun labels(rh: ResourceHelper): List<String> {
                val list: MutableList<String> = ArrayList()
                for (t in values()) {
                    list.add(rh.gs(t.stringRes))
                }
                return list
            }
        }
    }

    constructor(injector: HasAndroidInjector, connectorType: Type) : this(injector) {
        this.connectorType = connectorType
    }

    fun setType(type: Type) {
        connectorType = type
    }

    fun size(): Int = list.size

    fun pos(trigger: Trigger): Int {
        for (i in list.indices) {
            if (list[i] === trigger) return i
        }
        return -1
    }

    @Synchronized override fun shouldRun(): Boolean {
        var result = true
        // check first trigger
        if (list.size > 0) result = list[0].shouldRun()
        // check all others
        for (i in 1 until list.size) {
            result = connectorType.apply(result, list[i].shouldRun())
        }
        if (result) aapsLogger.debug(LTag.AUTOMATION, "Ready for execution: " + friendlyDescription().replace("\n", " "))
        return result
    }

    override fun dataJSON(): JSONObject {
        val array = JSONArray()
        for (t in list) array.put(t.toJSON())
        return JSONObject()
            .put("connectorType", connectorType.toString())
            .put("triggerList", array)
    }

    override fun fromJSON(data: String): Trigger {
        val d = JSONObject(data)
        connectorType = Type.valueOf(safeGetString(d, "connectorType")!!)
        val array = d.getJSONArray("triggerList")
        list.clear()
        for (i in 0 until array.length()) {
            instantiate(JSONObject(array.getString(i))).let {
                list.add(it)
            }
        }
        return this
    }

    override fun friendlyName(): Int = connectorType.stringRes

    override fun friendlyDescription(): String {
        val result = StringBuilder()
        for ((counter, t) in list.withIndex()) {
            if (counter > 0)
                result.append("\n").append(rh.gs(friendlyName())).append("\n")
            result.append(t.friendlyDescription())
        }
        return result.toString()
    }

    override fun icon(): Optional<Int?> = Optional.absent()

    override fun duplicate(): Trigger = TriggerConnector(injector, connectorType)

    override fun generateDialog(root: LinearLayout) {
        root.addView(
            LinearLayout(root.context).also { mainLayout ->
                mainLayout.orientation = LinearLayout.HORIZONTAL
                mainLayout.layoutParams = LinearLayout.LayoutParams(ViewGroup.LayoutParams.MATCH_PARENT, ViewGroup.LayoutParams.WRAP_CONTENT)
                val padding = rh.dpToPx(3)
                mainLayout.setPadding(padding, padding, padding, padding)
                mainLayout.setBackgroundResource(R.drawable.border_automation_unit)
                // Header with spinner
                mainLayout.addView(createVerticalView(root.context))
                mainLayout.addView(
                    LinearLayout(root.context).also { rightSide ->
                        rightSide.orientation = LinearLayout.VERTICAL
                        rightSide.layoutParams = LinearLayout.LayoutParams(ViewGroup.LayoutParams.WRAP_CONTENT, ViewGroup.LayoutParams.WRAP_CONTENT, 1f)
                        rightSide.addView(
                            LinearLayout(root.context).also {
                                it.orientation = LinearLayout.HORIZONTAL
                                it.layoutParams = LinearLayout.LayoutParams(ViewGroup.LayoutParams.WRAP_CONTENT, ViewGroup.LayoutParams.WRAP_CONTENT)
                                it.addView(createAddButton(root.context, this))
                                it.addView(createDeleteButton(root.context, this))
                            })
                        // Child triggers
                        rightSide.addView(
                            LinearLayout(root.context).also {
                                it.orientation = LinearLayout.VERTICAL
                                it.layoutParams = LinearLayout.LayoutParams(ViewGroup.LayoutParams.MATCH_PARENT, ViewGroup.LayoutParams.WRAP_CONTENT).also { params ->
                                    params.setMargins(rh.dpToPx(1), 0, rh.dpToPx(1), rh.dpToPx(2))
                                }
                                for (t in list) {
                                    t.generateDialog(it)
                                    it.addView(
                                        TextView(root.context).also { spacer ->
                                            spacer.layoutParams = LinearLayout.LayoutParams(ViewGroup.LayoutParams.MATCH_PARENT, ViewGroup.LayoutParams.WRAP_CONTENT)
                                            spacer.setPadding(0, rh.dpToPx(0.3f), 0, 0)
                                        })
                                }
                            })
                    })
            })
    }

    private fun createVerticalView(context: Context): VerticalTextView =
        VerticalTextView(context).apply {
            text = rh.gs(connectorType.stringRes)
            gravity = gravity or Gravity.CENTER_VERTICAL
            setTypeface(typeface, Typeface.BOLD)
<<<<<<< HEAD
            setBackgroundColor(rh.gac( R.attr.triggerConnectorBackground))
=======
            setBackgroundColor(rh.gac(context, R.attr.automationOverlayColor))
>>>>>>> aa29423e
            layoutParams = LinearLayout.LayoutParams(LinearLayout.LayoutParams.WRAP_CONTENT, LinearLayout.LayoutParams.MATCH_PARENT).also { ll ->
                ll.setMargins(rh.dpToPx(3), rh.dpToPx(3), rh.dpToPx(3), rh.dpToPx(3))
            }
            setOnClickListener {
                scanForActivity(context)?.supportFragmentManager?.let {
                    ChooseOperationDialog().also { dialog ->
                        dialog.setCallback(object : ChooseOperationDialog.Callback() {
                            override fun run() {
                                result?.let { result ->
                                    setType(Type.values()[result])
                                    text = rh.gs(connectorType.stringRes)
                                }
                            }
                        })
                        dialog.setCheckedIndex(connectorType.ordinal)
                        dialog.show(it, "TriggerConnector")
                    }
                }
            }
        }
}<|MERGE_RESOLUTION|>--- conflicted
+++ resolved
@@ -165,11 +165,7 @@
             text = rh.gs(connectorType.stringRes)
             gravity = gravity or Gravity.CENTER_VERTICAL
             setTypeface(typeface, Typeface.BOLD)
-<<<<<<< HEAD
-            setBackgroundColor(rh.gac( R.attr.triggerConnectorBackground))
-=======
             setBackgroundColor(rh.gac(context, R.attr.automationOverlayColor))
->>>>>>> aa29423e
             layoutParams = LinearLayout.LayoutParams(LinearLayout.LayoutParams.WRAP_CONTENT, LinearLayout.LayoutParams.MATCH_PARENT).also { ll ->
                 ll.setMargins(rh.dpToPx(3), rh.dpToPx(3), rh.dpToPx(3), rh.dpToPx(3))
             }
