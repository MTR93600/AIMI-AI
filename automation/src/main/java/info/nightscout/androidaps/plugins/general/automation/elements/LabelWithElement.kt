package info.nightscout.androidaps.plugins.general.automation.elements

import android.graphics.Typeface
import android.view.Gravity
import android.widget.LinearLayout
import android.widget.TextView
import dagger.android.HasAndroidInjector
import info.nightscout.androidaps.core.R
import info.nightscout.androidaps.utils.resources.ResourceHelper

class LabelWithElement(
    private val rh: ResourceHelper,
    var textPre: String = "",
    var textPost: String = "",
    var element: Element? = null,
) : Element() {

    override fun addToLayout(root: LinearLayout) { // container layout
        // text view pre element
<<<<<<< HEAD
        var px = resourceHelper.dpToPx(10)
        val textViewPre = TextView(root.context)
        textViewPre.text = textPre
        textViewPre.layoutParams = LinearLayout.LayoutParams(ViewGroup.LayoutParams.WRAP_CONTENT,
            ViewGroup.LayoutParams.WRAP_CONTENT)
        textViewPre.setPadding(px, px, px, px)
        textViewPre.setTypeface(textViewPre.typeface, Typeface.BOLD)
        textViewPre.setTextColor(resourceHelper.getAttributeColor(null, R.attr.TitleAndLabelTextColor))

        layout.addView(textViewPre)
        val spacer = TextView(root.context)
        spacer.layoutParams = TableLayout.LayoutParams(ViewGroup.LayoutParams.WRAP_CONTENT, ViewGroup.LayoutParams.WRAP_CONTENT, 1f)
        layout.addView(spacer)
=======
        val px = rh.dpToPx(1)

        root.addView(
            TextView(root.context).apply {
                text = textPre
                setPadding(px, px, px, px)
                setTypeface(typeface, Typeface.BOLD)
                gravity = Gravity.CENTER
            }
        )

>>>>>>> 0b481536
        // add element to layout
        element?.addToLayout(root)
        // text view post element
        root.addView(
            TextView(root.context).apply {
                text = textPost
                setPadding(px, px, px, px)
                setTypeface(typeface, Typeface.BOLD)
                gravity = Gravity.CENTER
            })
    }
}<|MERGE_RESOLUTION|>--- conflicted
+++ resolved
@@ -17,21 +17,6 @@
 
     override fun addToLayout(root: LinearLayout) { // container layout
         // text view pre element
-<<<<<<< HEAD
-        var px = resourceHelper.dpToPx(10)
-        val textViewPre = TextView(root.context)
-        textViewPre.text = textPre
-        textViewPre.layoutParams = LinearLayout.LayoutParams(ViewGroup.LayoutParams.WRAP_CONTENT,
-            ViewGroup.LayoutParams.WRAP_CONTENT)
-        textViewPre.setPadding(px, px, px, px)
-        textViewPre.setTypeface(textViewPre.typeface, Typeface.BOLD)
-        textViewPre.setTextColor(resourceHelper.getAttributeColor(null, R.attr.TitleAndLabelTextColor))
-
-        layout.addView(textViewPre)
-        val spacer = TextView(root.context)
-        spacer.layoutParams = TableLayout.LayoutParams(ViewGroup.LayoutParams.WRAP_CONTENT, ViewGroup.LayoutParams.WRAP_CONTENT, 1f)
-        layout.addView(spacer)
-=======
         val px = rh.dpToPx(1)
 
         root.addView(
@@ -39,11 +24,11 @@
                 text = textPre
                 setPadding(px, px, px, px)
                 setTypeface(typeface, Typeface.BOLD)
+                setTextColor(resourceHelper.getAttributeColor(null, R.attr.TitleAndLabelTextColor))
                 gravity = Gravity.CENTER
             }
         )
 
->>>>>>> 0b481536
         // add element to layout
         element?.addToLayout(root)
         // text view post element
