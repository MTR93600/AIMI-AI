package info.nightscout.androidaps.plugins.pump.omnipod.dash.driver.comm

import android.bluetooth.BluetoothAdapter
import android.bluetooth.BluetoothManager
import android.content.Context
import info.nightscout.androidaps.extensions.toHex
import info.nightscout.androidaps.logging.AAPSLogger
import info.nightscout.androidaps.logging.LTag
import info.nightscout.androidaps.plugins.pump.omnipod.dash.BuildConfig
import info.nightscout.androidaps.plugins.pump.omnipod.dash.driver.comm.exceptions.*
import info.nightscout.androidaps.plugins.pump.omnipod.dash.driver.comm.pair.LTKExchanger
import info.nightscout.androidaps.plugins.pump.omnipod.dash.driver.comm.scan.PodScanner
import info.nightscout.androidaps.plugins.pump.omnipod.dash.driver.comm.session.*
import info.nightscout.androidaps.plugins.pump.omnipod.dash.driver.event.PodEvent
import info.nightscout.androidaps.plugins.pump.omnipod.dash.driver.pod.command.base.Command
import info.nightscout.androidaps.plugins.pump.omnipod.dash.driver.pod.response.Response
import info.nightscout.androidaps.plugins.pump.omnipod.dash.driver.pod.state.OmnipodDashPodStateManager
import io.reactivex.Observable
import java.util.concurrent.CountDownLatch
import java.util.concurrent.atomic.AtomicBoolean
import javax.inject.Inject
import javax.inject.Singleton
import kotlin.reflect.KClass

@Singleton
class OmnipodDashBleManagerImpl @Inject constructor(
    private val context: Context,
    private val aapsLogger: AAPSLogger,
    private val podState: OmnipodDashPodStateManager
) : OmnipodDashBleManager {

    private val busy = AtomicBoolean(false)
    private val bluetoothManager: BluetoothManager =
        context.getSystemService(Context.BLUETOOTH_SERVICE) as BluetoothManager
    private val bluetoothAdapter: BluetoothAdapter = bluetoothManager.adapter
    private var connection: Connection? = null
    private val ids = Ids(podState)

    override fun sendCommand(cmd: Command, responseType: KClass<out Response>): Observable<PodEvent> =
        Observable.create { emitter ->
            if (!busy.compareAndSet(false, true)) {
                throw BusyException()
            }
            try {
                val session = assertSessionEstablished()

                emitter.onNext(PodEvent.CommandSending(cmd))
            /*
                if (Random.nextBoolean()) {
                    // XXX use this to test "failed to confirm" commands
                    emitter.onNext(PodEvent.CommandSendNotConfirmed(cmd))
                    emitter.tryOnError(MessageIOException("XXX random failure to test unconfirmed commands"))
                    return@create
                }
*/
                when (session.sendCommand(cmd)) {
                    is CommandSendErrorSending -> {
                        emitter.tryOnError(CouldNotSendCommandException())
                        return@create
                    }

                    is CommandSendSuccess ->
                        emitter.onNext(PodEvent.CommandSent(cmd))
                    is CommandSendErrorConfirming ->
                        emitter.onNext(PodEvent.CommandSendNotConfirmed(cmd))
                }
                /*
                if (Random.nextBoolean()) {
                    // XXX use this commands confirmed with success
                    emitter.tryOnError(MessageIOException("XXX random failure to test unconfirmed commands"))
                    return@create
                }*/
                when (val readResult = session.readAndAckResponse()) {
                    is CommandReceiveSuccess ->
                        emitter.onNext(PodEvent.ResponseReceived(cmd, readResult.result))

                    is CommandAckError ->
                        emitter.onNext(PodEvent.ResponseReceived(cmd, readResult.result))

                    is CommandReceiveError -> {
                        emitter.tryOnError(MessageIOException("Could not read response: $readResult"))
                        return@create
                    }
                }
                emitter.onComplete()
            } catch (ex: Exception) {
                disconnect()
                emitter.tryOnError(ex)
            } finally {
                busy.set(false)
            }
        }

    private fun assertSessionEstablished(): Session {
        val conn = assertConnected()
        return conn.session
            ?: throw NotConnectedException("Missing session")
    }

    override fun getStatus(): ConnectionState {
        return connection?.let { it.connectionState() }
            ?: NotConnected
    }
    // used for sync connections
    override fun connect(timeoutMs: Long): Observable<PodEvent> {
        return connect(ConnectionWaitCondition(timeoutMs = timeoutMs))
    }

    // used for async connections
    override fun connect(stopConnectionLatch: CountDownLatch): Observable<PodEvent> {
        return connect(ConnectionWaitCondition(stopConnection = stopConnectionLatch))
    }

    private fun connect(connectionWaitCond: ConnectionWaitCondition): Observable<PodEvent> = Observable
        .create {
            emitter ->
        if (!busy.compareAndSet(false, true)) {
            throw BusyException()
        }
        try {
            emitter.onNext(PodEvent.BluetoothConnecting)

            val podAddress =
                podState.bluetoothAddress
                    ?: throw FailedToConnectException("Missing bluetoothAddress, activate the pod first")
            val podDevice = bluetoothAdapter.getRemoteDevice(podAddress)
            val conn = connection
                ?: Connection(podDevice, aapsLogger, context, podState)
            connection = conn
            if (conn.connectionState() is Connected && conn.session != null) {
                emitter.onNext(PodEvent.AlreadyConnected(podAddress))
                emitter.onComplete()
                return@create
            }

<<<<<<< HEAD
            conn.connect(connectionWaitCond)
=======
            // two retries
            for (i in 1..MAX_NUMBER_OF_CONNECTION_ATTEMPTS) {
                try {
                    // wait i * CONNECTION_TIMEOUT
                    conn.connect(CONNECT_TIMEOUT_MULTIPLIER)
                    break
                } catch (e: Exception) {
                    aapsLogger.warn(LTag.PUMPBTCOMM, "connect error=$e")
                    if (i == MAX_NUMBER_OF_CONNECTION_ATTEMPTS) {
                        emitter.onError(e)
                        return@create
                    }
                }
            }
>>>>>>> 21a36b48

            emitter.onNext(PodEvent.BluetoothConnected(podAddress))
            emitter.onNext(PodEvent.EstablishingSession)
            establishSession(1.toByte())
            emitter.onNext(PodEvent.Connected)

            emitter.onComplete()
        } catch (ex: Exception) {
            disconnect()
            emitter.tryOnError(ex)
        } finally {
            busy.set(false)
        }
    }

    private fun establishSession(msgSeq: Byte) {
        val conn = assertConnected()

        val ltk = assertPaired()

        var eapSqn = podState.increaseEapAkaSequenceNumber()

        var newSqn = conn.establishSession(ltk, msgSeq, ids, eapSqn)

        if (newSqn != null) {
            aapsLogger.info(LTag.PUMPBTCOMM, "Updating EAP SQN to: $newSqn")
            podState.eapAkaSequenceNumber = newSqn.toLong()
            newSqn = conn.establishSession(ltk, msgSeq, ids, podState.increaseEapAkaSequenceNumber())
            if (newSqn != null) {
                throw SessionEstablishmentException("Received resynchronization SQN for the second time")
            }
        }

        podState.commitEapAkaSequenceNumber()
    }

    private fun assertPaired(): ByteArray {
        return podState.ltk
            ?: throw FailedToConnectException("Missing LTK, activate the pod first")
    }

    private fun assertConnected(): Connection {
        return connection
            ?: throw FailedToConnectException("connection lost")
    }

    @kotlin.ExperimentalStdlibApi
    override fun pairNewPod(): Observable<PodEvent> = Observable.create { emitter ->
        if (!busy.compareAndSet(false, true)) {
            throw BusyException()
        }
        try {

            if (podState.ltk != null) {
                emitter.onNext(PodEvent.AlreadyPaired)
                emitter.onComplete()
                return@create
            }
            aapsLogger.info(LTag.PUMPBTCOMM, "Starting new pod activation")

            emitter.onNext(PodEvent.Scanning)
            val podScanner = PodScanner(aapsLogger, bluetoothAdapter)
            val podAddress = podScanner.scanForPod(
                PodScanner.SCAN_FOR_SERVICE_UUID,
                PodScanner.POD_ID_NOT_ACTIVATED
            ).scanResult.device.address
            podState.bluetoothAddress = podAddress

            emitter.onNext(PodEvent.BluetoothConnecting)
            val podDevice = bluetoothAdapter.getRemoteDevice(podAddress)
            val conn = Connection(podDevice, aapsLogger, context, podState)
            connection = conn
            conn.connect(ConnectionWaitCondition(timeoutMs = 3 * Connection.BASE_CONNECT_TIMEOUT_MS))
            emitter.onNext(PodEvent.BluetoothConnected(podAddress))

            emitter.onNext(PodEvent.Pairing)
            val mIO = conn.msgIO ?: throw ConnectException("Connection lost")
            val ltkExchanger = LTKExchanger(
                aapsLogger,
                mIO,
                ids,
            )
            val pairResult = ltkExchanger.negotiateLTK()
            emitter.onNext(PodEvent.Paired(ids.podId))
            podState.updateFromPairing(ids.podId, pairResult)
            if (BuildConfig.DEBUG) {
                aapsLogger.info(LTag.PUMPCOMM, "Got LTK: ${pairResult.ltk.toHex()}")
            }

            emitter.onNext(PodEvent.EstablishingSession)
            establishSession(pairResult.msgSeq)
            emitter.onNext(PodEvent.Connected)
            emitter.onComplete()
        } catch (ex: Exception) {
            disconnect()
            emitter.tryOnError(ex)
        } finally {
            busy.set(false)
        }
    }

    override fun disconnect() {
        connection?.disconnect()
            ?: aapsLogger.info(LTag.PUMPBTCOMM, "Trying to disconnect a null connection")
    }

    companion object {
        const val MAX_NUMBER_OF_CONNECTION_ATTEMPTS = 2
        const val CONTROLLER_ID = 4242 // TODO read from preferences or somewhere else.
        private const val CONNECT_TIMEOUT_MULTIPLIER = 4
    }
}<|MERGE_RESOLUTION|>--- conflicted
+++ resolved
@@ -133,24 +133,7 @@
                 return@create
             }
 
-<<<<<<< HEAD
             conn.connect(connectionWaitCond)
-=======
-            // two retries
-            for (i in 1..MAX_NUMBER_OF_CONNECTION_ATTEMPTS) {
-                try {
-                    // wait i * CONNECTION_TIMEOUT
-                    conn.connect(CONNECT_TIMEOUT_MULTIPLIER)
-                    break
-                } catch (e: Exception) {
-                    aapsLogger.warn(LTag.PUMPBTCOMM, "connect error=$e")
-                    if (i == MAX_NUMBER_OF_CONNECTION_ATTEMPTS) {
-                        emitter.onError(e)
-                        return@create
-                    }
-                }
-            }
->>>>>>> 21a36b48
 
             emitter.onNext(PodEvent.BluetoothConnected(podAddress))
             emitter.onNext(PodEvent.EstablishingSession)
