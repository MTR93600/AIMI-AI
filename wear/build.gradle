--- conflicted
+++ resolved
@@ -1,11 +1,7 @@
 apply plugin: 'com.android.application'
 
 ext {
-<<<<<<< HEAD
-    wearableVersion = "2.2.0"
-=======
     wearableVersion = "2.4.0"
->>>>>>> 0693a599
     playServicesWearable = "16.0.1"
 }
 
@@ -99,17 +95,10 @@
     compileOnly "com.google.android.wearable:wearable:${wearableVersion}"
     implementation "com.google.android.support:wearable:${wearableVersion}"
     implementation "com.google.android.gms:play-services-wearable:${playServicesWearable}"
-<<<<<<< HEAD
-    implementation(name: "ustwo-clockwise-debug", ext: "aar")
-    implementation "com.android.support:support-v4:27.0.1"
-    implementation 'com.android.support:wear:27.0.1'
-    implementation "me.denley.wearpreferenceactivity:wearpreferenceactivity:0.5.0"
-=======
     implementation(name: 'ustwo-clockwise-debug', ext: 'aar')
     implementation 'androidx.legacy:legacy-support-v4:1.0.0'
     implementation 'androidx.percentlayout:percentlayout:1.0.0'
     implementation 'androidx.wear:wear:1.0.0'
     implementation('me.denley.wearpreferenceactivity:wearpreferenceactivity:0.5.0')
     implementation('com.github.lecho:hellocharts-library:1.5.8@aar')
->>>>>>> 0693a599
 }