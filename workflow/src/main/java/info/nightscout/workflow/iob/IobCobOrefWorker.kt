package info.nightscout.workflow.iob

import android.content.Context
import android.os.SystemClock
import androidx.work.WorkerParameters
import androidx.work.workDataOf
import dagger.android.HasAndroidInjector
import info.nightscout.core.events.EventIobCalculationProgress
import info.nightscout.core.utils.fabric.FabricPrivacy
import info.nightscout.core.utils.receivers.DataWorkerStorage
import info.nightscout.core.utils.worker.LoggingWorker
import info.nightscout.core.workflow.CalculationWorkflow
import info.nightscout.database.impl.AppRepository
import info.nightscout.interfaces.Config
import info.nightscout.interfaces.Constants
import info.nightscout.interfaces.aps.AutosensData
import info.nightscout.interfaces.aps.SMBDefaults
import info.nightscout.interfaces.iob.IobCobCalculator
import info.nightscout.interfaces.plugin.ActivePlugin
import info.nightscout.interfaces.profile.Instantiator
import info.nightscout.interfaces.profile.ProfileFunction
import info.nightscout.interfaces.profiling.Profiler
import info.nightscout.interfaces.utils.DecimalFormatter
import info.nightscout.plugins.iob.iobCobCalculator.fromCarbs
import info.nightscout.rx.bus.RxBus
import info.nightscout.rx.events.Event
import info.nightscout.rx.events.EventAutosensCalculationFinished
import info.nightscout.rx.logging.LTag
import info.nightscout.shared.interfaces.ResourceHelper
import info.nightscout.shared.sharedPreferences.SP
import info.nightscout.shared.utils.DateUtil
import info.nightscout.shared.utils.T
import javax.inject.Inject
import kotlin.math.abs
import kotlin.math.max
import kotlin.math.min
import kotlin.math.roundToLong

class IobCobOrefWorker @Inject internal constructor(
    context: Context,
    params: WorkerParameters
) : LoggingWorker(context, params) {

    @Inject lateinit var sp: SP
    @Inject lateinit var rxBus: RxBus
    @Inject lateinit var rh: ResourceHelper
    @Inject lateinit var profileFunction: ProfileFunction
    @Inject lateinit var context: Context
    @Inject lateinit var activePlugin: ActivePlugin
    @Inject lateinit var config: Config
    @Inject lateinit var profiler: Profiler
    @Inject lateinit var fabricPrivacy: FabricPrivacy
    @Inject lateinit var dateUtil: DateUtil
    @Inject lateinit var repository: AppRepository
    @Inject lateinit var dataWorkerStorage: DataWorkerStorage
    @Inject lateinit var instantiator: Instantiator

    class IobCobOrefWorkerData(
        val injector: HasAndroidInjector,
        val iobCobCalculator: IobCobCalculator, // cannot be injected : HistoryBrowser uses different instance
        val reason: String,
        val end: Long,
        val limitDataToOldestAvailable: Boolean,
        val cause: Event?
    )

    override fun doWorkAndLog(): Result {
        val data = dataWorkerStorage.pickupObject(inputData.getLong(DataWorkerStorage.STORE_KEY, -1)) as IobCobOrefWorkerData?
            ?: return Result.success(workDataOf("Error" to "missing input data"))

        val start = dateUtil.now()
        try {
            aapsLogger.debug(LTag.AUTOSENS, "AUTOSENSDATA thread started: ${data.reason}")
            if (!profileFunction.isProfileValid("IobCobThread")) {
                aapsLogger.debug(LTag.AUTOSENS, "Aborting calculation thread (No profile): ${data.reason}")
                return Result.success(workDataOf("Error" to "app still initializing"))
            }
            //log.debug("Locking calculateSensitivityData");
            val oldestTimeWithData = data.iobCobCalculator.calculateDetectionStart(data.end, data.limitDataToOldestAvailable)
            // work on local copy and set back when finished
            val ads = data.iobCobCalculator.ads.clone()
            val bucketedData = ads.bucketedData
            val autosensDataTable = ads.autosensDataTable
            if (bucketedData == null || bucketedData.size < 3) {
                aapsLogger.debug(LTag.AUTOSENS, "Aborting calculation thread (No bucketed data available): ${data.reason}")
                return Result.success(workDataOf("Error" to "Aborting calculation thread (No bucketed data available): ${data.reason}"))
            }
            val prevDataTime = ads.roundUpTime(bucketedData[bucketedData.size - 3].timestamp)
            aapsLogger.debug(LTag.AUTOSENS, "Prev data time: " + dateUtil.dateAndTimeString(prevDataTime))
            var previous = autosensDataTable[prevDataTime]
            // start from oldest to be able sub cob
            for (i in bucketedData.size - 4 downTo 0) {
                rxBus.send(EventIobCalculationProgress(CalculationWorkflow.ProgressData.IOB_COB_OREF, 100 - (100.0 * i / bucketedData.size).toInt(), data.cause))
                if (isStopped) {
                    aapsLogger.debug(LTag.AUTOSENS, "Aborting calculation thread (trigger): ${data.reason}")
                    return Result.failure(workDataOf("Error" to "Aborting calculation thread (trigger): ${data.reason}"))
                }
                // check if data already exists
                var bgTime = bucketedData[i].timestamp
                bgTime = ads.roundUpTime(bgTime)
                if (bgTime > ads.roundUpTime(dateUtil.now())) continue
                var existing: AutosensData?
                if (autosensDataTable[bgTime].also { existing = it } != null) {
                    previous = existing
                    continue
                }
                val profile = profileFunction.getProfile(bgTime)
                if (profile == null) {
                    aapsLogger.debug(LTag.AUTOSENS, "Aborting calculation thread (no profile): ${data.reason}")
                    continue  // profile not set yet
                }
                aapsLogger.debug(LTag.AUTOSENS, "Processing calculation thread: ${data.reason} ($i/${bucketedData.size})")
                val sens = profile.getIsfMgdl(bgTime)
                val autosensData = instantiator.provideAutosensDataObject()
                autosensData.time = bgTime
                if (previous != null) autosensData.activeCarbsList = previous.cloneCarbsList() else autosensData.activeCarbsList = ArrayList()

                //console.error(bgTime , bucketed_data[i].glucose);
                var avgDelta: Double
                var delta: Double
                val bg: Double = bucketedData[i].recalculated
                if (bg < 39 || bucketedData[i + 3].recalculated < 39) {
                    aapsLogger.error("! value < 39")
                    continue
                }
                autosensData.bg = bg
<<<<<<< HEAD
                delta = bg - bucketedData[i + 1].recalculated
                avgDelta = (bg - bucketedData[i + 3].recalculated) / 3
                val iob = data.iobCobCalculatorPlugin.calculateFromTreatmentsAndTemps(bgTime, profile)
=======
                delta = bg - bucketedData[i + 1].value
                avgDelta = (bg - bucketedData[i + 3].value) / 3
                val iob = data.iobCobCalculator.calculateFromTreatmentsAndTemps(bgTime, profile)
>>>>>>> 2f91e77c
                val bgi = -iob.activity * sens * 5
                val deviation = delta - bgi
                val avgDeviation = ((avgDelta - bgi) * 1000).roundToLong() / 1000.0
                var slopeFromMaxDeviation = 0.0
                var slopeFromMinDeviation = 999.0

                // https://github.com/openaps/oref0/blob/master/lib/determine-basal/cob-autosens.js#L169
                if (i < bucketedData.size - 16) { // we need 1h of data to calculate minDeviationSlope
                    var maxDeviation = 0.0
                    var minDeviation = 999.0
                    val hourAgo = bgTime + 10 * 1000 - 60 * 60 * 1000L
                    val hourAgoData = ads.getAutosensDataAtTime(hourAgo)
                    if (hourAgoData != null) {
                        val initialIndex = autosensDataTable.indexOfKey(hourAgoData.time)
                        aapsLogger.debug(LTag.AUTOSENS, ">>>>> bucketed_data.size()=" + bucketedData.size + " i=" + i + " hourAgoData=" + hourAgoData.toString())
                        var past = 1
                        // try {
                            while (past < 12) {
                                val ad = autosensDataTable.valueAt(initialIndex + past)
                                aapsLogger.debug(LTag.AUTOSENS, ">>>>> past=" + past + " ad=" + ad?.toString())
                                // if (ad == null) {
                                //     aapsLogger.debug(LTag.AUTOSENS, autosensDataTable.toString())
                                //     aapsLogger.debug(LTag.AUTOSENS, bucketedData.toString())
                                //     //aapsLogger.debug(LTag.AUTOSENS, data.iobCobCalculatorPlugin.getBgReadingsDataTable().toString())
                                //     val notification = Notification(Notification.SEND_LOGFILES, rh.gs(R.string.send_logfiles), Notification.LOW)
                                //     rxBus.send(EventNewNotification(notification))
                                //     sp.putBoolean("log_AUTOSENS", true)
                                //     break
                                // }
                                // let it here crash on NPE to get more data as i cannot reproduce this bug
                                val deviationSlope = (ad.avgDeviation - avgDeviation) / (ad.time - bgTime) * 1000 * 60 * 5
                                if (ad.avgDeviation > maxDeviation) {
                                    slopeFromMaxDeviation = min(0.0, deviationSlope)
                                    maxDeviation = ad.avgDeviation
                                }
                                if (ad.avgDeviation < minDeviation) {
                                    slopeFromMinDeviation = max(0.0, deviationSlope)
                                    minDeviation = ad.avgDeviation
                                }
                                past++
                            }
                        // } catch (e: Exception) {
                        //     aapsLogger.error("Unhandled exception", e)
                        //     fabricPrivacy.logException(e)
                        //     aapsLogger.debug(autosensDataTable.toString())
                        //     aapsLogger.debug(bucketedData.toString())
                        //     //aapsLogger.debug(data.iobCobCalculatorPlugin.getBgReadingsDataTable().toString())
                        //     val notification = Notification(Notification.SEND_LOGFILES, rh.gs(R.string.send_logfiles), Notification.LOW)
                        //     rxBus.send(EventNewNotification(notification))
                        //     sp.putBoolean("log_AUTOSENS", true)
                        //     break
                        // }
                    } else {
                        aapsLogger.debug(LTag.AUTOSENS, ">>>>> bucketed_data.size()=" + bucketedData.size + " i=" + i + " hourAgoData=" + "null")
                    }
                }
                val recentCarbTreatments = repository.getCarbsDataFromTimeToTimeExpanded(bgTime - T.mins(5).msecs(), bgTime, true).blockingGet()
                for (recentCarbTreatment in recentCarbTreatments) {
                    autosensData.carbsFromBolus += recentCarbTreatment.amount
                    val isAAPSOrWeighted = activePlugin.activeSensitivity.isMinCarbsAbsorptionDynamic
                    autosensData.activeCarbsList.add(fromCarbs(recentCarbTreatment, isAAPSOrWeighted, profileFunction, aapsLogger, dateUtil, sp))
                    autosensData.pastSensitivity += "[" + DecimalFormatter.to0Decimal(recentCarbTreatment.amount) + "g]"
                }

                // if we are absorbing carbs
                if (previous != null && previous.cob > 0) {
                    // calculate sum of min carb impact from all active treatments
                    var totalMinCarbsImpact = 0.0
                    if (activePlugin.activeSensitivity.isMinCarbsAbsorptionDynamic) {
                        //when the impact depends on a max time, sum them up as smaller carb sizes make them smaller
                        for (ii in autosensData.activeCarbsList.indices) {
                            val c = autosensData.activeCarbsList[ii]
                            totalMinCarbsImpact += c.min5minCarbImpact
                        }
                    } else {
                        //Oref sensitivity
                        totalMinCarbsImpact = sp.getDouble(info.nightscout.core.utils.R.string.key_openapsama_min_5m_carbimpact, SMBDefaults.min_5m_carbimpact)
                    }

                    // figure out how many carbs that represents
                    // but always assume at least 3mg/dL/5m (default) absorption per active treatment
                    val ci = max(deviation, totalMinCarbsImpact)
                    if (ci != deviation) autosensData.failOverToMinAbsorptionRate = true
                    autosensData.absorbed = ci * profile.getIc(bgTime) / sens
                    // and add that to the running total carbsAbsorbed
                    autosensData.cob = max(previous.cob - autosensData.absorbed, 0.0)
                    autosensData.deductAbsorbedCarbs()
                    autosensData.usedMinCarbsImpact = totalMinCarbsImpact
                }
                val isAAPSOrWeighted = activePlugin.activeSensitivity.isMinCarbsAbsorptionDynamic
                autosensData.removeOldCarbs(bgTime, isAAPSOrWeighted)
                autosensData.cob += autosensData.carbsFromBolus
                autosensData.deviation = deviation
                autosensData.bgi = bgi
                autosensData.delta = delta
                autosensData.avgDelta = avgDelta
                autosensData.avgDeviation = avgDeviation
                autosensData.slopeFromMaxDeviation = slopeFromMaxDeviation
                autosensData.slopeFromMinDeviation = slopeFromMinDeviation

                // calculate autosens only without COB
                if (autosensData.cob <= 0) {
                    when {
                        abs(deviation) < Constants.DEVIATION_TO_BE_EQUAL -> {
                            autosensData.pastSensitivity += "="
                            autosensData.validDeviation = true
                        }

                        deviation > 0                                    -> {
                            autosensData.pastSensitivity += "+"
                            autosensData.validDeviation = true
                        }

                        else                                             -> {
                            autosensData.pastSensitivity += "-"
                            autosensData.validDeviation = true
                        }
                    }
                } else {
                    autosensData.pastSensitivity += "C"
                }
                previous = autosensData
                if (bgTime < dateUtil.now()) autosensDataTable.put(bgTime, autosensData)
                aapsLogger.debug(
                    LTag.AUTOSENS,
                    "Running detectSensitivity from: " + dateUtil.dateAndTimeString(oldestTimeWithData) + " to: " + dateUtil.dateAndTimeString(bgTime) + " lastDataTime:" + ads.lastDataTime(
                        dateUtil
                    )
                )
                val sensitivity = activePlugin.activeSensitivity.detectSensitivity(ads, oldestTimeWithData, bgTime)
                aapsLogger.debug(LTag.AUTOSENS, "Sensitivity result: $sensitivity")
                autosensData.autosensResult = sensitivity
                aapsLogger.debug(LTag.AUTOSENS, autosensData.toString())
            }
            data.iobCobCalculator.ads = ads
            Thread {
                SystemClock.sleep(1000)
                rxBus.send(EventAutosensCalculationFinished(data.cause))
            }.start()
        } finally {
            rxBus.send(EventIobCalculationProgress(CalculationWorkflow.ProgressData.IOB_COB_OREF, 100, data.cause))
            aapsLogger.debug(LTag.AUTOSENS, "AUTOSENSDATA thread ended: ${data.reason}")
            profiler.log(LTag.AUTOSENS, "IobCobThread", start)
        }
        return Result.success()
    }
}<|MERGE_RESOLUTION|>--- conflicted
+++ resolved
@@ -118,21 +118,15 @@
                 //console.error(bgTime , bucketed_data[i].glucose);
                 var avgDelta: Double
                 var delta: Double
-                val bg: Double = bucketedData[i].recalculated
-                if (bg < 39 || bucketedData[i + 3].recalculated < 39) {
+                val bg: Double = bucketedData[i].value
+                if (bg < 39 || bucketedData[i + 3].value < 39) {
                     aapsLogger.error("! value < 39")
                     continue
                 }
                 autosensData.bg = bg
-<<<<<<< HEAD
-                delta = bg - bucketedData[i + 1].recalculated
-                avgDelta = (bg - bucketedData[i + 3].recalculated) / 3
-                val iob = data.iobCobCalculatorPlugin.calculateFromTreatmentsAndTemps(bgTime, profile)
-=======
                 delta = bg - bucketedData[i + 1].value
                 avgDelta = (bg - bucketedData[i + 3].value) / 3
                 val iob = data.iobCobCalculator.calculateFromTreatmentsAndTemps(bgTime, profile)
->>>>>>> 2f91e77c
                 val bgi = -iob.activity * sens * 5
                 val deviation = delta - bgi
                 val avgDeviation = ((avgDelta - bgi) * 1000).roundToLong() / 1000.0
