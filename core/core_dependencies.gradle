--- conflicted
+++ resolved
@@ -18,10 +18,6 @@
     api 'androidx.recyclerview:recyclerview:1.1.0'
     api 'androidx.gridlayout:gridlayout:1.0.0'
     api 'androidx.percentlayout:percentlayout:1.0.0'
-<<<<<<< HEAD
-    api 'androidx.activity:activity-ktx:1.3.0-alpha01'
-=======
->>>>>>> fdb585ea
     api "com.google.android.material:material:$material_version"
 
     api "com.google.dagger:dagger-android:$dagger_version"
