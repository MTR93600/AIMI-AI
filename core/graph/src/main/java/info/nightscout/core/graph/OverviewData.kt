--- conflicted
+++ resolved
@@ -151,12 +151,8 @@
     var dsMaxSeries: LineGraphSeries<ScaledDataPoint>
     var dsMinSeries: LineGraphSeries<ScaledDataPoint>
     var heartRateScale: Scale
-<<<<<<< HEAD
-    var heartRateGraphSeries: LineGraphSeries<DataPointWithLabelInterface>
+    var heartRateGraphSeries: PointsWithLabelGraphSeries<DataPointWithLabelInterface>
     var stepsForScale: Scale
     var stepsCountGraphSeries: LineGraphSeries<DataPointWithLabelInterface>
-=======
-    var heartRateGraphSeries: PointsWithLabelGraphSeries<DataPointWithLabelInterface>
->>>>>>> a652f516
 
 }