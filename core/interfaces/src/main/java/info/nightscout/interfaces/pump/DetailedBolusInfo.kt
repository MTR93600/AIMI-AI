--- conflicted
+++ resolved
@@ -75,14 +75,8 @@
         CANNULA_CHANGE,
         INSULIN_CHANGE,
         PUMP_BATTERY_CHANGE,
-<<<<<<< HEAD
-        SENSOR_CHANGE ,
-
-        NOTE;
-=======
         NOTE,
         SENSOR_CHANGE;
->>>>>>> aeeb2e6d
 
         fun toDBbEventType(): TherapyEvent.Type =
             when (this) {
@@ -93,7 +87,6 @@
                 CANNULA_CHANGE      -> TherapyEvent.Type.CANNULA_CHANGE
                 INSULIN_CHANGE      -> TherapyEvent.Type.INSULIN_CHANGE
                 PUMP_BATTERY_CHANGE -> TherapyEvent.Type.PUMP_BATTERY_CHANGE
-                SENSOR_CHANGE -> TherapyEvent.Type.SENSOR_CHANGE
                 NOTE                -> TherapyEvent.Type.NOTE
                 SENSOR_CHANGE       -> TherapyEvent.Type.SENSOR_CHANGE
             }
