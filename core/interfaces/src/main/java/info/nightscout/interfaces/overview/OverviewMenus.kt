--- conflicted
+++ resolved
@@ -16,12 +16,8 @@
         SEN,
         ACT,
         DEVSLOPE,
-<<<<<<< HEAD
         HR,
-        STEPS,
-=======
-        HR
->>>>>>> e839a95d
+        STEPS
     }
 
     val setting: List<Array<Boolean>>
