--- conflicted
+++ resolved
@@ -13,9 +13,5 @@
     val duration: Long
     val shape: PointsWithLabelGraphSeries.Shape?
     val size: Float
-<<<<<<< HEAD
-    fun getColor(context: Context?): Int
-=======
     fun color(context: Context?): Int
->>>>>>> d3d28605
 }