package info.nightscout.androidaps.plugins.iob.iobCobCalculator.data

import android.content.Context
import dagger.android.HasAndroidInjector
import info.nightscout.androidaps.Constants
import info.nightscout.androidaps.core.R
import info.nightscout.androidaps.database.entities.Carbs
import info.nightscout.androidaps.interfaces.ProfileFunction
import info.nightscout.shared.logging.AAPSLogger
import info.nightscout.shared.logging.LTag
import info.nightscout.androidaps.plugins.aps.openAPSSMB.SMBDefaults
import info.nightscout.androidaps.plugins.general.overview.graphExtensions.DataPointWithLabelInterface
import info.nightscout.androidaps.plugins.general.overview.graphExtensions.PointsWithLabelGraphSeries
import info.nightscout.androidaps.plugins.general.overview.graphExtensions.Scale
import info.nightscout.androidaps.plugins.iob.iobCobCalculator.AutosensResult
import info.nightscout.androidaps.utils.DateUtil
import info.nightscout.androidaps.utils.resources.ResourceHelper
import info.nightscout.shared.sharedPreferences.SP
import java.util.*
import javax.inject.Inject
import kotlin.math.min

class AutosensData(injector: HasAndroidInjector) : DataPointWithLabelInterface {

    @Inject lateinit var aapsLogger: AAPSLogger
    @Inject lateinit var sp: SP
    @Inject lateinit var rh: ResourceHelper
    @Inject lateinit var profileFunction: ProfileFunction
    @Inject lateinit var dateUtil: DateUtil

    inner class CarbsInPast {

        var time: Long
        var carbs: Double
        var min5minCarbImpact = 0.0
        var remaining: Double

        constructor(t: Carbs, isAAPSOrWeighted: Boolean) {
            time = t.timestamp
            carbs = t.amount
            remaining = t.amount
            val profile = profileFunction.getProfile(t.timestamp)
            if (isAAPSOrWeighted && profile != null) {
                val maxAbsorptionHours = sp.getDouble(R.string.key_absorption_maxtime, Constants.DEFAULT_MAX_ABSORPTION_TIME)
                val sens = profile.getIsfMgdl(t.timestamp)
                val ic = profile.getIc(t.timestamp)
                min5minCarbImpact = t.amount / (maxAbsorptionHours * 60 / 5) * sens / ic
                aapsLogger.debug(
                    LTag.AUTOSENS,
                    """Min 5m carbs impact for ${carbs}g @${dateUtil.dateAndTimeString(t.timestamp)} for ${maxAbsorptionHours}h calculated to $min5minCarbImpact ISF: $sens IC: $ic"""
                )
            } else {
                min5minCarbImpact = sp.getDouble(R.string.key_openapsama_min_5m_carbimpact, SMBDefaults.min_5m_carbimpact)
            }
        }

        internal constructor(other: CarbsInPast) {
            time = other.time
            carbs = other.carbs
            min5minCarbImpact = other.min5minCarbImpact
            remaining = other.remaining
        }

        override fun toString(): String =
            String.format(Locale.ENGLISH, "CarbsInPast: time: %s carbs: %.02f min5minCI: %.02f remaining: %.2f", dateUtil.dateAndTimeString(time), carbs, min5minCarbImpact, remaining)
    }

    var time = 0L
    var bg = 0.0 // mgdl
    var chartTime: Long = 0
    var pastSensitivity = ""
    var deviation = 0.0
    var validDeviation = false
    var activeCarbsList: MutableList<CarbsInPast> = ArrayList()
    var absorbed = 0.0
    var carbsFromBolus = 0.0
    var cob = 0.0
    var bgi = 0.0
    var delta = 0.0
    var avgDelta = 0.0
    var avgDeviation = 0.0
    var autosensResult = AutosensResult()
    var slopeFromMaxDeviation = 0.0
    var slopeFromMinDeviation = 999.0
    var usedMinCarbsImpact = 0.0
    var failOverToMinAbsorptionRate = false

    // Oref1
    var absorbing = false
    var mealCarbs = 0.0
    var mealStartCounter = 999
    var type = ""
    var uam = false
    var extraDeviation: MutableList<Double> = ArrayList()
    override fun toString(): String {
        return String.format(
            Locale.ENGLISH,
            "AutosensData: %s pastSensitivity=%s  delta=%.02f  avgDelta=%.02f bgi=%.02f deviation=%.02f avgDeviation=%.02f absorbed=%.02f carbsFromBolus=%.02f cob=%.02f autosensRatio=%.02f slopeFromMaxDeviation=%.02f slopeFromMinDeviation=%.02f activeCarbsList=%s",
            dateUtil.dateAndTimeString(time),
            pastSensitivity,
            delta,
            avgDelta,
            bgi,
            deviation,
            avgDeviation,
            absorbed,
            carbsFromBolus,
            cob,
            autosensResult.ratio,
            slopeFromMaxDeviation,
            slopeFromMinDeviation,
            activeCarbsList.toString()
        )
    }

    fun cloneCarbsList(): MutableList<CarbsInPast> {
        val newActiveCarbsList: MutableList<CarbsInPast> = ArrayList()
        for (c in activeCarbsList) {
            newActiveCarbsList.add(CarbsInPast(c))
        }
        return newActiveCarbsList
    }

    // remove carbs older than timeframe
    fun removeOldCarbs(toTime: Long, isAAPSOrWeighted: Boolean) {
        val maxAbsorptionHours: Double =
            if (isAAPSOrWeighted) sp.getDouble(R.string.key_absorption_maxtime, Constants.DEFAULT_MAX_ABSORPTION_TIME)
            else sp.getDouble(R.string.key_absorption_cutoff, Constants.DEFAULT_MAX_ABSORPTION_TIME)
        var i = 0
        while (i < activeCarbsList.size) {
            val c = activeCarbsList[i]
            if (c.time + maxAbsorptionHours * 60 * 60 * 1000L < toTime) {
                activeCarbsList.removeAt(i--)
                if (c.remaining > 0) cob -= c.remaining
                aapsLogger.debug(LTag.AUTOSENS, "Removing carbs at " + dateUtil.dateAndTimeString(toTime) + " after " + maxAbsorptionHours + "h > " + c.toString())
            }
            i++
        }
    }

    fun deductAbsorbedCarbs() {
        var ac = absorbed
        var i = 0
        while (i < activeCarbsList.size && ac > 0) {
            val c = activeCarbsList[i]
            if (c.remaining > 0) {
                val sub = min(ac, c.remaining)
                c.remaining -= sub
                ac -= sub
            }
            i++
        }
    }

    // ------- DataPointWithLabelInterface ------
    var scale: Scale? = null

    override fun getX(): Double = chartTime.toDouble()
    override fun getY(): Double = scale!!.transform(cob)

    override fun setY(y: Double) {}
    override val label: String? = null
    override val duration = 0L
    override val shape = PointsWithLabelGraphSeries.Shape.COBFAILOVER
    override val size = 0.5f

    override fun getColor(context: Context?): Int {
<<<<<<< HEAD
       return rh.getAttributeColor(context,R.attr.cobColor)
=======
       return rh.gac(context,R.attr.cobColor)
>>>>>>> 28e7ea70
    }

    init {
        injector.androidInjector().inject(this)
    }
}<|MERGE_RESOLUTION|>--- conflicted
+++ resolved
@@ -165,11 +165,7 @@
     override val size = 0.5f
 
     override fun getColor(context: Context?): Int {
-<<<<<<< HEAD
-       return rh.getAttributeColor(context,R.attr.cobColor)
-=======
        return rh.gac(context,R.attr.cobColor)
->>>>>>> 28e7ea70
     }
 
     init {
