package info.nightscout.androidaps.plugins.pump.common.defs;

/**
 * Created by andy on 03/05/2018.
 */

public enum PumpCapability {

    Bolus, // isBolusCapable
    ExtendedBolus, // isExtendedBolusCapable
    TempBasal, // isTempBasalCapable
    BasalProfileSet, // isSetBasalProfileCapable
    Refill, // isRefillingCapable
    ReplaceBattery, // isBatteryReplaceable
    StoreCarbInfo, // storesCarbInfo
    TDD, // supportsTDDs
    ManualTDDLoad, // needsManualTDDLoad
    BasalRate30min, // is30minBasalRatesCapable

    // grouped by pump
<<<<<<< HEAD
    VirtualPumpCapabilities(Bolus, ExtendedBolus, TempBasal, BasalProfileSet, Refill), //
    ComboCapabilities(Bolus, TempBasal, BasalProfileSet, Refill, TDD, ManualTDDLoad), //
    DanaCapabilities(Bolus, ExtendedBolus, TempBasal, BasalProfileSet, Refill, TDD, ManualTDDLoad), //
    DanaWithHistoryCapabilities(Bolus, ExtendedBolus, TempBasal, BasalProfileSet, Refill, StoreCarbInfo, TDD, ManualTDDLoad), //
    InsightCapabilities(Bolus, ExtendedBolus, TempBasal, BasalProfileSet, Refill,TDD,BasalRate30min), //
    MedtronicCapabilities(Bolus, TempBasal, BasalProfileSet, Refill, TDD), //
    MedLinkMedtronicCapabilities(Bolus, TempBasal, Refill, TDD), //
=======
    VirtualPumpCapabilities(Bolus, ExtendedBolus, TempBasal, BasalProfileSet, Refill, ReplaceBattery), //
    ComboCapabilities(Bolus, TempBasal, BasalProfileSet, Refill, ReplaceBattery, TDD, ManualTDDLoad), //
    DanaCapabilities(Bolus, ExtendedBolus, TempBasal, BasalProfileSet, Refill, ReplaceBattery, TDD, ManualTDDLoad), //
    DanaWithHistoryCapabilities(Bolus, ExtendedBolus, TempBasal, BasalProfileSet, Refill, ReplaceBattery, StoreCarbInfo, TDD, ManualTDDLoad), //
    InsightCapabilities(Bolus, ExtendedBolus, TempBasal, BasalProfileSet, Refill, ReplaceBattery, TDD, BasalRate30min), //
    MedtronicCapabilities(Bolus, TempBasal, BasalProfileSet, Refill, ReplaceBattery, TDD), //
>>>>>>> 43a4b750
    OmnipodCapabilities(Bolus, TempBasal, BasalProfileSet, BasalRate30min), //

    // BasalRates (separately grouped)
    BasalRate_Duration15minAllowed, //
    BasalRate_Duration30minAllowed, //
    BasalRate_Duration15and30minAllowed(BasalRate_Duration15minAllowed, BasalRate_Duration30minAllowed), //
    BasalRate_Duration15and30minNotAllowed, //
    ;

    PumpCapability[] children;


    PumpCapability() {
    }


    PumpCapability(PumpCapability... children) {
        this.children = children;
    }


    public boolean hasCapability(PumpCapability capability) {
        // we can only check presense of simple capabilities
        if (capability.children != null)
            return false;

        if (this == capability)
            return true;

        if (this.children != null) {
            for (PumpCapability child : children) {
                if (child == capability)
                    return true;
            }

            return false;
        } else
            return false;
    }


}<|MERGE_RESOLUTION|>--- conflicted
+++ resolved
@@ -18,22 +18,13 @@
     BasalRate30min, // is30minBasalRatesCapable
 
     // grouped by pump
-<<<<<<< HEAD
-    VirtualPumpCapabilities(Bolus, ExtendedBolus, TempBasal, BasalProfileSet, Refill), //
-    ComboCapabilities(Bolus, TempBasal, BasalProfileSet, Refill, TDD, ManualTDDLoad), //
-    DanaCapabilities(Bolus, ExtendedBolus, TempBasal, BasalProfileSet, Refill, TDD, ManualTDDLoad), //
-    DanaWithHistoryCapabilities(Bolus, ExtendedBolus, TempBasal, BasalProfileSet, Refill, StoreCarbInfo, TDD, ManualTDDLoad), //
-    InsightCapabilities(Bolus, ExtendedBolus, TempBasal, BasalProfileSet, Refill,TDD,BasalRate30min), //
-    MedtronicCapabilities(Bolus, TempBasal, BasalProfileSet, Refill, TDD), //
-    MedLinkMedtronicCapabilities(Bolus, TempBasal, Refill, TDD), //
-=======
     VirtualPumpCapabilities(Bolus, ExtendedBolus, TempBasal, BasalProfileSet, Refill, ReplaceBattery), //
     ComboCapabilities(Bolus, TempBasal, BasalProfileSet, Refill, ReplaceBattery, TDD, ManualTDDLoad), //
     DanaCapabilities(Bolus, ExtendedBolus, TempBasal, BasalProfileSet, Refill, ReplaceBattery, TDD, ManualTDDLoad), //
     DanaWithHistoryCapabilities(Bolus, ExtendedBolus, TempBasal, BasalProfileSet, Refill, ReplaceBattery, StoreCarbInfo, TDD, ManualTDDLoad), //
     InsightCapabilities(Bolus, ExtendedBolus, TempBasal, BasalProfileSet, Refill, ReplaceBattery, TDD, BasalRate30min), //
     MedtronicCapabilities(Bolus, TempBasal, BasalProfileSet, Refill, ReplaceBattery, TDD), //
->>>>>>> 43a4b750
+    MedLinkMedtronicCapabilities(Bolus, TempBasal, Refill, TDD), //
     OmnipodCapabilities(Bolus, TempBasal, BasalProfileSet, BasalRate30min), //
 
     // BasalRates (separately grouped)
