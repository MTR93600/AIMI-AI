--- conflicted
+++ resolved
@@ -57,12 +57,8 @@
         baseBasalStep = 0.01,
         baseBasalSpecialSteps = DoseStepSize.ComboBasal,
         pumpCapability = PumpCapability.ComboCapabilities,
-<<<<<<< HEAD
-        source = Sources.Combo
-=======
         source = Sources.Combo,
         supportBatteryLevel = false
->>>>>>> f8acbad7
     ),
     ACCU_CHEK_SPIRIT(
         description = "Accu-Chek Spirit",
@@ -212,12 +208,9 @@
         baseBasalSpecialSteps = null,
         pumpCapability = PumpCapability.OmnipodCapabilities,
         hasCustomUnreachableAlertCheck = true,
-<<<<<<< HEAD
-=======
         isPatchPump = true,
         useHardwareLink = true,
         supportBatteryLevel = false,
->>>>>>> f8acbad7
         source = Sources.OmnipodEros
     ),
     OMNIPOD_DASH(
@@ -236,12 +229,8 @@
         baseBasalSpecialSteps = null,
         isPatchPump = true,
         pumpCapability = PumpCapability.OmnipodCapabilities,
-<<<<<<< HEAD
-        hasCustomUnreachableAlertCheck = false
-=======
         hasCustomUnreachableAlertCheck = false,
         supportBatteryLevel = false
->>>>>>> f8acbad7
     ),
     MEDTRONIC_512_712(
         description = "Medtronic 512/712",
@@ -357,8 +346,6 @@
         pumpCapability = PumpCapability.MDI,
         source = Sources.MDI
     ),
-<<<<<<< HEAD
-=======
 
     // Not real, cached value
     CACHE(
@@ -366,7 +353,6 @@
         model = "CACHE",
         parent = USER
     ),
->>>>>>> f8acbad7
 
     //Diaconn Pump
     DIACONN_G8(
@@ -383,9 +369,9 @@
         baseBasalMaxValue = 3.0,
         baseBasalStep = 0.01,
         baseBasalSpecialSteps = null,
-<<<<<<< HEAD
-        pumpCapability = PumpCapability.DanaWithHistoryCapabilities,
-        source = Sources.DiaconnG8
+        pumpCapability = PumpCapability.DiaconnCapabilities,
+        source = Sources.DiaconnG8,
+        useHardwareLink = true
     ),
 
     MEDLINK_MEDTRONIC_523_723_REVEL(
@@ -423,12 +409,6 @@
         parent = MEDLINK_MEDTRONIC_523_723_REVEL,
         // manufacturer = ManufacturerType.Medtronic
     ); // TODO
-=======
-        pumpCapability = PumpCapability.DiaconnCapabilities,
-        source = Sources.DiaconnG8,
-        useHardwareLink = true
-    );
->>>>>>> f8acbad7
 
     val description: String
     var manufacturer: ManufacturerType? = null
@@ -516,12 +496,8 @@
                 InterfaceIDs.PumpType.MDI                         -> MDI
                 InterfaceIDs.PumpType.USER                        -> USER
                 InterfaceIDs.PumpType.DIACONN_G8                  -> DIACONN_G8
-<<<<<<< HEAD
                 InterfaceIDs.PumpType.MEDLINK_MEDTRONIC_554_754_VEO       -> MEDLINK_MEDTRONIC_554_754_VEO
-
-=======
                 InterfaceIDs.PumpType.CACHE                       -> TODO()
->>>>>>> f8acbad7
             }
     }
 
@@ -549,12 +525,9 @@
         baseBasalSpecialSteps: DoseStepSize? = null,
         pumpCapability: PumpCapability,
         hasCustomUnreachableAlertCheck: Boolean = false,
-<<<<<<< HEAD
-=======
         isPatchPump: Boolean = false,
         supportBatteryLevel: Boolean = true,
         useHardwareLink: Boolean = false,
->>>>>>> f8acbad7
         source: Sources = Sources.VirtualPump
     ) {
         this.description = description
@@ -655,11 +628,8 @@
             MDI                       -> InterfaceIDs.PumpType.MDI
             USER                      -> InterfaceIDs.PumpType.USER
             DIACONN_G8                -> InterfaceIDs.PumpType.DIACONN_G8
-<<<<<<< HEAD
+            CACHE                     -> InterfaceIDs.PumpType.CACHE
             MEDLINK_MEDTRONIC_523_723_REVEL -> InterfaceIDs.PumpType.MEDTRONIC_523_723_REVEL
             MEDLINK_MEDTRONIC_554_754_VEO   -> InterfaceIDs.PumpType.MEDLINK_MEDTRONIC_554_754_VEO
-=======
-            CACHE                     -> InterfaceIDs.PumpType.CACHE
->>>>>>> f8acbad7
         }
 }