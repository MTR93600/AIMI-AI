package info.nightscout.androidaps.plugins.pump.common.defs

import info.nightscout.androidaps.core.R
import info.nightscout.androidaps.database.embedments.InterfaceIDs
import info.nightscout.androidaps.database.entities.UserEntry.Sources
import info.nightscout.androidaps.plugins.common.ManufacturerType
import info.nightscout.androidaps.utils.Round
import info.nightscout.androidaps.utils.resources.ResourceHelper
import kotlin.math.min

@Suppress("unused")
enum class PumpType {

    GENERIC_AAPS(
        description = "Generic AAPS",
        manufacturer = ManufacturerType.AndroidAPS,
        model = "VirtualPump",
        bolusSize = 0.1,
        specialBolusSize = null,
        extendedBolusSettings = DoseSettings(0.05, 30, 8 * 60, 0.05),
        pumpTempBasalType = PumpTempBasalType.Percent,
        tbrSettings = DoseSettings(10.0, 30, 24 * 60, 0.0, 500.0),
        specialBasalDurations = PumpCapability.BasalRate_Duration15and30minAllowed,
        baseBasalMinValue = 0.01,
        baseBasalStep = 0.01,
        baseBasalSpecialSteps = null,
        pumpCapability = PumpCapability.VirtualPumpCapabilities
    ),

    CELLNOVO(
        description = "Cellnovo",
        manufacturer = ManufacturerType.Cellnovo,
        model = "Cellnovo",
        bolusSize = 0.05,
        specialBolusSize = null,
        extendedBolusSettings = DoseSettings(0.05, 30, 24 * 60, 1.0),
        pumpTempBasalType = PumpTempBasalType.Percent,
        tbrSettings = DoseSettings(5.0, 30, 24 * 60, 0.0, 200.0),
        specialBasalDurations = PumpCapability.BasalRate_Duration30minAllowed,
        baseBasalMinValue = 0.05,
        baseBasalStep = 0.05,
        baseBasalSpecialSteps = null,
        pumpCapability = PumpCapability.VirtualPumpCapabilities
    ),

    ACCU_CHEK_COMBO(
        description = "Accu-Chek Combo",
        manufacturer = ManufacturerType.Roche,
        model = "Combo",
        bolusSize = 0.1,
        specialBolusSize = null,
        extendedBolusSettings = DoseSettings(0.1, 15, 12 * 60, 0.1),
        pumpTempBasalType = PumpTempBasalType.Percent,
        tbrSettings = DoseSettings(10.0, 15, 12 * 60, 0.0, 500.0),
        specialBasalDurations = PumpCapability.BasalRate_Duration15and30minAllowed,
        baseBasalMinValue = 0.01,
        baseBasalStep = 0.01,
        baseBasalSpecialSteps = DoseStepSize.ComboBasal,
        pumpCapability = PumpCapability.ComboCapabilities,
<<<<<<< HEAD
        source = Sources.Combo
    ),
    ACCU_CHEK_SPIRIT(
        description = "Accu-Chek Spirit",
=======
        source = Sources.Combo,
        supportBatteryLevel = false),
    ACCU_CHEK_SPIRIT(description = "Accu-Chek Spirit",
>>>>>>> be604bc3
        manufacturer = ManufacturerType.Roche,
        model = "Spirit",
        bolusSize = 0.1,
        specialBolusSize = null,
        extendedBolusSettings = DoseSettings(0.1, 15, 12 * 60, 0.1),
        pumpTempBasalType = PumpTempBasalType.Percent,
        tbrSettings = DoseSettings(10.0, 15, 12 * 60, 0.0, 500.0),
        specialBasalDurations = PumpCapability.BasalRate_Duration15and30minAllowed,
        baseBasalMinValue = 0.01,
        baseBasalStep = 0.1,
        baseBasalSpecialSteps = null,
        pumpCapability = PumpCapability.VirtualPumpCapabilities
    ),
    ACCU_CHEK_INSIGHT_VIRTUAL(
        description = "Accu-Chek Insight",
        manufacturer = ManufacturerType.Roche,
        model = "Insight",
        bolusSize = 0.05,
        specialBolusSize = DoseStepSize.InsightBolus,
        extendedBolusSettings = DoseSettings(0.05, 15, 24 * 60, 0.05),
        pumpTempBasalType = PumpTempBasalType.Percent,
        tbrSettings = DoseSettings(10.0, 15, 24 * 60, 0.0, 250.0),
        specialBasalDurations = PumpCapability.BasalRate_Duration15and30minAllowed,
        baseBasalMinValue = 0.02,
        baseBasalStep = 0.01,
        baseBasalSpecialSteps = null,
        pumpCapability = PumpCapability.InsightCapabilities
    ),
    ACCU_CHEK_INSIGHT(
        description = "Accu-Chek Insight",
        manufacturer = ManufacturerType.Roche,
        model = "Insight",
        bolusSize = 0.01,
        specialBolusSize = null,
        extendedBolusSettings = DoseSettings(0.01, 15, 24 * 60, 0.05),
        pumpTempBasalType = PumpTempBasalType.Percent,
        tbrSettings = DoseSettings(10.0, 15, 24 * 60, 0.0, 250.0),
        specialBasalDurations = PumpCapability.BasalRate_Duration15and30minAllowed,
        baseBasalMinValue = 0.02,
        baseBasalMaxValue = null,
        baseBasalStep = 0.01,
        baseBasalSpecialSteps = DoseStepSize.InsightBasal,
        pumpCapability = PumpCapability.InsightCapabilities,
        source = Sources.Insight
    ),
    ACCU_CHEK_SOLO(
        description = "Accu-Chek Solo",
        manufacturer = ManufacturerType.Roche,
        model = "Solo",
        bolusSize = 0.01,
        specialBolusSize = null,
        extendedBolusSettings = DoseSettings(0.01, 15, 24 * 60, 0.05),
        pumpTempBasalType = PumpTempBasalType.Percent,
        tbrSettings = DoseSettings(10.0, 15, 24 * 60, 0.0, 250.0),
        specialBasalDurations = PumpCapability.BasalRate_Duration15and30minAllowed,
        baseBasalMinValue = 0.02,
        baseBasalMaxValue = null,
        baseBasalStep = 0.01,
        baseBasalSpecialSteps = DoseStepSize.InsightBolus,
        pumpCapability = PumpCapability.InsightCapabilities
    ),

    ANIMAS_VIBE(
        description = "Animas Vibe",
        manufacturer = ManufacturerType.Animas,
        model = "Vibe",
        bolusSize = 0.05,
        specialBolusSize = null,
        extendedBolusSettings = DoseSettings(0.05, 30, 12 * 60, 0.05),
        pumpTempBasalType = PumpTempBasalType.Percent,
        tbrSettings = DoseSettings(10.0, 30, 24 * 60, 0.0, 300.0),
        specialBasalDurations = PumpCapability.BasalRate_Duration30minAllowed,
        baseBasalMinValue = 0.025,
        baseBasalMaxValue = 5.0,
        baseBasalStep = 0.0,
        baseBasalSpecialSteps = null,
        pumpCapability = PumpCapability.VirtualPumpCapabilities
    ),
    ANIMAS_PING(description = "Animas Ping", model = "Ping", parent = ANIMAS_VIBE),
    DANA_R(
        description = "DanaR",
        manufacturer = ManufacturerType.Sooil,
        model = "DanaR",
        bolusSize = 0.05,
        specialBolusSize = null,
        extendedBolusSettings = DoseSettings(0.05, 30, 8 * 60, 0.05),
        pumpTempBasalType = PumpTempBasalType.Percent,
        tbrSettings = DoseSettings(10.0, 60, 24 * 60, 0.0, 200.0),
        specialBasalDurations = PumpCapability.BasalRate_Duration15and30minNotAllowed,
        baseBasalMinValue = 0.04,
        baseBasalStep = 0.01,
        baseBasalSpecialSteps = null,
        pumpCapability = PumpCapability.DanaCapabilities,
        source = Sources.DanaR
    ),
    DANA_R_KOREAN(
        description = "DanaR Korean",
        manufacturer = ManufacturerType.Sooil,
        model = "DanaRKorean",
        bolusSize = 0.05,
        specialBolusSize = null,
        extendedBolusSettings = DoseSettings(0.05, 30, 8 * 60, 0.05),
        pumpTempBasalType = PumpTempBasalType.Percent,
        tbrSettings = DoseSettings(10.0, 60, 24 * 60, 0.0, 200.0),
        specialBasalDurations = PumpCapability.BasalRate_Duration15and30minNotAllowed,
        baseBasalMinValue = 0.1,
        baseBasalStep = 0.01,
        baseBasalSpecialSteps = null,
        pumpCapability = PumpCapability.DanaCapabilities,
        source = Sources.DanaRC
    ),
    DANA_RS(
        description = "DanaRS",
        manufacturer = ManufacturerType.Sooil,
        model = "DanaRS",
        bolusSize = 0.05,
        specialBolusSize = null,
        extendedBolusSettings = DoseSettings(0.05, 30, 8 * 60, 0.05),
        pumpTempBasalType = PumpTempBasalType.Percent,
        tbrSettings = DoseSettings(10.0, 60, 24 * 60, 0.0, 200.0),
        specialBasalDurations = PumpCapability.BasalRate_Duration15and30minAllowed,
        baseBasalMinValue = 0.04,
        baseBasalStep = 0.01,
        baseBasalSpecialSteps = null,
        pumpCapability = PumpCapability.DanaWithHistoryCapabilities,
        source = Sources.DanaRS
    ),
    DANA_RS_KOREAN(description = "DanaRSKorean", model = "DanaRSKorean", parent = DANA_RS),
    DANA_I(description = "DanaI", model = "DanaI", parent = DANA_RS, source = Sources.DanaI),
    DANA_RV2(description = "DanaRv2", model = "DanaRv2", parent = DANA_RS, source = Sources.DanaRv2),
    OMNIPOD_EROS(
        description = "Omnipod Eros",
        manufacturer = ManufacturerType.Insulet,
        model = "Eros",
        bolusSize = 0.05,
        specialBolusSize = null,
        extendedBolusSettings = DoseSettings(0.05, 30, 8 * 60, 0.05),
        pumpTempBasalType = PumpTempBasalType.Absolute,
        tbrSettings = DoseSettings(0.05, 30, 12 * 60, 0.0, 30.0),
        specialBasalDurations = PumpCapability.BasalRate_Duration30minAllowed,
        baseBasalMinValue = 0.05,
        baseBasalMaxValue = null,
        baseBasalStep = 0.05,
        baseBasalSpecialSteps = null,
        pumpCapability = PumpCapability.OmnipodCapabilities,
        hasCustomUnreachableAlertCheck = true,
<<<<<<< HEAD
        source = Sources.OmnipodEros
    ),
    OMNIPOD_DASH(
        description = "Omnipod Dash",
=======
        isPatchPump = true,
        useHardwareLink = true,
        supportBatteryLevel = false,
        source = Sources.OmnipodEros),
    OMNIPOD_DASH(description = "Omnipod Dash",
>>>>>>> be604bc3
        manufacturer = ManufacturerType.Insulet,
        model = "Dash",
        bolusSize = 0.05,
        specialBolusSize = null,
        extendedBolusSettings = DoseSettings(0.05, 30, 8 * 60, 0.05),
        pumpTempBasalType = PumpTempBasalType.Absolute,
        tbrSettings = DoseSettings(0.05, 30, 12 * 60, 0.0, 30.0),
        specialBasalDurations = PumpCapability.BasalRate_Duration30minAllowed,
        baseBasalMinValue = 0.05,
        baseBasalMaxValue = null,
        baseBasalStep = 0.05,
        baseBasalSpecialSteps = null,
        isPatchPump = true,
        pumpCapability = PumpCapability.OmnipodCapabilities,
<<<<<<< HEAD
        hasCustomUnreachableAlertCheck = false
    ),
    MEDTRONIC_512_712(
        description = "Medtronic 512/712",
=======
        hasCustomUnreachableAlertCheck = false,
        supportBatteryLevel = false),
    MEDTRONIC_512_712(description = "Medtronic 512/712",
>>>>>>> be604bc3
        manufacturer = ManufacturerType.Medtronic,
        model = "512/712",
        bolusSize = 0.1,
        specialBolusSize = null,
        extendedBolusSettings = DoseSettings(0.05, 30, 8 * 60, 0.05),
        pumpTempBasalType = PumpTempBasalType.Absolute,
        tbrSettings = DoseSettings(0.05, 30, 24 * 60, 0.0, 35.0),
        specialBasalDurations = PumpCapability.BasalRate_Duration30minAllowed,
        baseBasalMinValue = 0.05,
        baseBasalStep = 0.05,
        baseBasalSpecialSteps = null,
        pumpCapability = PumpCapability.MedtronicCapabilities,
        source = Sources.Medtronic
    ),
    MEDTRONIC_515_715(
        description = "Medtronic 515/715",
        model = "515/715",
        parent = MEDTRONIC_512_712
    ),
    MEDTRONIC_522_722(
        description = "Medtronic 522/722",
        model = "522/722",
        parent = MEDTRONIC_512_712
    ),
    MEDTRONIC_523_723_REVEL(
        description = "Medtronic 523/723 (Revel)",
        manufacturer = ManufacturerType.Medtronic,
        model = "523/723 (Revel)",
        bolusSize = 0.05,
        specialBolusSize = null,
        extendedBolusSettings = DoseSettings(0.05, 30, 8 * 60, 0.05),
        pumpTempBasalType = PumpTempBasalType.Absolute,
        tbrSettings = DoseSettings(0.05, 30, 24 * 60, 0.0, 35.0),
        specialBasalDurations = PumpCapability.BasalRate_Duration30minAllowed,
        baseBasalMinValue = 0.025,
        baseBasalStep = 0.025,
        baseBasalSpecialSteps = DoseStepSize.MedtronicVeoBasal,
        pumpCapability = PumpCapability.MedtronicCapabilities,
        source = Sources.Medtronic
    ),
    MEDTRONIC_554_754_VEO(description = "Medtronic 554/754 (Veo)", model = "554/754 (Veo)", parent = MEDTRONIC_523_723_REVEL),
    MEDTRONIC_640G(
        description = "Medtronic 640G",
        manufacturer = ManufacturerType.Medtronic,
        model = "640G",
        bolusSize = 0.025,
        specialBolusSize = null,
        extendedBolusSettings = DoseSettings(0.05, 30, 8 * 60, 0.05),
        pumpTempBasalType = PumpTempBasalType.Absolute,
        tbrSettings = DoseSettings(0.05, 30, 24 * 60, 0.0, 35.0),
        specialBasalDurations = PumpCapability.BasalRate_Duration30minAllowed,
        baseBasalMinValue = 0.025,
        baseBasalStep = 0.025,
        baseBasalSpecialSteps = DoseStepSize.MedtronicVeoBasal,
        pumpCapability = PumpCapability.VirtualPumpCapabilities
    ),

    TANDEM_T_SLIM(
        description = "Tandem t:slim",
        manufacturer = ManufacturerType.Tandem,
        model = "t:slim",
        bolusSize = 0.01,
        specialBolusSize = null,
        extendedBolusSettings = DoseSettings(0.01, 15, 8 * 60, 0.4),
        pumpTempBasalType = PumpTempBasalType.Percent,
        tbrSettings = DoseSettings(1.0, 15, 8 * 60, 0.0, 250.0),
        specialBasalDurations = PumpCapability.BasalRate_Duration15and30minAllowed,
        baseBasalMinValue = 0.1,
        baseBasalStep = 0.001,
        baseBasalSpecialSteps = null,
        pumpCapability = PumpCapability.VirtualPumpCapabilities
    ),
    TANDEM_T_FLEX(description = "Tandem t:flex", model = "t:flex", parent = TANDEM_T_SLIM),
    TANDEM_T_SLIM_G4(description = "Tandem t:slim G4", model = "t:slim G4", parent = TANDEM_T_SLIM),
    TANDEM_T_SLIM_X2(description = "Tandem t:slim X2", model = "t:slim X2", parent = TANDEM_T_SLIM),

    YPSOPUMP(
        description = "YpsoPump",
        manufacturer = ManufacturerType.Ypsomed,
        model = "Ypsopump",
        bolusSize = 0.1,
        specialBolusSize = null,
        extendedBolusSettings = DoseSettings(0.1, 15, 12 * 60, 0.1),
        pumpTempBasalType = PumpTempBasalType.Percent,
        tbrSettings = DoseSettings(1.0, 15, 24 * 60, 0.0, 500.0),
        specialBasalDurations = PumpCapability.BasalRate_Duration15and30minAllowed,
        baseBasalMinValue = 0.02,
        baseBasalMaxValue = 40.0,
        baseBasalStep = 0.01,
        baseBasalSpecialSteps = DoseStepSize.YpsopumpBasal,
        pumpCapability = PumpCapability.YpsomedCapabilities
    ),
    MDI(
        description = "MDI",
        manufacturer = ManufacturerType.AndroidAPS,
        model = "MDI",
        tbrSettings = DoseSettings(1.0, 15, 24 * 60, 0.0, 500.0),
        extendedBolusSettings = DoseSettings(0.1, 15, 12 * 60, 0.1),
        pumpCapability = PumpCapability.MDI
    ),

    // Not real pump. Used for User as a source
    USER(
        description = "USER",
        manufacturer = ManufacturerType.AndroidAPS,
        model = "USER",
        tbrSettings = DoseSettings(1.0, 15, 24 * 60, 0.0, 500.0),
        extendedBolusSettings = DoseSettings(0.1, 15, 12 * 60, 0.1),
        pumpCapability = PumpCapability.MDI,
        source = Sources.MDI
    ),

    //Diaconn Pump
    DIACONN_G8(
        description = "Diaconn G8",
        manufacturer = ManufacturerType.G2e,
        model = "DiaconnG8",
        bolusSize = 0.01,
        specialBolusSize = null,
        extendedBolusSettings = DoseSettings(0.05, 10, 5 * 60, 0.05),
        pumpTempBasalType = PumpTempBasalType.Absolute,
        tbrSettings = DoseSettings(0.01, 30, 24 * 60, 0.0, 15.0),
        specialBasalDurations = PumpCapability.BasalRate_Duration30minAllowed,
        baseBasalMinValue = 0.05,
        baseBasalMaxValue = 3.0,
        baseBasalStep = 0.01,
        baseBasalSpecialSteps = null,
        pumpCapability = PumpCapability.DanaWithHistoryCapabilities,
<<<<<<< HEAD
        source = Sources.DiaconnG8
    ),

    MEDLINK_MEDTRONIC_523_723_REVEL(
        description = "Medlink Medtronic 523/723 (Revel)",
        manufacturer = ManufacturerType.Medtronic,
        model = "523/723 (Revel) Medlink",
        bolusSize = 0.1,
        specialBolusSize = null, //
        extendedBolusSettings = DoseSettings(0.1, 30, 8 * 60, 0.1), //
        pumpTempBasalType = PumpTempBasalType.Percent, //
        tbrSettings = DoseSettings(1.0, 5, 24 * 60, 0.0, 500.0),
        specialBasalDurations = PumpCapability.BasalRate_Duration30minAllowed, //
        baseBasalMinValue = 0.025,
        baseBasalMaxValue = 3.0,
        baseBasalStep = 0.025,
        baseBasalSpecialSteps =  DoseStepSize.MedLinkMedtronicVeoBasal,
        pumpCapability = PumpCapability.MedLinkMedtronicCapabilities,
        source = Sources.Medtronic
    ),

    // MedLink_Medtronic_523_723_Revel_Test(
    //     "Medlink Medtronic 523/723 (Revel)",
    //     ManufacturerType.Medtronic, "523/723 (Revel) Medlink", 0.1,
    //     null, //
    //     DoseSettings(0.05, 30, 8 * 60, 0.05), //
    //     PumpTempBasalType.Percent, //
    //     DoseSettings(1.0, 5, 24 * 60, 0.0, 500.0),
    //     PumpCapability.BasalRate_Duration30minAllowed, //
    //     0.025, 0.025, DoseStepSize.MedtronicVeoBasal, PumpCapability.MedtronicCapabilities
    // ),

    MEDLINK_MEDTRONIC_554_754_VEO(
        description = "MedLink Medtronic 554/754 (Veo)",
        model = "554/754 (Veo)",
        parent = MEDLINK_MEDTRONIC_523_723_REVEL,
        // manufacturer = ManufacturerType.Medtronic
    ); // TODO
=======
        source = Sources.DiaconnG8,
        useHardwareLink = true);
>>>>>>> be604bc3

    val description: String
    var manufacturer: ManufacturerType? = null
        get() = parent?.manufacturer ?: field
        private set
    var model: String = "NONE"
        get() = parent?.model ?: field
        private set
    var bolusSize = 0.0
        get() = parent?.bolusSize ?: field
    private var specialBolusSize: DoseStepSize? = null
        get() = parent?.specialBolusSize ?: field
    var extendedBolusSettings: DoseSettings? = null
        get() = parent?.extendedBolusSettings ?: field
        private set
    var pumpTempBasalType: PumpTempBasalType? = null
        get() = parent?.pumpTempBasalType ?: field
        private set
    var tbrSettings: DoseSettings? = null
        get() = parent?.tbrSettings ?: field
        private set
    var specialBasalDurations: PumpCapability? = null
        get() = parent?.specialBasalDurations ?: field
        ?: PumpCapability.BasalRate_Duration15and30minNotAllowed
        private set
    var baseBasalMinValue = 0.01
        get() = parent?.baseBasalMinValue ?: field
        private set
    private var baseBasalMaxValue: Double? = null
        get() = parent?.baseBasalMaxValue ?: field
    var baseBasalStep = 1.0
        get() = parent?.baseBasalStep ?: field
        private set
    private var baseBasalSpecialSteps: DoseStepSize? = null
        get() = parent?.baseBasalSpecialSteps ?: field
    var pumpCapability: PumpCapability? = null
        get() = parent?.pumpCapability ?: field
        private set
    var hasCustomUnreachableAlertCheck = false
        private set
    var isPatchPump = false
        private set
    var supportBatteryLevel = true
        private set
    var useHardwareLink = false
        private set
    private var parent: PumpType? = null
    val source: Sources

    companion object {

        fun getByDescription(desc: String): PumpType =
            values().firstOrNull { it.description == desc } ?: GENERIC_AAPS

        fun fromDbPumpType(pt: InterfaceIDs.PumpType): PumpType =
            when (pt) {
                InterfaceIDs.PumpType.GENERIC_AAPS                -> GENERIC_AAPS
                InterfaceIDs.PumpType.CELLNOVO                    -> CELLNOVO
                InterfaceIDs.PumpType.ACCU_CHEK_COMBO             -> ACCU_CHEK_COMBO
                InterfaceIDs.PumpType.ACCU_CHEK_SPIRIT            -> ACCU_CHEK_SPIRIT
                InterfaceIDs.PumpType.ACCU_CHEK_INSIGHT           -> ACCU_CHEK_INSIGHT_VIRTUAL
                InterfaceIDs.PumpType.ACCU_CHEK_INSIGHT_BLUETOOTH -> ACCU_CHEK_INSIGHT
                InterfaceIDs.PumpType.ACCU_CHEK_SOLO              -> ACCU_CHEK_SOLO
                InterfaceIDs.PumpType.ANIMAS_VIBE                 -> ANIMAS_VIBE
                InterfaceIDs.PumpType.ANIMAS_PING                 -> ANIMAS_PING
                InterfaceIDs.PumpType.DANA_R                      -> DANA_R
                InterfaceIDs.PumpType.DANA_R_KOREAN               -> DANA_R_KOREAN
                InterfaceIDs.PumpType.DANA_RS                     -> DANA_RS
                InterfaceIDs.PumpType.DANA_RS_KOREAN              -> DANA_RS_KOREAN
                InterfaceIDs.PumpType.DANA_RV2                    -> DANA_RV2
                InterfaceIDs.PumpType.DANA_I                      -> DANA_I
                InterfaceIDs.PumpType.OMNIPOD_EROS                -> OMNIPOD_EROS
                InterfaceIDs.PumpType.OMNIPOD_DASH                -> OMNIPOD_DASH
                InterfaceIDs.PumpType.MEDTRONIC_512_517           -> MEDTRONIC_512_712
                InterfaceIDs.PumpType.MEDTRONIC_515_715           -> MEDTRONIC_515_715
                InterfaceIDs.PumpType.MEDTRONIC_522_722           -> MEDTRONIC_522_722
                InterfaceIDs.PumpType.MEDTRONIC_523_723_REVEL     -> MEDTRONIC_523_723_REVEL
                InterfaceIDs.PumpType.MEDTRONIC_554_754_VEO       -> MEDTRONIC_554_754_VEO
                InterfaceIDs.PumpType.MEDTRONIC_640G              -> MEDTRONIC_640G
                InterfaceIDs.PumpType.TANDEM_T_SLIM               -> TANDEM_T_SLIM
                InterfaceIDs.PumpType.TANDEM_T_SLIM_G4            -> TANDEM_T_SLIM_G4
                InterfaceIDs.PumpType.TANDEM_T_FLEX               -> TANDEM_T_FLEX
                InterfaceIDs.PumpType.TANDEM_T_SLIM_X2            -> TANDEM_T_SLIM_X2
                InterfaceIDs.PumpType.YPSOPUMP                    -> YPSOPUMP
                InterfaceIDs.PumpType.MDI                         -> MDI
                InterfaceIDs.PumpType.USER                        -> USER
                InterfaceIDs.PumpType.DIACONN_G8                  -> DIACONN_G8
                InterfaceIDs.PumpType.MEDLINK_MEDTRONIC_554_754_VEO       -> MEDLINK_MEDTRONIC_554_754_VEO

            }
    }

    constructor(description: String, model: String, parent: PumpType, pumpCapability: PumpCapability? = null, source: Sources? = null) {
        this.description = description
        this.parent = parent
        this.source = source ?: parent.source
        this.pumpCapability = pumpCapability
        parent.model = model
    }

<<<<<<< HEAD
    constructor(
        description: String,
        manufacturer: ManufacturerType,
        model: String,
        bolusSize: Double = 0.0,
        specialBolusSize: DoseStepSize? = null,
        extendedBolusSettings: DoseSettings,
        pumpTempBasalType: PumpTempBasalType? = null,
        tbrSettings: DoseSettings,
        specialBasalDurations: PumpCapability? = null,
        baseBasalMinValue: Double = 0.01,
        baseBasalMaxValue: Double? = null,
        baseBasalStep: Double = 1.0,
        baseBasalSpecialSteps: DoseStepSize? = null,
        pumpCapability: PumpCapability,
        hasCustomUnreachableAlertCheck: Boolean = false,
        source: Sources = Sources.VirtualPump
    ) {
=======
    constructor(description: String,
                manufacturer: ManufacturerType,
                model: String,
                bolusSize: Double = 0.0,
                specialBolusSize: DoseStepSize? = null,
                extendedBolusSettings: DoseSettings,
                pumpTempBasalType: PumpTempBasalType? = null,
                tbrSettings: DoseSettings,
                specialBasalDurations: PumpCapability? = null,
                baseBasalMinValue: Double = 0.01,
                baseBasalMaxValue: Double? = null,
                baseBasalStep: Double = 1.0,
                baseBasalSpecialSteps: DoseStepSize? = null,
                pumpCapability: PumpCapability,
                hasCustomUnreachableAlertCheck: Boolean = false,
                isPatchPump: Boolean = false,
                supportBatteryLevel: Boolean = true,
                useHardwareLink: Boolean = false,
                source: Sources = Sources.VirtualPump) {
>>>>>>> be604bc3
        this.description = description
        this.manufacturer = manufacturer
        this.model = model
        this.bolusSize = bolusSize
        this.specialBolusSize = specialBolusSize
        this.extendedBolusSettings = extendedBolusSettings
        this.pumpTempBasalType = pumpTempBasalType
        this.tbrSettings = tbrSettings
        this.specialBasalDurations = specialBasalDurations
        this.baseBasalMinValue = baseBasalMinValue
        this.baseBasalMaxValue = baseBasalMaxValue
        this.baseBasalStep = baseBasalStep
        this.baseBasalSpecialSteps = baseBasalSpecialSteps
        this.pumpCapability = pumpCapability
        this.hasCustomUnreachableAlertCheck = hasCustomUnreachableAlertCheck
        this.isPatchPump = isPatchPump
        this.supportBatteryLevel = supportBatteryLevel
        this.useHardwareLink = useHardwareLink
        this.source = source
    }

    fun getFullDescription(i18nTemplate: String, hasExtendedBasals: Boolean, rh: ResourceHelper): String {
        val unit = if (pumpTempBasalType == PumpTempBasalType.Percent) "%" else ""
        val eb = extendedBolusSettings ?: return "INVALID"
        val tbr = tbrSettings ?: return "INVALID"
        val extendedNote = if (hasExtendedBasals) rh.gs(R.string.def_extended_note) else ""
        return String.format(
            i18nTemplate,
            getStep("" + bolusSize, specialBolusSize),
            eb.step, eb.durationStep, eb.maxDuration / 60,
            getStep(baseBasalRange(), baseBasalSpecialSteps),
            tbr.minDose.toString() + unit + "-" + tbr.maxDose + unit, tbr.step.toString() + unit,
            tbr.durationStep, tbr.maxDuration / 60, extendedNote
        )
    }

    private fun baseBasalRange(): String =
        if (baseBasalMaxValue == null) baseBasalMinValue.toString()
        else baseBasalMinValue.toString() + "-" + baseBasalMaxValue.toString()

    private fun getStep(step: String, stepSize: DoseStepSize?): String =
        if (stepSize != null) step + " [" + stepSize.description + "] *"
        else step

    fun hasExtendedBasals(): Boolean = baseBasalSpecialSteps != null || specialBolusSize != null

    fun determineCorrectBolusSize(bolusAmount: Double): Double =
        Round.roundTo(bolusAmount, specialBolusSize?.getStepSizeForAmount(bolusAmount) ?: bolusSize)

    fun determineCorrectBolusStepSize(bolusAmount: Double): Double =
        specialBolusSize?.getStepSizeForAmount(bolusAmount) ?: bolusSize

    fun determineCorrectExtendedBolusSize(bolusAmount: Double): Double {
        val ebSettings = extendedBolusSettings ?: throw IllegalStateException()
        return Round.roundTo(min(bolusAmount, ebSettings.maxDose), ebSettings.step)
    }

    fun determineCorrectBasalSize(basalAmount: Double): Double {
        val tSettings = tbrSettings ?: throw IllegalStateException()
        return Round.roundTo(
            min(basalAmount, tSettings.maxDose), baseBasalSpecialSteps?.getStepSizeForAmount(basalAmount)
                ?: baseBasalStep
        )
    }

    fun toDbPumpType(): InterfaceIDs.PumpType =
        when (this) {
            GENERIC_AAPS              -> InterfaceIDs.PumpType.GENERIC_AAPS
            CELLNOVO                  -> InterfaceIDs.PumpType.CELLNOVO
            ACCU_CHEK_COMBO           -> InterfaceIDs.PumpType.ACCU_CHEK_COMBO
            ACCU_CHEK_SPIRIT          -> InterfaceIDs.PumpType.ACCU_CHEK_SPIRIT
            ACCU_CHEK_INSIGHT_VIRTUAL -> InterfaceIDs.PumpType.ACCU_CHEK_INSIGHT
            ACCU_CHEK_INSIGHT         -> InterfaceIDs.PumpType.ACCU_CHEK_INSIGHT_BLUETOOTH
            ACCU_CHEK_SOLO            -> InterfaceIDs.PumpType.ACCU_CHEK_SOLO
            ANIMAS_VIBE               -> InterfaceIDs.PumpType.ANIMAS_VIBE
            ANIMAS_PING               -> InterfaceIDs.PumpType.ANIMAS_PING
            DANA_R                    -> InterfaceIDs.PumpType.DANA_R
            DANA_R_KOREAN             -> InterfaceIDs.PumpType.DANA_R_KOREAN
            DANA_RS                   -> InterfaceIDs.PumpType.DANA_RS
            DANA_RS_KOREAN            -> InterfaceIDs.PumpType.DANA_RS_KOREAN
            DANA_RV2                  -> InterfaceIDs.PumpType.DANA_RV2
            DANA_I                    -> InterfaceIDs.PumpType.DANA_I
            OMNIPOD_EROS              -> InterfaceIDs.PumpType.OMNIPOD_EROS
            OMNIPOD_DASH              -> InterfaceIDs.PumpType.OMNIPOD_DASH
            MEDTRONIC_512_712         -> InterfaceIDs.PumpType.MEDTRONIC_512_517
            MEDTRONIC_515_715         -> InterfaceIDs.PumpType.MEDTRONIC_515_715
            MEDTRONIC_522_722         -> InterfaceIDs.PumpType.MEDTRONIC_522_722
            MEDTRONIC_523_723_REVEL   -> InterfaceIDs.PumpType.MEDTRONIC_523_723_REVEL
            MEDTRONIC_554_754_VEO     -> InterfaceIDs.PumpType.MEDTRONIC_554_754_VEO
            MEDTRONIC_640G            -> InterfaceIDs.PumpType.MEDTRONIC_640G
            TANDEM_T_SLIM             -> InterfaceIDs.PumpType.TANDEM_T_SLIM
            TANDEM_T_SLIM_G4          -> InterfaceIDs.PumpType.TANDEM_T_SLIM_G4
            TANDEM_T_FLEX             -> InterfaceIDs.PumpType.TANDEM_T_FLEX
            TANDEM_T_SLIM_X2          -> InterfaceIDs.PumpType.TANDEM_T_SLIM_X2
            YPSOPUMP                  -> InterfaceIDs.PumpType.YPSOPUMP
            MDI                       -> InterfaceIDs.PumpType.MDI
            USER                      -> InterfaceIDs.PumpType.USER
            DIACONN_G8                -> InterfaceIDs.PumpType.DIACONN_G8
            MEDLINK_MEDTRONIC_523_723_REVEL -> InterfaceIDs.PumpType.MEDTRONIC_523_723_REVEL
            MEDLINK_MEDTRONIC_554_754_VEO   -> InterfaceIDs.PumpType.MEDLINK_MEDTRONIC_554_754_VEO
        }
}<|MERGE_RESOLUTION|>--- conflicted
+++ resolved
@@ -57,16 +57,9 @@
         baseBasalStep = 0.01,
         baseBasalSpecialSteps = DoseStepSize.ComboBasal,
         pumpCapability = PumpCapability.ComboCapabilities,
-<<<<<<< HEAD
-        source = Sources.Combo
-    ),
-    ACCU_CHEK_SPIRIT(
-        description = "Accu-Chek Spirit",
-=======
         source = Sources.Combo,
         supportBatteryLevel = false),
     ACCU_CHEK_SPIRIT(description = "Accu-Chek Spirit",
->>>>>>> be604bc3
         manufacturer = ManufacturerType.Roche,
         model = "Spirit",
         bolusSize = 0.1,
@@ -213,18 +206,11 @@
         baseBasalSpecialSteps = null,
         pumpCapability = PumpCapability.OmnipodCapabilities,
         hasCustomUnreachableAlertCheck = true,
-<<<<<<< HEAD
-        source = Sources.OmnipodEros
-    ),
-    OMNIPOD_DASH(
-        description = "Omnipod Dash",
-=======
         isPatchPump = true,
         useHardwareLink = true,
         supportBatteryLevel = false,
         source = Sources.OmnipodEros),
     OMNIPOD_DASH(description = "Omnipod Dash",
->>>>>>> be604bc3
         manufacturer = ManufacturerType.Insulet,
         model = "Dash",
         bolusSize = 0.05,
@@ -239,16 +225,9 @@
         baseBasalSpecialSteps = null,
         isPatchPump = true,
         pumpCapability = PumpCapability.OmnipodCapabilities,
-<<<<<<< HEAD
-        hasCustomUnreachableAlertCheck = false
-    ),
-    MEDTRONIC_512_712(
-        description = "Medtronic 512/712",
-=======
         hasCustomUnreachableAlertCheck = false,
         supportBatteryLevel = false),
     MEDTRONIC_512_712(description = "Medtronic 512/712",
->>>>>>> be604bc3
         manufacturer = ManufacturerType.Medtronic,
         model = "512/712",
         bolusSize = 0.1,
@@ -377,8 +356,8 @@
         baseBasalStep = 0.01,
         baseBasalSpecialSteps = null,
         pumpCapability = PumpCapability.DanaWithHistoryCapabilities,
-<<<<<<< HEAD
-        source = Sources.DiaconnG8
+        source = Sources.DiaconnG8,
+        useHardwareLink = true
     ),
 
     MEDLINK_MEDTRONIC_523_723_REVEL(
@@ -416,10 +395,6 @@
         parent = MEDLINK_MEDTRONIC_523_723_REVEL,
         // manufacturer = ManufacturerType.Medtronic
     ); // TODO
-=======
-        source = Sources.DiaconnG8,
-        useHardwareLink = true);
->>>>>>> be604bc3
 
     val description: String
     var manufacturer: ManufacturerType? = null
@@ -520,7 +495,6 @@
         parent.model = model
     }
 
-<<<<<<< HEAD
     constructor(
         description: String,
         manufacturer: ManufacturerType,
@@ -537,29 +511,10 @@
         baseBasalSpecialSteps: DoseStepSize? = null,
         pumpCapability: PumpCapability,
         hasCustomUnreachableAlertCheck: Boolean = false,
-        source: Sources = Sources.VirtualPump
-    ) {
-=======
-    constructor(description: String,
-                manufacturer: ManufacturerType,
-                model: String,
-                bolusSize: Double = 0.0,
-                specialBolusSize: DoseStepSize? = null,
-                extendedBolusSettings: DoseSettings,
-                pumpTempBasalType: PumpTempBasalType? = null,
-                tbrSettings: DoseSettings,
-                specialBasalDurations: PumpCapability? = null,
-                baseBasalMinValue: Double = 0.01,
-                baseBasalMaxValue: Double? = null,
-                baseBasalStep: Double = 1.0,
-                baseBasalSpecialSteps: DoseStepSize? = null,
-                pumpCapability: PumpCapability,
-                hasCustomUnreachableAlertCheck: Boolean = false,
                 isPatchPump: Boolean = false,
                 supportBatteryLevel: Boolean = true,
                 useHardwareLink: Boolean = false,
                 source: Sources = Sources.VirtualPump) {
->>>>>>> be604bc3
         this.description = description
         this.manufacturer = manufacturer
         this.model = model
