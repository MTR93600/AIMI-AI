--- conflicted
+++ resolved
@@ -109,33 +109,10 @@
     override fun getX(): Double = time.toDouble()
     override fun getY(): Double = iob
     override fun setY(y: Double) {}
-<<<<<<< HEAD
-
-    override fun getLabel(): String {
-        return ""
-    }
-
-    override fun getDuration(): Long {
-        return 0
-    }
-
-    override fun getShape(): PointsWithLabelGraphSeries.Shape {
-        return PointsWithLabelGraphSeries.Shape.IOBPREDICTION
-    }
-
-    override fun getSize(): Float {
-        return 0.5f
-    }
-
-    override fun getColor(context: Context): Int {
-        return color
-    }
-=======
     override val label = ""
     override val duration = 0L
     override val shape = PointsWithLabelGraphSeries.Shape.IOBPREDICTION
     override val size = 0.5f
->>>>>>> 0b481536
 
     fun setColor(color: Int): IobTotal {
         this.color = color
