package info.nightscout.androidaps.activities
import android.content.Context
import android.content.res.Configuration
import android.graphics.drawable.ColorDrawable
import android.os.Bundle
import androidx.appcompat.app.AppCompatDelegate
import androidx.core.content.ContextCompat
import info.nightscout.androidaps.core.R
import info.nightscout.androidaps.events.EventThemeSwitch
import info.nightscout.androidaps.plugins.bus.RxBus
<<<<<<< HEAD
import info.nightscout.androidaps.plugins.general.themeselector.util.ThemeUtil
import info.nightscout.shared.sharedPreferences.SP
=======
>>>>>>> aa29423e
import info.nightscout.androidaps.utils.locale.LocaleHelper
import io.reactivex.rxjava3.disposables.CompositeDisposable
import javax.inject.Inject


open class NoSplashAppCompatActivity : DaggerAppCompatActivityWithResult() {
    @Inject lateinit var sp: SP
    @Inject lateinit var rxBus: RxBus

    private val compositeDisposable = CompositeDisposable()

<<<<<<< HEAD
    public override fun onCreate(savedInstanceState: Bundle?) {
        super.onCreate(savedInstanceState)
        setTheme(ThemeUtil.getThemeId(sp.getInt("theme", ThemeUtil.THEME_DEFAULT)))

        compositeDisposable.add(rxBus.toObservable(EventThemeSwitch::class.java).subscribe {
            setTheme(ThemeUtil.getThemeId(sp.getInt("theme", ThemeUtil.THEME_DEFAULT)))
            recreate()
        })

        if ( sp.getBoolean(R.string.key_use_dark_mode, true)) {
            val cd = ColorDrawable(sp.getInt("darkBackgroundColor", ContextCompat.getColor(this, R.color.background_dark)))
            if ( !sp.getBoolean("backgroundcolor", true)) window.setBackgroundDrawable(cd)
        } else {
            val cd = ColorDrawable(sp.getInt("lightBackgroundColor", ContextCompat.getColor(this, R.color.background_light)))
            if ( !sp.getBoolean("backgroundcolor", true)) window.setBackgroundDrawable( cd)
        }
=======
    @Inject lateinit var rxBus: RxBus

    private val compositeDisposable = CompositeDisposable()

    public override fun onCreate(savedInstanceState: Bundle?) {
        super.onCreate(savedInstanceState)
        setTheme(R.style.AppTheme_NoActionBar)

        compositeDisposable.add(rxBus.toObservable(EventThemeSwitch::class.java).subscribe {
            recreate()
        })

>>>>>>> aa29423e
    }

    override fun onDestroy() {
        compositeDisposable.clear()
        super.onDestroy()
    }

    override fun attachBaseContext(newBase: Context) {
        super.attachBaseContext(LocaleHelper.wrap(newBase))
    }
}<|MERGE_RESOLUTION|>--- conflicted
+++ resolved
@@ -8,11 +8,8 @@
 import info.nightscout.androidaps.core.R
 import info.nightscout.androidaps.events.EventThemeSwitch
 import info.nightscout.androidaps.plugins.bus.RxBus
-<<<<<<< HEAD
 import info.nightscout.androidaps.plugins.general.themeselector.util.ThemeUtil
 import info.nightscout.shared.sharedPreferences.SP
-=======
->>>>>>> aa29423e
 import info.nightscout.androidaps.utils.locale.LocaleHelper
 import io.reactivex.rxjava3.disposables.CompositeDisposable
 import javax.inject.Inject
@@ -24,7 +21,6 @@
 
     private val compositeDisposable = CompositeDisposable()
 
-<<<<<<< HEAD
     public override fun onCreate(savedInstanceState: Bundle?) {
         super.onCreate(savedInstanceState)
         setTheme(ThemeUtil.getThemeId(sp.getInt("theme", ThemeUtil.THEME_DEFAULT)))
@@ -41,20 +37,6 @@
             val cd = ColorDrawable(sp.getInt("lightBackgroundColor", ContextCompat.getColor(this, R.color.background_light)))
             if ( !sp.getBoolean("backgroundcolor", true)) window.setBackgroundDrawable( cd)
         }
-=======
-    @Inject lateinit var rxBus: RxBus
-
-    private val compositeDisposable = CompositeDisposable()
-
-    public override fun onCreate(savedInstanceState: Bundle?) {
-        super.onCreate(savedInstanceState)
-        setTheme(R.style.AppTheme_NoActionBar)
-
-        compositeDisposable.add(rxBus.toObservable(EventThemeSwitch::class.java).subscribe {
-            recreate()
-        })
-
->>>>>>> aa29423e
     }
 
     override fun onDestroy() {
