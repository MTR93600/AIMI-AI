--- conflicted
+++ resolved
@@ -94,45 +94,24 @@
                 trHead.setBackgroundColor(resourceHelper.getAttributeColor(null,R.attr.rowBackgroundEven))
                 trHead.layoutParams = TableLayout.LayoutParams(TableLayout.LayoutParams.MATCH_PARENT, TableLayout.LayoutParams.WRAP_CONTENT)
                 trHead.addView(TextView(this).also { labelDate ->
-<<<<<<< HEAD
-                    labelDate.text = resourceHelper.gs(R.string.date)
+                    labelDate.text = rh.gs(R.string.date)
                     labelDate.setTextColor(resourceHelper.getAttributeColor(null,R.attr.rowTextColor))
-                })
-                trHead.addView(TextView(this).also { labelBasalRate ->
-                    labelBasalRate.text = resourceHelper.gs(R.string.basalrate)
-                    labelBasalRate.setTextColor(resourceHelper.getAttributeColor(null,R.attr.rowTextColor))
-                })
-                trHead.addView(TextView(this).also { labelBolus ->
-                    labelBolus.text = resourceHelper.gs(R.string.bolus)
-                    labelBolus.setTextColor(resourceHelper.getAttributeColor(null,R.attr.rowTextColor))
-                })
-                trHead.addView(TextView(this).also { labelTdd ->
-                    labelTdd.text = resourceHelper.gs(R.string.tdd)
-                    labelTdd.setTextColor(resourceHelper.getAttributeColor(null,R.attr.rowTextColor))
-                })
-                trHead.addView(TextView(this).also { labelRatio ->
-                    labelRatio.text = resourceHelper.gs(R.string.ratio)
-                    labelRatio.setTextColor(resourceHelper.getAttributeColor(null,R.attr.rowTextColor))
-=======
-                    labelDate.text = rh.gs(R.string.date)
-                    labelDate.setTextColor(Color.WHITE)
                 })
                 trHead.addView(TextView(this).also { labelBasalRate ->
                     labelBasalRate.text = rh.gs(R.string.basalrate)
-                    labelBasalRate.setTextColor(Color.WHITE)
+                    labelBasalRate.setTextColor(resourceHelper.getAttributeColor(null,R.attr.rowTextColor))
                 })
                 trHead.addView(TextView(this).also { labelBolus ->
                     labelBolus.text = rh.gs(R.string.bolus)
-                    labelBolus.setTextColor(Color.WHITE)
+                    labelBolus.setTextColor(resourceHelper.getAttributeColor(null,R.attr.rowTextColor))
                 })
                 trHead.addView(TextView(this).also { labelTdd ->
                     labelTdd.text = rh.gs(R.string.tdd)
-                    labelTdd.setTextColor(Color.WHITE)
+                    labelTdd.setTextColor(resourceHelper.getAttributeColor(null,R.attr.rowTextColor))
                 })
                 trHead.addView(TextView(this).also { labelRatio ->
                     labelRatio.text = rh.gs(R.string.ratio)
-                    labelRatio.setTextColor(Color.WHITE)
->>>>>>> 0b481536
+                    labelRatio.setTextColor(resourceHelper.getAttributeColor(null,R.attr.rowTextColor))
                 })
             }, TableLayout.LayoutParams(TableLayout.LayoutParams.MATCH_PARENT, TableLayout.LayoutParams.WRAP_CONTENT)
         )
@@ -143,29 +122,16 @@
                 ctrHead.setBackgroundColor(resourceHelper.getAttributeColor(null,R.attr.rowBackgroundEven))
                 ctrHead.layoutParams = TableLayout.LayoutParams(TableLayout.LayoutParams.MATCH_PARENT, TableLayout.LayoutParams.WRAP_CONTENT)
                 ctrHead.addView(TextView(this).also { labelCumAmountDays ->
-<<<<<<< HEAD
-                    labelCumAmountDays.text = resourceHelper.gs(R.string.amount_days)
+                    labelCumAmountDays.text = rh.gs(R.string.amount_days)
                     labelCumAmountDays.setTextColor(resourceHelper.getAttributeColor(null,R.attr.rowTextColor))
-                })
-                ctrHead.addView(TextView(this).also { labelCumTdd ->
-                    labelCumTdd.text = resourceHelper.gs(R.string.tdd)
-                    labelCumTdd.setTextColor(resourceHelper.getAttributeColor(null,R.attr.rowTextColor))
-                })
-                ctrHead.addView(TextView(this).also { labelCumRatio ->
-                    labelCumRatio.text = resourceHelper.gs(R.string.ratio)
-                    labelCumRatio.setTextColor(resourceHelper.getAttributeColor(null,R.attr.rowTextColor))
-=======
-                    labelCumAmountDays.text = rh.gs(R.string.amount_days)
-                    labelCumAmountDays.setTextColor(Color.WHITE)
                 })
                 ctrHead.addView(TextView(this).also { labelCumTdd ->
                     labelCumTdd.text = rh.gs(R.string.tdd)
-                    labelCumTdd.setTextColor(Color.WHITE)
+                    labelCumTdd.setTextColor(resourceHelper.getAttributeColor(null,R.attr.rowTextColor))
                 })
                 ctrHead.addView(TextView(this).also { labelCumRatio ->
                     labelCumRatio.text = rh.gs(R.string.ratio)
-                    labelCumRatio.setTextColor(Color.WHITE)
->>>>>>> 0b481536
+                    labelCumRatio.setTextColor(resourceHelper.getAttributeColor(null,R.attr.rowTextColor))
                 })
             }, TableLayout.LayoutParams(TableLayout.LayoutParams.MATCH_PARENT, TableLayout.LayoutParams.WRAP_CONTENT)
         )
@@ -176,29 +142,16 @@
                 etrHead.setBackgroundColor(resourceHelper.getAttributeColor(null,R.attr.rowBackgroundEven))
                 etrHead.layoutParams = TableLayout.LayoutParams(TableLayout.LayoutParams.MATCH_PARENT, TableLayout.LayoutParams.WRAP_CONTENT)
                 etrHead.addView(TextView(this).also { labelExpWeight ->
-<<<<<<< HEAD
-                    labelExpWeight.text = resourceHelper.gs(R.string.weight)
+                    labelExpWeight.text = rh.gs(R.string.weight)
                     labelExpWeight.setTextColor(resourceHelper.getAttributeColor(null,R.attr.rowTextColor))
-                })
-                etrHead.addView(TextView(this).also { labelExpTdd ->
-                    labelExpTdd.text = resourceHelper.gs(R.string.tdd)
-                    labelExpTdd.setTextColor(resourceHelper.getAttributeColor(null,R.attr.rowTextColor))
-                })
-                etrHead.addView(TextView(this).also { labelExpRatio ->
-                    labelExpRatio.text = resourceHelper.gs(R.string.ratio)
-                    labelExpRatio.setTextColor(resourceHelper.getAttributeColor(null,R.attr.rowTextColor))
-=======
-                    labelExpWeight.text = rh.gs(R.string.weight)
-                    labelExpWeight.setTextColor(Color.WHITE)
                 })
                 etrHead.addView(TextView(this).also { labelExpTdd ->
                     labelExpTdd.text = rh.gs(R.string.tdd)
-                    labelExpTdd.setTextColor(Color.WHITE)
+                    labelExpTdd.setTextColor(resourceHelper.getAttributeColor(null,R.attr.rowTextColor))
                 })
                 etrHead.addView(TextView(this).also { labelExpRatio ->
                     labelExpRatio.text = rh.gs(R.string.ratio)
-                    labelExpRatio.setTextColor(Color.WHITE)
->>>>>>> 0b481536
+                    labelExpRatio.setTextColor(resourceHelper.getAttributeColor(null,R.attr.rowTextColor))
                 })
             }, TableLayout.LayoutParams(TableLayout.LayoutParams.MATCH_PARENT, TableLayout.LayoutParams.WRAP_CONTENT)
         )
@@ -357,33 +310,18 @@
                         })
                         tr.addView(TextView(this@TDDStatsActivity).also { labelBASAL ->
                             labelBASAL.id = 300 + i
-<<<<<<< HEAD
-                            labelBASAL.text = resourceHelper.gs(R.string.formatinsulinunits, record.basalAmount)
+                            labelBASAL.text = rh.gs(R.string.formatinsulinunits, record.basalAmount)
                             labelBASAL.setTextColor(resourceHelper.getAttributeColor(null,R.attr.rowTextColor))
-                        })
-                        tr.addView(TextView(this@TDDStatsActivity).also { labelBOLUS ->
-                            labelBOLUS.id = 400 + i
-                            labelBOLUS.text = resourceHelper.gs(R.string.formatinsulinunits, record.bolusAmount)
-                            labelBOLUS.setTextColor(resourceHelper.getAttributeColor(null,R.attr.rowTextColor))
-                        })
-                        tr.addView(TextView(this@TDDStatsActivity).also { labelTDD ->
-                            labelTDD.id = 500 + i
-                            labelTDD.text = resourceHelper.gs(R.string.formatinsulinunits, tdd)
-                            labelTDD.setTextColor(resourceHelper.getAttributeColor(null,R.attr.rowTextColor))
-=======
-                            labelBASAL.text = rh.gs(R.string.formatinsulinunits, record.basalAmount)
-                            labelBASAL.setTextColor(Color.WHITE)
                         })
                         tr.addView(TextView(this@TDDStatsActivity).also { labelBOLUS ->
                             labelBOLUS.id = 400 + i
                             labelBOLUS.text = rh.gs(R.string.formatinsulinunits, record.bolusAmount)
-                            labelBOLUS.setTextColor(Color.WHITE)
+                            labelBOLUS.setTextColor(resourceHelper.getAttributeColor(null,R.attr.rowTextColor))
                         })
                         tr.addView(TextView(this@TDDStatsActivity).also { labelTDD ->
                             labelTDD.id = 500 + i
                             labelTDD.text = rh.gs(R.string.formatinsulinunits, tdd)
-                            labelTDD.setTextColor(Color.WHITE)
->>>>>>> 0b481536
+                            labelTDD.setTextColor(resourceHelper.getAttributeColor(null,R.attr.rowTextColor))
                         })
                         tr.addView(TextView(this@TDDStatsActivity).also { labelRATIO ->
                             labelRATIO.id = 600 + i
@@ -423,13 +361,8 @@
 
                         ctr.addView(TextView(this@TDDStatsActivity).also { labelCUMTDD ->
                             labelCUMTDD.id = 900 + i
-<<<<<<< HEAD
-                            labelCUMTDD.text = resourceHelper.gs(R.string.formatinsulinunits, sum / i)
+                            labelCUMTDD.text = rh.gs(R.string.formatinsulinunits, sum / i)
                             labelCUMTDD.setTextColor(resourceHelper.getAttributeColor(null,R.attr.rowTextColor))
-=======
-                            labelCUMTDD.text = rh.gs(R.string.formatinsulinunits, sum / i)
-                            labelCUMTDD.setTextColor(Color.WHITE)
->>>>>>> 0b481536
                         })
 
                         ctr.addView(TextView(this@TDDStatsActivity).also { labelCUMRATIO ->
@@ -442,13 +375,8 @@
             }
             if (isOldData(historyList) && activePlugin.activePump.pumpDescription.needsManualTDDLoad) {
                 binding.message.visibility = View.VISIBLE
-<<<<<<< HEAD
-                binding.message.text = resourceHelper.gs(R.string.olddata_Message)
+                binding.message.text = rh.gs(R.string.olddata_Message)
             } else binding.mainTable.setBackgroundColor(resourceHelper.getAttributeColor(null,R.attr.tddStatsActivityBackgroundColor))
-=======
-                binding.message.text = rh.gs(R.string.olddata_Message)
-            } else binding.mainTable.setBackgroundColor(Color.TRANSPARENT)
->>>>>>> 0b481536
             if (historyList.isNotEmpty() && df1.format(Date(historyList[0].timestamp)) == df1.format(Date())) {
                 //Today should not be included
                 historyList.removeAt(0)
