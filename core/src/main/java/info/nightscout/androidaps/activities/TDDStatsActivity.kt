package info.nightscout.androidaps.activities

import android.annotation.SuppressLint
import android.graphics.Color
import android.graphics.Rect
import android.graphics.drawable.ColorDrawable
import android.os.Bundle
import android.os.Handler
import android.os.Looper
import android.text.TextUtils
import android.view.KeyEvent
import android.view.MotionEvent
import android.view.View
import android.view.WindowManager
import android.view.inputmethod.EditorInfo
import android.view.inputmethod.InputMethodManager
import android.widget.EditText
import android.widget.TableLayout
import android.widget.TableRow
import android.widget.TextView
import androidx.core.content.ContextCompat
import info.nightscout.androidaps.core.R
import info.nightscout.androidaps.core.databinding.ActivityTddStatsBinding
import info.nightscout.androidaps.database.AppRepository
import info.nightscout.androidaps.database.entities.TotalDailyDose
import info.nightscout.androidaps.events.EventDanaRSyncStatus
import info.nightscout.androidaps.events.EventPumpStatusChanged
import info.nightscout.androidaps.extensions.total
import info.nightscout.androidaps.interfaces.ActivePlugin
import info.nightscout.androidaps.interfaces.CommandQueue
import info.nightscout.androidaps.interfaces.Loop
import info.nightscout.androidaps.interfaces.ProfileFunction
import info.nightscout.androidaps.plugins.bus.RxBus
import info.nightscout.androidaps.plugins.general.themeselector.util.ThemeUtil
import info.nightscout.androidaps.plugins.pump.common.defs.PumpType
import info.nightscout.androidaps.queue.Callback
import info.nightscout.androidaps.utils.FabricPrivacy
import info.nightscout.androidaps.utils.T
import info.nightscout.androidaps.utils.rx.AapsSchedulers
import info.nightscout.shared.SafeParse
import info.nightscout.shared.sharedPreferences.SP
import io.reactivex.rxjava3.disposables.CompositeDisposable
import java.text.DateFormat
import java.text.DecimalFormat
import java.text.SimpleDateFormat
import java.util.*
import javax.inject.Inject
import kotlin.math.min
import kotlin.math.roundToInt

class TDDStatsActivity : NoSplashAppCompatActivity() {

<<<<<<< HEAD
=======
    @Inject lateinit var sp: SP
>>>>>>> aa29423e
    @Inject lateinit var profileFunction: ProfileFunction
    @Inject lateinit var activePlugin: ActivePlugin
    @Inject lateinit var commandQueue: CommandQueue
    @Inject lateinit var repository: AppRepository
    @Inject lateinit var fabricPrivacy: FabricPrivacy
    @Inject lateinit var aapsSchedulers: AapsSchedulers
    @Inject lateinit var loop: Loop

    private lateinit var binding: ActivityTddStatsBinding
    private val disposable = CompositeDisposable()

    lateinit var tbb: String
    private var magicNumber = 0.0
    private var decimalFormat: DecimalFormat = DecimalFormat("0.000")
    private var historyList: MutableList<TotalDailyDose> = mutableListOf()
    private var dummies: MutableList<TotalDailyDose> = mutableListOf()

    override fun onCreate(savedInstanceState: Bundle?) {
        super.onCreate(savedInstanceState)

        var themeToSet = sp.getInt("theme", ThemeUtil.THEME_DARKSIDE)
        try {
            setTheme(themeToSet)
            val theme = super.getTheme()
            // https://stackoverflow.com/questions/11562051/change-activitys-theme-programmatically
            theme.applyStyle(ThemeUtil.getThemeId(themeToSet), true)
        } catch (e: Exception) {
            e.printStackTrace()
        }

        if ( sp.getBoolean(info.nightscout.androidaps.core.R.string.key_use_dark_mode, true)) {
            val cd = ColorDrawable(sp.getInt("darkBackgroundColor", ContextCompat.getColor(this, R.color.background_dark)))
            if ( !sp.getBoolean("backgroundcolor", true)) window.setBackgroundDrawable(cd)
        } else {
            val cd = ColorDrawable(sp.getInt("lightBackgroundColor", ContextCompat.getColor(this, R.color.background_light)))
            if ( !sp.getBoolean("backgroundcolor", true)) window.setBackgroundDrawable( cd)
        }

        binding = ActivityTddStatsBinding.inflate(layoutInflater)
        setContentView(binding.root)

        window.setSoftInputMode(WindowManager.LayoutParams.SOFT_INPUT_ADJUST_PAN)
        binding.connectionStatus.visibility = View.GONE
        binding.message.visibility = View.GONE
        binding.totalBaseBasal2.isEnabled = false
        binding.totalBaseBasal2.isClickable = false
        binding.totalBaseBasal2.isFocusable = false
        binding.totalBaseBasal2.inputType = 0
        tbb = sp.getString("TBB", "10.00")
        val profile = profileFunction.getProfile()
        if (profile != null) {
            val cppTBB = profile.baseBasalSum()
            tbb = decimalFormat.format(cppTBB)
            sp.putString("TBB", tbb)
        }
        binding.totalBaseBasal.setText(tbb)
        // stats table

        // add stats headers to tables
        binding.mainTable.addView(
            TableRow(this).also { trHead ->
<<<<<<< HEAD
                trHead.setBackgroundColor(rh.gac(R.attr.rowBackgroundEven))
                trHead.layoutParams = TableLayout.LayoutParams(TableLayout.LayoutParams.MATCH_PARENT, TableLayout.LayoutParams.WRAP_CONTENT)
                trHead.addView(TextView(this).also { labelDate ->
                    labelDate.text = rh.gs(R.string.date)
                    labelDate.setTextColor(rh.gac(R.attr.rowTextColor))
                })
                trHead.addView(TextView(this).also { labelBasalRate ->
                    labelBasalRate.text = rh.gs(R.string.basalrate)
                    labelBasalRate.setTextColor(rh.gac(R.attr.rowTextColor))
                })
                trHead.addView(TextView(this).also { labelBolus ->
                    labelBolus.text = rh.gs(R.string.bolus)
                    labelBolus.setTextColor(rh.gac(R.attr.rowTextColor))
                })
                trHead.addView(TextView(this).also { labelTdd ->
                    labelTdd.text = rh.gs(R.string.tdd)
                    labelTdd.setTextColor(rh.gac(R.attr.rowTextColor))
                })
                trHead.addView(TextView(this).also { labelRatio ->
                    labelRatio.text = rh.gs(R.string.ratio)
                    labelRatio.setTextColor(rh.gac(R.attr.rowTextColor))
=======
                trHead.setBackgroundColor(rh.gac(this, R.attr.tddHeaderBackground))
                trHead.layoutParams = TableLayout.LayoutParams(TableLayout.LayoutParams.MATCH_PARENT, TableLayout.LayoutParams.WRAP_CONTENT)
                trHead.addView(TextView(this).also { labelDate ->
                    labelDate.text = rh.gs(R.string.date)
                    labelDate.setTextColor(rh.gac(this, R.attr.defaultTextColor))
                })
                trHead.addView(TextView(this).also { labelBasalRate ->
                    labelBasalRate.text = rh.gs(R.string.basalrate)
                    labelBasalRate.setTextColor(rh.gac(this, R.attr.defaultTextColor))
                })
                trHead.addView(TextView(this).also { labelBolus ->
                    labelBolus.text = rh.gs(R.string.bolus)
                    labelBolus.setTextColor(rh.gac(this, R.attr.defaultTextColor))
                })
                trHead.addView(TextView(this).also { labelTdd ->
                    labelTdd.text = rh.gs(R.string.tdd)
                    labelTdd.setTextColor(rh.gac(this, R.attr.defaultTextColor))
                })
                trHead.addView(TextView(this).also { labelRatio ->
                    labelRatio.text = rh.gs(R.string.ratio)
                    labelRatio.setTextColor(rh.gac(this, R.attr.defaultTextColor))
>>>>>>> aa29423e
                })
            }, TableLayout.LayoutParams(TableLayout.LayoutParams.MATCH_PARENT, TableLayout.LayoutParams.WRAP_CONTENT)
        )

        // cumulative table
        binding.cumulativeTable.addView(
            TableRow(this).also { ctrHead ->
<<<<<<< HEAD
                ctrHead.setBackgroundColor(rh.gac(R.attr.rowBackgroundEven))
                ctrHead.layoutParams = TableLayout.LayoutParams(TableLayout.LayoutParams.MATCH_PARENT, TableLayout.LayoutParams.WRAP_CONTENT)
                ctrHead.addView(TextView(this).also { labelCumAmountDays ->
                    labelCumAmountDays.text = rh.gs(R.string.amount_days)
                    labelCumAmountDays.setTextColor(rh.gac(R.attr.rowTextColor))
                })
                ctrHead.addView(TextView(this).also { labelCumTdd ->
                    labelCumTdd.text = rh.gs(R.string.tdd)
                    labelCumTdd.setTextColor(rh.gac(R.attr.rowTextColor))
                })
                ctrHead.addView(TextView(this).also { labelCumRatio ->
                    labelCumRatio.text = rh.gs(R.string.ratio)
                    labelCumRatio.setTextColor(rh.gac(R.attr.rowTextColor))
=======
                ctrHead.setBackgroundColor(rh.gac(this, R.attr.tddHeaderBackground))
                ctrHead.layoutParams = TableLayout.LayoutParams(TableLayout.LayoutParams.MATCH_PARENT, TableLayout.LayoutParams.WRAP_CONTENT)
                ctrHead.addView(TextView(this).also { labelCumAmountDays ->
                    labelCumAmountDays.text = rh.gs(R.string.amount_days)
                    labelCumAmountDays.setTextColor(rh.gac(this, R.attr.defaultTextColor))
                })
                ctrHead.addView(TextView(this).also { labelCumTdd ->
                    labelCumTdd.text = rh.gs(R.string.tdd)
                    labelCumTdd.setTextColor(rh.gac(this, R.attr.defaultTextColor))
                })
                ctrHead.addView(TextView(this).also { labelCumRatio ->
                    labelCumRatio.text = rh.gs(R.string.ratio)
                    labelCumRatio.setTextColor(rh.gac(this, R.attr.defaultTextColor))
>>>>>>> aa29423e
                })
            }, TableLayout.LayoutParams(TableLayout.LayoutParams.MATCH_PARENT, TableLayout.LayoutParams.WRAP_CONTENT)
        )

        // exponential table
        binding.expweightTable.addView(
            TableRow(this).also { etrHead ->
<<<<<<< HEAD
                etrHead.setBackgroundColor(rh.gac(R.attr.rowBackgroundEven))
                etrHead.layoutParams = TableLayout.LayoutParams(TableLayout.LayoutParams.MATCH_PARENT, TableLayout.LayoutParams.WRAP_CONTENT)
                etrHead.addView(TextView(this).also { labelExpWeight ->
                    labelExpWeight.text = rh.gs(R.string.weight)
                    labelExpWeight.setTextColor(rh.gac(R.attr.rowTextColor))
                })
                etrHead.addView(TextView(this).also { labelExpTdd ->
                    labelExpTdd.text = rh.gs(R.string.tdd)
                    labelExpTdd.setTextColor(rh.gac(R.attr.rowTextColor))
                })
                etrHead.addView(TextView(this).also { labelExpRatio ->
                    labelExpRatio.text = rh.gs(R.string.ratio)
                    labelExpRatio.setTextColor(rh.gac(R.attr.rowTextColor))
=======
                etrHead.setBackgroundColor(rh.gac(this, R.attr.tddHeaderBackground))
                etrHead.layoutParams = TableLayout.LayoutParams(TableLayout.LayoutParams.MATCH_PARENT, TableLayout.LayoutParams.WRAP_CONTENT)
                etrHead.addView(TextView(this).also { labelExpWeight ->
                    labelExpWeight.text = rh.gs(R.string.weight)
                    labelExpWeight.setTextColor(rh.gac(this, R.attr.defaultTextColor))
                })
                etrHead.addView(TextView(this).also { labelExpTdd ->
                    labelExpTdd.text = rh.gs(R.string.tdd)
                    labelExpTdd.setTextColor(rh.gac(this, R.attr.defaultTextColor))
                })
                etrHead.addView(TextView(this).also { labelExpRatio ->
                    labelExpRatio.text = rh.gs(R.string.ratio)
                    labelExpRatio.setTextColor(rh.gac(this, R.attr.defaultTextColor))
>>>>>>> aa29423e
                })
            }, TableLayout.LayoutParams(TableLayout.LayoutParams.MATCH_PARENT, TableLayout.LayoutParams.WRAP_CONTENT)
        )

        if (activePlugin.activePump.pumpDescription.needsManualTDDLoad){
            with (binding.swipeRefreshLoop) {
                setColorSchemeResources(R.color.carbsOrange, R.color.calcGreen, R.color.blue_default)
                setProgressBackgroundColorSchemeColor(rh.gac(context,R.attr.swipeRefreshBackground ))
                setOnRefreshListener {
                    binding.mainTableHeader.visibility = View.INVISIBLE
                    binding.connectionStatus.visibility = View.VISIBLE
                    binding.message.visibility = View.VISIBLE
                    binding.message.text = rh.gs(R.string.warning_Message)
                    commandQueue.loadTDDs(object : Callback() {
                        override fun run() {
                            loadDataFromDB()
                            runOnUiThread {
                                binding.mainTableHeader.visibility = View.VISIBLE
                                binding.connectionStatus.visibility = View.GONE
                                binding.message.visibility = View.GONE
                                binding.swipeRefreshLoop.isRefreshing = false
                            }
                        }
                    })
                }
            }
        }

        binding.totalBaseBasal.setOnEditorActionListener { _: TextView?, actionId: Int, _: KeyEvent? ->
            if (actionId == EditorInfo.IME_ACTION_DONE) {
                binding.totalBaseBasal.clearFocus()
                return@setOnEditorActionListener true
            }
            false
        }
        binding.totalBaseBasal.setOnFocusChangeListener { _: View?, hasFocus: Boolean ->
            if (hasFocus) {
                binding.totalBaseBasal.text.clear()
            } else {
                sp.putString("TBB", binding.totalBaseBasal.text.toString())
                tbb = sp.getString("TBB", "")
                loadDataFromDB()
                val imm = getSystemService(INPUT_METHOD_SERVICE) as InputMethodManager
                imm.hideSoftInputFromWindow(binding.totalBaseBasal.windowToken, 0)
            }
        }
        loadDataFromDB()
    }

    override fun onResume() {
        super.onResume()
        disposable.add(
            rxBus
                .toObservable(EventPumpStatusChanged::class.java)
                .observeOn(aapsSchedulers.main)
                .subscribe({ event -> binding.connectionStatus.text = event.getStatus(rh) }, fabricPrivacy::logException)
        )
        disposable.add(
            rxBus
                .toObservable(EventDanaRSyncStatus::class.java)
                .observeOn(aapsSchedulers.main)
                .subscribe({ event ->
                               aapsLogger.debug("EventDanaRSyncStatus: " + event.message)
                               binding.connectionStatus.text = event.message
                           }, fabricPrivacy::logException)
        )
    }

    override fun onPause() {
        super.onPause()
        disposable.clear()
    }

    override fun dispatchTouchEvent(event: MotionEvent): Boolean {
        if (event.action == MotionEvent.ACTION_DOWN) {
            val myView = currentFocus
            if (myView is EditText) {
                val rect = Rect()
                myView.getGlobalVisibleRect(rect)
                if (!rect.contains(event.rawX.toInt(), event.rawY.toInt())) {
                    myView.clearFocus()
                }
            }
        }
        return super.dispatchTouchEvent(event)
    }

    @SuppressLint("SetTextI18n")
    private fun loadDataFromDB() {
        historyList.clear()
        // timestamp DESC sorting!
        historyList.addAll(repository.getLastTotalDailyDoses(10, true).blockingGet())

        //only use newest 10
        historyList = historyList.subList(0, min(10, historyList.size))

        // dummies reset
        dummies.clear()

        //fill single gaps
        val df: DateFormat = SimpleDateFormat("dd.MM.", Locale.getDefault())
        for (i in 0 until historyList.size - 1) {
            val elem1 = historyList[i]
            val elem2 = historyList[i + 1]
            if (df.format(Date(elem1.timestamp)) != df.format(Date(elem2.timestamp + 25 * 60 * 60 * 1000))) {
                val dummy = TotalDailyDose(
                    timestamp = elem1.timestamp - T.hours(24).msecs(),
                    basalAmount = elem1.basalAmount / 2.0,
                    bolusAmount = elem1.bolusAmount / 2.0
                )
                dummies.add(dummy)
                elem1.basalAmount /= 2.0
                elem1.bolusAmount /= 2.0
            }
        }
        historyList.addAll(dummies)
        historyList.sortWith { lhs: TotalDailyDose, rhs: TotalDailyDose -> (rhs.timestamp - lhs.timestamp).toInt() }
        runOnUiThread {
            cleanTable(binding.mainTable)
            cleanTable(binding.cumulativeTable)
            cleanTable(binding.expweightTable)
            val df1: DateFormat = SimpleDateFormat("dd.MM.", Locale.getDefault())
            if (TextUtils.isEmpty(tbb)) {
                binding.totalBaseBasal.error = "Please Enter Total Base Basal"
                return@runOnUiThread
            } else {
                magicNumber = SafeParse.stringToDouble(tbb)
            }
            magicNumber *= 2.0
            binding.totalBaseBasal2.text = decimalFormat.format(magicNumber)
            var i = 0
            var sum = 0.0
            var weighted03 = 0.0
            var weighted05 = 0.0
            var weighted07 = 0.0

            //TDD table
            for (record in historyList) {
                val tdd = record.total

                // Create the table row
                binding.mainTable.addView(
                    TableRow(this@TDDStatsActivity).also { tr ->
<<<<<<< HEAD
                        if (i % 2 != 0) 
                            tr.setBackgroundColor(rh.gac(R.attr.rowBackgroundEven))
                        else
                            tr.setBackgroundColor(rh.gac(R.attr.rowBackgroundOdd))
=======
                        if (i % 2 != 0) tr.setBackgroundColor(rh.gac(this, R.attr.tddHeaderBackground))
>>>>>>> aa29423e
                        if (dummies.contains(record))
                            tr.setBackgroundColor(rh.gac(this, R.attr.dummyBackground))

                        tr.id = 100 + i
                        tr.layoutParams = TableLayout.LayoutParams(
                            TableLayout.LayoutParams.MATCH_PARENT,
                            TableLayout.LayoutParams.WRAP_CONTENT
                        )

                        // Here create the TextView dynamically
                        tr.addView(TextView(this@TDDStatsActivity).also { labelDATE ->
                            labelDATE.id = 200 + i
                            labelDATE.text = df1.format(Date(record.timestamp))
<<<<<<< HEAD
                            labelDATE.setTextColor(rh.gac(R.attr.rowTextColor))
=======
                            labelDATE.setTextColor(rh.gac(this, R.attr.defaultTextColor))
>>>>>>> aa29423e
                        })
                        tr.addView(TextView(this@TDDStatsActivity).also { labelBASAL ->
                            labelBASAL.id = 300 + i
                            labelBASAL.text = rh.gs(R.string.formatinsulinunits, record.basalAmount)
<<<<<<< HEAD
                            labelBASAL.setTextColor(rh.gac(R.attr.rowTextColor))
=======
                            labelBASAL.setTextColor(rh.gac(this, R.attr.defaultTextColor))
>>>>>>> aa29423e
                        })
                        tr.addView(TextView(this@TDDStatsActivity).also { labelBOLUS ->
                            labelBOLUS.id = 400 + i
                            labelBOLUS.text = rh.gs(R.string.formatinsulinunits, record.bolusAmount)
<<<<<<< HEAD
                            labelBOLUS.setTextColor(rh.gac(R.attr.rowTextColor))
=======
                            labelBOLUS.setTextColor(rh.gac(this, R.attr.defaultTextColor))
>>>>>>> aa29423e
                        })
                        tr.addView(TextView(this@TDDStatsActivity).also { labelTDD ->
                            labelTDD.id = 500 + i
                            labelTDD.text = rh.gs(R.string.formatinsulinunits, tdd)
<<<<<<< HEAD
                            labelTDD.setTextColor(rh.gac(R.attr.rowTextColor))
=======
                            labelTDD.setTextColor(rh.gac(this, R.attr.defaultTextColor))
>>>>>>> aa29423e
                        })
                        tr.addView(TextView(this@TDDStatsActivity).also { labelRATIO ->
                            labelRATIO.id = 600 + i
                            labelRATIO.text = (100 * tdd / magicNumber).roundToInt().toString() + "%"
<<<<<<< HEAD
                            labelRATIO.setTextColor(rh.gac(R.attr.rowTextColor))
=======
                            labelRATIO.setTextColor(rh.gac(this, R.attr.defaultTextColor))
>>>>>>> aa29423e
                        })
                    }, TableLayout.LayoutParams(TableLayout.LayoutParams.MATCH_PARENT, TableLayout.LayoutParams.WRAP_CONTENT)
                )
                i++
            }
            i = 0

            //cumulative TDDs
            for (record in historyList) {
                if (historyList.isNotEmpty() && df1.format(Date(record.timestamp)) == df1.format(Date()))
                //Today should not be included
                    continue
                i++
                sum += record.total

                // Create the cumulative table row
                binding.cumulativeTable.addView(
                    TableRow(this@TDDStatsActivity).also { ctr ->
<<<<<<< HEAD
                        if (i % 2 == 0) 
                            ctr.setBackgroundColor(rh.gac(R.attr.rowBackgroundEven))
                        else
                            ctr.setBackgroundColor(rh.gac(R.attr.rowBackgroundOdd))
=======
                        if (i % 2 == 0) ctr.setBackgroundColor(rh.gac(this, R.attr.tddHeaderBackground))
>>>>>>> aa29423e
                        ctr.id = 700 + i
                        ctr.layoutParams = TableLayout.LayoutParams(TableLayout.LayoutParams.MATCH_PARENT, TableLayout.LayoutParams.WRAP_CONTENT)

                        // Here create the TextView dynamically
                        ctr.addView(TextView(this@TDDStatsActivity).also { labelDAYS ->
                            labelDAYS.id = 800 + i
                            labelDAYS.text = i.toString()
<<<<<<< HEAD
                            labelDAYS.setTextColor(rh.gac(R.attr.rowTextColor))
=======
                            labelDAYS.setTextColor(rh.gac(this, R.attr.defaultTextColor))
>>>>>>> aa29423e
                        })

                        ctr.addView(TextView(this@TDDStatsActivity).also { labelCUMTDD ->
                            labelCUMTDD.id = 900 + i
                            labelCUMTDD.text = rh.gs(R.string.formatinsulinunits, sum / i)
<<<<<<< HEAD
                            labelCUMTDD.setTextColor(rh.gac(R.attr.rowTextColor))
=======
                            labelCUMTDD.setTextColor(rh.gac(this, R.attr.defaultTextColor))
>>>>>>> aa29423e
                        })

                        ctr.addView(TextView(this@TDDStatsActivity).also { labelCUMRATIO ->
                            labelCUMRATIO.id = 1000 + i
                            labelCUMRATIO.text = (100 * sum / i / magicNumber).roundToInt().toString() + "%"
<<<<<<< HEAD
                            labelCUMRATIO.setTextColor(rh.gac(R.attr.rowTextColor))
=======
                            labelCUMRATIO.setTextColor(rh.gac(this, R.attr.defaultTextColor))
>>>>>>> aa29423e
                        })
                    }, TableLayout.LayoutParams(TableLayout.LayoutParams.MATCH_PARENT, TableLayout.LayoutParams.WRAP_CONTENT)
                )
            }
            if (isOldData(historyList) && activePlugin.activePump.pumpDescription.needsManualTDDLoad) {
                binding.message.visibility = View.VISIBLE
                binding.message.text = rh.gs(R.string.olddata_Message)
<<<<<<< HEAD
            } else binding.mainTable.setBackgroundColor(rh.gac(R.attr.tddStatsActivityBackgroundColor))
=======
            } else binding.mainTable.setBackgroundColor(rh.gac(this, R.attr.mainTableBackground))
>>>>>>> aa29423e
            if (historyList.isNotEmpty() && df1.format(Date(historyList[0].timestamp)) == df1.format(Date())) {
                //Today should not be included
                historyList.removeAt(0)
            }
            historyList.reverse()
            i = 0
            for (record in historyList) {
                val tdd = record.total
                if (i == 0) {
                    weighted03 = tdd
                    weighted05 = tdd
                    weighted07 = tdd
                } else {
                    weighted07 = weighted07 * 0.3 + tdd * 0.7
                    weighted05 = weighted05 * 0.5 + tdd * 0.5
                    weighted03 = weighted03 * 0.7 + tdd * 0.3
                }
                i++
            }

            // Create the exponential table row
            binding.expweightTable.addView(
                TableRow(this@TDDStatsActivity).also { etr ->
<<<<<<< HEAD
                    if (i % 2 != 0)
                        etr.setBackgroundColor(rh.gac(R.attr.rowBackgroundEven))
                    else
                        etr.setBackgroundColor(rh.gac(R.attr.rowBackgroundOdd))
=======
                    if (i % 2 != 0) etr.setBackgroundColor(rh.gac(this, R.attr.tddHeaderBackground))
>>>>>>> aa29423e
                    etr.id = 1100 + i
                    etr.layoutParams = TableLayout.LayoutParams(TableLayout.LayoutParams.MATCH_PARENT, TableLayout.LayoutParams.WRAP_CONTENT)

                    // Here create the TextView dynamically
                    etr.addView(TextView(this@TDDStatsActivity).also { labelWEIGHT ->
                        labelWEIGHT.id = 1200 + i
                        labelWEIGHT.text = "0.3\n0.5\n0.7"
<<<<<<< HEAD
=======
                        labelWEIGHT.setTextColor(rh.gac(this, R.attr.defaultTextColor))
>>>>>>> aa29423e
                    })
                    etr.addView(TextView(this@TDDStatsActivity).also { labelEXPTDD ->
                        labelEXPTDD.id = 1300 + i
                        labelEXPTDD.text = """
                ${rh.gs(R.string.formatinsulinunits, weighted03)}
                ${rh.gs(R.string.formatinsulinunits, weighted05)}
                ${rh.gs(R.string.formatinsulinunits, weighted07)}
                """.trimIndent()
<<<<<<< HEAD
=======
                        labelEXPTDD.setTextColor(rh.gac(this, R.attr.defaultTextColor))
>>>>>>> aa29423e
                    })
                    etr.addView(TextView(this@TDDStatsActivity).also { labelEXPRATIO ->
                        labelEXPRATIO.id = 1400 + i
                        labelEXPRATIO.text = """
                ${(100 * weighted03 / magicNumber).roundToInt()}%
                ${(100 * weighted05 / magicNumber).roundToInt()}%
                ${(100 * weighted07 / magicNumber).roundToInt()}%
                """.trimIndent()
<<<<<<< HEAD
=======
                        labelEXPRATIO.setTextColor(rh.gac(this, R.attr.defaultTextColor))
>>>>>>> aa29423e
                    })
                }, TableLayout.LayoutParams(TableLayout.LayoutParams.MATCH_PARENT, TableLayout.LayoutParams.WRAP_CONTENT)
            )
        }
    }

    private fun cleanTable(table: TableLayout) {
        val childCount = table.childCount
        // Remove all rows except the first one
        if (childCount > 1) table.removeViews(1, childCount - 1)
    }

    private fun isOldData(historyList: List<TotalDailyDose>): Boolean {
        val type = activePlugin.activePump.pumpDescription.pumpType
        val startsYesterday =
            type == PumpType.DANA_R || type == PumpType.DANA_RS || type == PumpType.DANA_RV2 || type == PumpType.DANA_R_KOREAN || type == PumpType.ACCU_CHEK_INSIGHT_VIRTUAL || type == PumpType.DIACONN_G8
        val df: DateFormat = SimpleDateFormat("dd.MM.", Locale.getDefault())
        return historyList.size < 3 || df.format(Date(historyList[0].timestamp)) != df.format(Date(System.currentTimeMillis() - if (startsYesterday) 1000 * 60 * 60 * 24 else 0))
    }
}<|MERGE_RESOLUTION|>--- conflicted
+++ resolved
@@ -50,10 +50,6 @@
 
 class TDDStatsActivity : NoSplashAppCompatActivity() {
 
-<<<<<<< HEAD
-=======
-    @Inject lateinit var sp: SP
->>>>>>> aa29423e
     @Inject lateinit var profileFunction: ProfileFunction
     @Inject lateinit var activePlugin: ActivePlugin
     @Inject lateinit var commandQueue: CommandQueue
@@ -115,29 +111,6 @@
         // add stats headers to tables
         binding.mainTable.addView(
             TableRow(this).also { trHead ->
-<<<<<<< HEAD
-                trHead.setBackgroundColor(rh.gac(R.attr.rowBackgroundEven))
-                trHead.layoutParams = TableLayout.LayoutParams(TableLayout.LayoutParams.MATCH_PARENT, TableLayout.LayoutParams.WRAP_CONTENT)
-                trHead.addView(TextView(this).also { labelDate ->
-                    labelDate.text = rh.gs(R.string.date)
-                    labelDate.setTextColor(rh.gac(R.attr.rowTextColor))
-                })
-                trHead.addView(TextView(this).also { labelBasalRate ->
-                    labelBasalRate.text = rh.gs(R.string.basalrate)
-                    labelBasalRate.setTextColor(rh.gac(R.attr.rowTextColor))
-                })
-                trHead.addView(TextView(this).also { labelBolus ->
-                    labelBolus.text = rh.gs(R.string.bolus)
-                    labelBolus.setTextColor(rh.gac(R.attr.rowTextColor))
-                })
-                trHead.addView(TextView(this).also { labelTdd ->
-                    labelTdd.text = rh.gs(R.string.tdd)
-                    labelTdd.setTextColor(rh.gac(R.attr.rowTextColor))
-                })
-                trHead.addView(TextView(this).also { labelRatio ->
-                    labelRatio.text = rh.gs(R.string.ratio)
-                    labelRatio.setTextColor(rh.gac(R.attr.rowTextColor))
-=======
                 trHead.setBackgroundColor(rh.gac(this, R.attr.tddHeaderBackground))
                 trHead.layoutParams = TableLayout.LayoutParams(TableLayout.LayoutParams.MATCH_PARENT, TableLayout.LayoutParams.WRAP_CONTENT)
                 trHead.addView(TextView(this).also { labelDate ->
@@ -159,7 +132,6 @@
                 trHead.addView(TextView(this).also { labelRatio ->
                     labelRatio.text = rh.gs(R.string.ratio)
                     labelRatio.setTextColor(rh.gac(this, R.attr.defaultTextColor))
->>>>>>> aa29423e
                 })
             }, TableLayout.LayoutParams(TableLayout.LayoutParams.MATCH_PARENT, TableLayout.LayoutParams.WRAP_CONTENT)
         )
@@ -167,21 +139,6 @@
         // cumulative table
         binding.cumulativeTable.addView(
             TableRow(this).also { ctrHead ->
-<<<<<<< HEAD
-                ctrHead.setBackgroundColor(rh.gac(R.attr.rowBackgroundEven))
-                ctrHead.layoutParams = TableLayout.LayoutParams(TableLayout.LayoutParams.MATCH_PARENT, TableLayout.LayoutParams.WRAP_CONTENT)
-                ctrHead.addView(TextView(this).also { labelCumAmountDays ->
-                    labelCumAmountDays.text = rh.gs(R.string.amount_days)
-                    labelCumAmountDays.setTextColor(rh.gac(R.attr.rowTextColor))
-                })
-                ctrHead.addView(TextView(this).also { labelCumTdd ->
-                    labelCumTdd.text = rh.gs(R.string.tdd)
-                    labelCumTdd.setTextColor(rh.gac(R.attr.rowTextColor))
-                })
-                ctrHead.addView(TextView(this).also { labelCumRatio ->
-                    labelCumRatio.text = rh.gs(R.string.ratio)
-                    labelCumRatio.setTextColor(rh.gac(R.attr.rowTextColor))
-=======
                 ctrHead.setBackgroundColor(rh.gac(this, R.attr.tddHeaderBackground))
                 ctrHead.layoutParams = TableLayout.LayoutParams(TableLayout.LayoutParams.MATCH_PARENT, TableLayout.LayoutParams.WRAP_CONTENT)
                 ctrHead.addView(TextView(this).also { labelCumAmountDays ->
@@ -195,7 +152,6 @@
                 ctrHead.addView(TextView(this).also { labelCumRatio ->
                     labelCumRatio.text = rh.gs(R.string.ratio)
                     labelCumRatio.setTextColor(rh.gac(this, R.attr.defaultTextColor))
->>>>>>> aa29423e
                 })
             }, TableLayout.LayoutParams(TableLayout.LayoutParams.MATCH_PARENT, TableLayout.LayoutParams.WRAP_CONTENT)
         )
@@ -203,21 +159,6 @@
         // exponential table
         binding.expweightTable.addView(
             TableRow(this).also { etrHead ->
-<<<<<<< HEAD
-                etrHead.setBackgroundColor(rh.gac(R.attr.rowBackgroundEven))
-                etrHead.layoutParams = TableLayout.LayoutParams(TableLayout.LayoutParams.MATCH_PARENT, TableLayout.LayoutParams.WRAP_CONTENT)
-                etrHead.addView(TextView(this).also { labelExpWeight ->
-                    labelExpWeight.text = rh.gs(R.string.weight)
-                    labelExpWeight.setTextColor(rh.gac(R.attr.rowTextColor))
-                })
-                etrHead.addView(TextView(this).also { labelExpTdd ->
-                    labelExpTdd.text = rh.gs(R.string.tdd)
-                    labelExpTdd.setTextColor(rh.gac(R.attr.rowTextColor))
-                })
-                etrHead.addView(TextView(this).also { labelExpRatio ->
-                    labelExpRatio.text = rh.gs(R.string.ratio)
-                    labelExpRatio.setTextColor(rh.gac(R.attr.rowTextColor))
-=======
                 etrHead.setBackgroundColor(rh.gac(this, R.attr.tddHeaderBackground))
                 etrHead.layoutParams = TableLayout.LayoutParams(TableLayout.LayoutParams.MATCH_PARENT, TableLayout.LayoutParams.WRAP_CONTENT)
                 etrHead.addView(TextView(this).also { labelExpWeight ->
@@ -231,7 +172,6 @@
                 etrHead.addView(TextView(this).also { labelExpRatio ->
                     labelExpRatio.text = rh.gs(R.string.ratio)
                     labelExpRatio.setTextColor(rh.gac(this, R.attr.defaultTextColor))
->>>>>>> aa29423e
                 })
             }, TableLayout.LayoutParams(TableLayout.LayoutParams.MATCH_PARENT, TableLayout.LayoutParams.WRAP_CONTENT)
         )
@@ -375,14 +315,7 @@
                 // Create the table row
                 binding.mainTable.addView(
                     TableRow(this@TDDStatsActivity).also { tr ->
-<<<<<<< HEAD
-                        if (i % 2 != 0) 
-                            tr.setBackgroundColor(rh.gac(R.attr.rowBackgroundEven))
-                        else
-                            tr.setBackgroundColor(rh.gac(R.attr.rowBackgroundOdd))
-=======
                         if (i % 2 != 0) tr.setBackgroundColor(rh.gac(this, R.attr.tddHeaderBackground))
->>>>>>> aa29423e
                         if (dummies.contains(record))
                             tr.setBackgroundColor(rh.gac(this, R.attr.dummyBackground))
 
@@ -396,47 +329,27 @@
                         tr.addView(TextView(this@TDDStatsActivity).also { labelDATE ->
                             labelDATE.id = 200 + i
                             labelDATE.text = df1.format(Date(record.timestamp))
-<<<<<<< HEAD
-                            labelDATE.setTextColor(rh.gac(R.attr.rowTextColor))
-=======
                             labelDATE.setTextColor(rh.gac(this, R.attr.defaultTextColor))
->>>>>>> aa29423e
                         })
                         tr.addView(TextView(this@TDDStatsActivity).also { labelBASAL ->
                             labelBASAL.id = 300 + i
                             labelBASAL.text = rh.gs(R.string.formatinsulinunits, record.basalAmount)
-<<<<<<< HEAD
-                            labelBASAL.setTextColor(rh.gac(R.attr.rowTextColor))
-=======
                             labelBASAL.setTextColor(rh.gac(this, R.attr.defaultTextColor))
->>>>>>> aa29423e
                         })
                         tr.addView(TextView(this@TDDStatsActivity).also { labelBOLUS ->
                             labelBOLUS.id = 400 + i
                             labelBOLUS.text = rh.gs(R.string.formatinsulinunits, record.bolusAmount)
-<<<<<<< HEAD
-                            labelBOLUS.setTextColor(rh.gac(R.attr.rowTextColor))
-=======
                             labelBOLUS.setTextColor(rh.gac(this, R.attr.defaultTextColor))
->>>>>>> aa29423e
                         })
                         tr.addView(TextView(this@TDDStatsActivity).also { labelTDD ->
                             labelTDD.id = 500 + i
                             labelTDD.text = rh.gs(R.string.formatinsulinunits, tdd)
-<<<<<<< HEAD
-                            labelTDD.setTextColor(rh.gac(R.attr.rowTextColor))
-=======
                             labelTDD.setTextColor(rh.gac(this, R.attr.defaultTextColor))
->>>>>>> aa29423e
                         })
                         tr.addView(TextView(this@TDDStatsActivity).also { labelRATIO ->
                             labelRATIO.id = 600 + i
                             labelRATIO.text = (100 * tdd / magicNumber).roundToInt().toString() + "%"
-<<<<<<< HEAD
-                            labelRATIO.setTextColor(rh.gac(R.attr.rowTextColor))
-=======
                             labelRATIO.setTextColor(rh.gac(this, R.attr.defaultTextColor))
->>>>>>> aa29423e
                         })
                     }, TableLayout.LayoutParams(TableLayout.LayoutParams.MATCH_PARENT, TableLayout.LayoutParams.WRAP_CONTENT)
                 )
@@ -455,14 +368,7 @@
                 // Create the cumulative table row
                 binding.cumulativeTable.addView(
                     TableRow(this@TDDStatsActivity).also { ctr ->
-<<<<<<< HEAD
-                        if (i % 2 == 0) 
-                            ctr.setBackgroundColor(rh.gac(R.attr.rowBackgroundEven))
-                        else
-                            ctr.setBackgroundColor(rh.gac(R.attr.rowBackgroundOdd))
-=======
                         if (i % 2 == 0) ctr.setBackgroundColor(rh.gac(this, R.attr.tddHeaderBackground))
->>>>>>> aa29423e
                         ctr.id = 700 + i
                         ctr.layoutParams = TableLayout.LayoutParams(TableLayout.LayoutParams.MATCH_PARENT, TableLayout.LayoutParams.WRAP_CONTENT)
 
@@ -470,31 +376,19 @@
                         ctr.addView(TextView(this@TDDStatsActivity).also { labelDAYS ->
                             labelDAYS.id = 800 + i
                             labelDAYS.text = i.toString()
-<<<<<<< HEAD
-                            labelDAYS.setTextColor(rh.gac(R.attr.rowTextColor))
-=======
                             labelDAYS.setTextColor(rh.gac(this, R.attr.defaultTextColor))
->>>>>>> aa29423e
                         })
 
                         ctr.addView(TextView(this@TDDStatsActivity).also { labelCUMTDD ->
                             labelCUMTDD.id = 900 + i
                             labelCUMTDD.text = rh.gs(R.string.formatinsulinunits, sum / i)
-<<<<<<< HEAD
-                            labelCUMTDD.setTextColor(rh.gac(R.attr.rowTextColor))
-=======
                             labelCUMTDD.setTextColor(rh.gac(this, R.attr.defaultTextColor))
->>>>>>> aa29423e
                         })
 
                         ctr.addView(TextView(this@TDDStatsActivity).also { labelCUMRATIO ->
                             labelCUMRATIO.id = 1000 + i
                             labelCUMRATIO.text = (100 * sum / i / magicNumber).roundToInt().toString() + "%"
-<<<<<<< HEAD
-                            labelCUMRATIO.setTextColor(rh.gac(R.attr.rowTextColor))
-=======
                             labelCUMRATIO.setTextColor(rh.gac(this, R.attr.defaultTextColor))
->>>>>>> aa29423e
                         })
                     }, TableLayout.LayoutParams(TableLayout.LayoutParams.MATCH_PARENT, TableLayout.LayoutParams.WRAP_CONTENT)
                 )
@@ -502,11 +396,7 @@
             if (isOldData(historyList) && activePlugin.activePump.pumpDescription.needsManualTDDLoad) {
                 binding.message.visibility = View.VISIBLE
                 binding.message.text = rh.gs(R.string.olddata_Message)
-<<<<<<< HEAD
-            } else binding.mainTable.setBackgroundColor(rh.gac(R.attr.tddStatsActivityBackgroundColor))
-=======
             } else binding.mainTable.setBackgroundColor(rh.gac(this, R.attr.mainTableBackground))
->>>>>>> aa29423e
             if (historyList.isNotEmpty() && df1.format(Date(historyList[0].timestamp)) == df1.format(Date())) {
                 //Today should not be included
                 historyList.removeAt(0)
@@ -530,14 +420,7 @@
             // Create the exponential table row
             binding.expweightTable.addView(
                 TableRow(this@TDDStatsActivity).also { etr ->
-<<<<<<< HEAD
-                    if (i % 2 != 0)
-                        etr.setBackgroundColor(rh.gac(R.attr.rowBackgroundEven))
-                    else
-                        etr.setBackgroundColor(rh.gac(R.attr.rowBackgroundOdd))
-=======
                     if (i % 2 != 0) etr.setBackgroundColor(rh.gac(this, R.attr.tddHeaderBackground))
->>>>>>> aa29423e
                     etr.id = 1100 + i
                     etr.layoutParams = TableLayout.LayoutParams(TableLayout.LayoutParams.MATCH_PARENT, TableLayout.LayoutParams.WRAP_CONTENT)
 
@@ -545,10 +428,7 @@
                     etr.addView(TextView(this@TDDStatsActivity).also { labelWEIGHT ->
                         labelWEIGHT.id = 1200 + i
                         labelWEIGHT.text = "0.3\n0.5\n0.7"
-<<<<<<< HEAD
-=======
                         labelWEIGHT.setTextColor(rh.gac(this, R.attr.defaultTextColor))
->>>>>>> aa29423e
                     })
                     etr.addView(TextView(this@TDDStatsActivity).also { labelEXPTDD ->
                         labelEXPTDD.id = 1300 + i
@@ -557,10 +437,7 @@
                 ${rh.gs(R.string.formatinsulinunits, weighted05)}
                 ${rh.gs(R.string.formatinsulinunits, weighted07)}
                 """.trimIndent()
-<<<<<<< HEAD
-=======
                         labelEXPTDD.setTextColor(rh.gac(this, R.attr.defaultTextColor))
->>>>>>> aa29423e
                     })
                     etr.addView(TextView(this@TDDStatsActivity).also { labelEXPRATIO ->
                         labelEXPRATIO.id = 1400 + i
@@ -569,10 +446,7 @@
                 ${(100 * weighted05 / magicNumber).roundToInt()}%
                 ${(100 * weighted07 / magicNumber).roundToInt()}%
                 """.trimIndent()
-<<<<<<< HEAD
-=======
                         labelEXPRATIO.setTextColor(rh.gac(this, R.attr.defaultTextColor))
->>>>>>> aa29423e
                     })
                 }, TableLayout.LayoutParams(TableLayout.LayoutParams.MATCH_PARENT, TableLayout.LayoutParams.WRAP_CONTENT)
             )
