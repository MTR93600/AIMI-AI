--- conflicted
+++ resolved
@@ -88,29 +88,6 @@
         // add stats headers to tables
         binding.mainTable.addView(
             TableRow(this).also { trHead ->
-<<<<<<< HEAD
-                trHead.setBackgroundColor(rh.getAttributeColor(null,R.attr.rowBackgroundEven))
-                trHead.layoutParams = TableLayout.LayoutParams(TableLayout.LayoutParams.MATCH_PARENT, TableLayout.LayoutParams.WRAP_CONTENT)
-                trHead.addView(TextView(this).also { labelDate ->
-                    labelDate.text = rh.gs(R.string.date)
-                    labelDate.setTextColor(rh.getAttributeColor(null,R.attr.rowTextColor))
-                })
-                trHead.addView(TextView(this).also { labelBasalRate ->
-                    labelBasalRate.text = rh.gs(R.string.basalrate)
-                    labelBasalRate.setTextColor(rh.getAttributeColor(null,R.attr.rowTextColor))
-                })
-                trHead.addView(TextView(this).also { labelBolus ->
-                    labelBolus.text = rh.gs(R.string.bolus)
-                    labelBolus.setTextColor(rh.getAttributeColor(null,R.attr.rowTextColor))
-                })
-                trHead.addView(TextView(this).also { labelTdd ->
-                    labelTdd.text = rh.gs(R.string.tdd)
-                    labelTdd.setTextColor(rh.getAttributeColor(null,R.attr.rowTextColor))
-                })
-                trHead.addView(TextView(this).also { labelRatio ->
-                    labelRatio.text = rh.gs(R.string.ratio)
-                    labelRatio.setTextColor(rh.getAttributeColor(null,R.attr.rowTextColor))
-=======
                 trHead.setBackgroundColor(rh.gac(R.attr.rowBackgroundEven))
                 trHead.layoutParams = TableLayout.LayoutParams(TableLayout.LayoutParams.MATCH_PARENT, TableLayout.LayoutParams.WRAP_CONTENT)
                 trHead.addView(TextView(this).also { labelDate ->
@@ -132,7 +109,6 @@
                 trHead.addView(TextView(this).also { labelRatio ->
                     labelRatio.text = rh.gs(R.string.ratio)
                     labelRatio.setTextColor(rh.gac(R.attr.rowTextColor))
->>>>>>> 930fab69
                 })
             }, TableLayout.LayoutParams(TableLayout.LayoutParams.MATCH_PARENT, TableLayout.LayoutParams.WRAP_CONTENT)
         )
@@ -140,21 +116,6 @@
         // cumulative table
         binding.cumulativeTable.addView(
             TableRow(this).also { ctrHead ->
-<<<<<<< HEAD
-                ctrHead.setBackgroundColor(rh.getAttributeColor(null,R.attr.rowBackgroundEven))
-                ctrHead.layoutParams = TableLayout.LayoutParams(TableLayout.LayoutParams.MATCH_PARENT, TableLayout.LayoutParams.WRAP_CONTENT)
-                ctrHead.addView(TextView(this).also { labelCumAmountDays ->
-                    labelCumAmountDays.text = rh.gs(R.string.amount_days)
-                    labelCumAmountDays.setTextColor(rh.getAttributeColor(null,R.attr.rowTextColor))
-                })
-                ctrHead.addView(TextView(this).also { labelCumTdd ->
-                    labelCumTdd.text = rh.gs(R.string.tdd)
-                    labelCumTdd.setTextColor(rh.getAttributeColor(null,R.attr.rowTextColor))
-                })
-                ctrHead.addView(TextView(this).also { labelCumRatio ->
-                    labelCumRatio.text = rh.gs(R.string.ratio)
-                    labelCumRatio.setTextColor(rh.getAttributeColor(null,R.attr.rowTextColor))
-=======
                 ctrHead.setBackgroundColor(rh.gac(R.attr.rowBackgroundEven))
                 ctrHead.layoutParams = TableLayout.LayoutParams(TableLayout.LayoutParams.MATCH_PARENT, TableLayout.LayoutParams.WRAP_CONTENT)
                 ctrHead.addView(TextView(this).also { labelCumAmountDays ->
@@ -168,7 +129,6 @@
                 ctrHead.addView(TextView(this).also { labelCumRatio ->
                     labelCumRatio.text = rh.gs(R.string.ratio)
                     labelCumRatio.setTextColor(rh.gac(R.attr.rowTextColor))
->>>>>>> 930fab69
                 })
             }, TableLayout.LayoutParams(TableLayout.LayoutParams.MATCH_PARENT, TableLayout.LayoutParams.WRAP_CONTENT)
         )
@@ -176,21 +136,6 @@
         // exponential table
         binding.expweightTable.addView(
             TableRow(this).also { etrHead ->
-<<<<<<< HEAD
-                etrHead.setBackgroundColor(rh.getAttributeColor(null,R.attr.rowBackgroundEven))
-                etrHead.layoutParams = TableLayout.LayoutParams(TableLayout.LayoutParams.MATCH_PARENT, TableLayout.LayoutParams.WRAP_CONTENT)
-                etrHead.addView(TextView(this).also { labelExpWeight ->
-                    labelExpWeight.text = rh.gs(R.string.weight)
-                    labelExpWeight.setTextColor(rh.getAttributeColor(null,R.attr.rowTextColor))
-                })
-                etrHead.addView(TextView(this).also { labelExpTdd ->
-                    labelExpTdd.text = rh.gs(R.string.tdd)
-                    labelExpTdd.setTextColor(rh.getAttributeColor(null,R.attr.rowTextColor))
-                })
-                etrHead.addView(TextView(this).also { labelExpRatio ->
-                    labelExpRatio.text = rh.gs(R.string.ratio)
-                    labelExpRatio.setTextColor(rh.getAttributeColor(null,R.attr.rowTextColor))
-=======
                 etrHead.setBackgroundColor(rh.gac(R.attr.rowBackgroundEven))
                 etrHead.layoutParams = TableLayout.LayoutParams(TableLayout.LayoutParams.MATCH_PARENT, TableLayout.LayoutParams.WRAP_CONTENT)
                 etrHead.addView(TextView(this).also { labelExpWeight ->
@@ -204,7 +149,6 @@
                 etrHead.addView(TextView(this).also { labelExpRatio ->
                     labelExpRatio.text = rh.gs(R.string.ratio)
                     labelExpRatio.setTextColor(rh.gac(R.attr.rowTextColor))
->>>>>>> 930fab69
                 })
             }, TableLayout.LayoutParams(TableLayout.LayoutParams.MATCH_PARENT, TableLayout.LayoutParams.WRAP_CONTENT)
         )
@@ -343,15 +287,9 @@
                 binding.mainTable.addView(
                     TableRow(this@TDDStatsActivity).also { tr ->
                         if (i % 2 != 0) 
-<<<<<<< HEAD
-                            tr.setBackgroundColor(rh.getAttributeColor(null,R.attr.rowBackgroundEven))
-                        else
-                            tr.setBackgroundColor(rh.getAttributeColor(null,R.attr.rowBackgroundOdd))
-=======
                             tr.setBackgroundColor(rh.gac(R.attr.rowBackgroundEven))
                         else
                             tr.setBackgroundColor(rh.gac(R.attr.rowBackgroundOdd))
->>>>>>> 930fab69
                         if (dummies.contains(record))
                             tr.setBackgroundColor(Color.argb(125, 255, 0, 0))
 
@@ -365,47 +303,27 @@
                         tr.addView(TextView(this@TDDStatsActivity).also { labelDATE ->
                             labelDATE.id = 200 + i
                             labelDATE.text = df1.format(Date(record.timestamp))
-<<<<<<< HEAD
-                            labelDATE.setTextColor(rh.getAttributeColor(null,R.attr.rowTextColor))
-=======
                             labelDATE.setTextColor(rh.gac(R.attr.rowTextColor))
->>>>>>> 930fab69
                         })
                         tr.addView(TextView(this@TDDStatsActivity).also { labelBASAL ->
                             labelBASAL.id = 300 + i
                             labelBASAL.text = rh.gs(R.string.formatinsulinunits, record.basalAmount)
-<<<<<<< HEAD
-                            labelBASAL.setTextColor(rh.getAttributeColor(null,R.attr.rowTextColor))
-=======
                             labelBASAL.setTextColor(rh.gac(R.attr.rowTextColor))
->>>>>>> 930fab69
                         })
                         tr.addView(TextView(this@TDDStatsActivity).also { labelBOLUS ->
                             labelBOLUS.id = 400 + i
                             labelBOLUS.text = rh.gs(R.string.formatinsulinunits, record.bolusAmount)
-<<<<<<< HEAD
-                            labelBOLUS.setTextColor(rh.getAttributeColor(null,R.attr.rowTextColor))
-=======
                             labelBOLUS.setTextColor(rh.gac(R.attr.rowTextColor))
->>>>>>> 930fab69
                         })
                         tr.addView(TextView(this@TDDStatsActivity).also { labelTDD ->
                             labelTDD.id = 500 + i
                             labelTDD.text = rh.gs(R.string.formatinsulinunits, tdd)
-<<<<<<< HEAD
-                            labelTDD.setTextColor(rh.getAttributeColor(null,R.attr.rowTextColor))
-=======
                             labelTDD.setTextColor(rh.gac(R.attr.rowTextColor))
->>>>>>> 930fab69
                         })
                         tr.addView(TextView(this@TDDStatsActivity).also { labelRATIO ->
                             labelRATIO.id = 600 + i
                             labelRATIO.text = (100 * tdd / magicNumber).roundToInt().toString() + "%"
-<<<<<<< HEAD
-                            labelRATIO.setTextColor(rh.getAttributeColor(null,R.attr.rowTextColor))
-=======
                             labelRATIO.setTextColor(rh.gac(R.attr.rowTextColor))
->>>>>>> 930fab69
                         })
                     }, TableLayout.LayoutParams(TableLayout.LayoutParams.MATCH_PARENT, TableLayout.LayoutParams.WRAP_CONTENT)
                 )
@@ -425,15 +343,9 @@
                 binding.cumulativeTable.addView(
                     TableRow(this@TDDStatsActivity).also { ctr ->
                         if (i % 2 == 0) 
-<<<<<<< HEAD
-                            ctr.setBackgroundColor(rh.getAttributeColor(null,R.attr.rowBackgroundEven))
-                        else
-                            ctr.setBackgroundColor(rh.getAttributeColor(null,R.attr.rowBackgroundOdd))
-=======
                             ctr.setBackgroundColor(rh.gac(R.attr.rowBackgroundEven))
                         else
                             ctr.setBackgroundColor(rh.gac(R.attr.rowBackgroundOdd))
->>>>>>> 930fab69
                         ctr.id = 700 + i
                         ctr.layoutParams = TableLayout.LayoutParams(TableLayout.LayoutParams.MATCH_PARENT, TableLayout.LayoutParams.WRAP_CONTENT)
 
@@ -441,31 +353,19 @@
                         ctr.addView(TextView(this@TDDStatsActivity).also { labelDAYS ->
                             labelDAYS.id = 800 + i
                             labelDAYS.text = i.toString()
-<<<<<<< HEAD
-                            labelDAYS.setTextColor(rh.getAttributeColor(null,R.attr.rowTextColor))
-=======
                             labelDAYS.setTextColor(rh.gac(R.attr.rowTextColor))
->>>>>>> 930fab69
                         })
 
                         ctr.addView(TextView(this@TDDStatsActivity).also { labelCUMTDD ->
                             labelCUMTDD.id = 900 + i
                             labelCUMTDD.text = rh.gs(R.string.formatinsulinunits, sum / i)
-<<<<<<< HEAD
-                            labelCUMTDD.setTextColor(rh.getAttributeColor(null,R.attr.rowTextColor))
-=======
                             labelCUMTDD.setTextColor(rh.gac(R.attr.rowTextColor))
->>>>>>> 930fab69
                         })
 
                         ctr.addView(TextView(this@TDDStatsActivity).also { labelCUMRATIO ->
                             labelCUMRATIO.id = 1000 + i
                             labelCUMRATIO.text = (100 * sum / i / magicNumber).roundToInt().toString() + "%"
-<<<<<<< HEAD
-                            labelCUMRATIO.setTextColor(rh.getAttributeColor(null,R.attr.rowTextColor))
-=======
                             labelCUMRATIO.setTextColor(rh.gac(R.attr.rowTextColor))
->>>>>>> 930fab69
                         })
                     }, TableLayout.LayoutParams(TableLayout.LayoutParams.MATCH_PARENT, TableLayout.LayoutParams.WRAP_CONTENT)
                 )
@@ -473,11 +373,7 @@
             if (isOldData(historyList) && activePlugin.activePump.pumpDescription.needsManualTDDLoad) {
                 binding.message.visibility = View.VISIBLE
                 binding.message.text = rh.gs(R.string.olddata_Message)
-<<<<<<< HEAD
-            } else binding.mainTable.setBackgroundColor(rh.getAttributeColor(null,R.attr.tddStatsActivityBackgroundColor))
-=======
             } else binding.mainTable.setBackgroundColor(rh.gac(R.attr.tddStatsActivityBackgroundColor))
->>>>>>> 930fab69
             if (historyList.isNotEmpty() && df1.format(Date(historyList[0].timestamp)) == df1.format(Date())) {
                 //Today should not be included
                 historyList.removeAt(0)
@@ -502,15 +398,9 @@
             binding.expweightTable.addView(
                 TableRow(this@TDDStatsActivity).also { etr ->
                     if (i % 2 != 0)
-<<<<<<< HEAD
-                        etr.setBackgroundColor(rh.getAttributeColor(null,R.attr.rowBackgroundEven))
-                    else
-                        etr.setBackgroundColor(rh.getAttributeColor(null,R.attr.rowBackgroundOdd))
-=======
                         etr.setBackgroundColor(rh.gac(R.attr.rowBackgroundEven))
                     else
                         etr.setBackgroundColor(rh.gac(R.attr.rowBackgroundOdd))
->>>>>>> 930fab69
                     etr.id = 1100 + i
                     etr.layoutParams = TableLayout.LayoutParams(TableLayout.LayoutParams.MATCH_PARENT, TableLayout.LayoutParams.WRAP_CONTENT)
 
