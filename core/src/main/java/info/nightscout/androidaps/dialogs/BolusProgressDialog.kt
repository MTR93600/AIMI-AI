package info.nightscout.androidaps.dialogs

import android.content.res.Resources
import android.graphics.PorterDuff
import android.graphics.drawable.Drawable
import android.os.Bundle
import android.os.SystemClock
import android.view.LayoutInflater
import android.view.View
import android.view.ViewGroup
import android.view.Window
import android.view.WindowManager
import androidx.core.content.ContextCompat
import dagger.android.support.DaggerDialogFragment
import info.nightscout.androidaps.activities.BolusProgressHelperActivity
import info.nightscout.androidaps.core.R
import info.nightscout.androidaps.core.databinding.DialogBolusprogressBinding
import info.nightscout.androidaps.events.EventPumpStatusChanged
import info.nightscout.androidaps.interfaces.CommandQueueProvider
import info.nightscout.androidaps.logging.AAPSLogger
import info.nightscout.androidaps.logging.LTag
import info.nightscout.androidaps.plugins.bus.RxBusWrapper
import info.nightscout.androidaps.plugins.general.overview.events.EventDismissBolusProgressIfRunning
import info.nightscout.androidaps.plugins.general.overview.events.EventOverviewBolusProgress
import info.nightscout.androidaps.plugins.general.themeselector.util.ThemeUtil
import info.nightscout.androidaps.utils.FabricPrivacy
import info.nightscout.androidaps.utils.resources.ResourceHelper
<<<<<<< HEAD
import info.nightscout.androidaps.utils.sharedPreferences.SP
import io.reactivex.android.schedulers.AndroidSchedulers
=======
import info.nightscout.androidaps.utils.rx.AapsSchedulers
>>>>>>> 86ca5f30
import io.reactivex.disposables.CompositeDisposable
import javax.inject.Inject

class BolusProgressDialog : DaggerDialogFragment() {

    @Inject lateinit var aapsLogger: AAPSLogger
    @Inject lateinit var rxBus: RxBusWrapper
    @Inject lateinit var resourceHelper: ResourceHelper
    @Inject lateinit var commandQueue: CommandQueueProvider
    @Inject lateinit var fabricPrivacy: FabricPrivacy
<<<<<<< HEAD
    @Inject lateinit var sp: SP
=======
    @Inject lateinit var aapsSchedulers: AapsSchedulers
>>>>>>> 86ca5f30

    private val disposable = CompositeDisposable()

    companion object {

        @JvmField
        var bolusEnded = false

        @JvmField
        var stopPressed = false
    }

    private var running = true
    private var amount = 0.0
    private var state: String? = null
    private var helpActivity: BolusProgressHelperActivity? = null

    fun setInsulin(amount: Double): BolusProgressDialog {
        this.amount = amount
        bolusEnded = false
        return this
    }

    fun setHelperActivity(activity: BolusProgressHelperActivity): BolusProgressDialog {
        helpActivity = activity
        return this
    }

    private var _binding: DialogBolusprogressBinding? = null

    // This property is only valid between onCreateView and
    // onDestroyView.
    private val binding get() = _binding!!

    override fun onCreateView(inflater: LayoutInflater, container: ViewGroup?,
                              savedInstanceState: Bundle?): View {

        dialog?.window?.requestFeature(Window.FEATURE_NO_TITLE)
        dialog?.window?.setSoftInputMode(WindowManager.LayoutParams.SOFT_INPUT_STATE_HIDDEN)
        isCancelable = false
        dialog?.setCanceledOnTouchOutside(false)

        val themeToSet = sp.getInt("theme", ThemeUtil.THEME_DARKSIDE)
        try {
            val theme: Resources.Theme? = context?.theme
            // https://stackoverflow.com/questions/11562051/change-activitys-theme-programmatically
            theme?.applyStyle(ThemeUtil.getThemeId(themeToSet), true)
        } catch (e: Exception) {
            e.printStackTrace()
        }

        val drawable: Drawable? = context?.let { ContextCompat.getDrawable(it, R.drawable.dialog) }
        if ( sp.getBoolean("daynight", true)) {
            if (drawable != null) {
                drawable.setColorFilter(sp.getInt("darkBackgroundColor", R.color.background_dark), PorterDuff.Mode.SRC_IN)
            }
        } else {
            if (drawable != null) {
                drawable.setColorFilter(sp.getInt("lightBackgroundColor", R.color.background_light), PorterDuff.Mode.SRC_IN)
            }
        }
        dialog?.window?.setBackgroundDrawable(drawable)

        _binding = DialogBolusprogressBinding.inflate(inflater, container, false)
        return binding.root
    }

    override fun onViewCreated(view: View, savedInstanceState: Bundle?) {
        savedInstanceState?.let {
            amount = it.getDouble("amount")
        }
        binding.title.text = resourceHelper.gs(R.string.goingtodeliver, amount)
        binding.stop.setOnClickListener {
            aapsLogger.debug(LTag.UI, "Stop bolus delivery button pressed")
            stopPressed = true
            binding.stoppressed.visibility = View.VISIBLE
            binding.stop.visibility = View.INVISIBLE
            commandQueue.cancelAllBoluses()
        }
        val defaultState = resourceHelper.gs(R.string.waitingforpump)
        binding.progressbar.max = 100
        state = savedInstanceState?.getString("state", defaultState) ?: defaultState
        binding.status.text = state
        stopPressed = false
    }

    override fun onStart() {
        super.onStart()
        dialog?.window?.setLayout(ViewGroup.LayoutParams.MATCH_PARENT, ViewGroup.LayoutParams.WRAP_CONTENT)
    }

    override fun onResume() {
        super.onResume()
        aapsLogger.debug(LTag.UI, "onResume")
        if (!commandQueue.bolusInQueue())
            bolusEnded = true

        if (bolusEnded) dismiss()
        else running = true

        disposable.add(rxBus
            .toObservable(EventPumpStatusChanged::class.java)
            .observeOn(aapsSchedulers.main)
            .subscribe({ binding.status.text = it.getStatus(resourceHelper) }, fabricPrivacy::logException)
        )
        disposable.add(rxBus
            .toObservable(EventDismissBolusProgressIfRunning::class.java)
            .observeOn(aapsSchedulers.main)
            .subscribe({ if (running) dismiss() }, fabricPrivacy::logException)
        )
        disposable.add(rxBus
            .toObservable(EventOverviewBolusProgress::class.java)
            .observeOn(aapsSchedulers.main)
            .subscribe({
                aapsLogger.debug(LTag.UI, "Status: ${it.status} Percent: ${it.percent}")
                binding.status.text = it.status
                binding.progressbar.progress = it.percent
                if (it.percent == 100) {
                    binding.stop.visibility = View.INVISIBLE
                    scheduleDismiss()
                }
                state = it.status
            }, fabricPrivacy::logException)
        )
    }

    override fun dismiss() {
        aapsLogger.debug(LTag.UI, "dismiss")
        try {
            super.dismiss()
        } catch (e: IllegalStateException) {
            // dialog not running yet. onResume will try again. Set bolusEnded to make extra
            // sure onResume will catch this
            bolusEnded = true
            aapsLogger.error("Unhandled exception", e)
        }
        helpActivity?.finish()
    }

    override fun onPause() {
        super.onPause()
        aapsLogger.debug(LTag.UI, "onPause")
        running = false
        disposable.clear()
    }

    override fun onSaveInstanceState(outState: Bundle) {
        super.onSaveInstanceState(outState)
        outState.putString("state", state)
        outState.putDouble("amount", amount)
    }

    override fun onDestroyView() {
        super.onDestroyView()
        disposable.clear()
        _binding = null
    }

    private fun scheduleDismiss() {
        aapsLogger.debug(LTag.UI, "scheduleDismiss")
        Thread {
            SystemClock.sleep(5000)
            bolusEnded = true
            activity?.runOnUiThread {
                if (running) {
                    aapsLogger.debug(LTag.UI, "executing")
                    try {
                        dismiss()
                    } catch (e: Exception) {
                        aapsLogger.error("Unhandled exception", e)
                    }
                }
            }
        }.start()
    }
}<|MERGE_RESOLUTION|>--- conflicted
+++ resolved
@@ -1,8 +1,5 @@
 package info.nightscout.androidaps.dialogs
 
-import android.content.res.Resources
-import android.graphics.PorterDuff
-import android.graphics.drawable.Drawable
 import android.os.Bundle
 import android.os.SystemClock
 import android.view.LayoutInflater
@@ -10,7 +7,6 @@
 import android.view.ViewGroup
 import android.view.Window
 import android.view.WindowManager
-import androidx.core.content.ContextCompat
 import dagger.android.support.DaggerDialogFragment
 import info.nightscout.androidaps.activities.BolusProgressHelperActivity
 import info.nightscout.androidaps.core.R
@@ -22,15 +18,9 @@
 import info.nightscout.androidaps.plugins.bus.RxBusWrapper
 import info.nightscout.androidaps.plugins.general.overview.events.EventDismissBolusProgressIfRunning
 import info.nightscout.androidaps.plugins.general.overview.events.EventOverviewBolusProgress
-import info.nightscout.androidaps.plugins.general.themeselector.util.ThemeUtil
 import info.nightscout.androidaps.utils.FabricPrivacy
 import info.nightscout.androidaps.utils.resources.ResourceHelper
-<<<<<<< HEAD
-import info.nightscout.androidaps.utils.sharedPreferences.SP
-import io.reactivex.android.schedulers.AndroidSchedulers
-=======
 import info.nightscout.androidaps.utils.rx.AapsSchedulers
->>>>>>> 86ca5f30
 import io.reactivex.disposables.CompositeDisposable
 import javax.inject.Inject
 
@@ -41,11 +31,7 @@
     @Inject lateinit var resourceHelper: ResourceHelper
     @Inject lateinit var commandQueue: CommandQueueProvider
     @Inject lateinit var fabricPrivacy: FabricPrivacy
-<<<<<<< HEAD
-    @Inject lateinit var sp: SP
-=======
     @Inject lateinit var aapsSchedulers: AapsSchedulers
->>>>>>> 86ca5f30
 
     private val disposable = CompositeDisposable()
 
@@ -82,32 +68,10 @@
 
     override fun onCreateView(inflater: LayoutInflater, container: ViewGroup?,
                               savedInstanceState: Bundle?): View {
-
         dialog?.window?.requestFeature(Window.FEATURE_NO_TITLE)
         dialog?.window?.setSoftInputMode(WindowManager.LayoutParams.SOFT_INPUT_STATE_HIDDEN)
         isCancelable = false
         dialog?.setCanceledOnTouchOutside(false)
-
-        val themeToSet = sp.getInt("theme", ThemeUtil.THEME_DARKSIDE)
-        try {
-            val theme: Resources.Theme? = context?.theme
-            // https://stackoverflow.com/questions/11562051/change-activitys-theme-programmatically
-            theme?.applyStyle(ThemeUtil.getThemeId(themeToSet), true)
-        } catch (e: Exception) {
-            e.printStackTrace()
-        }
-
-        val drawable: Drawable? = context?.let { ContextCompat.getDrawable(it, R.drawable.dialog) }
-        if ( sp.getBoolean("daynight", true)) {
-            if (drawable != null) {
-                drawable.setColorFilter(sp.getInt("darkBackgroundColor", R.color.background_dark), PorterDuff.Mode.SRC_IN)
-            }
-        } else {
-            if (drawable != null) {
-                drawable.setColorFilter(sp.getInt("lightBackgroundColor", R.color.background_light), PorterDuff.Mode.SRC_IN)
-            }
-        }
-        dialog?.window?.setBackgroundDrawable(drawable)
 
         _binding = DialogBolusprogressBinding.inflate(inflater, container, false)
         return binding.root
