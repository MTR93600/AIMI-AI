package info.nightscout.androidaps.dialogs

import android.app.DatePickerDialog
import android.app.Dialog
import android.app.TimePickerDialog
import android.graphics.PorterDuff
import android.graphics.drawable.Drawable
import android.os.Bundle
import android.text.format.DateFormat
import android.view.View
import android.view.ViewGroup
import android.view.Window
import android.view.WindowManager
import android.widget.Button
import android.widget.TextView
import androidx.fragment.app.FragmentManager
import dagger.android.support.DaggerDialogFragment
import info.nightscout.androidaps.core.R
import info.nightscout.shared.logging.AAPSLogger
import info.nightscout.shared.logging.LTag
import info.nightscout.androidaps.utils.DateUtil
import info.nightscout.androidaps.extensions.toVisibility
import info.nightscout.shared.sharedPreferences.SP
import java.util.*
import javax.inject.Inject
import com.google.android.material.dialog.MaterialAlertDialogBuilder
import android.view.LayoutInflater
import androidx.core.content.ContextCompat
import info.nightscout.androidaps.utils.resources.ResourceHelper

abstract class DialogFragmentWithDate : DaggerDialogFragment() {

    @Inject lateinit var rh: ResourceHelper
    @Inject lateinit var aapsLogger: AAPSLogger
    @Inject lateinit var sp: SP
    @Inject lateinit var dateUtil: DateUtil

    fun interface OnValueChangedListener {
        fun onValueChanged(value: Long)
    }

    var eventTime: Long = 0
    var eventTimeOriginal: Long = 0
    val eventTimeChanged: Boolean
        get() = eventTime != eventTimeOriginal

    var eventDateView: TextView? = null
    var eventTimeView: TextView? = null
    private var mOnValueChangedListener: OnValueChangedListener? = null

    //one shot guards
    private var okClicked: Boolean = false

    companion object {

        private var seconds: Int = (Math.random() * 59.0).toInt()
    }

    override fun onStart() {
        super.onStart()
        dialog?.window?.setLayout(
            ViewGroup.LayoutParams.MATCH_PARENT,
            ViewGroup.LayoutParams.WRAP_CONTENT
        )
        aapsLogger.debug(LTag.APS, "Dialog opened: ${this.javaClass.name}")
    }

    override fun onSaveInstanceState(savedInstanceState: Bundle) {
        super.onSaveInstanceState(savedInstanceState)
        savedInstanceState.putLong("eventTime", eventTime)
        savedInstanceState.putLong("eventTimeOriginal", eventTimeOriginal)
    }

    fun onCreateViewGeneral() {
        dialog?.window?.requestFeature(Window.FEATURE_NO_TITLE)
        dialog?.window?.setSoftInputMode(WindowManager.LayoutParams.SOFT_INPUT_STATE_HIDDEN)
        isCancelable = true
        dialog?.setCanceledOnTouchOutside(false)

        val drawable: Drawable? = context?.let { ContextCompat.getDrawable(it, R.drawable.dialog) }
        if (drawable != null) {
<<<<<<< HEAD
            drawable.setColorFilter( rh.getAttributeColor(context, R.attr.windowBackground ), PorterDuff.Mode.SRC_IN)
=======
            drawable.setColorFilter( rh.gac(context, R.attr.windowBackground ) , PorterDuff.Mode.SRC_IN)
>>>>>>> 930fab69
        }
        dialog?.window?.setBackgroundDrawable(drawable)
    }

    fun updateDateTime(timeMs: Long) {
        eventTime = timeMs
        eventDateView?.text = dateUtil.dateString(eventTime)
        eventTimeView?.text = dateUtil.timeString(eventTime)
    }

    override fun onViewCreated(view: View, savedInstanceState: Bundle?) {
        eventDateView = view.findViewById(R.id.eventdate) as TextView?
        eventTimeView = view.findViewById(R.id.eventtime) as TextView?

        eventTimeOriginal = savedInstanceState?.getLong("eventTimeOriginal") ?: dateUtil.nowWithoutMilliseconds()
        eventTime = savedInstanceState?.getLong("eventTime") ?: eventTimeOriginal

        eventDateView?.text = dateUtil.dateString(eventTime)
        eventTimeView?.text = dateUtil.timeString(eventTime)

        // create an OnDateSetListener
        val dateSetListener =
            DatePickerDialog.OnDateSetListener { _, year, monthOfYear, dayOfMonth ->
                val cal = Calendar.getInstance()
                cal.timeInMillis = eventTime
                cal.set(Calendar.YEAR, year)
                cal.set(Calendar.MONTH, monthOfYear)
                cal.set(Calendar.DAY_OF_MONTH, dayOfMonth)
                eventTime = cal.timeInMillis
                eventDateView?.text = dateUtil.dateString(eventTime)
                callValueChangedListener()
            }

        eventDateView?.setOnClickListener {
            context?.let {
                val cal = Calendar.getInstance()
                cal.timeInMillis = eventTime
                DatePickerDialog(
                    it, R.style.MaterialPickerTheme,
                    dateSetListener,
                    cal.get(Calendar.YEAR),
                    cal.get(Calendar.MONTH),
                    cal.get(Calendar.DAY_OF_MONTH)
                ).show()
            }
        }

        // create an OnTimeSetListener
        val timeSetListener = TimePickerDialog.OnTimeSetListener { _, hour, minute ->
            val cal = Calendar.getInstance()
            cal.timeInMillis = eventTime
            cal.set(Calendar.HOUR_OF_DAY, hour)
            cal.set(Calendar.MINUTE, minute)
            cal.set(
                Calendar.SECOND,
                seconds++
            ) // randomize seconds to prevent creating record of the same time, if user choose time manually
            eventTime = cal.timeInMillis
            eventTimeView?.text = dateUtil.timeString(eventTime)
            callValueChangedListener()
        }

        eventTimeView?.setOnClickListener {
            context?.let {
                val cal = Calendar.getInstance()
                cal.timeInMillis = eventTime
                TimePickerDialog(
                    it, R.style.MaterialPickerTheme,
                    timeSetListener,
                    cal.get(Calendar.HOUR_OF_DAY),
                    cal.get(Calendar.MINUTE),
                    DateFormat.is24HourFormat(context)
                ).show()
            }
        }

        (view.findViewById(R.id.notes_layout) as View?)?.visibility =
            sp.getBoolean(R.string.key_show_notes_entry_dialogs, false).toVisibility()

        (view.findViewById(R.id.ok) as Button?)?.setOnClickListener {
            synchronized(okClicked) {
                if (okClicked) {
                    aapsLogger.warn(LTag.UI, "guarding: ok already clicked for dialog: ${this.javaClass.name}")
                } else {
                    okClicked = true
                    if (submit()) {
                        aapsLogger.debug(LTag.APS, "Submit pressed for Dialog: ${this.javaClass.name}")
                        dismiss()
                    } else {
                        aapsLogger.debug(LTag.APS, "Submit returned false for Dialog: ${this.javaClass.name}")
                        okClicked = false
                    }
                }
            }
        }
        (view.findViewById(R.id.cancel) as Button?)?.setOnClickListener {
            aapsLogger.debug(LTag.APS, "Cancel pressed for dialog: ${this.javaClass.name}")
            dismiss()
        }

    }

    private fun callValueChangedListener() {
        mOnValueChangedListener?.onValueChanged(eventTime)
    }

    fun setOnValueChangedListener(onValueChangedListener: OnValueChangedListener?) {
        mOnValueChangedListener = onValueChangedListener
    }

    override fun show(manager: FragmentManager, tag: String?) {
        try {
            manager.beginTransaction().let {
                it.add(this, tag)
                it.commitAllowingStateLoss()
            }
        } catch (e: IllegalStateException) {
            aapsLogger.debug(e.localizedMessage ?: "")
        }
    }

    abstract fun submit(): Boolean
}<|MERGE_RESOLUTION|>--- conflicted
+++ resolved
@@ -79,11 +79,7 @@
 
         val drawable: Drawable? = context?.let { ContextCompat.getDrawable(it, R.drawable.dialog) }
         if (drawable != null) {
-<<<<<<< HEAD
-            drawable.setColorFilter( rh.getAttributeColor(context, R.attr.windowBackground ), PorterDuff.Mode.SRC_IN)
-=======
             drawable.setColorFilter( rh.gac(context, R.attr.windowBackground ) , PorterDuff.Mode.SRC_IN)
->>>>>>> 930fab69
         }
         dialog?.window?.setBackgroundDrawable(drawable)
     }
