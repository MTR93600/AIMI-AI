--- conflicted
+++ resolved
@@ -21,13 +21,8 @@
 
     fun buildCustomTitle(context: Context, title: String,
                          @DrawableRes iconResource: Int = R.drawable.ic_check_while_48dp,
-<<<<<<< HEAD
                          @StyleRes themeResId: Int = ThemeUtil.getActualTheme(),
-                         @LayoutRes layoutResource: Int = R.layout.dialog_alert_custom): View? {
-=======
-                         @StyleRes themeResId: Int = R.style.AppTheme,
                          @LayoutRes layoutResource: Int = R.layout.dialog_alert_custom_title): View? {
->>>>>>> 59d6f146
         val titleLayout = LayoutInflater.from(ContextThemeWrapper(context, themeResId)).inflate(layoutResource, null)
         (titleLayout.findViewById<View>(R.id.alertdialog_title) as TextView).text = title
         (titleLayout.findViewById<View>(R.id.alertdialog_icon) as ImageView).setImageResource(iconResource)
