package info.nightscout.androidaps.utils.resources

import android.content.Context
import android.content.res.AssetFileDescriptor
import android.graphics.Bitmap
import android.graphics.drawable.Drawable
import android.util.DisplayMetrics
import androidx.annotation.*

interface ResourceHelper {
    fun gs(@StringRes id: Int): String
    fun gs(@StringRes id: Int, vararg args: Any?): String
    fun gq(@PluralsRes id: Int, quantity: Int, vararg args: Any?): String
    fun gsNotLocalised(@StringRes id: Int, vararg args: Any?): String
    @ColorInt fun gc(@ColorRes id: Int): Int
    fun gd(@DrawableRes id: Int): Drawable?
    fun gb(@BoolRes id :Int) : Boolean
    fun gcs(@ColorRes id: Int): String
    fun gsa(@ArrayRes id:Int): Array<String>
    fun openRawResourceFd(@RawRes id : Int) : AssetFileDescriptor?

    fun decodeResource(id : Int) : Bitmap
    fun getDisplayMetrics(): DisplayMetrics
    fun dpToPx(dp: Int): Int
    fun dpToPx(dp: Float): Int
    fun shortTextMode(): Boolean
<<<<<<< HEAD
    fun getAttributeColor(context: Context?, attributeId: Int): Int
=======

    /**
     * Get Attribute Color based on theme style
     */
    @ColorInt fun gac(@AttrRes attributeId: Int): Int
    /**
     * Get Attribute Color based on theme style for specified context
     */
    @ColorInt fun gac(context: Context, @AttrRes attributeId: Int): Int
>>>>>>> b4bab7ac
}<|MERGE_RESOLUTION|>--- conflicted
+++ resolved
@@ -24,9 +24,7 @@
     fun dpToPx(dp: Int): Int
     fun dpToPx(dp: Float): Int
     fun shortTextMode(): Boolean
-<<<<<<< HEAD
     fun getAttributeColor(context: Context?, attributeId: Int): Int
-=======
 
     /**
      * Get Attribute Color based on theme style
@@ -36,5 +34,4 @@
      * Get Attribute Color based on theme style for specified context
      */
     @ColorInt fun gac(context: Context, @AttrRes attributeId: Int): Int
->>>>>>> b4bab7ac
 }