package info.nightscout.androidaps.utils.resources

import android.content.Context
import android.content.res.AssetFileDescriptor
import android.graphics.Bitmap
import android.graphics.drawable.Drawable
import android.util.DisplayMetrics
import androidx.annotation.*

interface ResourceHelper {
    fun gs(@StringRes id: Int): String
    fun gs(@StringRes id: Int, vararg args: Any?): String
    fun gq(@PluralsRes id: Int, quantity: Int, vararg args: Any?): String
    fun gsNotLocalised(@StringRes id: Int, vararg args: Any?): String
    @ColorInt fun gc(@ColorRes id: Int): Int
    fun gd(@DrawableRes id: Int): Drawable?
    fun gb(@BoolRes id :Int) : Boolean
    fun gcs(@ColorRes id: Int): String
    fun gsa(@ArrayRes id:Int): Array<String>
    fun openRawResourceFd(@RawRes id : Int) : AssetFileDescriptor?

    fun decodeResource(id : Int) : Bitmap
    fun getDisplayMetrics(): DisplayMetrics
    fun dpToPx(dp: Int): Int
    fun dpToPx(dp: Float): Int
    fun shortTextMode(): Boolean
<<<<<<< HEAD
    fun getAttributeColor(context: Context?, attributeId: Int): Int

=======
>>>>>>> 930fab69
    /**
     * Get Attribute Color based on theme style
     */
    @ColorInt fun gac(@AttrRes attributeId: Int): Int
    /**
     * Get Attribute Color based on theme style for specified context
     */
    @ColorInt fun gac(context: Context?, @AttrRes attributeId: Int): Int
}<|MERGE_RESOLUTION|>--- conflicted
+++ resolved
@@ -24,11 +24,8 @@
     fun dpToPx(dp: Int): Int
     fun dpToPx(dp: Float): Int
     fun shortTextMode(): Boolean
-<<<<<<< HEAD
     fun getAttributeColor(context: Context?, attributeId: Int): Int
 
-=======
->>>>>>> 930fab69
     /**
      * Get Attribute Color based on theme style
      */
