package info.nightscout.androidaps.utils

import android.content.Context
import info.nightscout.androidaps.annotations.OpenForTesting
import info.nightscout.androidaps.core.R
import info.nightscout.androidaps.database.AppRepository
import info.nightscout.androidaps.database.transactions.InsertTherapyEventAnnouncementTransaction
import info.nightscout.androidaps.logging.AAPSLogger
import info.nightscout.androidaps.plugins.bus.RxBus
import info.nightscout.androidaps.utils.resources.ResourceHelper
import info.nightscout.androidaps.utils.sharedPreferences.SP
import io.reactivex.disposables.CompositeDisposable
import io.reactivex.rxkotlin.plusAssign
import javax.inject.Inject
import javax.inject.Singleton
import kotlin.math.max
import kotlin.math.min

@OpenForTesting
@Singleton
class HardLimits @Inject constructor(
    private val aapsLogger: AAPSLogger,
    private val rxBus: RxBus,
    private val sp: SP,
    private val rh: ResourceHelper,
    private val context: Context,
    private val repository: AppRepository
) {

    private val disposable = CompositeDisposable()

    companion object {

        private const val CHILD = 0
        private const val TEENAGE = 1
        private const val ADULT = 2
        private const val RESISTANT_ADULT = 3
        private const val PREGNANT = 4
        private val MAX_BOLUS = doubleArrayOf(5.0, 10.0, 17.0, 25.0, 60.0)

        // Very Hard Limits Ranges
        // First value is the Lowest and second value is the Highest a Limit can define
        val VERY_HARD_LIMIT_MIN_BG = doubleArrayOf(80.0, 180.0)
        val VERY_HARD_LIMIT_MAX_BG = doubleArrayOf(90.0, 200.0)
        val VERY_HARD_LIMIT_TARGET_BG = doubleArrayOf(80.0, 200.0)

        // Very Hard Limits Ranges for Temp Targets
        val VERY_HARD_LIMIT_TEMP_MIN_BG = intArrayOf(72, 180)
        val VERY_HARD_LIMIT_TEMP_MAX_BG = intArrayOf(72, 270)
        val VERY_HARD_LIMIT_TEMP_TARGET_BG = intArrayOf(72, 200)
        val MIN_DIA = doubleArrayOf(5.0, 5.0, 5.0, 5.0, 5.0)
        val MAX_DIA = doubleArrayOf(9.0, 9.0, 9.0, 9.0, 10.0)
        val MIN_IC = doubleArrayOf(2.0, 2.0, 2.0, 2.0, 0.3)
        val MAX_IC = doubleArrayOf(100.0, 100.0, 100.0, 100.0, 100.0)
        const val MIN_ISF = 2.0 // mgdl
        const val MAX_ISF = 720.0 // mgdl
        val MAX_IOB_AMA = doubleArrayOf(3.0, 5.0, 7.0, 12.0, 25.0)
<<<<<<< HEAD
        val MAX_IOB_SMB = doubleArrayOf(3.0, 7.0, 12.0, 25.0, 40.0)
        val MAX_IOB_FULLUAM = doubleArrayOf(3.0, 7.0, 15.0, 30.0, 40.0)
=======
        val MAX_IOB_SMB = doubleArrayOf(7.0, 13.0, 22.0, 30.0, 70.0)
>>>>>>> 6095a295
        val MAX_BASAL = doubleArrayOf(2.0, 5.0, 10.0, 12.0, 25.0)

        //LGS Hard limits
        //No IOB at all
        const val MAX_IOB_LGS = 0.0

    }

    private fun loadAge(): Int = when (sp.getString(R.string.key_age, "")) {
        rh.gs(R.string.key_child)          -> CHILD
        rh.gs(R.string.key_teenage)        -> TEENAGE
        rh.gs(R.string.key_adult)          -> ADULT
        rh.gs(R.string.key_resistantadult) -> RESISTANT_ADULT
        rh.gs(R.string.key_pregnant)       -> PREGNANT
        else                                           -> ADULT
    }

    fun maxBolus(): Double = MAX_BOLUS[loadAge()]
    fun maxIobAMA(): Double = MAX_IOB_AMA[loadAge()]
    fun maxIobSMB(): Double = MAX_IOB_SMB[loadAge()]
    fun maxIobFullUAM(): Double = MAX_IOB_FULLUAM[loadAge()]
    fun maxBasal(): Double = MAX_BASAL[loadAge()]
    fun minDia(): Double = MIN_DIA[loadAge()]
    fun maxDia(): Double = MAX_DIA[loadAge()]
    fun minIC(): Double = MIN_IC[loadAge()]
    fun maxIC(): Double = MAX_IC[loadAge()]

    // safety checks
    fun checkHardLimits(value: Double, valueName: Int, lowLimit: Double, highLimit: Double): Boolean =
         value == verifyHardLimits(value, valueName, lowLimit, highLimit)

    fun isInRange(value: Double, lowLimit: Double, highLimit: Double): Boolean =
        value in lowLimit..highLimit

    fun verifyHardLimits(value: Double, valueName: Int, lowLimit: Double, highLimit: Double): Double {
        var newValue = value
        if (newValue < lowLimit || newValue > highLimit) {
            newValue = max(newValue, lowLimit)
            newValue = min(newValue, highLimit)
            var msg = String.format(rh.gs(R.string.valueoutofrange), rh.gs(valueName))
            msg += ".\n"
            msg += String.format(rh.gs(R.string.valuelimitedto), value, newValue)
            aapsLogger.error(msg)
            disposable += repository.runTransaction(InsertTherapyEventAnnouncementTransaction(msg)).subscribe()
            ToastUtils.showToastInUiThread(context, rxBus, msg, R.raw.error)
        }
        return newValue
    }
}<|MERGE_RESOLUTION|>--- conflicted
+++ resolved
@@ -55,12 +55,8 @@
         const val MIN_ISF = 2.0 // mgdl
         const val MAX_ISF = 720.0 // mgdl
         val MAX_IOB_AMA = doubleArrayOf(3.0, 5.0, 7.0, 12.0, 25.0)
-<<<<<<< HEAD
-        val MAX_IOB_SMB = doubleArrayOf(3.0, 7.0, 12.0, 25.0, 40.0)
-        val MAX_IOB_FULLUAM = doubleArrayOf(3.0, 7.0, 15.0, 30.0, 40.0)
-=======
         val MAX_IOB_SMB = doubleArrayOf(7.0, 13.0, 22.0, 30.0, 70.0)
->>>>>>> 6095a295
+        val MAX_IOB_FULLUAM = doubleArrayOf(3.0, 13.0, 22.0, 30.0, 40.0)
         val MAX_BASAL = doubleArrayOf(2.0, 5.0, 10.0, 12.0, 25.0)
 
         //LGS Hard limits
