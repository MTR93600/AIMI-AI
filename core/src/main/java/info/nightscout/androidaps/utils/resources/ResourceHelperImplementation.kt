--- conflicted
+++ resolved
@@ -93,12 +93,10 @@
 
     override fun gac(attributeId: Int): Int =
         ContextThemeWrapper(this.context, R.style.AppTheme).getThemeColor(attributeId)
-<<<<<<< HEAD
     override fun toString(): String {
         return "ResourceHelperImplementation(context=$context)"
     }
 
-=======
 
     override fun getThemedCtx(context: Context): Context {
         val res: Resources = context.resources
@@ -112,5 +110,4 @@
         }
         return  context.createConfigurationContext(configuration)
     }
->>>>>>> 7818945a
 }