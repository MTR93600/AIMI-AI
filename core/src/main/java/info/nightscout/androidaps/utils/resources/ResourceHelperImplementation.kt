--- conflicted
+++ resolved
@@ -83,19 +83,14 @@
         return (dp * scale + 0.5f).toInt()
     }
 
-<<<<<<< HEAD
     override fun shortTextMode() : Boolean = !gb(R.bool.isTablet)
 
     override fun getAttributeColor(context: Context?, attributeId: Int): Int =
         (context ?: ContextThemeWrapper(this.context, R.style.AppTheme)).getThemeColor(attributeId)
-}
-=======
-    override fun shortTextMode(): Boolean = !gb(R.bool.isTablet)
-
+    
     override fun gac(context: Context, attributeId: Int): Int =
         context.getThemeColor(attributeId)
 
     override fun gac(attributeId: Int): Int =
         ContextThemeWrapper(this.context, R.style.AppTheme).getThemeColor(attributeId)
-}
->>>>>>> 59bb5937
+}