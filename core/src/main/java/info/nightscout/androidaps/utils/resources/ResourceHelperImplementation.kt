package info.nightscout.androidaps.utils.resources

import android.annotation.SuppressLint
import android.content.Context
import android.content.res.AssetFileDescriptor
import android.content.res.Configuration
import android.content.res.Resources
import android.graphics.Bitmap
import android.graphics.BitmapFactory
import android.graphics.drawable.Drawable
import android.util.DisplayMetrics
import androidx.annotation.*
import androidx.appcompat.app.AppCompatDelegate
import androidx.appcompat.view.ContextThemeWrapper
import androidx.core.content.ContextCompat
import info.nightscout.androidaps.core.R
import info.nightscout.androidaps.interfaces.ResourceHelper
import info.nightscout.androidaps.utils.FabricPrivacy
import java.util.*
import javax.inject.Inject

/**
 * Created by adrian on 2019-12-23.
 */
class ResourceHelperImplementation @Inject constructor(var context: Context, private val fabricPrivacy: FabricPrivacy) : ResourceHelper {

    override fun updateContext(ctx: Context?) {
        ctx?.let { context = it }
    }

    override fun gs(@StringRes id: Int): String = context.getString(id)

    override fun gs(@StringRes id: Int, vararg args: Any?): String {
        return try {
            context.getString(id, *args)
        } catch (exception: Exception) {
            val resourceName = context.resources.getResourceEntryName(id)
            val resourceValue = context.getString(id)
            val currentLocale: Locale = context.resources.configuration.locales[0]
            fabricPrivacy.logMessage("Failed to get string for resource $resourceName ($id) '$resourceValue' for locale $currentLocale with args ${args.map { it.toString() }}")
            fabricPrivacy.logException(exception)
            try {
                gsNotLocalised(id, *args)
            } catch (exceptionNonLocalized: Exception) {
                fabricPrivacy.logMessage("Fallback failed to get string for resource $resourceName ($id) '$resourceValue' with args ${args.map { it.toString() }}")
                fabricPrivacy.logException(exceptionNonLocalized)
                "FAILED to get string $resourceName"
            }
        }
    }

    override fun gq(@PluralsRes id: Int, quantity: Int, vararg args: Any?): String =
        context.resources.getQuantityString(id, quantity, *args)

    override fun gsNotLocalised(@StringRes id: Int, vararg args: Any?): String =
        with(Configuration(context.resources.configuration)) {
            setLocale(Locale.ENGLISH)
            context.createConfigurationContext(this).getString(id, *args)
        }

    override fun gc(@ColorRes id: Int): Int = ContextCompat.getColor(context, id)

    override fun gd(@DrawableRes id: Int): Drawable? = context.getDrawable(id)

    override fun gb(@BoolRes id: Int): Boolean = context.resources.getBoolean(id)

    @SuppressLint("ResourceType")
    override fun gcs(@ColorRes id: Int): String =
        gs(id).replace("#ff", "#")

    override fun gsa(@ArrayRes id: Int): Array<String> =
        context.resources.getStringArray(id)

    override fun openRawResourceFd(id: Int): AssetFileDescriptor =
        context.resources.openRawResourceFd(id)

    override fun decodeResource(id: Int): Bitmap =
        BitmapFactory.decodeResource(context.resources, id)

    override fun getDisplayMetrics(): DisplayMetrics =
        context.resources.displayMetrics

    override fun dpToPx(dp: Int): Int {
        val scale = context.resources.displayMetrics.density
        return (dp * scale + 0.5f).toInt()
    }

    override fun dpToPx(dp: Float): Int {
        val scale = context.resources.displayMetrics.density
        return (dp * scale + 0.5f).toInt()
    }

    override fun shortTextMode(): Boolean = !gb(R.bool.isTablet)
<<<<<<< HEAD
    override fun toString(): String {
        return "ResourceHelperImplementation(context=$context)"
    }

=======

    override fun gac(context: Context?, attributeId: Int): Int =
        (ContextThemeWrapper(context ?: this.context, R.style.AppTheme)).getThemeColor(attributeId)

    override fun gac(attributeId: Int): Int =
        ContextThemeWrapper(this.context, R.style.AppTheme).getThemeColor(attributeId)

    override fun getThemedCtx(context: Context): Context {
        val res: Resources = context.resources
        val configuration = Configuration(res.configuration)
        val filter = res.configuration.uiMode and Configuration.UI_MODE_NIGHT_MASK.inv()

        configuration.uiMode = when (AppCompatDelegate.getDefaultNightMode()) {
            AppCompatDelegate.MODE_NIGHT_NO  -> Configuration.UI_MODE_NIGHT_NO or filter
            AppCompatDelegate.MODE_NIGHT_YES -> Configuration.UI_MODE_NIGHT_YES or filter
            else                             -> res.configuration.uiMode
        }
        return context.createConfigurationContext(configuration)
    }
>>>>>>> f8acbad7
}<|MERGE_RESOLUTION|>--- conflicted
+++ resolved
@@ -91,12 +91,6 @@
     }
 
     override fun shortTextMode(): Boolean = !gb(R.bool.isTablet)
-<<<<<<< HEAD
-    override fun toString(): String {
-        return "ResourceHelperImplementation(context=$context)"
-    }
-
-=======
 
     override fun gac(context: Context?, attributeId: Int): Int =
         (ContextThemeWrapper(context ?: this.context, R.style.AppTheme)).getThemeColor(attributeId)
@@ -116,5 +110,4 @@
         }
         return context.createConfigurationContext(configuration)
     }
->>>>>>> f8acbad7
 }