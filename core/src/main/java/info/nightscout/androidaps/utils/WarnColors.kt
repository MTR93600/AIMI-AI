package info.nightscout.androidaps.utils

import android.graphics.Color
import android.widget.TextView
import info.nightscout.androidaps.core.R
import info.nightscout.androidaps.database.entities.TherapyEvent
import info.nightscout.androidaps.utils.extensions.isOlderThan
import info.nightscout.androidaps.utils.resources.ResourceHelper
import javax.inject.Inject
import javax.inject.Singleton

@Singleton
class WarnColors @Inject constructor(val resourceHelper: ResourceHelper) {

    fun setColor(view: TextView?, value: Double, warnLevel: Double, urgentLevel: Double, colorNormal: Int, colorWarning: Int, colorAlarm: Int) =
        view?.setTextColor(when {
            value >= urgentLevel -> colorAlarm
            value >= warnLevel   -> colorWarning
            else                 -> colorNormal
        })

    fun setColorInverse(view: TextView?, value: Double, warnLevel: Double, urgentLevel: Double, colorNormal: Int, colorWarning: Int, colorAlarm: Int) =
        view?.setTextColor(when {
            value <= urgentLevel -> colorAlarm
            value <= warnLevel   -> colorWarning
            else                 -> colorNormal
        })

<<<<<<< HEAD
    fun setColorByAge(view: TextView?, careportalEvent: CareportalEvent, warnThreshold: Double, urgentThreshold: Double, colorNormal: Int, colorWarning: Int, colorAlarm: Int) =
        view?.setTextColor(when {
            careportalEvent.isOlderThan(urgentThreshold) -> colorAlarm
            careportalEvent.isOlderThan(warnThreshold)   -> colorWarning
            else                                         -> colorNormal
=======
    fun setColorByAge(view: TextView?, therapyEvent: TherapyEvent, warnThreshold: Double, urgentThreshold: Double) =
        view?.setTextColor(when {
            therapyEvent.isOlderThan(urgentThreshold) -> resourceHelper.gc(R.color.low)
            therapyEvent.isOlderThan(warnThreshold)   -> resourceHelper.gc(R.color.high)
            else                                      -> Color.WHITE
>>>>>>> e047a0a3
        })
}<|MERGE_RESOLUTION|>--- conflicted
+++ resolved
@@ -26,18 +26,10 @@
             else                 -> colorNormal
         })
 
-<<<<<<< HEAD
-    fun setColorByAge(view: TextView?, careportalEvent: CareportalEvent, warnThreshold: Double, urgentThreshold: Double, colorNormal: Int, colorWarning: Int, colorAlarm: Int) =
+    fun setColorByAge(view: TextView?, therapyEvent: TherapyEvent, warnThreshold: Double, urgentThreshold: Double, colorNormal: Int, colorWarning: Int, colorAlarm: Int) =
         view?.setTextColor(when {
-            careportalEvent.isOlderThan(urgentThreshold) -> colorAlarm
-            careportalEvent.isOlderThan(warnThreshold)   -> colorWarning
+            therapyEvent.isOlderThan(urgentThreshold) -> colorAlarm
+            therapyEvent.isOlderThan(warnThreshold)   -> colorWarning
             else                                         -> colorNormal
-=======
-    fun setColorByAge(view: TextView?, therapyEvent: TherapyEvent, warnThreshold: Double, urgentThreshold: Double) =
-        view?.setTextColor(when {
-            therapyEvent.isOlderThan(urgentThreshold) -> resourceHelper.gc(R.color.low)
-            therapyEvent.isOlderThan(warnThreshold)   -> resourceHelper.gc(R.color.high)
-            else                                      -> Color.WHITE
->>>>>>> e047a0a3
         })
 }