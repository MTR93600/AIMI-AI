package info.nightscout.androidaps.utils

import android.widget.TextView
import info.nightscout.androidaps.core.R
import info.nightscout.androidaps.database.entities.TherapyEvent
import info.nightscout.androidaps.extensions.isOlderThan
import info.nightscout.androidaps.utils.resources.ResourceHelper
import javax.inject.Inject
import javax.inject.Singleton

@Singleton
class WarnColors @Inject constructor(val rh: ResourceHelper) {

<<<<<<< HEAD
    fun setColor(view: TextView?, value: Double, warnLevel: Double, urgentLevel: Double, colorNormal: Int, colorWarning: Int, colorAlarm: Int) =
        view?.setTextColor(when {
            value >= urgentLevel -> colorAlarm
            value >= warnLevel   -> colorWarning
            else                 -> colorNormal
        })

    fun setColorInverse(view: TextView?, value: Double, warnLevel: Double, urgentLevel: Double, colorNormal: Int, colorWarning: Int, colorAlarm: Int) =
        view?.setTextColor(when {
            value <= urgentLevel -> colorAlarm
            value <= warnLevel   -> colorWarning
            else                 -> colorNormal
        })

    fun setColorByAge(view: TextView?, therapyEvent: TherapyEvent, warnThreshold: Double, urgentThreshold: Double, colorNormal: Int, colorWarning: Int, colorAlarm: Int) =
        view?.setTextColor(when {
            therapyEvent.isOlderThan(urgentThreshold) -> colorAlarm
            therapyEvent.isOlderThan(warnThreshold)   -> colorWarning
            else                                         -> colorNormal
        })
=======

    fun setColor(view: TextView?, value: Double, warnLevel: Double, urgentLevel: Double) =
        view?.setTextColor( rh.gac( view.context ,when {
            value >= urgentLevel -> R.attr.urgentColor
            value >= warnLevel   -> R.attr.warnColor
            else                 -> R.attr.defaultTextColor
        }))

    fun setColorInverse(view: TextView?, value: Double, warnLevel: Double, urgentLevel: Double) =
        view?.setTextColor( rh.gac( view.context , when {
            value <= urgentLevel -> R.attr.urgentColor
            value <= warnLevel   -> R.attr.warnColor
            else                 -> R.attr.defaultTextColor
        }))

    fun setColorByAge(view: TextView?, therapyEvent: TherapyEvent, warnThreshold: Double, urgentThreshold: Double) =
        view?.setTextColor( rh.gac( view.context , when {
            therapyEvent.isOlderThan(urgentThreshold) -> R.attr.lowColor
            therapyEvent.isOlderThan(warnThreshold)   -> R.attr.highColor
            else                                      -> R.attr.defaultTextColor
        }))
>>>>>>> aa29423e
}<|MERGE_RESOLUTION|>--- conflicted
+++ resolved
@@ -11,28 +11,6 @@
 @Singleton
 class WarnColors @Inject constructor(val rh: ResourceHelper) {
 
-<<<<<<< HEAD
-    fun setColor(view: TextView?, value: Double, warnLevel: Double, urgentLevel: Double, colorNormal: Int, colorWarning: Int, colorAlarm: Int) =
-        view?.setTextColor(when {
-            value >= urgentLevel -> colorAlarm
-            value >= warnLevel   -> colorWarning
-            else                 -> colorNormal
-        })
-
-    fun setColorInverse(view: TextView?, value: Double, warnLevel: Double, urgentLevel: Double, colorNormal: Int, colorWarning: Int, colorAlarm: Int) =
-        view?.setTextColor(when {
-            value <= urgentLevel -> colorAlarm
-            value <= warnLevel   -> colorWarning
-            else                 -> colorNormal
-        })
-
-    fun setColorByAge(view: TextView?, therapyEvent: TherapyEvent, warnThreshold: Double, urgentThreshold: Double, colorNormal: Int, colorWarning: Int, colorAlarm: Int) =
-        view?.setTextColor(when {
-            therapyEvent.isOlderThan(urgentThreshold) -> colorAlarm
-            therapyEvent.isOlderThan(warnThreshold)   -> colorWarning
-            else                                         -> colorNormal
-        })
-=======
 
     fun setColor(view: TextView?, value: Double, warnLevel: Double, urgentLevel: Double) =
         view?.setTextColor( rh.gac( view.context ,when {
@@ -54,5 +32,4 @@
             therapyEvent.isOlderThan(warnThreshold)   -> R.attr.highColor
             else                                      -> R.attr.defaultTextColor
         }))
->>>>>>> aa29423e
 }