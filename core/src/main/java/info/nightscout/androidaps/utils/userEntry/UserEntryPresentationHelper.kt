--- conflicted
+++ resolved
@@ -91,17 +91,11 @@
         Sources.Insight             -> R.drawable.ic_insight_128
         Sources.Combo               -> R.drawable.ic_combo_128
         Sources.Medtronic           -> R.drawable.ic_veo_128
-<<<<<<< HEAD
         Sources.MedLink             -> R.drawable.ic_veo_medlink
 
         Sources.Omnipod             -> R.drawable.ic_pod_128
         Sources.OmnipodEros         -> R.drawable.ic_pod_128
         Sources.OmnipodDash         -> R.drawable.ic_pod_128
-=======
-        Sources.Omnipod             -> R.drawable.ic_patch_pump_outline
-        Sources.OmnipodEros         -> R.drawable.ic_patch_pump_outline
-        Sources.OmnipodDash         -> R.drawable.ic_patch_pump_outline
->>>>>>> f8acbad7
         Sources.MDI                 -> R.drawable.ic_ict
         Sources.VirtualPump         -> R.drawable.ic_virtual_pump
         Sources.SMS                 -> R.drawable.ic_sms
