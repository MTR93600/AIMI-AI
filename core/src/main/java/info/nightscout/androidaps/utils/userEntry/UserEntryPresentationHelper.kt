--- conflicted
+++ resolved
@@ -111,11 +111,7 @@
         else             -> HtmlHelper.fromHtml(coloredAction(context, action))
     }
 
-<<<<<<< HEAD
-    private fun coloredAction(context: Context , action: Action): String = "<font color='${rh.getAttributeColor(context, colorId(action.colorGroup))}'>${translator.translate(action)}</font>"
-=======
     private fun coloredAction(context: Context , action: Action): String = "<font color='${rh.gac(context, colorId(action.colorGroup))}'>${translator.translate(action)}</font>"
->>>>>>> 28e7ea70
 
     fun listToPresentationString(list: List<ValueWithUnit?>) =
         list.joinToString(separator = "  ", transform = this::toPresentationString)
