<?xml version="1.0" encoding="utf-8"?>
<androidx.cardview.widget.CardView xmlns:android="http://schemas.android.com/apk/res/android"
    xmlns:app="http://schemas.android.com/apk/res-auto"
    xmlns:card_view="http://schemas.android.com/apk/res-auto"
    xmlns:tools="http://schemas.android.com/tools"
    android:id="@+id/careportal_cardview"
    android:layout_width="match_parent"
    android:layout_height="wrap_content"
    android:layout_gravity="center"
    card_view:cardBackgroundColor="?android:colorBackground">

    <LinearLayout
        android:layout_width="match_parent"
        android:layout_height="wrap_content"
        android:layout_marginTop="1dp"
        android:layout_marginBottom="3dp"
        android:orientation="vertical">

        <LinearLayout
            android:layout_width="match_parent"
            android:layout_height="match_parent"
            android:baselineAligned="true"
            android:orientation="horizontal">

            <ImageView
                android:layout_width="18dp"
                android:layout_height="18dp"
                android:layout_marginStart="5dp"
                android:layout_marginTop="4dp"
                android:layout_marginEnd="6dp"
                android:layout_marginBottom="1dp"
                card_view:srcCompat="@drawable/ic_meta_format"
<<<<<<< HEAD
                card_view:tint="@color/white" />
=======
                app:tint="@color/importListFileName" />
>>>>>>> dff4e792

            <TextView
                android:id="@+id/filelist_name"
                android:layout_width="0dp"
                android:layout_height="wrap_content"
                android:layout_weight="1"
                android:ellipsize="none"
                android:maxLines="2"
                android:paddingEnd="10dp"
                android:scrollHorizontally="false"
                android:text="File name here"
                android:textAppearance="?android:attr/textAppearanceMedium"
                tools:ignore="HardcodedText" />


        </LinearLayout>

        <LinearLayout
            android:layout_width="match_parent"
            android:layout_height="match_parent"
            android:baselineAligned="true"
            android:orientation="horizontal">

            <TextView
                android:id="@+id/filelist_dir"
                android:layout_width="0dp"
                android:layout_height="wrap_content"
                android:layout_marginStart="29dp"
                android:layout_weight="1"
                android:ellipsize="none"
                android:maxLines="2"

                android:paddingEnd="10dp"
                android:scrollHorizontally="false"
                android:text="File dir here"
                android:textAppearance="?android:attr/textAppearanceSmall"
                android:textSize="11sp"
                tools:ignore="HardcodedText" />


        </LinearLayout>

        <LinearLayout
            android:id="@+id/metaline_name"
            android:layout_width="match_parent"
            android:layout_height="match_parent"
            android:layout_marginTop="6dp"
            android:orientation="horizontal">

            <ImageView

                android:layout_width="16dp"
                android:layout_height="16dp"
                android:layout_marginStart="30dp"
                android:layout_marginTop="1dp"
                android:layout_marginEnd="8dp"
                android:layout_marginBottom="1dp"
                card_view:srcCompat="@drawable/ic_meta_name"
<<<<<<< HEAD
                card_view:tint="@color/importListAdditionalInfo" />
=======
                app:tint="@color/importListAdditionalInfo" />
>>>>>>> dff4e792

            <TextView
                android:id="@+id/meta_device_name"
                android:layout_width="0dp"
                android:layout_height="wrap_content"
                android:layout_weight="1"
                android:text="exported on this Patient phone"
                android:textAppearance="?android:attr/textAppearanceSmall"
                android:textColor="@color/importListAdditionalInfo"
                tools:ignore="HardcodedText" />


        </LinearLayout>


        <LinearLayout
            android:layout_width="match_parent"
            android:layout_height="match_parent"
            android:layout_marginTop="3dp"
            android:orientation="horizontal">


            <ImageView
                android:id="@+id/meta_date_time_icon"
                android:layout_width="16dp"
                android:layout_height="16dp"
                android:layout_marginStart="30dp"
                android:layout_marginTop="1dp"
                android:layout_marginEnd="8dp"
                android:layout_marginBottom="1dp"
                card_view:srcCompat="@drawable/ic_meta_date"
<<<<<<< HEAD
                card_view:tint="@color/importListAdditionalInfo" />
=======
                app:tint="@color/importListAdditionalInfo" />
>>>>>>> dff4e792

            <TextView
                android:id="@+id/meta_date_time"
                android:layout_width="0dp"
                android:layout_height="wrap_content"
                android:layout_weight="1"
                android:text="exported how long ago"
                android:textAppearance="?android:attr/textAppearanceSmall"
                android:textColor="@color/importListAdditionalInfo"
                tools:ignore="HardcodedText" />

            <TextView
                android:id="@+id/meta_app_version"
                android:layout_width="wrap_content"
                android:layout_height="wrap_content"
                android:layout_marginEnd="10dp"
                android:text="v10.10.10.10"
                android:textColor="@color/metadataTextWarning"
                tools:ignore="HardcodedText" />

            <TextView
                android:id="@+id/meta_variant_format"
                android:layout_width="wrap_content"
                android:layout_height="wrap_content"
                android:layout_marginEnd="10dp"
                android:text="FLAVOUR"
                android:textColor="@color/metadataOk"
                tools:ignore="HardcodedText" />

        </LinearLayout>


        <View
            android:layout_width="fill_parent"
            android:layout_height="2dip"
            android:layout_marginStart="5dp"
            android:layout_marginTop="7dp"
            android:layout_marginEnd="5dp"
            android:layout_marginBottom="3dp"
            android:background="?android:attr/dividerHorizontal" />

    </LinearLayout>

</androidx.cardview.widget.CardView><|MERGE_RESOLUTION|>--- conflicted
+++ resolved
@@ -30,11 +30,7 @@
                 android:layout_marginEnd="6dp"
                 android:layout_marginBottom="1dp"
                 card_view:srcCompat="@drawable/ic_meta_format"
-<<<<<<< HEAD
                 card_view:tint="@color/white" />
-=======
-                app:tint="@color/importListFileName" />
->>>>>>> dff4e792
 
             <TextView
                 android:id="@+id/filelist_name"
@@ -93,11 +89,7 @@
                 android:layout_marginEnd="8dp"
                 android:layout_marginBottom="1dp"
                 card_view:srcCompat="@drawable/ic_meta_name"
-<<<<<<< HEAD
                 card_view:tint="@color/importListAdditionalInfo" />
-=======
-                app:tint="@color/importListAdditionalInfo" />
->>>>>>> dff4e792
 
             <TextView
                 android:id="@+id/meta_device_name"
@@ -129,11 +121,7 @@
                 android:layout_marginEnd="8dp"
                 android:layout_marginBottom="1dp"
                 card_view:srcCompat="@drawable/ic_meta_date"
-<<<<<<< HEAD
                 card_view:tint="@color/importListAdditionalInfo" />
-=======
-                app:tint="@color/importListAdditionalInfo" />
->>>>>>> dff4e792
 
             <TextView
                 android:id="@+id/meta_date_time"
