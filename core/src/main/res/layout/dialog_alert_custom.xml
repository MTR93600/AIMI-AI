<?xml version="1.0" encoding="utf-8"?><!--
  Loading this view directly, without proper Theme, will likely result in crash due to lack of ?dialog... attribute definitions
  Please use AlertDialogHelper or wrap inflater context with ContextThemeWrapper(context, R.style.AppTheme)
-->
<LinearLayout xmlns:android="http://schemas.android.com/apk/res/android"
    xmlns:app="http://schemas.android.com/apk/res-auto"
    style="@style/StyleDialog"
    android:layout_width="match_parent"
    android:layout_height="match_parent">

    <RelativeLayout
        style="@style/StyleDialogHeader"
        android:layout_width="match_parent"
        android:layout_height="wrap_content"
<<<<<<< HEAD
        android:layout_gravity="center"
        android:background="?attr/dialogTitleBackground"
        android:orientation="horizontal"
        android:padding="5dp">
=======
        android:layout_gravity="center" >
>>>>>>> ea995f70

        <ImageView
            android:id="@+id/alertdialog_icon"
            android:layout_width="wrap_content"
            android:layout_height="wrap_content"
            app:tint="?dialogTitleIconTint" />

        <TextView
            android:id="@+id/alertdialog_title"
            android:layout_width="match_parent"
            android:layout_height="wrap_content"
            android:layout_centerInParent="true"
            android:layout_gravity="center"
            android:layout_marginStart="2dp"
            android:layout_marginEnd="40dp"
            android:layout_toEndOf="@id/alertdialog_icon"
            android:ellipsize="marquee"
            android:focusable="true"
            android:focusableInTouchMode="true"
            android:marqueeRepeatLimit="marquee_forever"
            android:scrollHorizontally="true"
            android:singleLine="true"
            android:textAlignment="center"
            android:textAppearance="?android:attr/textAppearanceLarge"
            android:textColor="?dialogTitleColor" />

    </RelativeLayout>

    <LinearLayout
        android:id="@+id/spacer"
        android:layout_width="match_parent"
        android:layout_height="wrap_content"
        android:orientation="horizontal"
        android:padding="5dp" />

</LinearLayout><|MERGE_RESOLUTION|>--- conflicted
+++ resolved
@@ -12,14 +12,7 @@
         style="@style/StyleDialogHeader"
         android:layout_width="match_parent"
         android:layout_height="wrap_content"
-<<<<<<< HEAD
-        android:layout_gravity="center"
-        android:background="?attr/dialogTitleBackground"
-        android:orientation="horizontal"
-        android:padding="5dp">
-=======
         android:layout_gravity="center" >
->>>>>>> ea995f70
 
         <ImageView
             android:id="@+id/alertdialog_icon"
@@ -48,11 +41,4 @@
 
     </RelativeLayout>
 
-    <LinearLayout
-        android:id="@+id/spacer"
-        android:layout_width="match_parent"
-        android:layout_height="wrap_content"
-        android:orientation="horizontal"
-        android:padding="5dp" />
-
 </LinearLayout>