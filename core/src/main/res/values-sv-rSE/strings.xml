<?xml version="1.0" encoding="utf-8"?>
<resources>
    <string name="pairing">Parkoppling</string>
    <!--    General-->
    <string name="error">Fel</string>
    <string name="not_set_short">Ej vald</string>
    <string name="failedupdatebasalprofile">Lyckades inte uppdatera basalprofilen</string>
    <string name="profile_set_ok">Basalprofilen uppdaterad i pumpen</string>
    <string name="invalidinput">Fel på inmatning</string>
    <string name="tempbasaldeliveryerror">Fel vid justering av temp basal</string>
    <string name="goingtodeliver">Kommer att leverera %1$.2f enheter</string>
    <string name="waitingforpump">Väntar på pump</string>
    <string name="connectingfor">Ansluter (%1$d s)</string>
    <string name="bolusdelivering">Levererar %1$.2f enheter</string>
    <string name="handshaking">Anslutningen verifieras</string>
    <string name="connecting">Ansluter</string>
    <string name="connected">Ansluten</string>
    <string name="disconnected">Frånkopplad</string>
    <string name="disconnecting">Kopplar från</string>
    <string name="androidaps_start">AndroidAPS startad</string>
    <string name="formatinsulinunits">%1$.2f U</string>
    <string name="reservoirvalue">%1$.0f / %2$d U</string>
    <string name="pump_basebasalrate">%1$.2fU/h</string>
    <string name="format_hours">%1$.2f h</string>
    <string name="format_mins">%1$d min</string>
    <string name="format_mins_short">%1$dm</string>
    <string name="pumpbusy">Pump upptagen</string>
    <string name="connectionerror">Anslutningsfel</string>
    <string name="youareonallowedlimit">Du har nått din tillåtna gräns</string>
    <string name="objectives">Mål</string>
    <string name="close">Stäng</string>
    <string name="please_wait">Var god vänta…</string>
    <string name="mute">Tysta</string>
    <string name="reload">Hämta</string>
    <string name="stoppressed">Stopp nedtryckt</string>
    <string name="stop">Stopp</string>
    <string name="carbs">Kolhydrater</string>
    <string name="invalidprofile">Ogiltig profil!</string>
    <string name="noprofileset">INGEN PROFIL VALD</string>
    <string name="date">Datum</string>
    <string name="units_label">Enheter</string>
    <string name="dia_label">DIA</string>
    <string name="ic_label">CR</string>
    <string name="isf_label">ISF</string>
    <string name="basal_label">Basal</string>
    <string name="target_label">Målvärde</string>
    <string name="initializing">Startar...</string>
    <string name="serialnumber">Serienummer</string>
    <string name="battery_label">Batterinivå</string>
    <string name="lastconnection_label">Senast ansluten</string>
    <string name="lastbolus_label">Senaste bolus</string>
    <string name="dailyunits">Enheter per dag</string>
    <string name="basebasalrate_label">Profilens basaldos</string>
    <string name="tempbasal_label">Temp basal</string>
    <string name="virtualpump_extendedbolus_label">Förlängd bolus</string>
    <string name="reservoir_label">Reservoar</string>
    <string name="pumphistory">Pumphistorik</string>
    <string name="viewprofile">Visa profil</string>
    <string name="eventtype">Händelsetyp</string>
    <string name="mgdl">mg/dl</string>
    <string name="mmol">mmol/l</string>
    <string name="advancedsettings_title">Avancerade inställningar</string>
    <string name="bluetooth">Bluetooth</string>
    <string name="btwatchdog_title">Bluetooth-övervakare</string>
    <string name="btwatchdog_summary">Startar om bluetooth på telefonen om anslutning till pumpen misslyckas. Detta hjälper på en del telefoner där bluetooth ibland hänger sig.</string>
    <!--    Constraints-->
    <string name="limitingbasalratio">Max basal: %1$.2f E/h pga %2$s</string>
    <string name="pumplimit">pumpbegränsning</string>
    <string name="limitingpercentrate">Begränsar max procent hastighet till %1$d%% pga %2$s</string>
    <string name="itmustbepositivevalue">det måste vara ett positivt värde</string>
    <string name="limitingbolus">Max bolus: %1$.1f U pga %2$s</string>
    <string name="pumpNotInitializedProfileNotSet">Pump inte initierad, ingen profil vald.</string>
    <!--    Dialogs-->
    <string name="confirmation">Bekräftelse</string>
    <string name="message">Meddelande</string>
    <string name="ok">OK</string>
    <string name="cancel">Avbryt</string>
    <string name="dismiss">TA BORT</string>
    <!--    BlePreCheck-->
    <string name="ble_not_supported">Enheten stöder inte BLE.</string>
    <string name="ble_not_enabled">Bluetooth är avstängt.</string>
    <string name="location_not_found_title">Platsdata är inte aktiverat</string>
    <string name="location_not_found_message">För att Bluetooth ska fungera med nyare enheter, måste platsdata vara aktiverat. AAPS sparar inte din plats och det kan stängas av efter att enheten har parkopplats.</string>
    <!--    DateUtil-->
    <string name="minago">%1$dm sedan</string>
    <string name="hoursago">%1$.1f tim sedan</string>
    <string name="shorthour">h</string>
    <string name="days">dagar</string>
    <string name="hours">timmar</string>
    <string name="unit_second">sekund</string>
    <string name="unit_minute">minut</string>
    <string name="unit_hour">timme</string>
    <string name="unit_day">dag</string>
    <string name="unit_week">vecka</string>
    <string name="unit_seconds">sekunder</string>
    <string name="unit_minutes">minuter</string>
    <string name="unit_hours">timmar</string>
    <string name="unit_days">dagar</string>
    <string name="unit_weeks">veckor</string>
    <string name="shortminute">m</string>
    <string name="shortday">d</string>
    <!--    Profile-->
    <string name="basalprofilenotaligned">Profilens basaler är inte satta på hel timme: %1$s</string>
    <string name="minimalbasalvaluereplaced">Basalvärdet ersatt med det lägsta tillåtna: %1$s</string>
    <string name="maximumbasalvaluereplaced">Basalvärdet ersatt med det högsta tillåtna: %1$s</string>
    <string name="profile_per_unit">/U</string>
    <string name="profile_ins_units_per_hour">U/h</string>
    <string name="profile_carbs_per_unit">g/U</string>
    <!--    ProfileFunction-->
    <string name="noprofileselected">Ingen profil vald</string>
    <!--    PumpType-->
    <string name="def_extended_note">* Inga spann stöds som granularitet för basal/bolus i den virtuella pumpen. Endast enkla värden.</string>
    <!--    APSResult-->
    <string name="canceltemp">Avbryt temp basal</string>
    <string name="let_temp_basal_run">Låt temp basalen gå</string>
    <string name="rate">Basaldos</string>
    <string name="duration">Duration</string>
    <string name="reason">Orsak</string>
    <string name="nochangerequested">Ingen ändring behövs</string>
    <!--    ProfileSwitch-->
    <string name="zerovalueinprofile">Ogiltig profil: %1$s</string>
    <!--    Temptarget-->
    <string name="mins">%1$d min</string>
    <!--    TDD-->
    <string name="tddformat"><![CDATA[<b>%1$s:</b> ∑: <b>%2$.2f</b> Bol: <b>%3$.2f</b> Bas: <b>%4$.2f</b>]]></string>
    <!--    Translator-->
    <string name="careportal_bgcheck">BG-kontroll</string>
    <string name="careportal_announcement">Meddelande</string>
    <string name="careportal_note">Anteckning</string>
    <string name="careportal_question">Fråga</string>
    <string name="careportal_exercise">Träning</string>
    <string name="careportal_pumpsitechange">Byte pumpkanyl</string>
    <string name="careportal_cgmsensorinsert">Byte CGM-sensor</string>
    <string name="careportal_cgmsensorstart">Start CGM-sensor</string>
    <string name="careportal_insulincartridgechange">Byte insulinreservoar</string>
    <string name="careportal_profileswitch">Profilbyte</string>
    <string name="careportal_snackbolus">Mellanmålsbolus</string>
    <string name="careportal_mealbolus">Måltidsbolus</string>
    <string name="careportal_correctionbolus">Korrektionsbolus</string>
    <string name="careportal_combobolus">Kombi-bolus</string>
    <string name="careportal_tempbasalstart">Temp basal start</string>
    <string name="careportal_tempbasalend">Temp basal slut</string>
    <string name="careportal_carbscorrection">KH-korrektion</string>
    <string name="careportal_openapsoffline">OpenAPS Offline</string>
    <string name="careportal_pumpbatterychange">Byte pumpbatteri</string>
    <string name="careportal_temporarytarget">Temp mål</string>
    <string name="careportal_temporarytargetcancel">Avbryt temp mål</string>
    <string name="glucosetype_finger">Finger</string>
    <string name="glucosetype_sensor">Sensor</string>
    <string name="manual">Manuell</string>
    <string name="unknown">okänd</string>
    <!--    Command-->
    <string name="connectiontimedout">Anslutningen tog för lång tid</string>
    <!--    PumpEnactResult-->
    <string name="enacted">Utförd</string>
    <string name="comment">Kommentar</string>
    <string name="success">Lyckad</string>
    <string name="percent">Procent</string>
    <string name="absolute">Absolut</string>
    <string name="configbuilder_insulin">Insulin</string>
    <string name="insulin_unit_shortname">U</string>
    <string name="waitingforpumpresult">Väntar på resultat</string>
    <string name="smb_shortname">SMB</string>
    <!--    CarbsReq-->
<<<<<<< HEAD
=======
    <string name="carbsreq">\"%dg kolhydrater krävs inom %d minuter</string>
>>>>>>> 4a46dce7
    <!--    TDDStatsActivity-->
    <string name="stats">Statistik</string>
    <string name="cumulative_tdd">Kumulativ TDD</string>
    <string name="expweight">Exponentiellt viktad TDD</string>
    <string name="basalrate">Basal</string>
    <string name="bolus">Bolus</string>
    <string name="tdd">TDD</string>
    <string name="ratio">Kvot</string>
    <string name="amount_days">Antal dagar</string>
    <string name="weight">Vikt</string>
    <string name="warning_Message">Kan visa fel om man använder bolus för förfyllning!</string>
    <string name="olddata_Message">Gammalt data. Tryck på Hämta</string>
    <string name="tbb">Total grundbasal</string>
    <string name="tbb2">TDB * 2</string>
    <!--    Ntp-->
    <string name="timedetection">Tidsdetektering</string>
</resources><|MERGE_RESOLUTION|>--- conflicted
+++ resolved
@@ -162,10 +162,7 @@
     <string name="waitingforpumpresult">Väntar på resultat</string>
     <string name="smb_shortname">SMB</string>
     <!--    CarbsReq-->
-<<<<<<< HEAD
-=======
     <string name="carbsreq">\"%dg kolhydrater krävs inom %d minuter</string>
->>>>>>> 4a46dce7
     <!--    TDDStatsActivity-->
     <string name="stats">Statistik</string>
     <string name="cumulative_tdd">Kumulativ TDD</string>
