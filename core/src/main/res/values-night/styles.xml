<resources xmlns:ns2="http://schemas.android.com/tools">
    <style name="AppTheme" parent="Theme.Material3.DynamicColors.Dark">
        <item name="colorPrimary">@color/colorPrimary</item>
        <item name="colorPrimaryDark">@color/colorPrimaryDark</item>
        <item name="colorAccent">@color/secondaryColorDefault</item>
        <!-- New MaterialComponents attributes. -->
        <item name="colorSecondary">@color/secondaryColorDefault</item>
        <item name="colorPrimaryVariant">@color/primaryLightColorDefault</item>
        <item name="colorSecondaryVariant">@color/secondaryLightColorDefault</item>
        <item name="colorOnPrimary">@color/primaryTextColorDefault</item>
        <item name="colorSurface">@color/black</item>
        <item name="colorOnSurfaceVariant">@color/white</item>
        <item name="colorOnSurface">@color/white</item>
        <item name="colorOnSecondary">@color/white</item>
        <item name="colorOnBackground">@color/white</item>
        <item name="colorOnError">@color/black</item>
        <item name="scrimBackground">@color/mtrl_scrim_color</item>
        <item name="android:textColorSecondary">@color/white</item>
        <item name="android:textColorPrimary">@color/white</item>
        <item name="android:textColor">@color/white</item>
        <!-- Misc. colors -->
        <item name="android:navigationBarColor">?attr/colorPrimary</item>
        <item name="android:actionBarTheme">@android:style/Theme.Material</item>
        <item name="iconColor">@color/white</item>
        <item name="iconColorDialog">@color/white</item>
        <item name="iconColorbottomAppbar">@color/iconColorbottomAppbar</item>
        <item name="iconColorToolbar">@color/white</item>
        <item name="iobBorder">@color/white</item>
        <item name="cobBorder">@color/white</item>
        <item name="iobColor">@color/iob</item>
        <item name="cobColor">@color/cob</item>
        <item name="uamColor">@color/swampGreen</item>
        <item name="smbColor">@color/cyan</item>
        <item name="ztColor">@color/cyan</item>
        <item name="ratio">@color/lightgray</item>
        <item name="InMemoryGlucoseValue">@color/white</item>
        <item name="textAppearanceHeadline1">@style/TextAppearance.MaterialComponents.Headline1</item>
        <item name="textAppearanceHeadline2">@style/TextAppearance.MaterialComponents.Headline2</item>
        <item name="textAppearanceHeadline3">@style/TextAppearance.MaterialComponents.Headline3</item>
        <item name="textAppearanceHeadline4">@style/TextAppearance.MaterialComponents.Headline4</item>
        <item name="textAppearanceHeadline5">@style/TextAppearance.MaterialComponents.Headline5</item>
        <item name="textAppearanceHeadline6">@style/TextAppearance.MaterialComponents.Headline6</item>
        <item name="textAppearanceSubtitle1">@style/TextAppearance.MaterialComponents.Subtitle1</item>
        <item name="textAppearanceSubtitle2">@style/TextAppearance.MaterialComponents.Subtitle2</item>
        <item name="textAppearanceBody1">@style/TextAppearance.MaterialComponents.Body1</item>
        <item name="textAppearanceBody2">@style/TextAppearance.MaterialComponents.Body2</item>
        <item name="textAppearanceCaption">@style/TextAppearance.MaterialComponents.Caption</item>
        <item name="textAppearanceButton">@style/TextAppearance.MaterialComponents.Button</item>
        <item name="textAppearanceOverline">@style/TextAppearance.MaterialComponents.Overline</item>
        <item name="popupMenuStyle">@style/Widget.MaterialComponents.PopupMenu</item>
        <item name="actionOverflowMenuStyle">@style/Widget.Material3.PopupMenu.Overflow</item>
        <!-- Color of dialog -->
        <item name="colorPrimaryDialog">?attr/colorPrimary</item>
        <item name="colorPrimaryDarkDialog">?attr/colorPrimaryDark</item>
        <item name="colorAccentDialog">?attr/colorAccent</item>
        <!-- Top bar icons -->
        <item name="iconSensor">@drawable/ic_dexcom_g6</item>
        <item name="iconReservoir">@drawable/ic_cartridge</item>
        <item name="iconCanula">@drawable/ic_katheter</item>
        <item name="iconBattery">@drawable/ic_battery</item>
        <!-- Icons of bottom naviagtion bar -->
        <item name="iconInsulin">@drawable/ic_insulin</item>
        <item name="iconCarbs">@drawable/ic_carb_48</item>
        <item name="iconWizzard">@drawable/ic_calculator_48</item>
        <item name="iconCgm">@drawable/ic_blooddrop_48</item>
        <item name="iconTreatment">@drawable/ic_treatments</item>
        <!-- Fragment background for some themes default transparent  -->
        <item name="fragmentbackground">@color/transparent</item>
        <!-- Color of graph background -->
        <item name="colorGraphBackground">@color/black_alpha_20</item>
        <item name="inrangeBackground">@color/white_alpha_08</item>
        <!-- Graph specific colors  -->
        <item name="graphHorizontalLabelText">@color/white</item>
        <item name="graphVerticalLabelText">@color/white</item>
        <item name="graphGrid">@color/graphgrid</item>
        <!-- Dialog specific colors  -->
        <item name="dialogTitleBackground">?attr/colorPrimary</item>
        <item name="dialogTitleColor">@color/white</item>
        <item name="dialogTitleIconTint">?attr/colorPrimary</item>
        <item name="dialogUrgent" >@color/red</item>
        <!-- wizard dialog -->
        <item name="totalBackground" >@color/darkgray</item>
        <!-- all dialogs -->
        <!-- TDD Stats   -->
        <item name="backgroundStatsColor">@color/background_stats_color</item>
        <!---Android Dark and Light Theme Base colors-->
        <item name="backgroundBaseColorDark" >@color/background_dark</item>
        <item name="backgroundBaseColorLight" >@color/background_light</item>
        <item name="backgroundBaseColor" >@color/background_dark</item>
        <!-- colors for statuslight handler    -->
        <item name="statuslightNormal" >@color/white</item>
        <item name="statuslightWarning" >@color/statuslight_Warning</item>
        <item name="statuslightAlarm" >@color/red</item>
        <!-- back arrow actionbar    -->
        <!-- <item name="android:homeAsUpIndicator">@drawable/ic_arrowleft</item>    -->
        <!-- colors for splash background    -->
        <item name="splashBackground" >@color/splashBackground</item>
        <!-- colors for information background  -->
        <item name="informationBackground" >?attr/colorPrimary</item>
        <item name="informationText" >?attr/colorOnPrimary</item>
        <!-- colors for default cases ( near white ) -->
        <item name="defaultColor" >@color/white</item>
        <!-- treatment -->
        <item name="treatmentSheduled" >@color/squash</item>
        <item name="treatmentActive" >@color/emerald</item>
        <!-- filling dialog -->
        <item name="actionsConfirm" >@color/lightyellow</item>
        <!-- local profil dialog -->
        <item name="errorBackground" >@color/lightPastelRed</item>
        <item name="okBackground" >?attr/windowBackground</item>
        <item name="defaultbackground" >@color/darkgrayVariant</item>
        <!-- Predictions -->
        <item name="iobPred" >@color/cyan</item>
        <!---Deviation in Graph -->
        <item name="deviationCsf" >@color/sandGray</item>
        <item name="deviationPlus" >@color/lightGreen</item>
        <item name="deviationMinus" >@color/lightPastelRed</item>
        <item name="deviationEqual" >@color/lightSandGray</item>
        <!---Notification -->
        <item name="notificationUrgent">@color/notificationUrgent</item>
        <item name="notificationNormal">@color/notificationNormal</item>
        <item name="notificationLow">@color/notificationLow</item>
        <item name="notificationInfo">@color/notificationInfo</item>
        <item name="notificationAnnouncement">@color/notificationAnnouncement</item>
<<<<<<< HEAD
        <!---The pills for active profile and temp target -->
        <item name="ribbonTextWarning" >@color/black</item>
        <item name="defaultPillTextColor" >@color/white</item>
        <!---TDD Statistics -->
        <item name="rowBackgroundEven" >@color/darkgray</item>
        <item name="rowBackgroundOdd" >@color/lightSandGray</item>
        <item name="rowTextColor" >@color/white</item>
        <!-- Icon specific colors begin -->
        <!---Loop Icon Color-->
        <item name="loopPaused" >@color/lightyellow</item>
        <!---Loop Closed Icon Color-->
        <item name="loopClosed" >@color/loopGreen</item>
        <!---Loop Disabled Icon Color-->
        <item name="loopDisabled" >@color/gray</item>
        <!---Loop Disconnected Icon Color-->
        <item name="loopDisconnected" >@color/red</item>
        <!---Loop Opened Icon Color-->
        <item name="loopOpened" >@color/blue_default</item>
        <!---Profile Switch Icon Color-->
        <item name="profileswitchIconColor" >@color/white</item>
        <!---Sensitivity Icon Color-->
        <item name="sensitivityIconColor" >@color/sensGreen</item>
        <!---Bolus Icon Color-->
        <item name="bolusIconColor" >@color/cyan_blue</item>
        <!---Carbs Icon Color-->
        <item name="carbsIconColor" >@color/carbsOrange</item>
        <!---Wizard Icon Color-->
        <item name="wizardIconColor" >@color/calcGreen</item>
        <!---Calibration Icon Color-->
        <item name="calibrationIconColor" >@color/calibrationRed</item>
        <!---CGM Icon Color-->
        <item name="cgmIconColor" >@color/darkRed</item>
        <!---QuickWizzard Icon Color-->
        <item name="quickwizzardIconColor" >@color/carbsOrange</item>
        <!---Temp target Icon Color-->
        <item name="temptargetIconColor" >@color/lightGreen</item>
        <item name="temptargetIconColor1" >@color/tempTargetConfirmation</item>
        <!---Start temp basal Icon Color-->
        <item name="tempbasalIconColor" >@color/pastellPurple</item>
        <!---Cancel temp basal Icon Color-->
        <item name="canceltempbasalIconColor" >@color/pastellPurple</item>
        <!---Start extended bolus Icon Color-->
        <item name="startextbolusIconColor" >@color/cyan_blue</item>
        <!---Cancel extended bolus Icon Color-->
        <item name="cancelextbolusIconColor" >@color/carbsOrange</item>
        <!---BG check Icon Color-->
        <item name="bgcheckIconColor" >@color/calibrationRed</item>
        <!---Prime fill Icon Color-->
        <item name="primefillIconColor" >@color/cyan_blue</item>
        <!---CGM insert Icon Color-->
        <item name="cgminsertIconColor" >@color/cyan_blue</item>
        <!---CGM BOYDA Icon Color-->
        <item name="boyda" >@color/colorLightGray</item>
        <!---Pump Battery Icon Color-->
        <item name="pumpBatteryIconColor" >@color/lightGreen</item>
        <!---Note Icon Color-->
        <item name="noteIconColor" >@color/carbsOrange</item>
        <!---Exercise Icon Color-->
        <item name="exerciseIconColor01" >@color/cyan_blue</item>
        <item name="exerciseIconColor02" >@color/lightGreen</item>
        <!---Announcement Icon Color-->
        <item name="announcementIconColor" >@color/pastellPurple</item>
        <!---Question Icon Color-->
        <item name="questionIconColor" >@color/carbsOrange</item>
        <!---History Icon Color-->
        <item name="historyIconColor" >@color/cyan_blue</item>
        <!---Stats Icon Color-->
        <item name="statsIconColor" >@color/carbsOrange</item>
        <!---User Option Icon Color-->
        <item name="userOptionsIconColor" >@color/calcGreen</item>
        <!---Refill Icon Color-->
        <item name="refillIconColor" >@color/calibrationRed</item>
        <!---Trashbin Icon Color-->
        <item name="trashbinIconColor" >@color/gray</item>
        <!---Target Hypo Icon Color-->
        <item name="targetHypoBgIconColor" >@color/red</item>
        <!---Refresh Icon Color-->
        <item name="refreshIconColor" >@color/white</item>
        <!---First Aid Icon Color-->
        <item name="firstAidIconColor" >@color/white</item>
        <!---Patchpump Icon Color-->
        <item name="patchPumpIconColor" >@color/white</item>
        <!---Add Cross Icon Color-->
        <item name="addCrossIconColor" >@color/concinnity_grey</item>
        <!---More Icon Color-->
        <item name="dotmoreIconColor" >@color/white</item>
        <!-- Icon specific colors end -->
        <!---Therapy Event Announcement-->
        <item name="therapyeventAnnouncement" >@color/notificationAnnouncement</item>
        <!-- bgsource dialog -->
        <item name="errorAlertBackground" >@color/metadataTextError</item>
        <!---NS MBG Event-->
        <item name="therapyeventNsmbg" >@color/red</item>
        <!---Finger Stick Event-->
        <item name="therapyeventFingerstick" >@color/red</item>
        <!---Exercise Event-->
        <item name="therapyeventExercise" >@color/blue_default</item>
        <!---AAPS offline Event-->
        <item name="therapyeventAapsoffline" >@color/sandGray</item>
        <!---Default  Event-->
        <item name="therapyeventDefault" >@color/gray</item>
        <!---SMS Communicator -->
        <item name="smsCommunicatorOK" >@color/lightGreen</item>
        <item name="smsCommunicatorWrongLength" >@color/lightyellow</item>
        <item name="smsCommunicatorWrongPin" >@color/red</item>
        <item name="smsCommunicatorOtp" >@color/red</item>
        <!---Misc -->
        <item name="carbsColor" >@color/carbsOrange</item>
        <item name="lightGreen" >@color/lightGreen</item>
        <item name="prediction" >@color/prediction</item>
        <item name="basal" >@color/basal</item>
        <item name="overviewShowDeviations" >@color/red</item>
        <item name="overviewShowSensitivity" >@color/gray</item>
        <item name="activity" >@color/activity</item>
        <item name="bgi" >@color/bgi</item>
        <item name="devslopepos" >@color/devslopepos</item>
        <item name="devslopeneg" >@color/devslopeneg</item>
        <item name="bolus" >@color/bolus</item>
        <item name="colorInsulinButton" >@color/colorInsulinButton</item>
        <item name="cobAlert" >@color/cobAlert</item>
        <item name="info" >@color/info</item>
        <item name="basebasal" >@color/basebasal</item>
        <item name="tempbasal" >@color/tempbasal</item>
        <item name="lightblue" >@color/lightblue</item>
        <item name="ribbonWarning" >@color/ribbonWarning</item>
        <item name="ribbonDefault" >@color/ribbonDefault</item>
        <item name="defaultTextColor" >@color/defaulttextcolor</item>
        <item name="tempTargetBackground" >@color/tempTargetBackground</item>
        <item name="automationBgUrgent" >@color/red</item>
        <item name="iobPredAS" >@color/iobPredAS</item>
        <item name="labelBackground" >@color/black</item>
        <item name="examinedProfile" >@color/red</item>
        <item name="spinnerBackground" >@color/black_alpha_40</item>
        <item name="triggerConnectorBackground" >@color/mdtp_line_dark</item>
        <item name="treatmentsRed" >@color/red</item>
        <item name="profilViewerLabel" >@color/white</item>
        <item name="metadataOk" >@color/metadataOk</item>
        <item name="metadataTextWarning" >@color/metadataTextWarning</item>
        <item name="trendarrow" >@color/white</item>
        <item name="profilSwitch" >@color/lightblue</item>
        <item name="automationTitleText" >@color/white</item>
        <item name="automationSelectedItemBackground" >@color/gray</item>
        <item name="fortyfiveup" >@color/white</item>
        <item name="colorScheduled" >@color/squash</item>
        <!---windowBackground -->
        <item name="android:windowBackground">?attr/windowBackground</item>
        <item name="background">?attr/windowBackground</item>
        <item name="windowBackground" >@color/background_dark</item>
        <item name="backgroundColor" >@color/background_dark</item>
        <item name="objectivesBackground" >@color/darkgrayVariant</item>
        <item name="extendedBolus" >@color/cyan</item>
        <item name="TitleAndLabelTextColor" >@color/white</item>
        <item name="tddStatsActivityBackgroundColor" >@color/transparent</item>
        <item name="activity_title_background" >@color/background_dark</item>
        <item name="graphViwewportBackground" >@color/black_alpha_20</item>
        <!---diaconn -->
        <item name="colorInitializingBorder" >@color/colorInitializingBorder</item>
        <item name="ic_actions_refill" >@color/calibrationRed</item>
        <item name="ic_local_reset" >@color/calibrationRed</item>
        <item name="ic_local_activate" >@color/ic_local_activate</item>
        <item name="okButtonSelected" >@color/okButtonSelected</item>
        <!---Number Picker Text Color-->
        <item name="numPickerText" >@color/black</item>
        <item name="numPickerBackground" >@color/white</item>
        <!---Swipe Refresh Color-->
        <item name="swipeRefreshBackground" >@color/white_alpha_20</item>
        <!---Fab Menue-->
        <item name="fabmenubackground">@color/lightgray</item>
        <!---Bluring enabled for dialogs-->
        <item name="android:windowBlurBehindEnabled" ns2:targetApi="s">true</item>
        <item name="android:windowBlurBehindRadius" ns2:targetApi="s">10dp</item>
        <item name="android:windowBackgroundBlurRadius" ns2:targetApi="s">10dp</item>
        <!---material calender-->
        <item name="materialCalendarStyle">@style/Widget.Material3.MaterialCalendar</item>
        <item name="materialCalendarFullscreenTheme">@style/ThemeOverlay.Material3.MaterialCalendar.Fullscreen</item>
        <item name="materialCalendarTheme">@style/MaterialDatePickerTheme</item>
        <!---material time picker -->
        <item name="materialTimePickerStyle">@style/AppTheme.MaterialTimePickerTheme</item>

=======
>>>>>>> d3d28605
        <item name="actionModeCloseDrawable">@drawable/ic_close</item>
        <!---bolus color -->
        <item name="bolusColor">@color/bolus</item>
        <!---NS Client action text color -->
        <item name="actionButton">@color/action</item>
        <!---Text color for Quickwizard and more -->
        <item name="cardObjectiveText">@color/cardObjectiveText</item>
        <!---Text color for misc buttons and texts -->
        <item name="alarmColor">@color/alarm</item>
        <!-- BG source temp button -->
        <item name="setTempButton">@color/colorSetTempButton</item>
        <!-- Card Item-->
        <item name="cardItemBackgroundColor">@color/cardColorBackground</item>
        <!-- Exercise -->
        <item name="exerciseColor">@color/exercise</item>
        <!-- BG low -->
        <item name="lowColor">@color/low</item>
        <!-- Treatments -->
        <item name="setExtendedButtonColor">@color/colorSetExtendedButton</item>
        <item name="activeColor">@color/colorActive</item>
        <item name="scheduledColor">@color/colorScheduled</item>
        <!-- Carbs Button -->
        <item name="carbsButtonColor">@color/colorCarbsButton</item>
        <!-- Temp Button Button -->
        <item name="acceptTempButtonColor">@color/colorAcceptTempButton</item>
        <!-- Treatment Button -->
        <item name="treatmentButton">@color/colorTreatmentButton</item>
        <!-- Insulin Button -->
        <item name="insulinButtonColor">@color/colorInsulinButton</item>
        <!-- Calculator Button -->
        <item name="calculatorButtonColor">@color/colorCalculatorButton</item>
        <!-- Calibration Button -->
        <item name="calibrationButtonColor">@color/colorCalibrationButton</item>
        <!-- QuickWizard Button -->
        <item name="quickWizardButtonColor">@color/colorQuickWizardButton</item>
        <!-- Pump -->
        <item name="pumpStatusBackground">@color/pumpStatusBackground</item>
        <!-- Objectives -->
        <item name="objectivesBackgroundColor">@color/objectivesBackground</item>
        <item name="objectivesDisabledTextColor">@color/colorObjectivesDisabledText</item>
        <!---Import List -->
        <item name="importListFileNameColor">@color/importListFileName</item>
        <item name="importListAdditionalInfoColor">@color/importListAdditionalInfo</item>
        <item name="metadataTextWarningColor">@color/metadataTextWarning</item>
        <item name="metadataTextOkColor">@color/metadataOk</item>
        <!---Delete selection -->
        <item name="trashBinTintColor">@color/white</item>
        <!---Dialog  -->
        <item name="activity_title_backgroundColor">@color/activity_title_background</item>
        <!---Automation  -->
        <item name="ribbonDefaultColor">@color/ribbonDefault</item>
        <item name="ribbonWarningColor">@color/ribbonWarning</item>
        <item name="ribbonCriticalColor">@color/ribbonCritical</item>
        <item name="ribbonTextDefaultColor">@color/ribbonTextDefault</item>
        <item name="ribbonTextWarningColor">@color/ribbonTextWarning</item>
        <!---Main Activity Tab  -->
        <item name="tabSelectedTextColor">@color/tabSelectedText</item>
        <item name="tabTextColor">@color/tabText</item>
        <!---Toast  -->
        <item name="toastBaseTextColor">@color/toastBase</item>
        <!---Input  -->
        <item name="boxStrokeColor">@color/white</item>
        <!---Profile Helper  -->
        <item name="tabBgColorSelected">@color/tabBgColorSelected</item>
        <!---Dialog Helper  -->
        <item name="materialAlertDialogTheme">@style/DialogTheme</item>
        <item name="android:alertDialogTheme">@style/DialogTheme</item>
        <item name="alertDialogTheme">@style/DialogTheme</item>
        <!---Disabled Text Color  -->
        <item name="disabledTextColor">@color/sandGray</item>
        <!---Splash Background  -->
        <item name="splashBackgroundColor">@color/splashBackground</item>
        <item name="dialogbackgroundColor">?attr/backgroundColor</item>
        <item name="android:statusBarColor">?attr/colorPrimaryDark</item>
        <!---Dialogfragment Background Color  -->
        <item name="android:dialogCornerRadius">12dp</item>
        <!---Overview and Historybrowser  -->
        <item name="graphgrid">@color/graphgrid</item>
        <item name="viewPortbackgroundColor">@color/white_alpha_20</item>
        <item name="tempTargetBackgroundColor">@color/tempTargetBackground</item>
        <!---CGM source-->
        <item name="cgmdexColor">@color/byodagray</item>
        <item name="cgmxdripColor">@color/colorCalibrationButton</item>
        <!---BG color-->
        <item name="bgLow">@color/low</item>
        <item name="highColor">@color/high</item>
        <item name="bgInRange">@color/inrange</item>
        <!---Profile Helper -->
        <item name="helperProfileColor">@color/helperProfile</item>
        <item name="examinedProfileColor">@color/examinedProfile</item>
        <!---Local profile -->
        <item name="okBackgroundColor">@color/ok_background</item>
        <item name="errorBackgroundColor">@color/error_background</item>
        <!---Warning  -->
        <item name="warningColor">@color/warning</item>
        <!---TempBasal -->
        <item name="tempBasalColor">@color/tempbasal</item>
        <item name="infoColor">@color/info</item>
        <!---Bolus wizard -->
        <item name="cobAlertColor">@color/cobAlert</item>
        <!---Fill dialog -->
        <item name="actionsConfirmColor">@color/actionsConfirm</item>
        <!-- dash and eros colors -->
        <item name="omniMagentaColor">@color/prediction</item>
        <item name="omniYellowColor">@color/omni_yellow</item>
        <item name="omniCyanColor">@color/omni_cyan</item>
        <item name="omniGreenColor">@color/omni_green</item>
        <item name="omniGrayColor">@color/midgray</item>
        <item name="omniWizardFinishButtonColor">@color/omnipod_wizard_finish_button</item>
        <!---Warning Colors : WarnColors.kt-->
        <item name="warnColor">@color/omni_yellow</item>
        <item name="urgentColor">@color/alarm</item>
        <!---Automation -->
        <item name="userAction">@color/mdtp_line_dark</item>
        <item name="validActions">@color/ribbonDefault</item>
        <item name="actionsError">@color/errorAlertBackground</item>
        <item name="automationBackgroundColor">@color/black</item>
        <item name="automationOverlayColor">@color/black_alpha_40</item>
        <!---BG source -->
        <item name="bgsourceError">@color/errorAlertBackground</item>
        <!---TDD-statistics -->
        <item name="tddHeaderBackground">@android:color/darker_gray</item>
        <item name="mainTableBackground">@android:color/transparent</item>
        <item name="dummyBackground">@color/dummy_background</item>
        <!-- Icon Colors -->
        <!-- Overview Buttons -->
        <item name="icBolusColor">@color/colorInsulinButton</item>
        <item name="icBolusCarbsColor">@color/colorCarbsButton</item>
        <item name="icCalculatorColor">@color/colorCalculatorButton</item>
        <item name="icQuickWizardColor">@color/colorQuickWizardButton</item>
        <item name="icCalibrationColor">@color/colorCalibrationButton</item>
        <item name="icTreatmentColor">@color/colorTreatmentButton</item>
        <!-- IOB -->
        <item name="iobColor">@color/iob</item>
        <!-- Basal -->
        <item name="basal">@color/basal</item>
        <!-- Carbs -->
        <item name="carbsColor">@color/carbs</item>
        <!-- Temp Target -->
        <item name="tempTargetConfirmation">@color/tempTargetConfirmation</item>
        <!---Loop Icon-->
        <!---Loop Paused Icon Color-->
        <item name="loopPaused">@color/loopSuspended</item>
        <!---Loop Closed Icon Color-->
        <item name="loopClosed">@color/loopClosed</item>
        <!---Loop Disabled Icon Color-->
        <item name="loopDisabled">@color/loopDisabled</item>
        <!---Loop Disconnected Icon Color-->
        <item name="loopDisconnected">@color/loopDisconnected</item>
        <!---Loop Opened Icon Color-->
        <item name="loopOpened">@color/loopOpened</item>
        <!---Loop Super Bolus Icon Color-->
        <item name="loopSuperBolus">@color/carbs</item>
        <!---Action Icons Color-->
        <item name="extBolusColor">@color/extendedBolus</item>
        <item name="extBolusStopColor">@color/extBolusStop</item>
        <item name="basalstartColor">@color/actionBasal</item>
        <item name="basalCancelColor">@color/actionBasal</item>
        <item name="pumpCanulaColor">@color/pumpCanula</item>
        <item name="cgmInsertColor">@color/cgmInsert</item>
        <item name="pumpBatteryColor">@color/pumpBattery</item>
        <item name="noteColor">@color/note</item>
        <item name="announcementColor">@color/announcement</item>
        <item name="questionColor">@color/question</item>
        <item name="pumpHistoryColor">@color/pumpHistory</item>
        <item name="userOptionColor">@color/userOption</item>
        <!---Graph data glucose value point colors-->
        <item name="cobColor">@color/cob</item>
        <item name="uamColor">@color/uam</item>
        <item name="ztColor">@color/zt</item>
        <item name="smbColor">@color/tempbasal</item>
        <item name="bolusDataPointColor">@color/pumpHistory</item>
        <item name="profileSwitchColor">@color/profileSwitch</item>
        <item name="inMemoryColor">@color/white</item>
        <item name="therapyEvent_NS_MBG">@color/red</item>
        <item name="therapyEvent_FINGER_STICK_BG_VALUE">@color/red</item>
        <item name="therapyEvent_EXERCISE">@color/blue</item>
        <item name="therapyEvent_APS_OFFLINE">@color/mdtp_line_dark</item>
        <item name="therapyEvent_Default">@color/mdtp_line_dark</item>
        <!-- Graph specific colors  -->
        <item name="inrangeBackground">@color/black_alpha_20</item>
        <item name="devslopeposColor">@color/devslopepos</item>
        <item name="predictionColor">@color/prediction</item>
        <item name="bgiColor">@color/bgi</item>
        <item name="ratioColor">@color/ratio</item>
        <item name="activityColor">@color/activity</item>
    </style>

    <style name="MaterialDatePickerTheme" parent="@style/ThemeOverlay.Material3.MaterialCalendar"></style>

    <style name="Theme.MaterialComponents.DayNight.DarkActionBar" parent="Theme.MaterialComponents.DayNight.Bridge"/>

    <!-- The launcher theme. It sets the main window background to the launch_screen drawable -->
    <style name="AppTheme.Launcher"  parent="AppTheme.NoActionBar" >
        <item name="android:windowBackground">@drawable/launch_screen_night</item>
        <item name="android:navigationBarColor">@color/transparent</item>
        <!-- Optional, on Android 5+ you can modify the colorPrimaryDark color to match the windowBackground color for further branding-->
        <!-- <item name="colorPrimaryDark">@android:color/white</item> -->
    </style>

    <style name="AppTheme.base" parent="Theme.MaterialComponents">
        <item name="android:textColorSecondary">@color/white</item>
    </style>

    <style name="AppTheme.NoActionBar" parent="AppTheme">
        <item name="windowActionBar">true</item>
        <item name="windowNoTitle">true</item>
    </style>

    <style name="BottomAppbar" parent="Widget.Material3.BottomAppBar" >
    </style>

    <style name="AppTheme.AppBarOverlay" parent="ThemeOverlay.AppCompat.Dark.ActionBar" />

    <!-- Theme for Material Time Picker -->
    <style name="AppTheme.MaterialTimePickerTheme" parent="ThemeOverlay.MaterialComponents.TimePicker">
        <item name="android:layout_height">wrap_content</item>
    </style>

    <!-- Text styles -->
    <style name="Text" parent="TextAppearance.AppCompat"/>
    <style name="Text.Caption" parent="TextAppearance.AppCompat.Caption"/>
    <style name="Text.Small" parent="TextAppearance.AppCompat.Small"/>
    <style name="Text.Body1" parent="TextAppearance.AppCompat.Body1"/>
    <style name="Text.Body2" parent="TextAppearance.AppCompat.Body2"/>
    <style name="Text.Medium" parent="TextAppearance.AppCompat.Medium"/>
    <style name="Text.Large" parent="TextAppearance.AppCompat.Large"/>
    <style name="Text.Headline" parent="TextAppearance.AppCompat.Headline"/>
    <style name="Text.Title" parent="TextAppearance.AppCompat.Title"/>
    <style name="Text.Display1" parent="TextAppearance.AppCompat.Display1"/>
    <style name="Text.Subhead" parent="TextAppearance.AppCompat.Subhead"/>
    <style name="Text.Button" parent="TextAppearance.AppCompat.Button"/>

    <!-- Button Styles-->
    <style name="Buton" parent="Widget.AppCompat.Button"/>
    <style name="Buton.Small" parent="Widget.AppCompat.Button.Small"/>
    <style name="Buton.Colored" parent="Widget.MaterialComponents.Button"/>
    <style name="Buton.Borderless" parent="Widget.AppCompat.Button.Borderless"/>
    <style name="Buton.Borderless.Colored" parent="Widget.AppCompat.Button.Borderless.Colored"/>


    <style name="Theme.AppCompat.Translucent" parent="AppTheme">
        <item name="android:windowNoTitle">true</item>
        <item name="android:windowBackground">@android:color/transparent</item>
        <item name="android:colorBackgroundCacheHint">@null</item>
        <item name="android:windowIsTranslucent">true</item>
        <item name="android:windowAnimationStyle">@android:style/Animation</item>
    </style>

    <style name="InsightAlertDialog" parent="Theme.Material3.Dark.Dialog">
        <item name="android:windowMinWidthMajor">96%</item>
        <item name="android:windowMinWidthMinor">96%</item>
    </style>

    <style name="AppThemeWarningDialog" parent="AppTheme">
        <item name="alertDialogTheme">@style/AppThemeWarningDialogTheme</item>
        <item name="dialogTitleBackground">@color/warningAlertBackground</item>
        <item name="dialogTitleColor">@color/white</item>
        <item name="dialogTitleIconTint">@color/black</item>
    </style>

    <style name="AppThemeWarningDialogTheme" parent="Theme.AppCompat.Dialog.MinWidth">
        <item name="android:windowBackground">@drawable/alert_border_warning</item>
        <item name="colorAccent">@color/warningAlertBackground</item>
    </style>

    <style name="AppThemeErrorDialog" parent="AppTheme">
        <item name="alertDialogTheme">@style/AppThemeErrorDialogTheme</item>
        <item name="dialogTitleBackground">@color/red</item>
        <item name="dialogTitleColor">@color/white</item>
        <item name="dialogTitleIconTint">@color/black</item>
    </style>

    <style name="AppThemeErrorDialogTheme" parent="Theme.AppCompat.Dialog.MinWidth">
        <item name="android:windowBackground">@drawable/alert_border_error</item>
        <item name="colorAccent">@color/red</item>
    </style>

    <style name="ButtonMediumFontStyle">
        <item name="android:textSize">15sp</item>
    </style>

    <style name="ButtonSmallFontStyle" parent="Widget.MaterialComponents.Button">
        <item name="android:textSize">10sp</item>
    </style>

    <!-- Alert Dialogs -->
    <style name="DialogTheme" parent="ThemeOverlay.MaterialComponents.Dialog.Alert">
        <item name="buttonBarNegativeButtonStyle">@style/DialogOkCancelButtonStyle</item>
        <item name="buttonBarPositiveButtonStyle">@style/DialogOkCancelButtonStyle</item>
        <item name="buttonBarNeutralButtonStyle">@style/DialogOkCancelButtonStyle</item>
        <item name="android:buttonBarNegativeButtonStyle">@style/DialogOkCancelButtonStyle</item>
        <item name="android:buttonBarPositiveButtonStyle">@style/DialogOkCancelButtonStyle</item>
        <item name="android:buttonBarNeutralButtonStyle">@style/DialogOkCancelButtonStyle</item>
        <item name="android:windowBackground">?attr/windowBackground</item>
    </style>

    <style name="DialogOkCancelButtonStyle" parent="Widget.MaterialComponents.Button.TextButton.Dialog">
        <item name="android:textColor">?android:textColorPrimary</item>
    </style>


    <!--    Buttons from MaterialDateTimePicker    -->
    <dimen name="mdtp_material_button_height">48dp</dimen>
    <dimen name="mdtp_material_button_textsize">14sp</dimen>
    <dimen name="mdtp_material_button_minwidth">64dp</dimen>
    <dimen name="mdtp_material_button_textpadding_horizontal">8dp</dimen>

    <style name="mdtp_ActionButton">
        <item name="android:layout_width">wrap_content</item>
        <item name="android:layout_height">@dimen/mdtp_material_button_height</item>
        <item name="android:layout_gravity">center_vertical</item>
        <item name="android:focusable">true</item>
    </style>

    <style name="mdtp_ActionButton.Text" ns2:ignore="NewApi">
        <item name="android:textSize">@dimen/mdtp_material_button_textsize</item>
        <item name="android:singleLine">true</item>
        <item name="android:layout_gravity">center_vertical</item>
        <item name="android:gravity">center</item>
        <item name="android:stateListAnimator">@null</item>
        <item name="android:minWidth">@dimen/mdtp_material_button_minwidth</item>
        <item name="android:paddingStart">@dimen/mdtp_material_button_textpadding_horizontal</item>
        <item name="android:paddingEnd">@dimen/mdtp_material_button_textpadding_horizontal</item>
        <item name="android:textColor">@color/mdtp_button_color</item>
        <item name="android:textAllCaps">true</item>
    </style>


    <style name="MaterialPickerTheme" parent="android:Theme.Material.Dialog.Alert">
        <item name="android:datePickerStyle">@style/MaterialDatePickerStyle</item>
        <item name="android:timePickerStyle">@style/MaterialTimePickerStyle</item>
        <item name="android:buttonBarPositiveButtonStyle">@style/PickerTextButton</item>
        <item name="android:buttonBarNegativeButtonStyle">@style/PickerTextButton</item>
<<<<<<< HEAD
        <item name="colorAccent">?attr/colorSecondary</item>
        <item name="android:windowBackground">?attr/windowBackground</item>
=======
        <item name="colorAccent">@color/dialog_title_background</item>
        <item name="colorSecondary">@color/dialog_title_background</item>
        <item name="android:textColorSecondary">@color/defaulttextcolor</item>
        <item name="android:textColorPrimary">@color/defaulttextcolor</item>
        <item name="android:textColor">@color/defaulttextcolor</item>
        <item name="backgroundColor">@color/dateTimePickerBackground</item>
        <item name="android:dialogCornerRadius">12dp</item>
    </style>

    <style name="MaterialDatePickerStyle" parent="Widget.MaterialComponents.MaterialCalendar">
        <item name="android:calendarTextColor">@color/defaulttextcolor</item>
        <item name="android:datePickerMode">calendar</item>
        <item name="colorSecondary">@color/dialog_title_background</item>
        <item name="android:background">@color/dateTimePickerBackground</item>
        <item name="android:headerBackground">@color/dialog_title_background</item>
    </style>

    <style name="MaterialTimePickerStyle" parent="Widget.MaterialComponents.TimePicker">
        <item name="android:numbersTextColor">@color/defaulttextcolor</item>
        <item name="android:numbersSelectorColor">@color/white_alpha_40</item>
        <item name="android:numbersBackgroundColor">@color/dialog_title_background</item>
        <item name="android:background">@color/dateTimePickerBackground</item>
        <item name="android:headerBackground">@color/dialog_title_background</item>
        <item name="android:headerTimeTextAppearance">@color/defaulttextcolor</item>
        <item name="android:timePickerMode">clock</item>
>>>>>>> d3d28605
    </style>

    <style name="PickerTextButton" parent="Widget.MaterialComponents.Button.TextButton.Dialog">
        <item name="android:textColor">?android:textColorPrimary</item>
    </style>

    <!-- BolusProgress, Error -->
    <style name="Theme.MaterialComponents.Translucent" parent="Theme.MaterialComponents.NoActionBar">
        <item name="android:windowNoTitle">true</item>
        <item name="android:windowBackground">@android:color/transparent</item>
        <item name="android:colorBackgroundCacheHint">@null</item>
        <item name="android:windowIsTranslucent">true</item>
        <item name="android:windowAnimationStyle">@android:style/Animation</item>
    </style>

    <style name="OkCancelButton">
        <item name="android:layout_width">wrap_content</item>
        <item name="android:layout_height">@dimen/mdtp_material_button_height</item>
        <item name="android:layout_gravity">center_vertical</item>
        <item name="android:focusable">true</item>
    </style>

    <style name="OkCancelButton.Text" ns2:ignore="NewApi">
        <item name="android:textSize">@dimen/mdtp_material_button_textsize</item>
        <item name="android:singleLine">true</item>
        <item name="android:layout_gravity">center_vertical</item>
        <item name="android:gravity">center</item>
        <item name="android:stateListAnimator">@null</item>
        <item name="android:background">@drawable/material_button_background</item>
        <item name="android:minWidth">@dimen/mdtp_material_button_minwidth</item>
        <item name="android:paddingLeft">@dimen/mdtp_material_button_textpadding_horizontal</item>
        <item name="android:paddingRight">@dimen/mdtp_material_button_textpadding_horizontal</item>
        <item name="android:textAllCaps">true</item>
        <item name="android:textColor">?attr/colorOnSurface</item>
    </style>

    <style name="AppTheme_DEFAULT" parent="AppTheme.NoActionBar">
        <item name="android:statusBarColor">@color/md_theme_dark_primary</item>
        <item name="colorPrimary">@color/md_theme_dark_primary</item>
        <item name="colorOnPrimary">@color/md_theme_dark_onPrimary</item>
        <item name="colorPrimaryContainer">@color/md_theme_dark_primaryContainer</item>
        <item name="colorOnPrimaryContainer">@color/md_theme_dark_onPrimaryContainer</item>
        <item name="colorSecondary">@color/md_theme_dark_secondary</item>
        <item name="colorOnSecondary">@color/md_theme_dark_onSecondary</item>
        <item name="colorSecondaryContainer">@color/md_theme_dark_secondaryContainer</item>
        <item name="colorOnSecondaryContainer">@color/md_theme_dark_onSecondaryContainer</item>
        <item name="colorTertiary">@color/md_theme_dark_tertiary</item>
        <item name="colorOnTertiary">@color/md_theme_dark_onTertiary</item>
        <item name="colorTertiaryContainer">@color/md_theme_dark_tertiaryContainer</item>
        <item name="colorOnTertiaryContainer">@color/md_theme_dark_onTertiaryContainer</item>
        <item name="colorError">@color/md_theme_dark_error</item>
        <item name="colorErrorContainer">@color/md_theme_dark_errorContainer</item>
        <item name="colorOnError">@color/md_theme_dark_onError</item>
        <item name="colorOnErrorContainer">@color/md_theme_dark_onErrorContainer</item>
        <item name="android:colorBackground">@color/md_theme_dark_background</item>
        <item name="colorOnBackground">@color/md_theme_dark_onBackground</item>
        <item name="colorSurface">@color/md_theme_dark_surface</item>
        <item name="colorOnSurface">@color/md_theme_dark_onSurface</item>
        <item name="colorSurfaceVariant">@color/md_theme_dark_surfaceVariant</item>
        <item name="colorOnSurfaceVariant">@color/md_theme_dark_onSurfaceVariant</item>
        <item name="colorOutline">@color/md_theme_dark_outline</item>
        <item name="colorOnSurfaceInverse">@color/md_theme_dark_inverseOnSurface</item>
        <item name="colorSurfaceInverse">@color/md_theme_dark_inverseSurface</item>
        <item name="colorPrimaryInverse">@color/md_theme_dark_primaryInverse</item>
        <item name="android:dialogCornerRadius">12dp</item>

        <!---Carbs Icon Color-->
        <item name="carbsIconColor" >@color/white</item>
        <!---Wizard Icon Color-->
        <item name="wizardIconColor" >@color/white</item>
        <!---CGM BOYDA Icon Color-->
        <item name="boyda" >@color/white</item>
        <!---Profile Switch Icon Color-->
        <item name="profileswitchIconColor" >@color/white</item>
        <!---Temp target Icon Color-->
        <item name="temptargetIconColor" >@color/white</item>
        <item name="temptargetIconColor1" >@color/white</item>
        <!---Start temp basal Icon Color-->
        <item name="tempbasalIconColor" >@color/white</item>
        <!---Cancel temp basal Icon Color-->
        <item name="canceltempbasalIconColor" >@color/white</item>
        <!---Start extended bolus Icon Color-->
        <item name="startextbolusIconColor" >@color/white</item>
        <!---Cancel extended bolus Icon Color-->
        <item name="cancelextbolusIconColor" >@color/white</item>
        <!---BG check Icon Color-->
        <item name="bgcheckIconColor" >@color/white</item>
        <!---Prime fill Icon Color-->
        <item name="primefillIconColor" >@color/white</item>
        <!---CGM insert Icon Color-->
        <item name="cgminsertIconColor" >@color/white</item>
        <!---Pump Battery Icon Color-->
        <item name="pumpBatteryIconColor" >@color/white</item>
        <!---Note Icon Color-->
        <item name="noteIconColor" >@color/white</item>
        <!---Exercise Icon Color-->
        <item name="exerciseIconColor01" >@color/white</item>
        <item name="exerciseIconColor02" >@color/white</item>
        <!---Announcement Icon Color-->
        <item name="announcementIconColor" >@color/white</item>
        <!---Question Icon Color-->
        <item name="questionIconColor" >@color/white</item>
        <!---History Icon Color-->
        <item name="historyIconColor" >@color/white</item>
        <!---Stats Icon Color-->
        <item name="statsIconColor" >@color/white</item>
        <!---User Option Icon Color-->
        <item name="userOptionsIconColor" >@color/white</item>
        <!---Target Hypo Icon Color-->
        <item name="targetHypoBgIconColor" >@color/white</item>
        <!---QuickWizzard Icon Color-->
        <item name="quickwizzardIconColor" >@color/white</item>
        <!---Add Cross Icon Color-->
        <item name="addCrossIconColor" >@color/white</item>
        <!---Calibration Icon Color-->
        <item name="calibrationIconColor" >@color/white</item>
    </style>

    <style name="AppTheme.RED" parent="Theme.Material3.Dark.NoActionBar">
        <!-- Customize your theme here. -->
        <item name="colorPrimary">@color/red_theme_dark_primary</item>
        <item name="colorOnPrimary">@color/red_theme_dark_onPrimary</item>
        <item name="colorPrimaryContainer">@color/red_theme_dark_primaryContainer</item>
        <item name="colorOnPrimaryContainer">@color/red_theme_dark_onPrimaryContainer</item>
        <item name="colorSecondary">@color/red_theme_dark_secondary</item>
        <item name="colorOnSecondary">@color/red_theme_dark_onSecondary</item>
        <item name="colorSecondaryContainer">@color/red_theme_dark_secondaryContainer</item>
        <item name="colorOnSecondaryContainer">@color/red_theme_dark_onSecondaryContainer</item>
        <item name="colorTertiary">@color/red_theme_dark_tertiary</item>
        <item name="colorOnTertiary">@color/red_theme_dark_onTertiary</item>
        <item name="colorTertiaryContainer">@color/red_theme_dark_tertiaryContainer</item>
        <item name="colorOnTertiaryContainer">@color/red_theme_dark_onTertiaryContainer</item>
        <item name="colorError">@color/red_theme_dark_error</item>
        <item name="colorErrorContainer">@color/red_theme_dark_errorContainer</item>
        <item name="colorOnError">@color/red_theme_dark_onError</item>
        <item name="colorOnErrorContainer">@color/red_theme_dark_onErrorContainer</item>
        <item name="android:colorBackground">@color/red_theme_dark_background</item>
        <item name="colorOnBackground">@color/red_theme_dark_onBackground</item>
        <item name="colorSurface">@color/red_theme_dark_surface</item>
        <item name="colorOnSurface">@color/red_theme_dark_onSurface</item>
        <item name="colorSurfaceVariant">@color/red_theme_dark_surfaceVariant</item>
        <item name="colorOnSurfaceVariant">@color/red_theme_dark_onSurfaceVariant</item>
        <item name="colorOutline">@color/red_theme_dark_outline</item>
        <item name="colorOnSurfaceInverse">@color/red_theme_dark_inverseOnSurface</item>
        <item name="colorSurfaceInverse">@color/red_theme_dark_inverseSurface</item>
        <item name="colorPrimaryInverse">@color/red_theme_dark_primaryInverse</item>

        <item name="colorPrimaryDark">@color/primaryDarkColorRed</item>
        <item name="colorAccent">@color/secondaryColorRed</item>
        <item name="overviewPillColor">@color/overviewPillColorRed</item>
        <item name="bottomAppBarStyle">@style/Widget.MaterialComponents.BottomAppBar.Colored</item>
        <!-- Color of pills -->
        <item name="PillColorStart">@color/PillColorStartRed</item>
        <item name="PillColorEnd">@color/PillColorEndRed</item>
        <item name="android:textColorPrimary">@color/secondaryTextColorPink</item>
        <item name="android:textColorSecondary">@color/secondaryTextColorPink</item>
        <!---Bolus Icon Color-->
        <item name="bolusIconColor" >@color/white</item>
        <!---Carbs Icon Color-->
        <item name="carbsIconColor" >@color/white</item>
        <!---Wizard Icon Color-->
        <item name="wizardIconColor" >@color/white</item>
        <!---CGM BOYDA Icon Color-->
        <item name="boyda" >@color/white</item>
        <!---Profile Switch Icon Color-->
        <item name="profileswitchIconColor" >@color/white</item>
        <!---Temp target Icon Color-->
        <item name="temptargetIconColor" >@color/white</item>
        <item name="temptargetIconColor1" >@color/white</item>
        <!---Start temp basal Icon Color-->
        <item name="tempbasalIconColor" >@color/white</item>
        <!---Cancel temp basal Icon Color-->
        <item name="canceltempbasalIconColor" >@color/white</item>
        <!---Start extended bolus Icon Color-->
        <item name="startextbolusIconColor" >@color/white</item>
        <!---Cancel extended bolus Icon Color-->
        <item name="cancelextbolusIconColor" >@color/white</item>
        <!---BG check Icon Color-->
        <item name="bgcheckIconColor" >@color/white</item>
        <!---Prime fill Icon Color-->
        <item name="primefillIconColor" >@color/white</item>
        <!---CGM insert Icon Color-->
        <item name="cgminsertIconColor" >@color/white</item>
        <!---Pump Battery Icon Color-->
        <item name="pumpBatteryIconColor" >@color/white</item>
        <!---Note Icon Color-->
        <item name="noteIconColor" >@color/white</item>
        <!---Exercise Icon Color-->
        <item name="exerciseIconColor01" >@color/white</item>
        <item name="exerciseIconColor02" >@color/white</item>
        <!---Announcement Icon Color-->
        <item name="announcementIconColor" >@color/white</item>
        <!---Question Icon Color-->
        <item name="questionIconColor" >@color/white</item>
        <!---History Icon Color-->
        <item name="historyIconColor" >@color/white</item>
        <!---Stats Icon Color-->
        <item name="statsIconColor" >@color/white</item>
        <!---User Option Icon Color-->
        <item name="userOptionsIconColor" >@color/white</item>
        <!---Target Hypo Icon Color-->
        <item name="targetHypoBgIconColor" >@color/white</item>
        <!---QuickWizzard Icon Color-->
        <item name="quickwizzardIconColor" >@color/white</item>
        <!---Add Cross Icon Color-->
        <item name="addCrossIconColor" >@color/white</item>
        <!---Calibration Icon Color-->
        <item name="calibrationIconColor" >@color/white</item>
        <item name="android:windowBackground">@drawable/ferrari3</item>
        <item name="android:dialogCornerRadius">12dp</item>
    </style>

    <style name="AppTheme.PINK" parent="AppTheme.NoActionBar">
        <!-- PINK Theme -->
        <item name="colorPrimary">@color/pink_theme_dark_primary</item>
        <item name="colorOnPrimary">@color/pink_theme_dark_onPrimary</item>
        <item name="colorPrimaryContainer">@color/pink_theme_dark_primaryContainer</item>
        <item name="colorOnPrimaryContainer">@color/pink_theme_dark_onPrimaryContainer</item>
        <item name="colorSecondary">@color/pink_theme_dark_secondary</item>
        <item name="colorOnSecondary">@color/pink_theme_dark_onSecondary</item>
        <item name="colorSecondaryContainer">@color/pink_theme_dark_secondaryContainer</item>
        <item name="colorOnSecondaryContainer">@color/pink_theme_dark_onSecondaryContainer</item>
        <item name="colorTertiary">@color/pink_theme_dark_tertiary</item>
        <item name="colorOnTertiary">@color/pink_theme_dark_onTertiary</item>
        <item name="colorTertiaryContainer">@color/pink_theme_dark_tertiaryContainer</item>
        <item name="colorOnTertiaryContainer">@color/pink_theme_dark_onTertiaryContainer</item>
        <item name="colorError">@color/pink_theme_dark_error</item>
        <item name="colorErrorContainer">@color/pink_theme_dark_errorContainer</item>
        <item name="colorOnError">@color/pink_theme_dark_onError</item>
        <item name="colorOnErrorContainer">@color/pink_theme_dark_onErrorContainer</item>
        <item name="android:colorBackground">@color/pink_theme_dark_background</item>
        <item name="colorOnBackground">@color/pink_theme_dark_onBackground</item>
        <item name="colorSurface">@color/pink_theme_dark_surface</item>
        <item name="colorOnSurface">@color/pink_theme_dark_onSurface</item>
        <item name="colorSurfaceVariant">@color/pink_theme_dark_surfaceVariant</item>
        <item name="colorOnSurfaceVariant">@color/pink_theme_dark_onSurfaceVariant</item>
        <item name="colorOutline">@color/pink_theme_dark_outline</item>
        <item name="colorOnSurfaceInverse">@color/pink_theme_dark_inverseOnSurface</item>
        <item name="colorSurfaceInverse">@color/pink_theme_dark_inverseSurface</item>
        <item name="colorPrimaryInverse">@color/pink_theme_dark_primaryInverse</item>

        <item name="colorPrimaryDark">@color/primaryDarkColorPink</item>
        <item name="colorPrimaryVariant">@color/primaryColorPinkVariant</item>
        <item name="colorSecondaryVariant">@color/colorSecondaryVariantPink</item>
        <item name="colorAccent">@color/primaryColorPink</item>
        <item name="android:textColorSecondary">@color/secondaryTextColorPink</item>
        <item name="iconColor">@color/sphere_plastic_grey</item>
        <item name="overviewPillColor">@color/overviewPillColorPink</item>
        <item name="bottomAppBarStyle">@style/Widget.MaterialComponents.BottomAppBar.Colored</item>
        <!---Bolus Icon Color-->
        <item name="bolusIconColor" >@color/white</item>
        <!---Carbs Icon Color-->
        <item name="carbsIconColor" >@color/white</item>
        <!---Wizard Icon Color-->
        <item name="wizardIconColor" >@color/white</item>
        <!---Calibration Icon Color-->
        <item name="calibrationIconColor" >@color/white</item>
        <!---CGM BOYDA Icon Color-->
        <item name="boyda" >@color/white</item>
        <!---Profile Switch Icon Color-->
        <item name="profileswitchIconColor" >@color/white</item>
        <!---Temp target Icon Color-->
        <item name="temptargetIconColor" >@color/white</item>
        <item name="temptargetIconColor1" >@color/white</item>
        <!---Start temp basal Icon Color-->
        <item name="tempbasalIconColor" >@color/white</item>
        <!---Cancel temp basal Icon Color-->
        <item name="canceltempbasalIconColor" >@color/white</item>
        <!---Start extended bolus Icon Color-->
        <item name="startextbolusIconColor" >@color/white</item>
        <!---Cancel extended bolus Icon Color-->
        <item name="cancelextbolusIconColor" >@color/white</item>
        <!---BG check Icon Color-->
        <item name="bgcheckIconColor" >@color/white</item>
        <!---Prime fill Icon Color-->
        <item name="primefillIconColor" >@color/white</item>
        <!---CGM insert Icon Color-->
        <item name="cgminsertIconColor" >@color/white</item>
        <!---Pump Battery Icon Color-->
        <item name="pumpBatteryIconColor" >@color/white</item>
        <!---Note Icon Color-->
        <item name="noteIconColor" >@color/white</item>
        <!---Exercise Icon Color-->
        <item name="exerciseIconColor01" >@color/white</item>
        <item name="exerciseIconColor02" >@color/white</item>
        <!---Announcement Icon Color-->
        <item name="announcementIconColor" >@color/white</item>
        <!---Question Icon Color-->
        <item name="questionIconColor" >@color/white</item>
        <!---History Icon Color-->
        <item name="historyIconColor" >@color/white</item>
        <!---Stats Icon Color-->
        <item name="statsIconColor" >@color/white</item>
        <!---User Option Icon Color-->
        <item name="userOptionsIconColor" >@color/white</item>
        <!---Target Hypo Icon Color-->
        <item name="targetHypoBgIconColor" >@color/white</item>
        <!---QuickWizzard Icon Color-->
        <item name="quickwizzardIconColor" >@color/white</item>
        <!---Add Cross Icon Color-->
        <item name="addCrossIconColor" >@color/white</item>
        <item name="android:windowBackground">@drawable/black_pink</item>
        <item name="PillColorStart">@color/primaryColorPinkVariant</item>
        <item name="PillColorEnd">@color/primaryColorPink</item>
    </style>

    <style name="AppTheme.PURPLE" parent="Theme.Material3.Dark.NoActionBar">
        <!-- Customize your theme here. -->
        <item name="colorPrimary">@color/purple_theme_dark_primary</item>
        <item name="colorOnPrimary">@color/purple_theme_dark_onPrimary</item>
        <item name="colorPrimaryContainer">@color/purple_theme_dark_primaryContainer</item>
        <item name="colorOnPrimaryContainer">@color/purple_theme_dark_onPrimaryContainer</item>
        <item name="colorSecondary">@color/purple_theme_dark_secondary</item>
        <item name="colorOnSecondary">@color/purple_theme_dark_onSecondary</item>
        <item name="colorSecondaryContainer">@color/purple_theme_dark_secondaryContainer</item>
        <item name="colorOnSecondaryContainer">@color/purple_theme_dark_onSecondaryContainer</item>
        <item name="colorTertiary">@color/purple_theme_dark_tertiary</item>
        <item name="colorOnTertiary">@color/purple_theme_dark_onTertiary</item>
        <item name="colorTertiaryContainer">@color/purple_theme_dark_tertiaryContainer</item>
        <item name="colorOnTertiaryContainer">@color/purple_theme_dark_onTertiaryContainer</item>
        <item name="colorError">@color/purple_theme_dark_error</item>
        <item name="colorErrorContainer">@color/purple_theme_dark_errorContainer</item>
        <item name="colorOnError">@color/purple_theme_dark_onError</item>
        <item name="colorOnErrorContainer">@color/purple_theme_dark_onErrorContainer</item>
        <item name="android:colorBackground">@color/purple_theme_dark_background</item>
        <item name="colorOnBackground">@color/purple_theme_dark_onBackground</item>
        <item name="colorSurface">@color/purple_theme_dark_surface</item>
        <item name="colorOnSurface">@color/purple_theme_dark_onSurface</item>
        <item name="colorSurfaceVariant">@color/purple_theme_dark_surfaceVariant</item>
        <item name="colorOnSurfaceVariant">@color/purple_theme_dark_onSurfaceVariant</item>
        <item name="colorOutline">@color/purple_theme_dark_outline</item>
        <item name="colorOnSurfaceInverse">@color/purple_theme_dark_inverseOnSurface</item>
        <item name="colorSurfaceInverse">@color/purple_theme_dark_inverseSurface</item>
        <item name="colorPrimaryInverse">@color/purple_theme_dark_primaryInverse</item>

        <item name="colorPrimaryDark">@color/primaryDarkColorPurple</item>
        <item name="colorPrimaryVariant">@color/primaryColorPurpleVariant</item>
        <item name="colorSecondaryVariant">@color/colorSecondaryVariantPurple</item>
        <item name="colorAccent">@color/purple_theme_dark_secondary</item>
        <item name="android:textColorSecondary">@color/secondaryTextColorPink</item>
        <item name="iconColor">@color/sphere_plastic_grey</item>
        <item name="bottomAppBarStyle">@style/Widget.MaterialComponents.BottomAppBar.Colored</item>
        <!---Bolus Icon Color-->
        <item name="bolusIconColor" >@color/white</item>
        <!---Carbs Icon Color-->
        <item name="carbsIconColor" >@color/white</item>
        <!---Wizard Icon Color-->
        <item name="wizardIconColor" >@color/white</item>
        <!---Calibration Icon Color-->
        <item name="calibrationIconColor" >@color/white</item>
        <!---CGM BOYDA Icon Color-->
        <item name="boyda" >@color/white</item>
        <!---Profile Switch Icon Color-->
        <item name="profileswitchIconColor" >@color/white</item>
        <!---Temp target Icon Color-->
        <item name="temptargetIconColor" >@color/white</item>
        <item name="temptargetIconColor1" >@color/white</item>
        <!---Start temp basal Icon Color-->
        <item name="tempbasalIconColor" >@color/white</item>
        <!---Cancel temp basal Icon Color-->
        <item name="canceltempbasalIconColor" >@color/white</item>
        <!---Start extended bolus Icon Color-->
        <item name="startextbolusIconColor" >@color/white</item>
        <!---Cancel extended bolus Icon Color-->
        <item name="cancelextbolusIconColor" >@color/white</item>
        <!---BG check Icon Color-->
        <item name="bgcheckIconColor" >@color/white</item>
        <!---Prime fill Icon Color-->
        <item name="primefillIconColor" >@color/white</item>
        <!---CGM insert Icon Color-->
        <item name="cgminsertIconColor" >@color/white</item>
        <!---Pump Battery Icon Color-->
        <item name="pumpBatteryIconColor" >@color/white</item>
        <!---Note Icon Color-->
        <item name="noteIconColor" >@color/white</item>
        <!---Exercise Icon Color-->
        <item name="exerciseIconColor01" >@color/white</item>
        <item name="exerciseIconColor02" >@color/white</item>
        <!---Announcement Icon Color-->
        <item name="announcementIconColor" >@color/white</item>
        <!---Question Icon Color-->
        <item name="questionIconColor" >@color/white</item>
        <!---History Icon Color-->
        <item name="historyIconColor" >@color/white</item>
        <!---Stats Icon Color-->
        <item name="statsIconColor" >@color/white</item>
        <!---User Option Icon Color-->
        <item name="userOptionsIconColor" >@color/white</item>
        <!---Target Hypo Icon Color-->
        <item name="targetHypoBgIconColor" >@color/white</item>
        <!---QuickWizzard Icon Color-->
        <item name="quickwizzardIconColor" >@color/white</item>
        <!---Add Cross Icon Color-->
        <item name="addCrossIconColor" >@color/white</item>
        <item name="fragmentbackground">@color/black_alpha_10</item>
        <item name="android:windowBackground">@drawable/stone_wall</item>
        <item name="overviewPillColor">@color/overviewPillColorPurple</item>
        <item name="android:dialogCornerRadius">12dp</item>
    </style>

    <style name="AppTheme.DEEPPURPLE" parent="AppTheme.NoActionBar">
        <!-- Customize your theme here. -->
        <item name="colorPrimaryContainer">@color/deeppurple_theme_dark_primaryContainer</item>
        <item name="colorOnPrimaryContainer">@color/deeppurple_theme_dark_onPrimaryContainer</item>
        <item name="colorSecondary">@color/deeppurple_theme_dark_secondary</item>
        <item name="colorOnSecondary">@color/deeppurple_theme_dark_onSecondary</item>
        <item name="colorSecondaryContainer">@color/deeppurple_theme_dark_secondaryContainer</item>
        <item name="colorOnSecondaryContainer">@color/deeppurple_theme_dark_onSecondaryContainer</item>
        <item name="colorTertiary">@color/deeppurple_theme_dark_tertiary</item>
        <item name="colorOnTertiary">@color/deeppurple_theme_dark_onTertiary</item>
        <item name="colorTertiaryContainer">@color/deeppurple_theme_dark_tertiaryContainer</item>
        <item name="colorOnTertiaryContainer">@color/deeppurple_theme_dark_onTertiaryContainer</item>
        <item name="colorError">@color/deeppurple_theme_dark_error</item>
        <item name="colorErrorContainer">@color/deeppurple_theme_dark_errorContainer</item>
        <item name="colorOnError">@color/deeppurple_theme_dark_onError</item>
        <item name="colorOnErrorContainer">@color/deeppurple_theme_dark_onErrorContainer</item>
        <item name="android:colorBackground">@color/deeppurple_theme_dark_background</item>
        <item name="colorOnBackground">@color/deeppurple_theme_dark_onBackground</item>
        <item name="colorSurface">@color/deeppurple_theme_dark_surface</item>
        <item name="colorOnSurface">@color/deeppurple_theme_dark_onSurface</item>
        <item name="colorSurfaceVariant">@color/deeppurple_theme_dark_surfaceVariant</item>
        <item name="colorOnSurfaceVariant">@color/deeppurple_theme_dark_onSurfaceVariant</item>
        <item name="colorOutline">@color/deeppurple_theme_dark_outline</item>
        <item name="colorOnSurfaceInverse">@color/deeppurple_theme_dark_inverseOnSurface</item>
        <item name="colorSurfaceInverse">@color/deeppurple_theme_dark_inverseSurface</item>
        <item name="colorPrimaryInverse">@color/deeppurple_theme_dark_primaryInverse</item>

        <item name="colorPrimary">@color/primaryColorDeepPurple</item>
        <item name="colorPrimaryDark">@color/primaryDarkColorDeepPurple</item>
        <item name="colorPrimaryVariant">@color/primaryColorPurpleVariant</item>
        <item name="colorSecondaryVariant">@color/colorSecondaryVariantPurple</item>
        <item name="colorOnPrimary">@color/colorOnPrimaryPurple</item>
        <item name="colorAccent">@color/secondaryColorDeepPurple</item>
        <item name="android:textColorSecondary">@color/secondaryTextColorPink</item>
        <item name="bottomAppBarStyle">@style/Widget.MaterialComponents.BottomAppBar.Colored</item>
        <item name="overviewPillColor">@color/overviewPillColorDeepPurple</item>
        <!---Bolus Icon Color-->
        <item name="bolusIconColor" >@color/white</item>
        <!---Carbs Icon Color-->
        <item name="carbsIconColor" >@color/white</item>
        <!---Wizard Icon Color-->
        <item name="wizardIconColor" >@color/white</item>
        <!---CGM BOYDA Icon Color-->
        <item name="boyda" >@color/white</item>
        <!---Profile Switch Icon Color-->
        <item name="profileswitchIconColor" >@color/white</item>
        <!---Temp target Icon Color-->
        <item name="temptargetIconColor" >@color/white</item>
        <item name="temptargetIconColor1" >@color/white</item>
        <!---Start temp basal Icon Color-->
        <item name="tempbasalIconColor" >@color/white</item>
        <!---Cancel temp basal Icon Color-->
        <item name="canceltempbasalIconColor" >@color/white</item>
        <!---Start extended bolus Icon Color-->
        <item name="startextbolusIconColor" >@color/white</item>
        <!---Cancel extended bolus Icon Color-->
        <item name="cancelextbolusIconColor" >@color/white</item>
        <!---BG check Icon Color-->
        <item name="bgcheckIconColor" >@color/white</item>
        <!---Prime fill Icon Color-->
        <item name="primefillIconColor" >@color/white</item>
        <!---CGM insert Icon Color-->
        <item name="cgminsertIconColor" >@color/white</item>
        <!---Pump Battery Icon Color-->
        <item name="pumpBatteryIconColor" >@color/white</item>
        <!---Note Icon Color-->
        <item name="noteIconColor" >@color/white</item>
        <!---Exercise Icon Color-->
        <item name="exerciseIconColor01" >@color/white</item>
        <item name="exerciseIconColor02" >@color/white</item>
        <!---Announcement Icon Color-->
        <item name="announcementIconColor" >@color/white</item>
        <!---Question Icon Color-->
        <item name="questionIconColor" >@color/white</item>
        <!---History Icon Color-->
        <item name="historyIconColor" >@color/white</item>
        <!---Stats Icon Color-->
        <item name="statsIconColor" >@color/white</item>
        <!---User Option Icon Color-->
        <item name="userOptionsIconColor" >@color/white</item>
        <!---Target Hypo Icon Color-->
        <item name="targetHypoBgIconColor" >@color/white</item>
        <!---Add Cross Icon Color-->
        <item name="addCrossIconColor" >@color/white</item>
        <!---Calibration Icon Color-->
        <item name="calibrationIconColor" >@color/black</item>
        <!---First Aid Icon Color-->
        <item name="firstAidIconColor" >@color/black</item>
        <!---QuickWizzard Icon Color-->
        <item name="quickwizzardIconColor" >@color/black</item>
        <!---More Icon Color-->
        <item name="dotmoreIconColor" >@color/black</item>
        <item name="android:dialogCornerRadius">12dp</item>
    </style>

    <style name="AppTheme.INDIGO" parent="AppTheme.NoActionBar">
        <!-- Customize your theme here. -->
        <item name="colorPrimary">@color/indigo_theme_dark_primary</item>
        <item name="colorOnPrimary">@color/indigo_theme_dark_onPrimary</item>
        <item name="colorPrimaryContainer">@color/indigo_theme_dark_primaryContainer</item>
        <item name="colorOnPrimaryContainer">@color/indigo_theme_dark_onPrimaryContainer</item>
        <item name="colorSecondary">@color/indigo_theme_dark_secondary</item>
        <item name="colorOnSecondary">@color/indigo_theme_dark_onSecondary</item>
        <item name="colorSecondaryContainer">@color/indigo_theme_dark_secondaryContainer</item>
        <item name="colorOnSecondaryContainer">@color/indigo_theme_dark_onSecondaryContainer</item>
        <item name="colorTertiary">@color/indigo_theme_dark_tertiary</item>
        <item name="colorOnTertiary">@color/indigo_theme_dark_onTertiary</item>
        <item name="colorTertiaryContainer">@color/indigo_theme_dark_tertiaryContainer</item>
        <item name="colorOnTertiaryContainer">@color/indigo_theme_dark_onTertiaryContainer</item>
        <item name="colorError">@color/indigo_theme_dark_error</item>
        <item name="colorErrorContainer">@color/indigo_theme_dark_errorContainer</item>
        <item name="colorOnError">@color/indigo_theme_dark_onError</item>
        <item name="colorOnErrorContainer">@color/indigo_theme_dark_onErrorContainer</item>
        <item name="android:colorBackground">@color/indigo_theme_dark_background</item>
        <item name="colorOnBackground">@color/indigo_theme_dark_onBackground</item>
        <item name="colorSurface">@color/indigo_theme_dark_surface</item>
        <item name="colorOnSurface">@color/indigo_theme_dark_onSurface</item>
        <item name="colorSurfaceVariant">@color/indigo_theme_dark_surfaceVariant</item>
        <item name="colorOnSurfaceVariant">@color/indigo_theme_dark_onSurfaceVariant</item>
        <item name="colorOutline">@color/indigo_theme_dark_outline</item>
        <item name="colorOnSurfaceInverse">@color/indigo_theme_dark_inverseOnSurface</item>
        <item name="colorSurfaceInverse">@color/indigo_theme_dark_inverseSurface</item>
        <item name="colorPrimaryInverse">@color/indigo_theme_dark_primaryInverse</item>

        <item name="colorPrimaryDark">@color/primaryDarkColorIndigo</item>
        <item name="colorAccent">@color/secondaryColorIndigo</item>
        <item name="overviewPillColor">@color/overviewPillColorIndigo</item>
        <item name="android:windowBackground">@drawable/blue_ball</item>
        <item name="android:textColorSecondary">@color/secondaryTextColorPink</item>
        <item name="android:textColor">@color/white</item>
        <!---Calibration Icon Color-->
        <item name="calibrationIconColor" >@color/black</item>
        <!---First Aid Icon Color-->
        <item name="firstAidIconColor" >@color/black</item>
        <!---QuickWizzard Icon Color-->
        <item name="quickwizzardIconColor" >@color/black</item>
        <item name="bottomAppBarStyle">@style/Widget.MaterialComponents.BottomAppBar.Colored</item>
    </style>

    <style name="AppTheme.BLUE" parent="AppTheme.NoActionBar">
        <!-- Customize your theme here. -->
        <item name="colorPrimary">@color/blue_theme_dark_primary</item>
        <item name="colorOnPrimary">@color/blue_theme_dark_onPrimary</item>
        <item name="colorPrimaryContainer">@color/blue_theme_dark_primaryContainer</item>
        <item name="colorOnPrimaryContainer">@color/blue_theme_dark_onPrimaryContainer</item>
        <item name="colorSecondary">@color/blue_theme_dark_secondary</item>
        <item name="colorOnSecondary">@color/blue_theme_dark_onSecondary</item>
        <item name="colorSecondaryContainer">@color/blue_theme_dark_secondaryContainer</item>
        <item name="colorOnSecondaryContainer">@color/blue_theme_dark_onSecondaryContainer</item>
        <item name="colorTertiary">@color/blue_theme_dark_tertiary</item>
        <item name="colorOnTertiary">@color/blue_theme_dark_onTertiary</item>
        <item name="colorTertiaryContainer">@color/blue_theme_dark_tertiaryContainer</item>
        <item name="colorOnTertiaryContainer">@color/blue_theme_dark_onTertiaryContainer</item>
        <item name="colorError">@color/blue_theme_dark_error</item>
        <item name="colorErrorContainer">@color/blue_theme_dark_errorContainer</item>
        <item name="colorOnError">@color/blue_theme_dark_onError</item>
        <item name="colorOnErrorContainer">@color/blue_theme_dark_onErrorContainer</item>
        <item name="android:colorBackground">@color/blue_theme_dark_background</item>
        <item name="colorOnBackground">@color/blue_theme_dark_onBackground</item>
        <item name="colorSurface">@color/blue_theme_dark_surface</item>
        <item name="colorOnSurface">@color/blue_theme_dark_onSurface</item>
        <item name="colorSurfaceVariant">@color/blue_theme_dark_surfaceVariant</item>
        <item name="colorOnSurfaceVariant">@color/blue_theme_dark_onSurfaceVariant</item>
        <item name="colorOutline">@color/blue_theme_dark_outline</item>
        <item name="colorOnSurfaceInverse">@color/blue_theme_dark_inverseOnSurface</item>
        <item name="colorSurfaceInverse">@color/blue_theme_dark_inverseSurface</item>
        <item name="colorPrimaryInverse">@color/blue_theme_dark_primaryInverse</item>

        <item name="colorPrimaryDark">@color/primaryDarkColorBlue</item>
        <item name="colorAccent">@color/secondaryColorBlue</item>
        <item name="overviewPillColor">@color/overviewPillColorBlue</item>
        <item name="android:textColorSecondary">@color/secondaryTextColorPink</item>
        <item name="android:textColor">@color/white</item>
        <!---Bolus Icon Color-->
        <item name="bolusIconColor" >@color/white</item>
        <!---Carbs Icon Color-->
        <item name="carbsIconColor" >@color/white</item>
        <!---Wizard Icon Color-->
        <item name="wizardIconColor" >@color/white</item>
        <!---Calibration Icon Color-->
        <item name="calibrationIconColor" >@color/white</item>
        <!---CGM BOYDA Icon Color-->
        <item name="boyda" >@color/white</item>
        <!---Profile Switch Icon Color-->
        <item name="profileswitchIconColor" >@color/white</item>
        <!---Temp target Icon Color-->
        <item name="temptargetIconColor" >@color/white</item>
        <item name="temptargetIconColor1" >@color/white</item>
        <!---Start temp basal Icon Color-->
        <item name="tempbasalIconColor" >@color/white</item>
        <!---Cancel temp basal Icon Color-->
        <item name="canceltempbasalIconColor" >@color/white</item>
        <!---Start extended bolus Icon Color-->
        <item name="startextbolusIconColor" >@color/white</item>
        <!---Cancel extended bolus Icon Color-->
        <item name="cancelextbolusIconColor" >@color/white</item>
        <!---BG check Icon Color-->
        <item name="bgcheckIconColor" >@color/white</item>
        <!---Prime fill Icon Color-->
        <item name="primefillIconColor" >@color/white</item>
        <!---CGM insert Icon Color-->
        <item name="cgminsertIconColor" >@color/white</item>
        <!---Pump Battery Icon Color-->
        <item name="pumpBatteryIconColor" >@color/white</item>
        <!---Note Icon Color-->
        <item name="noteIconColor" >@color/white</item>
        <!---Exercise Icon Color-->
        <item name="exerciseIconColor01" >@color/white</item>
        <item name="exerciseIconColor02" >@color/white</item>
        <!---Announcement Icon Color-->
        <item name="announcementIconColor" >@color/white</item>
        <!---Question Icon Color-->
        <item name="questionIconColor" >@color/white</item>
        <!---History Icon Color-->
        <item name="historyIconColor" >@color/white</item>
        <!---Stats Icon Color-->
        <item name="statsIconColor" >@color/white</item>
        <!---User Option Icon Color-->
        <item name="userOptionsIconColor" >@color/white</item>
        <!---Target Hypo Icon Color-->
        <item name="targetHypoBgIconColor" >@color/white</item>
        <!---QuickWizzard Icon Color-->
        <item name="quickwizzardIconColor" >@color/white</item>
        <!---Add Cross Icon Color-->
        <item name="addCrossIconColor" >@color/white</item>
        <item name="bottomAppBarStyle">@style/Widget.MaterialComponents.BottomAppBar.Colored</item>
    </style>

    <style name="AppTheme.LIGHTBLUE" parent="AppTheme.NoActionBar">
        <item name="colorPrimary">@color/lightblue_theme_dark_primary</item>
        <item name="colorOnPrimary">@color/lightblue_theme_dark_onPrimary</item>
        <item name="colorPrimaryContainer">@color/lightblue_theme_dark_primaryContainer</item>
        <item name="colorOnPrimaryContainer">@color/lightblue_theme_dark_onPrimaryContainer</item>
        <item name="colorSecondary">@color/lightblue_theme_dark_secondary</item>
        <item name="colorOnSecondary">@color/lightblue_theme_dark_onSecondary</item>
        <item name="colorSecondaryContainer">@color/lightblue_theme_dark_secondaryContainer</item>
        <item name="colorOnSecondaryContainer">@color/lightblue_theme_dark_onSecondaryContainer</item>
        <item name="colorTertiary">@color/lightblue_theme_dark_tertiary</item>
        <item name="colorOnTertiary">@color/lightblue_theme_dark_onTertiary</item>
        <item name="colorTertiaryContainer">@color/lightblue_theme_dark_tertiaryContainer</item>
        <item name="colorOnTertiaryContainer">@color/lightblue_theme_dark_onTertiaryContainer</item>
        <item name="colorError">@color/lightblue_theme_dark_error</item>
        <item name="colorErrorContainer">@color/lightblue_theme_dark_errorContainer</item>
        <item name="colorOnError">@color/lightblue_theme_dark_onError</item>
        <item name="colorOnErrorContainer">@color/lightblue_theme_dark_onErrorContainer</item>
        <item name="android:colorBackground">@color/lightblue_theme_dark_background</item>
        <item name="colorOnBackground">@color/lightblue_theme_dark_onBackground</item>
        <item name="colorSurface">@color/lightblue_theme_dark_surface</item>
        <item name="colorOnSurface">@color/lightblue_theme_dark_onSurface</item>
        <item name="colorSurfaceVariant">@color/lightblue_theme_dark_surfaceVariant</item>
        <item name="colorOnSurfaceVariant">@color/lightblue_theme_dark_onSurfaceVariant</item>
        <item name="colorOutline">@color/lightblue_theme_dark_outline</item>
        <item name="colorOnSurfaceInverse">@color/lightblue_theme_dark_inverseOnSurface</item>
        <item name="colorSurfaceInverse">@color/lightblue_theme_dark_inverseSurface</item>
        <item name="colorPrimaryInverse">@color/lightblue_theme_dark_primaryInverse</item>

        <!-- Customize your theme here. -->
        <item name="colorPrimaryDark">@color/primaryDarkColorLightBlue</item>
        <item name="colorAccent">@color/secondaryColorLightBlue</item>
        <item name="overviewPillColor">@color/overviewPillColorLightBlue</item>
        <!---Bolus Icon Color-->
        <item name="bolusIconColor" >@color/white</item>
        <!---Carbs Icon Color-->
        <item name="carbsIconColor" >@color/white</item>
        <!---Wizard Icon Color-->
        <item name="wizardIconColor" >@color/white</item>
        <!---CGM BOYDA Icon Color-->
        <item name="boyda" >@color/white</item>
        <!---Profile Switch Icon Color-->
        <item name="profileswitchIconColor" >@color/white</item>
        <!---Temp target Icon Color-->
        <item name="temptargetIconColor" >@color/white</item>
        <item name="temptargetIconColor1" >@color/white</item>
        <!---Start temp basal Icon Color-->
        <item name="tempbasalIconColor" >@color/white</item>
        <!---Cancel temp basal Icon Color-->
        <item name="canceltempbasalIconColor" >@color/white</item>
        <!---Start extended bolus Icon Color-->
        <item name="startextbolusIconColor" >@color/white</item>
        <!---Cancel extended bolus Icon Color-->
        <item name="cancelextbolusIconColor" >@color/white</item>
        <!---BG check Icon Color-->
        <item name="bgcheckIconColor" >@color/white</item>
        <!---Prime fill Icon Color-->
        <item name="primefillIconColor" >@color/white</item>
        <!---CGM insert Icon Color-->
        <item name="cgminsertIconColor" >@color/white</item>
        <!---Pump Battery Icon Color-->
        <item name="pumpBatteryIconColor" >@color/white</item>
        <!---Note Icon Color-->
        <item name="noteIconColor" >@color/white</item>
        <!---Exercise Icon Color-->
        <item name="exerciseIconColor01" >@color/white</item>
        <item name="exerciseIconColor02" >@color/white</item>
        <!---Announcement Icon Color-->
        <item name="announcementIconColor" >@color/white</item>
        <!---Question Icon Color-->
        <item name="questionIconColor" >@color/white</item>
        <!---History Icon Color-->
        <item name="historyIconColor" >@color/white</item>
        <!---Stats Icon Color-->
        <item name="statsIconColor" >@color/white</item>
        <!---User Option Icon Color-->
        <item name="userOptionsIconColor" >@color/white</item>
        <!---Target Hypo Icon Color-->
        <item name="targetHypoBgIconColor" >@color/white</item>
        <!---Add Cross Icon Color-->
        <item name="addCrossIconColor" >@color/white</item>
        <!---Calibration Icon Color-->
        <item name="calibrationIconColor" >@color/black</item>
        <!---First Aid Icon Color-->
        <item name="firstAidIconColor" >@color/black</item>
        <!---QuickWizzard Icon Color-->
        <item name="quickwizzardIconColor" >@color/black</item>
        <item name="iconColorbottomAppbar" >@color/lightblue_theme_dark_onPrimary</item>
        <item name="android:windowBackground">@drawable/black_blue</item>
        <item name="bottomAppBarStyle">@style/Widget.MaterialComponents.BottomAppBar.Colored</item>
    </style>

    <style name="AppTheme.CYAN" parent="AppTheme.NoActionBar">
        <!-- Customize your theme here. -->
        <item name="colorPrimary">@color/cyan_theme_dark_primary</item>
        <item name="colorOnPrimary">@color/cyan_theme_dark_onPrimary</item>
        <item name="colorPrimaryContainer">@color/cyan_theme_dark_primaryContainer</item>
        <item name="colorOnPrimaryContainer">@color/cyan_theme_dark_onPrimaryContainer</item>
        <item name="colorSecondary">@color/cyan_theme_dark_secondary</item>
        <item name="colorOnSecondary">@color/cyan_theme_dark_onSecondary</item>
        <item name="colorSecondaryContainer">@color/cyan_theme_dark_secondaryContainer</item>
        <item name="colorOnSecondaryContainer">@color/cyan_theme_dark_onSecondaryContainer</item>
        <item name="colorTertiary">@color/cyan_theme_dark_tertiary</item>
        <item name="colorOnTertiary">@color/cyan_theme_dark_onTertiary</item>
        <item name="colorTertiaryContainer">@color/cyan_theme_dark_tertiaryContainer</item>
        <item name="colorOnTertiaryContainer">@color/cyan_theme_dark_onTertiaryContainer</item>
        <item name="colorError">@color/cyan_theme_dark_error</item>
        <item name="colorErrorContainer">@color/cyan_theme_dark_errorContainer</item>
        <item name="colorOnError">@color/cyan_theme_dark_onError</item>
        <item name="colorOnErrorContainer">@color/cyan_theme_dark_onErrorContainer</item>
        <item name="android:colorBackground">@color/cyan_theme_dark_background</item>
        <item name="colorOnBackground">@color/cyan_theme_dark_onBackground</item>
        <item name="colorOnSurface">@color/cyan_theme_dark_onSurface</item>
        <item name="colorSurfaceVariant">@color/cyan_theme_dark_surfaceVariant</item>
        <item name="colorOnSurfaceVariant">@color/cyan_theme_dark_onSurfaceVariant</item>
        <item name="colorOutline">@color/cyan_theme_dark_outline</item>
        <item name="colorOnSurfaceInverse">@color/cyan_theme_dark_inverseOnSurface</item>
        <item name="colorSurfaceInverse">@color/cyan_theme_dark_inverseSurface</item>
        <item name="colorPrimaryInverse">@color/cyan_theme_dark_primaryInverse</item>

        <item name="colorPrimaryDark">@color/primaryDarkColorCyan</item>
        <item name="colorPrimaryVariant">@color/primaryDarkColorCyan</item>
        <item name="colorAccent">@color/secondaryColorCyan</item>
        <item name="overviewPillColor">@color/overviewPillColorCyan</item>
        <!-- Color of pills -->
        <item name="PillColorStart">@color/PillColorCyanStart</item>
        <item name="PillColorEnd">@color/PillColorCyanEnd</item>
        <item name="colorSurface">@color/black_alpha_60</item>
        <!---Bolus Icon Color-->
        <item name="bolusIconColor" >@color/white</item>
        <!---Carbs Icon Color-->
        <item name="carbsIconColor" >@color/white</item>
        <!---Wizard Icon Color-->
        <item name="wizardIconColor" >@color/white</item>
        <!---CGM BOYDA Icon Color-->
        <item name="boyda" >@color/white</item>
        <!---Profile Switch Icon Color-->
        <item name="profileswitchIconColor" >@color/white</item>
        <!---Temp target Icon Color-->
        <item name="temptargetIconColor" >@color/white</item>
        <item name="temptargetIconColor1" >@color/white</item>
        <!---Start temp basal Icon Color-->
        <item name="tempbasalIconColor" >@color/white</item>
        <!---Cancel temp basal Icon Color-->
        <item name="canceltempbasalIconColor" >@color/white</item>
        <!---Start extended bolus Icon Color-->
        <item name="startextbolusIconColor" >@color/white</item>
        <!---Cancel extended bolus Icon Color-->
        <item name="cancelextbolusIconColor" >@color/white</item>
        <!---BG check Icon Color-->
        <item name="bgcheckIconColor" >@color/white</item>
        <!---Prime fill Icon Color-->
        <item name="primefillIconColor" >@color/white</item>
        <!---CGM insert Icon Color-->
        <item name="cgminsertIconColor" >@color/white</item>
        <!---Pump Battery Icon Color-->
        <item name="pumpBatteryIconColor" >@color/white</item>
        <!---Note Icon Color-->
        <item name="noteIconColor" >@color/white</item>
        <!---Exercise Icon Color-->
        <item name="exerciseIconColor01" >@color/white</item>
        <item name="exerciseIconColor02" >@color/white</item>
        <!---Announcement Icon Color-->
        <item name="announcementIconColor" >@color/white</item>
        <!---Question Icon Color-->
        <item name="questionIconColor" >@color/white</item>
        <!---History Icon Color-->
        <item name="historyIconColor" >@color/white</item>
        <!---Stats Icon Color-->
        <item name="statsIconColor" >@color/white</item>
        <!---User Option Icon Color-->
        <item name="userOptionsIconColor" >@color/white</item>
        <!---Target Hypo Icon Color-->
        <item name="targetHypoBgIconColor" >@color/white</item>
        <!---Add Cross Icon Color-->
        <item name="addCrossIconColor" >@color/white</item>
        <!---Calibration Icon Color-->
        <item name="calibrationIconColor" >@color/black</item>
        <!---First Aid Icon Color-->
        <item name="firstAidIconColor" >@color/black</item>
        <!---More Icon Color-->
        <item name="dotmoreIconColor" >@color/black</item>
        <!---QuickWizzard Icon Color-->
        <item name="quickwizzardIconColor" >@color/black</item>
        <item name="iconColorbottomAppbar" >@color/cyan_theme_dark_onPrimary</item>
        <item name="android:popupBackground">@color/black_alpha_80</item>
        <item name="android:windowBackground">@drawable/tron_legacy02</item>
        <item name="colorGraphBackground">@color/black_alpha_10</item>
        <item name="bottomAppBarStyle">@style/Widget.MaterialComponents.BottomAppBar.Colored</item>
    </style>

    <style name="AppTheme.TEAL" parent="AppTheme.NoActionBar">
        <!-- Customize your theme here. -->
        <item name="colorPrimary">@color/teal_theme_dark_primary</item>
        <item name="colorOnPrimary">@color/teal_theme_dark_onPrimary</item>
        <item name="colorPrimaryContainer">@color/teal_theme_dark_primaryContainer</item>
        <item name="colorOnPrimaryContainer">@color/teal_theme_dark_onPrimaryContainer</item>
        <item name="colorSecondary">@color/teal_theme_dark_secondary</item>
        <item name="colorOnSecondary">@color/teal_theme_dark_onSecondary</item>
        <item name="colorSecondaryContainer">@color/teal_theme_dark_secondaryContainer</item>
        <item name="colorOnSecondaryContainer">@color/teal_theme_dark_onSecondaryContainer</item>
        <item name="colorTertiary">@color/teal_theme_dark_tertiary</item>
        <item name="colorOnTertiary">@color/teal_theme_dark_onTertiary</item>
        <item name="colorTertiaryContainer">@color/teal_theme_dark_tertiaryContainer</item>
        <item name="colorOnTertiaryContainer">@color/teal_theme_dark_onTertiaryContainer</item>
        <item name="colorError">@color/teal_theme_dark_error</item>
        <item name="colorErrorContainer">@color/teal_theme_dark_errorContainer</item>
        <item name="colorOnError">@color/teal_theme_dark_onError</item>
        <item name="colorOnErrorContainer">@color/teal_theme_dark_onErrorContainer</item>
        <item name="android:colorBackground">@color/teal_theme_dark_background</item>
        <item name="colorOnBackground">@color/teal_theme_dark_onBackground</item>

        <item name="colorOnSurface">@color/teal_theme_dark_onSurface</item>
        <item name="colorSurfaceVariant">@color/teal_theme_dark_surfaceVariant</item>
        <item name="colorOnSurfaceVariant">@color/teal_theme_dark_onSurfaceVariant</item>
        <item name="colorOutline">@color/teal_theme_dark_outline</item>
        <item name="colorOnSurfaceInverse">@color/teal_theme_dark_inverseOnSurface</item>
        <item name="colorSurfaceInverse">@color/teal_theme_dark_inverseSurface</item>
        <item name="colorPrimaryInverse">@color/teal_theme_dark_primaryInverse</item>

        <item name="colorPrimaryDark">@color/primaryDarkColorTeal</item>
        <item name="colorPrimaryVariant">@color/primaryDarkColorTeal</item>
        <item name="colorAccent">@color/secondaryColorTeal</item>
        <item name="android:textColorSecondary">@color/secondaryTextColorPink</item>
        <item name="overviewPillColor">@color/overviewPillColorTeal</item>
        <item name="colorSurface">@color/black_alpha_65</item>
        <!---Bolus Icon Color-->
        <item name="bolusIconColor" >@color/white</item>
        <!---Carbs Icon Color-->
        <item name="carbsIconColor" >@color/white</item>
        <!---Wizard Icon Color-->
        <item name="wizardIconColor" >@color/white</item>
        <!---CGM BOYDA Icon Color-->
        <item name="boyda" >@color/white</item>
        <!---Profile Switch Icon Color-->
        <item name="profileswitchIconColor" >@color/white</item>
        <!---Temp target Icon Color-->
        <item name="temptargetIconColor" >@color/white</item>
        <item name="temptargetIconColor1" >@color/white</item>
        <!---Start temp basal Icon Color-->
        <item name="tempbasalIconColor" >@color/white</item>
        <!---Cancel temp basal Icon Color-->
        <item name="canceltempbasalIconColor" >@color/white</item>
        <!---Start extended bolus Icon Color-->
        <item name="startextbolusIconColor" >@color/white</item>
        <!---Cancel extended bolus Icon Color-->
        <item name="cancelextbolusIconColor" >@color/white</item>
        <!---BG check Icon Color-->
        <item name="bgcheckIconColor" >@color/white</item>
        <!---Prime fill Icon Color-->
        <item name="primefillIconColor" >@color/white</item>
        <!---CGM insert Icon Color-->
        <item name="cgminsertIconColor" >@color/white</item>
        <!---Pump Battery Icon Color-->
        <item name="pumpBatteryIconColor" >@color/white</item>
        <!---Note Icon Color-->
        <item name="noteIconColor" >@color/white</item>
        <!---Exercise Icon Color-->
        <item name="exerciseIconColor01" >@color/white</item>
        <item name="exerciseIconColor02" >@color/white</item>
        <!---Announcement Icon Color-->
        <item name="announcementIconColor" >@color/white</item>
        <!---Question Icon Color-->
        <item name="questionIconColor" >@color/white</item>
        <!---History Icon Color-->
        <item name="historyIconColor" >@color/white</item>
        <!---Stats Icon Color-->
        <item name="statsIconColor" >@color/white</item>
        <!---User Option Icon Color-->
        <item name="userOptionsIconColor" >@color/white</item>
        <!---Target Hypo Icon Color-->
        <item name="targetHypoBgIconColor" >@color/white</item>
        <!---Add Cross Icon Color-->
        <item name="addCrossIconColor" >@color/white</item>
        <!---Calibration Icon Color-->
        <item name="calibrationIconColor" >@color/black</item>
        <!---First Aid Icon Color-->
        <item name="firstAidIconColor" >@color/black</item>
        <!---More Icon Color-->
        <item name="dotmoreIconColor" >@color/black</item>
        <!---QuickWizzard Icon Color-->
        <item name="quickwizzardIconColor" >@color/black</item>
        <item name="iconColorbottomAppbar" >@color/teal_theme_dark_onPrimary</item>
        <item name="android:popupBackground">@color/black_alpha_80</item>
        <item name="android:windowBackground">@drawable/green_domina</item>
        <item name="bottomAppBarStyle">@style/Widget.MaterialComponents.BottomAppBar.Colored</item>
    </style>

    <style name="AppTheme.GREEN" parent="AppTheme.NoActionBar">
        <!-- Customize your theme here. -->
        <item name="colorPrimary">@color/green_theme_dark_primary</item>
        <item name="colorOnPrimary">@color/green_theme_dark_onPrimary</item>
        <item name="colorPrimaryContainer">@color/green_theme_dark_primaryContainer</item>
        <item name="colorOnPrimaryContainer">@color/green_theme_dark_onPrimaryContainer</item>
        <item name="colorSecondary">@color/green_theme_dark_secondary</item>
        <item name="colorOnSecondary">@color/green_theme_dark_onSecondary</item>
        <item name="colorSecondaryContainer">@color/green_theme_dark_secondaryContainer</item>
        <item name="colorOnSecondaryContainer">@color/green_theme_dark_onSecondaryContainer</item>
        <item name="colorTertiary">@color/green_theme_dark_tertiary</item>
        <item name="colorOnTertiary">@color/green_theme_dark_onTertiary</item>
        <item name="colorTertiaryContainer">@color/green_theme_dark_tertiaryContainer</item>
        <item name="colorOnTertiaryContainer">@color/green_theme_dark_onTertiaryContainer</item>
        <item name="colorError">@color/green_theme_dark_error</item>
        <item name="colorErrorContainer">@color/green_theme_dark_errorContainer</item>
        <item name="colorOnError">@color/green_theme_dark_onError</item>
        <item name="colorOnErrorContainer">@color/green_theme_dark_onErrorContainer</item>
        <item name="android:colorBackground">@color/green_theme_dark_background</item>
        <item name="colorOnBackground">@color/green_theme_dark_onBackground</item>
        <item name="colorSurface">@color/green_theme_dark_surface</item>
        <item name="colorOnSurface">@color/green_theme_dark_onSurface</item>
        <item name="colorSurfaceVariant">@color/green_theme_dark_surfaceVariant</item>
        <item name="colorOnSurfaceVariant">@color/green_theme_dark_onSurfaceVariant</item>
        <item name="colorOutline">@color/green_theme_dark_outline</item>
        <item name="colorOnSurfaceInverse">@color/green_theme_dark_inverseOnSurface</item>
        <item name="colorSurfaceInverse">@color/green_theme_dark_inverseSurface</item>
        <item name="colorPrimaryInverse">@color/green_theme_dark_primaryInverse</item>

        <item name="colorPrimaryDark">@color/primaryDarkColorGreen</item>
        <item name="colorAccent">@color/secondaryColorGreen</item>
        <item name="overviewPillColor">@color/overviewPillColorGreen</item>
        <!---Bolus Icon Color-->
        <item name="bolusIconColor" >@color/white</item>
        <!---Carbs Icon Color-->
        <item name="carbsIconColor" >@color/white</item>
        <!---Wizard Icon Color-->
        <item name="wizardIconColor" >@color/white</item>
        <!---Calibration Icon Color-->
        <item name="calibrationIconColor" >@color/white</item>
        <!---CGM BOYDA Icon Color-->
        <item name="boyda" >@color/white</item>
        <!---Profile Switch Icon Color-->
        <item name="profileswitchIconColor" >@color/white</item>
        <!---Temp target Icon Color-->
        <item name="temptargetIconColor" >@color/white</item>
        <item name="temptargetIconColor1" >@color/white</item>
        <!---Start temp basal Icon Color-->
        <item name="tempbasalIconColor" >@color/white</item>
        <!---Cancel temp basal Icon Color-->
        <item name="canceltempbasalIconColor" >@color/white</item>
        <!---Start extended bolus Icon Color-->
        <item name="startextbolusIconColor" >@color/white</item>
        <!---Cancel extended bolus Icon Color-->
        <item name="cancelextbolusIconColor" >@color/white</item>
        <!---BG check Icon Color-->
        <item name="bgcheckIconColor" >@color/white</item>
        <!---Prime fill Icon Color-->
        <item name="primefillIconColor" >@color/white</item>
        <!---CGM insert Icon Color-->
        <item name="cgminsertIconColor" >@color/white</item>
        <!---Pump Battery Icon Color-->
        <item name="pumpBatteryIconColor" >@color/white</item>
        <!---Note Icon Color-->
        <item name="noteIconColor" >@color/white</item>
        <!---Exercise Icon Color-->
        <item name="exerciseIconColor01" >@color/white</item>
        <item name="exerciseIconColor02" >@color/white</item>
        <!---Announcement Icon Color-->
        <item name="announcementIconColor" >@color/white</item>
        <!---Question Icon Color-->
        <item name="questionIconColor" >@color/white</item>
        <!---History Icon Color-->
        <item name="historyIconColor" >@color/white</item>
        <!---Stats Icon Color-->
        <item name="statsIconColor" >@color/white</item>
        <!---User Option Icon Color-->
        <item name="userOptionsIconColor" >@color/white</item>
        <!---Target Hypo Icon Color-->
        <item name="targetHypoBgIconColor" >@color/white</item>
        <!---QuickWizzard Icon Color-->
        <item name="quickwizzardIconColor" >@color/white</item>
        <!---Add Cross Icon Color-->
        <item name="addCrossIconColor" >@color/white</item>
        <item name="iconColorbottomAppbar" >@color/green_theme_dark_onPrimary</item>
        <item name="android:windowBackground">@drawable/buggati</item>
        <item name="bottomAppBarStyle">@style/Widget.MaterialComponents.BottomAppBar.Colored</item>
    </style>

    <style name="AppTheme.LIGHTGREEN" parent="AppTheme.NoActionBar">
        <!-- Customize your theme here. -->
        <item name="colorPrimary">@color/lightgreen_theme_dark_primary</item>
        <item name="colorOnPrimary">@color/lightgreen_theme_dark_onPrimary</item>
        <item name="colorPrimaryContainer">@color/lightgreen_theme_dark_primaryContainer</item>
        <item name="colorOnPrimaryContainer">@color/lightgreen_theme_dark_onPrimaryContainer</item>
        <item name="colorSecondary">@color/lightgreen_theme_dark_secondary</item>
        <item name="colorOnSecondary">@color/lightgreen_theme_dark_onSecondary</item>
        <item name="colorSecondaryContainer">@color/lightgreen_theme_dark_secondaryContainer</item>
        <item name="colorOnSecondaryContainer">@color/lightgreen_theme_dark_onSecondaryContainer</item>
        <item name="colorTertiary">@color/lightgreen_theme_dark_tertiary</item>
        <item name="colorOnTertiary">@color/lightgreen_theme_dark_onTertiary</item>
        <item name="colorTertiaryContainer">@color/lightgreen_theme_dark_tertiaryContainer</item>
        <item name="colorOnTertiaryContainer">@color/lightgreen_theme_dark_onTertiaryContainer</item>
        <item name="colorError">@color/lightgreen_theme_dark_error</item>
        <item name="colorErrorContainer">@color/lightgreen_theme_dark_errorContainer</item>
        <item name="colorOnError">@color/lightgreen_theme_dark_onError</item>
        <item name="colorOnErrorContainer">@color/lightgreen_theme_dark_onErrorContainer</item>
        <item name="android:colorBackground">@color/lightgreen_theme_dark_background</item>
        <item name="colorOnBackground">@color/lightgreen_theme_dark_onBackground</item>
        <item name="colorSurface">@color/lightgreen_theme_dark_surface</item>
        <item name="colorOnSurface">@color/lightgreen_theme_dark_onSurface</item>
        <item name="colorSurfaceVariant">@color/lightgreen_theme_dark_surfaceVariant</item>
        <item name="colorOnSurfaceVariant">@color/lightgreen_theme_dark_onSurfaceVariant</item>
        <item name="colorOutline">@color/lightgreen_theme_dark_outline</item>
        <item name="colorOnSurfaceInverse">@color/lightgreen_theme_dark_inverseOnSurface</item>
        <item name="colorSurfaceInverse">@color/lightgreen_theme_dark_inverseSurface</item>
        <item name="colorPrimaryInverse">@color/lightgreen_theme_dark_primaryInverse</item>

        <item name="colorPrimaryDark">@color/primaryDarkColorLightGreen</item>
        <item name="colorAccent">@color/secondaryColorLightGreen</item>
        <item name="overviewPillColor">@color/overviewPillColorLightGreen</item>
        <!---Bolus Icon Color-->
        <item name="bolusIconColor" >@color/white</item>
        <!---Carbs Icon Color-->
        <item name="carbsIconColor" >@color/white</item>
        <!---Wizard Icon Color-->
        <item name="wizardIconColor" >@color/white</item>
        <!---Calibration Icon Color-->
        <item name="calibrationIconColor" >@color/white</item>
        <!---CGM BOYDA Icon Color-->
        <item name="boyda" >@color/white</item>
        <!---Profile Switch Icon Color-->
        <item name="profileswitchIconColor" >@color/white</item>
        <!---Temp target Icon Color-->
        <item name="temptargetIconColor" >@color/white</item>
        <item name="temptargetIconColor1" >@color/white</item>
        <!---Start temp basal Icon Color-->
        <item name="tempbasalIconColor" >@color/white</item>
        <!---Cancel temp basal Icon Color-->
        <item name="canceltempbasalIconColor" >@color/white</item>
        <!---Start extended bolus Icon Color-->
        <item name="startextbolusIconColor" >@color/white</item>
        <!---Cancel extended bolus Icon Color-->
        <item name="cancelextbolusIconColor" >@color/white</item>
        <!---BG check Icon Color-->
        <item name="bgcheckIconColor" >@color/white</item>
        <!---Prime fill Icon Color-->
        <item name="primefillIconColor" >@color/white</item>
        <!---CGM insert Icon Color-->
        <item name="cgminsertIconColor" >@color/white</item>
        <!---Pump Battery Icon Color-->
        <item name="pumpBatteryIconColor" >@color/white</item>
        <!---Note Icon Color-->
        <item name="noteIconColor" >@color/white</item>
        <!---Exercise Icon Color-->
        <item name="exerciseIconColor01" >@color/white</item>
        <item name="exerciseIconColor02" >@color/white</item>
        <!---Announcement Icon Color-->
        <item name="announcementIconColor" >@color/white</item>
        <!---Question Icon Color-->
        <item name="questionIconColor" >@color/white</item>
        <!---History Icon Color-->
        <item name="historyIconColor" >@color/white</item>
        <!---Stats Icon Color-->
        <item name="statsIconColor" >@color/white</item>
        <!---User Option Icon Color-->
        <item name="userOptionsIconColor" >@color/white</item>
        <!---Target Hypo Icon Color-->
        <item name="targetHypoBgIconColor" >@color/white</item>
        <!---QuickWizzard Icon Color-->
        <item name="quickwizzardIconColor" >@color/white</item>
        <!---Add Cross Icon Color-->
        <item name="addCrossIconColor" >@color/white</item>
        <item name="iconColorbottomAppbar" >@color/lightgreen_theme_dark_onPrimary</item>
        <item name="bottomAppBarStyle">@style/Widget.MaterialComponents.BottomAppBar.Colored</item>
    </style>

    <style name="AppTheme.LIME" parent="AppTheme.NoActionBar">
        <!-- Customize your theme here. -->
        <item name="colorPrimary">@color/lime_theme_dark_primary</item>
        <item name="colorOnPrimary">@color/lime_theme_dark_onPrimary</item>
        <item name="colorPrimaryContainer">@color/lime_theme_dark_primaryContainer</item>
        <item name="colorOnPrimaryContainer">@color/lime_theme_dark_onPrimaryContainer</item>
        <item name="colorSecondary">@color/lime_theme_dark_secondary</item>
        <item name="colorOnSecondary">@color/lime_theme_dark_onSecondary</item>
        <item name="colorSecondaryContainer">@color/lime_theme_dark_secondaryContainer</item>
        <item name="colorOnSecondaryContainer">@color/lime_theme_dark_onSecondaryContainer</item>
        <item name="colorTertiary">@color/lime_theme_dark_tertiary</item>
        <item name="colorOnTertiary">@color/lime_theme_dark_onTertiary</item>
        <item name="colorTertiaryContainer">@color/lime_theme_dark_tertiaryContainer</item>
        <item name="colorOnTertiaryContainer">@color/lime_theme_dark_onTertiaryContainer</item>
        <item name="colorError">@color/lime_theme_dark_error</item>
        <item name="colorErrorContainer">@color/lime_theme_dark_errorContainer</item>
        <item name="colorOnError">@color/lime_theme_dark_onError</item>
        <item name="colorOnErrorContainer">@color/lime_theme_dark_onErrorContainer</item>
        <item name="android:colorBackground">@color/lime_theme_dark_background</item>
        <item name="colorOnBackground">@color/lime_theme_dark_onBackground</item>
        <item name="colorSurface">@color/black_alpha_65</item>
        <item name="colorOnSurface">@color/lime_theme_dark_onSurface</item>
        <item name="colorSurfaceVariant">@color/lime_theme_dark_surfaceVariant</item>
        <item name="colorOnSurfaceVariant">@color/lime_theme_dark_onSurfaceVariant</item>
        <item name="colorOutline">@color/lime_theme_dark_outline</item>
        <item name="colorOnSurfaceInverse">@color/lime_theme_dark_inverseOnSurface</item>
        <item name="colorSurfaceInverse">@color/lime_theme_dark_inverseSurface</item>
        <item name="colorPrimaryInverse">@color/lime_theme_dark_primaryInverse</item>

        <item name="colorPrimaryDark">@color/primaryDarkColorLime</item>
        <item name="colorAccent">@color/secondaryColorLime</item>
        <item name="android:popupBackground">@color/black_alpha_80</item>
        <item name="bottomAppBarStyle">@style/Widget.MaterialComponents.BottomAppBar.Colored</item>
        <!-- Color of pills -->
        <item name="PillColorStart">@color/PillColorStartLime</item>
        <item name="PillColorEnd">@color/PillColorEndLime</item>
        <!---Add Cross Icon Color-->
        <item name="addCrossIconColor" >@color/white</item>
        <!-- Color of bg value -->
        <item name="bgInRange">@color/lime_theme_dark_secondary</item>
        <item name="iconColorbottomAppbar" >@color/lime_theme_dark_onPrimary</item>
        <item name="android:windowBackground">@drawable/auroraborealis02</item>
    </style>

    <style name="AppTheme.YELLOW" parent="AppTheme.NoActionBar">
        <!-- Customize your theme here. -->
        <item name="colorPrimary">@color/yellow_theme_dark_primary</item>
        <item name="colorOnPrimary">@color/yellow_theme_dark_onPrimary</item>
        <item name="colorPrimaryContainer">@color/yellow_theme_dark_primaryContainer</item>
        <item name="colorOnPrimaryContainer">@color/yellow_theme_dark_onPrimaryContainer</item>
        <item name="colorSecondary">@color/yellow_theme_dark_secondary</item>
        <item name="colorOnSecondary">@color/yellow_theme_dark_onSecondary</item>
        <item name="colorSecondaryContainer">@color/yellow_theme_dark_secondaryContainer</item>
        <item name="colorOnSecondaryContainer">@color/yellow_theme_dark_onSecondaryContainer</item>
        <item name="colorTertiary">@color/yellow_theme_dark_tertiary</item>
        <item name="colorOnTertiary">@color/yellow_theme_dark_onTertiary</item>
        <item name="colorTertiaryContainer">@color/yellow_theme_dark_tertiaryContainer</item>
        <item name="colorOnTertiaryContainer">@color/yellow_theme_dark_onTertiaryContainer</item>
        <item name="colorError">@color/yellow_theme_dark_error</item>
        <item name="colorErrorContainer">@color/yellow_theme_dark_errorContainer</item>
        <item name="colorOnError">@color/yellow_theme_dark_onError</item>
        <item name="colorOnErrorContainer">@color/yellow_theme_dark_onErrorContainer</item>
        <item name="android:colorBackground">@color/yellow_theme_dark_background</item>
        <item name="colorOnBackground">@color/yellow_theme_dark_onBackground</item>
        <item name="colorSurface">@color/yellow_theme_dark_surface</item>
        <item name="colorOnSurface">@color/yellow_theme_dark_onSurface</item>
        <item name="colorSurfaceVariant">@color/yellow_theme_dark_surfaceVariant</item>
        <item name="colorOnSurfaceVariant">@color/yellow_theme_dark_onSurfaceVariant</item>
        <item name="colorOutline">@color/yellow_theme_dark_outline</item>
        <item name="colorOnSurfaceInverse">@color/yellow_theme_dark_inverseOnSurface</item>
        <item name="colorSurfaceInverse">@color/yellow_theme_dark_inverseSurface</item>
        <item name="colorPrimaryInverse">@color/yellow_theme_dark_primaryInverse</item>

        <item name="colorPrimaryDark">@color/primaryDarkColorYellow</item>
        <item name="colorAccent">@color/secondaryColorYellow</item>
        <item name="overviewPillColor">@color/overviewPillColorYellow</item>
        <item name="iconColor">@color/sphere_plastic_grey</item>
        <item name="iconColorToolbar">@color/white</item>
        <item name="iconColorbottomAppbar">@color/black_alpha_60</item>
        <!---Bolus Icon Color-->
        <item name="bolusIconColor" >@color/black</item>
        <!---Carbs Icon Color-->
        <item name="carbsIconColor" >@color/black</item>
        <!---Wizard Icon Color-->
        <item name="wizardIconColor" >@color/black</item>
        <!---CGM BOYDA Icon Color-->
        <item name="boyda" >@color/black</item>
        <!---Profile Switch Icon Color-->
        <item name="profileswitchIconColor" >@color/black</item>
        <!---Temp target Icon Color-->
        <item name="temptargetIconColor" >@color/black</item>
        <item name="temptargetIconColor1" >@color/black</item>
        <!---Start temp basal Icon Color-->
        <item name="tempbasalIconColor" >@color/black</item>
        <!---Cancel temp basal Icon Color-->
        <item name="canceltempbasalIconColor" >@color/black</item>
        <!---Start extended bolus Icon Color-->
        <item name="startextbolusIconColor" >@color/black</item>
        <!---Cancel extended bolus Icon Color-->
        <item name="cancelextbolusIconColor" >@color/black</item>
        <!---BG check Icon Color-->
        <item name="bgcheckIconColor" >@color/black</item>
        <!---Prime fill Icon Color-->
        <item name="primefillIconColor" >@color/black</item>
        <!---CGM insert Icon Color-->
        <item name="cgminsertIconColor" >@color/black</item>
        <!---Pump Battery Icon Color-->
        <item name="pumpBatteryIconColor" >@color/black</item>
        <!---Note Icon Color-->
        <item name="noteIconColor" >@color/black</item>
        <!---Exercise Icon Color-->
        <item name="exerciseIconColor01" >@color/black</item>
        <item name="exerciseIconColor02" >@color/black</item>
        <!---Announcement Icon Color-->
        <item name="announcementIconColor" >@color/black</item>
        <!---Question Icon Color-->
        <item name="questionIconColor" >@color/black</item>
        <!---History Icon Color-->
        <item name="historyIconColor" >@color/black</item>
        <!---Stats Icon Color-->
        <item name="statsIconColor" >@color/black</item>
        <!---User Option Icon Color-->
        <item name="userOptionsIconColor" >@color/black</item>
        <!---Target Hypo Icon Color-->
        <item name="targetHypoBgIconColor" >@color/black</item>
        <!---QuickWizzard Icon Color-->
        <item name="quickwizzardIconColor" >@color/black</item>
        <!---Calibration Icon Color-->
        <item name="calibrationIconColor" >@color/black</item>
        <!---First Aid Icon Color-->
        <item name="firstAidIconColor" >@color/black</item>
        <!---Add Cross Icon Color-->
        <item name="addCrossIconColor" >@color/white</item>
        <item name="bottomAppBarStyle">@style/Widget.MaterialComponents.BottomAppBar.Colored</item>
    </style>

    <style name="AppTheme.AMBER" parent="AppTheme.NoActionBar">
        <!-- Customize your theme here. -->
        <item name="colorPrimary">@color/amber_theme_dark_primary</item>
        <item name="colorOnPrimary">@color/amber_theme_dark_onPrimary</item>
        <item name="colorPrimaryContainer">@color/amber_theme_dark_primaryContainer</item>
        <item name="colorOnPrimaryContainer">@color/amber_theme_dark_onPrimaryContainer</item>
        <item name="colorSecondary">@color/amber_theme_dark_secondary</item>
        <item name="colorOnSecondary">@color/amber_theme_dark_onSecondary</item>
        <item name="colorSecondaryContainer">@color/amber_theme_dark_secondaryContainer</item>
        <item name="colorOnSecondaryContainer">@color/amber_theme_dark_onSecondaryContainer</item>
        <item name="colorTertiary">@color/amber_theme_dark_tertiary</item>
        <item name="colorOnTertiary">@color/amber_theme_dark_onTertiary</item>
        <item name="colorTertiaryContainer">@color/amber_theme_dark_tertiaryContainer</item>
        <item name="colorOnTertiaryContainer">@color/amber_theme_dark_onTertiaryContainer</item>
        <item name="colorError">@color/amber_theme_dark_error</item>
        <item name="colorErrorContainer">@color/amber_theme_dark_errorContainer</item>
        <item name="colorOnError">@color/amber_theme_dark_onError</item>
        <item name="colorOnErrorContainer">@color/amber_theme_dark_onErrorContainer</item>
        <item name="android:colorBackground">@color/amber_theme_dark_background</item>
        <item name="colorOnBackground">@color/amber_theme_dark_onBackground</item>
        <item name="colorSurface">@color/amber_theme_dark_surface</item>
        <item name="colorOnSurface">@color/amber_theme_dark_onSurface</item>
        <item name="colorSurfaceVariant">@color/amber_theme_dark_surfaceVariant</item>
        <item name="colorOnSurfaceVariant">@color/amber_theme_dark_onSurfaceVariant</item>
        <item name="colorOutline">@color/amber_theme_dark_outline</item>
        <item name="colorOnSurfaceInverse">@color/amber_theme_dark_inverseOnSurface</item>
        <item name="colorSurfaceInverse">@color/amber_theme_dark_inverseSurface</item>
        <item name="colorPrimaryInverse">@color/amber_theme_dark_primaryInverse</item>

        <item name="colorPrimaryDark">@color/primaryDarkColorAmber</item>
        <item name="colorAccent">@color/secondaryColorAmber</item>
        <item name="overviewPillColor">@color/overviewPillColorAmber</item>
        <!---Bolus Icon Color-->
        <item name="bolusIconColor" >@color/white</item>
        <!---Carbs Icon Color-->
        <item name="carbsIconColor" >@color/white</item>
        <!---Wizard Icon Color-->
        <item name="wizardIconColor" >@color/white</item>
        <!---CGM BOYDA Icon Color-->
        <item name="boyda" >@color/white</item>
        <!---Profile Switch Icon Color-->
        <item name="profileswitchIconColor" >@color/white</item>
        <!---Temp target Icon Color-->
        <item name="temptargetIconColor" >@color/white</item>
        <item name="temptargetIconColor1" >@color/white</item>
        <!---Start temp basal Icon Color-->
        <item name="tempbasalIconColor" >@color/white</item>
        <!---Cancel temp basal Icon Color-->
        <item name="canceltempbasalIconColor" >@color/white</item>
        <!---Start extended bolus Icon Color-->
        <item name="startextbolusIconColor" >@color/white</item>
        <!---Cancel extended bolus Icon Color-->
        <item name="cancelextbolusIconColor" >@color/white</item>
        <!---BG check Icon Color-->
        <item name="bgcheckIconColor" >@color/white</item>
        <!---Prime fill Icon Color-->
        <item name="primefillIconColor" >@color/white</item>
        <!---CGM insert Icon Color-->
        <item name="cgminsertIconColor" >@color/white</item>
        <!---Pump Battery Icon Color-->
        <item name="pumpBatteryIconColor" >@color/white</item>
        <!---Note Icon Color-->
        <item name="noteIconColor" >@color/white</item>
        <!---Exercise Icon Color-->
        <item name="exerciseIconColor01" >@color/white</item>
        <item name="exerciseIconColor02" >@color/white</item>
        <!---Announcement Icon Color-->
        <item name="announcementIconColor" >@color/white</item>
        <!---Question Icon Color-->
        <item name="questionIconColor" >@color/white</item>
        <!---History Icon Color-->
        <item name="historyIconColor" >@color/white</item>
        <!---Stats Icon Color-->
        <item name="statsIconColor" >@color/white</item>
        <!---User Option Icon Color-->
        <item name="userOptionsIconColor" >@color/white</item>
        <!---Target Hypo Icon Color-->
        <item name="targetHypoBgIconColor" >@color/white</item>
        <!---QuickWizzard Icon Color-->
        <item name="quickwizzardIconColor" >@color/white</item>
        <!---Calibration Icon Color-->
        <item name="calibrationIconColor" >@color/white</item>
        <!---First Aid Icon Color-->
        <item name="firstAidIconColor" >@color/white</item>
        <!---Add Cross Icon Color-->
        <item name="addCrossIconColor" >@color/white</item>
        <item name="iconColorbottomAppbar" >@color/amber_theme_dark_onPrimary</item>
        <item name="bottomAppBarStyle">@style/Widget.MaterialComponents.BottomAppBar.Colored</item>
    </style>

    <style name="AppTheme.ORANGE" parent="AppTheme.NoActionBar">
        <!-- Customize your theme here. -->
        <item name="colorPrimary">@color/orange_theme_dark_primary</item>
        <item name="colorOnPrimary">@color/orange_theme_dark_onPrimary</item>
        <item name="colorPrimaryContainer">@color/orange_theme_dark_primaryContainer</item>
        <item name="colorOnPrimaryContainer">@color/orange_theme_dark_onPrimaryContainer</item>
        <item name="colorSecondary">@color/orange_theme_dark_secondary</item>
        <item name="colorOnSecondary">@color/orange_theme_dark_onSecondary</item>
        <item name="colorSecondaryContainer">@color/orange_theme_dark_secondaryContainer</item>
        <item name="colorOnSecondaryContainer">@color/orange_theme_dark_onSecondaryContainer</item>
        <item name="colorTertiary">@color/orange_theme_dark_tertiary</item>
        <item name="colorOnTertiary">@color/orange_theme_dark_onTertiary</item>
        <item name="colorTertiaryContainer">@color/orange_theme_dark_tertiaryContainer</item>
        <item name="colorOnTertiaryContainer">@color/orange_theme_dark_onTertiaryContainer</item>
        <item name="colorError">@color/orange_theme_dark_error</item>
        <item name="colorErrorContainer">@color/orange_theme_dark_errorContainer</item>
        <item name="colorOnError">@color/orange_theme_dark_onError</item>
        <item name="colorOnErrorContainer">@color/orange_theme_dark_onErrorContainer</item>
        <item name="android:colorBackground">@color/orange_theme_dark_background</item>
        <item name="colorOnBackground">@color/orange_theme_dark_onBackground</item>
        <item name="colorSurface">@color/orange_theme_dark_surface</item>
        <item name="colorOnSurface">@color/orange_theme_dark_onSurface</item>
        <item name="colorSurfaceVariant">@color/orange_theme_dark_surfaceVariant</item>
        <item name="colorOnSurfaceVariant">@color/orange_theme_dark_onSurfaceVariant</item>
        <item name="colorOutline">@color/orange_theme_dark_outline</item>
        <item name="colorOnSurfaceInverse">@color/orange_theme_dark_inverseOnSurface</item>
        <item name="colorSurfaceInverse">@color/orange_theme_dark_inverseSurface</item>
        <item name="colorPrimaryInverse">@color/orange_theme_dark_primaryInverse</item>

        <item name="colorPrimaryDark">@color/primaryDarkColorOrange</item>
        <item name="colorAccent">@color/secondaryColorOrange</item>
        <item name="overviewPillColor">@color/overviewPillColorOrange</item>
        <!---Bolus Icon Color-->
        <item name="bolusIconColor" >@color/white</item>
        <!---Carbs Icon Color-->
        <item name="carbsIconColor" >@color/white</item>
        <!---Wizard Icon Color-->
        <item name="wizardIconColor" >@color/white</item>
        <!---CGM BOYDA Icon Color-->
        <item name="boyda" >@color/white</item>
        <!---Profile Switch Icon Color-->
        <item name="profileswitchIconColor" >@color/white</item>
        <!---Temp target Icon Color-->
        <item name="temptargetIconColor" >@color/white</item>
        <item name="temptargetIconColor1" >@color/white</item>
        <!---Start temp basal Icon Color-->
        <item name="tempbasalIconColor" >@color/white</item>
        <!---Cancel temp basal Icon Color-->
        <item name="canceltempbasalIconColor" >@color/white</item>
        <!---Start extended bolus Icon Color-->
        <item name="startextbolusIconColor" >@color/white</item>
        <!---Cancel extended bolus Icon Color-->
        <item name="cancelextbolusIconColor" >@color/white</item>
        <!---BG check Icon Color-->
        <item name="bgcheckIconColor" >@color/white</item>
        <!---Prime fill Icon Color-->
        <item name="primefillIconColor" >@color/white</item>
        <!---CGM insert Icon Color-->
        <item name="cgminsertIconColor" >@color/white</item>
        <!---Pump Battery Icon Color-->
        <item name="pumpBatteryIconColor" >@color/white</item>
        <!---Note Icon Color-->
        <item name="noteIconColor" >@color/white</item>
        <!---Exercise Icon Color-->
        <item name="exerciseIconColor01" >@color/white</item>
        <item name="exerciseIconColor02" >@color/white</item>
        <!---Announcement Icon Color-->
        <item name="announcementIconColor" >@color/white</item>
        <!---Question Icon Color-->
        <item name="questionIconColor" >@color/white</item>
        <!---History Icon Color-->
        <item name="historyIconColor" >@color/white</item>
        <!---Stats Icon Color-->
        <item name="statsIconColor" >@color/white</item>
        <!---User Option Icon Color-->
        <item name="userOptionsIconColor" >@color/white</item>
        <!---Target Hypo Icon Color-->
        <item name="targetHypoBgIconColor" >@color/white</item>
        <!---QuickWizzard Icon Color-->
        <item name="quickwizzardIconColor" >@color/white</item>
        <!---Calibration Icon Color-->
        <item name="calibrationIconColor" >@color/white</item>
        <!---First Aid Icon Color-->
        <item name="firstAidIconColor" >@color/white</item>
        <!---Add Cross Icon Color-->
        <item name="addCrossIconColor" >@color/white</item>
        <item name="dialogbackgroundColor">@color/orange_theme_dark_surface</item>
        <item name="iconColorbottomAppbar">@color/orange_theme_dark_onPrimary</item>
        <item name="bottomAppBarStyle">@style/Widget.MaterialComponents.BottomAppBar.Colored</item>
    </style>

    <style name="AppTheme.DEEPORANGE" parent="AppTheme.NoActionBar">
        <!-- Customize your theme here. -->
        <item name="colorPrimary">@color/deeporange_theme_dark_primary</item>
        <item name="colorOnPrimary">@color/deeporange_theme_dark_onPrimary</item>
        <item name="colorPrimaryContainer">@color/deeporange_theme_dark_primaryContainer</item>
        <item name="colorOnPrimaryContainer">@color/deeporange_theme_dark_onPrimaryContainer</item>
        <item name="colorSecondary">@color/deeporange_theme_dark_secondary</item>
        <item name="colorOnSecondary">@color/deeporange_theme_dark_onSecondary</item>
        <item name="colorSecondaryContainer">@color/deeporange_theme_dark_secondaryContainer</item>
        <item name="colorOnSecondaryContainer">@color/deeporange_theme_dark_onSecondaryContainer</item>
        <item name="colorTertiary">@color/deeporange_theme_dark_tertiary</item>
        <item name="colorOnTertiary">@color/deeporange_theme_dark_onTertiary</item>
        <item name="colorTertiaryContainer">@color/deeporange_theme_dark_tertiaryContainer</item>
        <item name="colorOnTertiaryContainer">@color/deeporange_theme_dark_onTertiaryContainer</item>
        <item name="colorError">@color/deeporange_theme_dark_error</item>
        <item name="colorErrorContainer">@color/deeporange_theme_dark_errorContainer</item>
        <item name="colorOnError">@color/deeporange_theme_dark_onError</item>
        <item name="colorOnErrorContainer">@color/deeporange_theme_dark_onErrorContainer</item>
        <item name="android:colorBackground">@color/deeporange_theme_dark_background</item>
        <item name="colorOnBackground">@color/deeporange_theme_dark_onBackground</item>
        <item name="colorSurface">@color/deeporange_theme_dark_surface</item>
        <item name="colorOnSurface">@color/deeporange_theme_dark_onSurface</item>
        <item name="colorSurfaceVariant">@color/deeporange_theme_dark_surfaceVariant</item>
        <item name="colorOnSurfaceVariant">@color/deeporange_theme_dark_onSurfaceVariant</item>
        <item name="colorOutline">@color/deeporange_theme_dark_outline</item>
        <item name="colorOnSurfaceInverse">@color/deeporange_theme_dark_inverseOnSurface</item>
        <item name="colorSurfaceInverse">@color/deeporange_theme_dark_inverseSurface</item>
        <item name="colorPrimaryInverse">@color/deeporange_theme_dark_primaryInverse</item>

        <item name="colorPrimaryDark">@color/primaryDarkColorDeepOrange</item>
        <item name="colorAccent">@color/secondaryColorDeepOrange</item>
        <item name="overviewPillColor">@color/overviewPillColorDeepOrange</item>
        <!---Bolus Icon Color-->
        <item name="bolusIconColor" >@color/white</item>
        <!---Carbs Icon Color-->
        <item name="carbsIconColor" >@color/white</item>
        <!---Wizard Icon Color-->
        <item name="wizardIconColor" >@color/white</item>
        <!---CGM BOYDA Icon Color-->
        <item name="boyda" >@color/white</item>
        <!---Profile Switch Icon Color-->
        <item name="profileswitchIconColor" >@color/white</item>
        <!---Temp target Icon Color-->
        <item name="temptargetIconColor" >@color/white</item>
        <item name="temptargetIconColor1" >@color/white</item>
        <!---Start temp basal Icon Color-->
        <item name="tempbasalIconColor" >@color/white</item>
        <!---Cancel temp basal Icon Color-->
        <item name="canceltempbasalIconColor" >@color/white</item>
        <!---Start extended bolus Icon Color-->
        <item name="startextbolusIconColor" >@color/white</item>
        <!---Cancel extended bolus Icon Color-->
        <item name="cancelextbolusIconColor" >@color/white</item>
        <!---BG check Icon Color-->
        <item name="bgcheckIconColor" >@color/white</item>
        <!---Prime fill Icon Color-->
        <item name="primefillIconColor" >@color/white</item>
        <!---CGM insert Icon Color-->
        <item name="cgminsertIconColor" >@color/white</item>
        <!---Pump Battery Icon Color-->
        <item name="pumpBatteryIconColor" >@color/white</item>
        <!---Note Icon Color-->
        <item name="noteIconColor" >@color/white</item>
        <!---Exercise Icon Color-->
        <item name="exerciseIconColor01" >@color/white</item>
        <item name="exerciseIconColor02" >@color/white</item>
        <!---Announcement Icon Color-->
        <item name="announcementIconColor" >@color/white</item>
        <!---Question Icon Color-->
        <item name="questionIconColor" >@color/white</item>
        <!---History Icon Color-->
        <item name="historyIconColor" >@color/white</item>
        <!---Stats Icon Color-->
        <item name="statsIconColor" >@color/white</item>
        <!---User Option Icon Color-->
        <item name="userOptionsIconColor" >@color/white</item>
        <!---Target Hypo Icon Color-->
        <item name="targetHypoBgIconColor" >@color/white</item>
        <!---QuickWizzard Icon Color-->
        <item name="quickwizzardIconColor" >@color/white</item>
        <!---Calibration Icon Color-->
        <item name="calibrationIconColor" >@color/white</item>
        <!---First Aid Icon Color-->
        <item name="firstAidIconColor" >@color/white</item>
        <!---Add Cross Icon Color-->
        <item name="addCrossIconColor" >@color/white</item>
        <item name="bottomAppBarStyle">@style/Widget.MaterialComponents.BottomAppBar.Colored</item>
    </style>

    <style name="AppTheme.BROWN" parent="AppTheme.NoActionBar">
        <!-- Customize your theme here. -->
        <item name="colorOnPrimary">@color/brown_theme_dark_onPrimary</item>
        <item name="colorPrimaryContainer">@color/brown_theme_dark_primaryContainer</item>
        <item name="colorOnPrimaryContainer">@color/brown_theme_dark_onPrimaryContainer</item>
        <item name="colorSecondary">@color/brown_theme_dark_secondary</item>
        <item name="colorOnSecondary">@color/brown_theme_dark_onSecondary</item>
        <item name="colorSecondaryContainer">@color/brown_theme_dark_secondaryContainer</item>
        <item name="colorOnSecondaryContainer">@color/brown_theme_dark_onSecondaryContainer</item>
        <item name="colorTertiary">@color/brown_theme_dark_tertiary</item>
        <item name="colorOnTertiary">@color/brown_theme_dark_onTertiary</item>
        <item name="colorTertiaryContainer">@color/brown_theme_dark_tertiaryContainer</item>
        <item name="colorOnTertiaryContainer">@color/brown_theme_dark_onTertiaryContainer</item>
        <item name="colorError">@color/brown_theme_dark_error</item>
        <item name="colorErrorContainer">@color/brown_theme_dark_errorContainer</item>
        <item name="colorOnError">@color/brown_theme_dark_onError</item>
        <item name="colorOnErrorContainer">@color/brown_theme_dark_onErrorContainer</item>
        <item name="android:colorBackground">@color/brown_theme_dark_background</item>
        <item name="colorOnBackground">@color/brown_theme_dark_onBackground</item>
        <item name="colorSurface">@color/brown_theme_dark_surface</item>
        <item name="colorOnSurface">@color/brown_theme_dark_onSurface</item>
        <item name="colorSurfaceVariant">@color/brown_theme_dark_surfaceVariant</item>
        <item name="colorOnSurfaceVariant">@color/brown_theme_dark_onSurfaceVariant</item>
        <item name="colorOutline">@color/brown_theme_dark_outline</item>
        <item name="colorOnSurfaceInverse">@color/brown_theme_dark_inverseOnSurface</item>
        <item name="colorSurfaceInverse">@color/brown_theme_dark_inverseSurface</item>
        <item name="colorPrimaryInverse">@color/brown_theme_dark_primaryInverse</item>

        <item name="colorPrimary">@color/primaryColorBrown</item>
        <item name="colorPrimaryDark">@color/primaryDarkColorBrown</item>
        <item name="colorAccent">@color/secondaryColorBrown</item>
        <item name="overviewPillColor">@color/overviewPillColorBrown</item>
        <!---QuickWizzard Icon Color-->
        <item name="quickwizzardIconColor" >@color/white</item>
        <item name="android:windowBackground">@drawable/darkblue_gold</item>
        <item name="iconColorbottomAppbar">@color/deeporange_theme_dark_onPrimary</item>
        <item name="bottomAppBarStyle">@style/Widget.MaterialComponents.BottomAppBar.Colored</item>
    </style>

    <style name="AppTheme.GRAY" parent="AppTheme.NoActionBar">
        <!-- Customize your theme here. -->
        <item name="colorPrimary">@color/primaryColorGray</item>
        <item name="colorPrimaryDark">@color/primaryDarkColorGray</item>
        <item name="colorAccent">@color/secondaryColorGray</item>
        <item name="overviewPillColor">@color/overviewPillColorGray</item>
        <item name="android:windowBackground">@drawable/stone</item>
        <!---Add Cross Icon Color-->
        <item name="addCrossIconColor" >@color/white</item>
        <item name="bottomAppBarStyle">@style/Widget.MaterialComponents.BottomAppBar.Colored</item>
    </style>

    <style name="AppTheme.BLUEGRAY" parent="AppTheme.NoActionBar">
        <!-- Customize your theme here. -->
        <item name="colorPrimary">@color/primaryColorBlueGray</item>
        <item name="colorPrimaryDark">@color/primaryDarkColorBlueGray</item>
        <item name="colorAccent">@color/secondaryColorBlueGray</item>
        <item name="overviewPillColor">@color/overviewPillColorBlueGray</item>
        <!---Add Cross Icon Color-->
        <item name="addCrossIconColor" >@color/white</item>
        <!---More Icon Color-->
        <item name="dotmoreIconColor" >@color/black</item>
        <item name="bottomAppBarStyle">@style/Widget.MaterialComponents.BottomAppBar.Colored</item>
    </style>

    <style name="AppTheme.DARKSIDE" parent="AppTheme.NoActionBar">
        <!-- Customize your theme here. -->
        <item name="bgInRange">@color/blue_default</item>
        <item name="colorPrimary">@color/primaryColorDarkside</item>
        <item name="colorPrimaryDark">@color/primaryDarkColorDarkside</item>
        <item name="colorAccent">@color/secondaryColorDarkside</item>
        <item name="colorSecondary">@color/secondaryColorDarkside</item>
        <item name="colorPrimaryVariant">@color/primaryLightColorDarkside</item>
        <item name="colorSecondaryVariant">@color/secondaryLightColorDarkside</item>
        <item name="colorOnPrimary">@color/primaryTextColorDarkside</item>
        <item name="colorSurface">@color/black_alpha_90</item>
        <item name="colorOnSurface">@color/white</item>
        <item name="android:popupBackground">@color/black_alpha_80</item>
        <item name="android:windowBackground">@drawable/carbonfiber03</item>
        <item name="android:windowActionBarOverlay">true</item>
        <item name="bottomAppBarStyle">@style/Widget.MaterialComponents.BottomAppBar.Colored</item>
        <!-- Icons of bottom naviagtion bar -->
        <item name="iconInsulin">@drawable/pumpe_white_shadow</item>
        <item name="iconCarbs">@drawable/carb_white_shadow</item>
        <item name="iconWizzard">@drawable/calculator_white_shadow</item>
        <item name="iconCgm">@drawable/blooddrop_white_shadow</item>
        <item name="iconTreatment">@drawable/ic_treatments</item>
        <item name="android:backgroundDimAmount">0.2</item>
        <item name="android:textColorPrimary">@color/ios_blue_default</item>
        <item name="numPickerText">@color/ios_blue_default</item>
        <!---Bolus Icon Color-->
        <item name="bolusIconColor" >@color/white</item>
        <!---Carbs Icon Color-->
        <item name="carbsIconColor" >@color/white</item>
        <!---Wizard Icon Color-->
        <item name="wizardIconColor" >@color/white</item>
        <!---CGM BOYDA Icon Color-->
        <item name="boyda" >@color/white</item>
        <!---Profile Switch Icon Color-->
        <item name="profileswitchIconColor" >@color/white</item>
        <!---Temp target Icon Color-->
        <item name="temptargetIconColor" >@color/white</item>
        <item name="temptargetIconColor1" >@color/white</item>
        <!---Start temp basal Icon Color-->
        <item name="tempbasalIconColor" >@color/white</item>
        <!---Cancel temp basal Icon Color-->
        <item name="canceltempbasalIconColor" >@color/white</item>
        <!---Start extended bolus Icon Color-->
        <item name="startextbolusIconColor" >@color/white</item>
        <!---Cancel extended bolus Icon Color-->
        <item name="cancelextbolusIconColor" >@color/white</item>
        <!---BG check Icon Color-->
        <item name="bgcheckIconColor" >@color/white</item>
        <!---Prime fill Icon Color-->
        <item name="primefillIconColor" >@color/white</item>
        <!---CGM insert Icon Color-->
        <item name="cgminsertIconColor" >@color/white</item>
        <!---Pump Battery Icon Color-->
        <item name="pumpBatteryIconColor" >@color/white</item>
        <!---Note Icon Color-->
        <item name="noteIconColor" >@color/white</item>
        <!---Exercise Icon Color-->
        <item name="exerciseIconColor01" >@color/white</item>
        <item name="exerciseIconColor02" >@color/white</item>
        <!---Announcement Icon Color-->
        <item name="announcementIconColor" >@color/white</item>
        <!---Question Icon Color-->
        <item name="questionIconColor" >@color/white</item>
        <!---History Icon Color-->
        <item name="historyIconColor" >@color/white</item>
        <!---Stats Icon Color-->
        <item name="statsIconColor" >@color/white</item>
        <!---User Option Icon Color-->
        <item name="userOptionsIconColor" >@color/white</item>
        <!---Target Hypo Icon Color-->
        <item name="targetHypoBgIconColor" >@color/white</item>
        <!---QuickWizzard Icon Color-->
        <item name="quickwizzardIconColor" >@color/white</item>
        <!-- Color of dialogs -->
        <item name="android:alertDialogTheme">@style/APSDialogDarkside</item>
        <item name="android:dialogTheme">@style/APSDialogDarkside</item>
    </style>

    <style name="APSDialogDarkside" parent="Theme.MaterialComponents.Dialog">
        <!-- Customize your theme here. -->
        <item name="colorPrimary">@color/ios_blue_default</item>
        <item name="colorPrimaryDark">@color/primaryDarkColorDarkside</item>
        <item name="colorAccent">@color/secondaryColorDarkside</item>
        <item name="colorPrimaryVariant">@color/primaryLightColorDarkside</item>
        <item name="colorSecondaryVariant">@color/secondaryLightColorDarkside</item>
        <item name="colorSecondary">@color/secondaryColorDarkside</item>
        <item name="colorOnPrimary">@color/primaryTextColorDarkside</item>
        <item name="colorControlNormal">@color/white</item>
        <item name="colorControlActivated">@color/white</item>
        <item name="colorControlHighlight">@color/white</item>
        <item name="colorOnSecondary">@color/white</item>
        <item name="colorPrimarySurface">@color/white</item>
        <item name="android:textColor">@color/white</item>
        <item name="matButtonBackground">@color/white</item>
        <item name="android:textColorSecondary">@color/ios_blue_default</item>
        <item name="android:textColorPrimary">@color/ios_blue_default</item>
        <item name="android:background">@color/transparent</item>
        <item name="android:backgroundTint">@color/black_alpha_65</item>
        <item name="android:backgroundTintMode">multiply</item>
        <item name="android:dialogCornerRadius">12dp</item>
    </style>

</resources><|MERGE_RESOLUTION|>--- conflicted
+++ resolved
@@ -28,10 +28,6 @@
         <item name="iobBorder">@color/white</item>
         <item name="cobBorder">@color/white</item>
         <item name="iobColor">@color/iob</item>
-        <item name="cobColor">@color/cob</item>
-        <item name="uamColor">@color/swampGreen</item>
-        <item name="smbColor">@color/cyan</item>
-        <item name="ztColor">@color/cyan</item>
         <item name="ratio">@color/lightgray</item>
         <item name="InMemoryGlucoseValue">@color/white</item>
         <item name="textAppearanceHeadline1">@style/TextAppearance.MaterialComponents.Headline1</item>
@@ -68,7 +64,6 @@
         <item name="fragmentbackground">@color/transparent</item>
         <!-- Color of graph background -->
         <item name="colorGraphBackground">@color/black_alpha_20</item>
-        <item name="inrangeBackground">@color/white_alpha_08</item>
         <!-- Graph specific colors  -->
         <item name="graphHorizontalLabelText">@color/white</item>
         <item name="graphVerticalLabelText">@color/white</item>
@@ -122,7 +117,6 @@
         <item name="notificationLow">@color/notificationLow</item>
         <item name="notificationInfo">@color/notificationInfo</item>
         <item name="notificationAnnouncement">@color/notificationAnnouncement</item>
-<<<<<<< HEAD
         <!---The pills for active profile and temp target -->
         <item name="ribbonTextWarning" >@color/black</item>
         <item name="defaultPillTextColor" >@color/white</item>
@@ -131,16 +125,6 @@
         <item name="rowBackgroundOdd" >@color/lightSandGray</item>
         <item name="rowTextColor" >@color/white</item>
         <!-- Icon specific colors begin -->
-        <!---Loop Icon Color-->
-        <item name="loopPaused" >@color/lightyellow</item>
-        <!---Loop Closed Icon Color-->
-        <item name="loopClosed" >@color/loopGreen</item>
-        <!---Loop Disabled Icon Color-->
-        <item name="loopDisabled" >@color/gray</item>
-        <!---Loop Disconnected Icon Color-->
-        <item name="loopDisconnected" >@color/red</item>
-        <!---Loop Opened Icon Color-->
-        <item name="loopOpened" >@color/blue_default</item>
         <!---Profile Switch Icon Color-->
         <item name="profileswitchIconColor" >@color/white</item>
         <!---Sensitivity Icon Color-->
@@ -162,16 +146,8 @@
         <item name="temptargetIconColor1" >@color/tempTargetConfirmation</item>
         <!---Start temp basal Icon Color-->
         <item name="tempbasalIconColor" >@color/pastellPurple</item>
-        <!---Cancel temp basal Icon Color-->
-        <item name="canceltempbasalIconColor" >@color/pastellPurple</item>
-        <!---Start extended bolus Icon Color-->
-        <item name="startextbolusIconColor" >@color/cyan_blue</item>
-        <!---Cancel extended bolus Icon Color-->
-        <item name="cancelextbolusIconColor" >@color/carbsOrange</item>
         <!---BG check Icon Color-->
         <item name="bgcheckIconColor" >@color/calibrationRed</item>
-        <!---Prime fill Icon Color-->
-        <item name="primefillIconColor" >@color/cyan_blue</item>
         <!---CGM insert Icon Color-->
         <item name="cgminsertIconColor" >@color/cyan_blue</item>
         <!---CGM BOYDA Icon Color-->
@@ -302,8 +278,6 @@
         <!---material time picker -->
         <item name="materialTimePickerStyle">@style/AppTheme.MaterialTimePickerTheme</item>
 
-=======
->>>>>>> d3d28605
         <item name="actionModeCloseDrawable">@drawable/ic_close</item>
         <!---bolus color -->
         <item name="bolusColor">@color/bolus</item>
@@ -436,12 +410,6 @@
         <item name="icQuickWizardColor">@color/colorQuickWizardButton</item>
         <item name="icCalibrationColor">@color/colorCalibrationButton</item>
         <item name="icTreatmentColor">@color/colorTreatmentButton</item>
-        <!-- IOB -->
-        <item name="iobColor">@color/iob</item>
-        <!-- Basal -->
-        <item name="basal">@color/basal</item>
-        <!-- Carbs -->
-        <item name="carbsColor">@color/carbs</item>
         <!-- Temp Target -->
         <item name="tempTargetConfirmation">@color/tempTargetConfirmation</item>
         <!---Loop Icon-->
@@ -484,7 +452,7 @@
         <item name="therapyEvent_APS_OFFLINE">@color/mdtp_line_dark</item>
         <item name="therapyEvent_Default">@color/mdtp_line_dark</item>
         <!-- Graph specific colors  -->
-        <item name="inrangeBackground">@color/black_alpha_20</item>
+        <item name="inrangeBackground">@color/white_alpha_08</item>
         <item name="devslopeposColor">@color/devslopepos</item>
         <item name="predictionColor">@color/prediction</item>
         <item name="bgiColor">@color/bgi</item>
@@ -634,40 +602,10 @@
 
 
     <style name="MaterialPickerTheme" parent="android:Theme.Material.Dialog.Alert">
-        <item name="android:datePickerStyle">@style/MaterialDatePickerStyle</item>
-        <item name="android:timePickerStyle">@style/MaterialTimePickerStyle</item>
         <item name="android:buttonBarPositiveButtonStyle">@style/PickerTextButton</item>
         <item name="android:buttonBarNegativeButtonStyle">@style/PickerTextButton</item>
-<<<<<<< HEAD
         <item name="colorAccent">?attr/colorSecondary</item>
         <item name="android:windowBackground">?attr/windowBackground</item>
-=======
-        <item name="colorAccent">@color/dialog_title_background</item>
-        <item name="colorSecondary">@color/dialog_title_background</item>
-        <item name="android:textColorSecondary">@color/defaulttextcolor</item>
-        <item name="android:textColorPrimary">@color/defaulttextcolor</item>
-        <item name="android:textColor">@color/defaulttextcolor</item>
-        <item name="backgroundColor">@color/dateTimePickerBackground</item>
-        <item name="android:dialogCornerRadius">12dp</item>
-    </style>
-
-    <style name="MaterialDatePickerStyle" parent="Widget.MaterialComponents.MaterialCalendar">
-        <item name="android:calendarTextColor">@color/defaulttextcolor</item>
-        <item name="android:datePickerMode">calendar</item>
-        <item name="colorSecondary">@color/dialog_title_background</item>
-        <item name="android:background">@color/dateTimePickerBackground</item>
-        <item name="android:headerBackground">@color/dialog_title_background</item>
-    </style>
-
-    <style name="MaterialTimePickerStyle" parent="Widget.MaterialComponents.TimePicker">
-        <item name="android:numbersTextColor">@color/defaulttextcolor</item>
-        <item name="android:numbersSelectorColor">@color/white_alpha_40</item>
-        <item name="android:numbersBackgroundColor">@color/dialog_title_background</item>
-        <item name="android:background">@color/dateTimePickerBackground</item>
-        <item name="android:headerBackground">@color/dialog_title_background</item>
-        <item name="android:headerTimeTextAppearance">@color/defaulttextcolor</item>
-        <item name="android:timePickerMode">clock</item>
->>>>>>> d3d28605
     </style>
 
     <style name="PickerTextButton" parent="Widget.MaterialComponents.Button.TextButton.Dialog">
@@ -748,15 +686,15 @@
         <!---Start temp basal Icon Color-->
         <item name="tempbasalIconColor" >@color/white</item>
         <!---Cancel temp basal Icon Color-->
-        <item name="canceltempbasalIconColor" >@color/white</item>
+        <item name="basalCancelColor" >@color/white</item>
         <!---Start extended bolus Icon Color-->
         <item name="startextbolusIconColor" >@color/white</item>
         <!---Cancel extended bolus Icon Color-->
-        <item name="cancelextbolusIconColor" >@color/white</item>
+        <item name="extBolusStopColor" >@color/white</item>
         <!---BG check Icon Color-->
         <item name="bgcheckIconColor" >@color/white</item>
         <!---Prime fill Icon Color-->
-        <item name="primefillIconColor" >@color/white</item>
+        <item name="pumpCanulaColor" >@color/white</item>
         <!---CGM insert Icon Color-->
         <item name="cgminsertIconColor" >@color/white</item>
         <!---Pump Battery Icon Color-->
@@ -840,15 +778,15 @@
         <!---Start temp basal Icon Color-->
         <item name="tempbasalIconColor" >@color/white</item>
         <!---Cancel temp basal Icon Color-->
-        <item name="canceltempbasalIconColor" >@color/white</item>
+        <item name="basalCancelColor" >@color/white</item>
         <!---Start extended bolus Icon Color-->
         <item name="startextbolusIconColor" >@color/white</item>
         <!---Cancel extended bolus Icon Color-->
-        <item name="cancelextbolusIconColor" >@color/white</item>
+        <item name="extBolusStopColor" >@color/white</item>
         <!---BG check Icon Color-->
         <item name="bgcheckIconColor" >@color/white</item>
         <!---Prime fill Icon Color-->
-        <item name="primefillIconColor" >@color/white</item>
+        <item name="pumpCanulaColor" >@color/white</item>
         <!---CGM insert Icon Color-->
         <item name="cgminsertIconColor" >@color/white</item>
         <!---Pump Battery Icon Color-->
@@ -935,15 +873,15 @@
         <!---Start temp basal Icon Color-->
         <item name="tempbasalIconColor" >@color/white</item>
         <!---Cancel temp basal Icon Color-->
-        <item name="canceltempbasalIconColor" >@color/white</item>
+        <item name="basalCancelColor" >@color/white</item>
         <!---Start extended bolus Icon Color-->
         <item name="startextbolusIconColor" >@color/white</item>
         <!---Cancel extended bolus Icon Color-->
-        <item name="cancelextbolusIconColor" >@color/white</item>
+        <item name="extBolusStopColor" >@color/white</item>
         <!---BG check Icon Color-->
         <item name="bgcheckIconColor" >@color/white</item>
         <!---Prime fill Icon Color-->
-        <item name="primefillIconColor" >@color/white</item>
+        <item name="pumpCanulaColor" >@color/white</item>
         <!---CGM insert Icon Color-->
         <item name="cgminsertIconColor" >@color/white</item>
         <!---Pump Battery Icon Color-->
@@ -1028,15 +966,15 @@
         <!---Start temp basal Icon Color-->
         <item name="tempbasalIconColor" >@color/white</item>
         <!---Cancel temp basal Icon Color-->
-        <item name="canceltempbasalIconColor" >@color/white</item>
+        <item name="basalCancelColor" >@color/white</item>
         <!---Start extended bolus Icon Color-->
         <item name="startextbolusIconColor" >@color/white</item>
         <!---Cancel extended bolus Icon Color-->
-        <item name="cancelextbolusIconColor" >@color/white</item>
+        <item name="extBolusStopColor" >@color/white</item>
         <!---BG check Icon Color-->
         <item name="bgcheckIconColor" >@color/white</item>
         <!---Prime fill Icon Color-->
-        <item name="primefillIconColor" >@color/white</item>
+        <item name="pumpCanulaColor" >@color/white</item>
         <!---CGM insert Icon Color-->
         <item name="cgminsertIconColor" >@color/white</item>
         <!---Pump Battery Icon Color-->
@@ -1120,15 +1058,15 @@
         <!---Start temp basal Icon Color-->
         <item name="tempbasalIconColor" >@color/white</item>
         <!---Cancel temp basal Icon Color-->
-        <item name="canceltempbasalIconColor" >@color/white</item>
+        <item name="basalCancelColor" >@color/white</item>
         <!---Start extended bolus Icon Color-->
         <item name="startextbolusIconColor" >@color/white</item>
         <!---Cancel extended bolus Icon Color-->
-        <item name="cancelextbolusIconColor" >@color/white</item>
+        <item name="extBolusStopColor" >@color/white</item>
         <!---BG check Icon Color-->
         <item name="bgcheckIconColor" >@color/white</item>
         <!---Prime fill Icon Color-->
-        <item name="primefillIconColor" >@color/white</item>
+        <item name="pumpCanulaColor" >@color/white</item>
         <!---CGM insert Icon Color-->
         <item name="cgminsertIconColor" >@color/white</item>
         <!---Pump Battery Icon Color-->
@@ -1259,15 +1197,15 @@
         <!---Start temp basal Icon Color-->
         <item name="tempbasalIconColor" >@color/white</item>
         <!---Cancel temp basal Icon Color-->
-        <item name="canceltempbasalIconColor" >@color/white</item>
+        <item name="basalCancelColor" >@color/white</item>
         <!---Start extended bolus Icon Color-->
         <item name="startextbolusIconColor" >@color/white</item>
         <!---Cancel extended bolus Icon Color-->
-        <item name="cancelextbolusIconColor" >@color/white</item>
+        <item name="extBolusStopColor" >@color/white</item>
         <!---BG check Icon Color-->
         <item name="bgcheckIconColor" >@color/white</item>
         <!---Prime fill Icon Color-->
-        <item name="primefillIconColor" >@color/white</item>
+        <item name="pumpCanulaColor" >@color/white</item>
         <!---CGM insert Icon Color-->
         <item name="cgminsertIconColor" >@color/white</item>
         <!---Pump Battery Icon Color-->
@@ -1344,15 +1282,15 @@
         <!---Start temp basal Icon Color-->
         <item name="tempbasalIconColor" >@color/white</item>
         <!---Cancel temp basal Icon Color-->
-        <item name="canceltempbasalIconColor" >@color/white</item>
+        <item name="basalCancelColor" >@color/white</item>
         <!---Start extended bolus Icon Color-->
         <item name="startextbolusIconColor" >@color/white</item>
         <!---Cancel extended bolus Icon Color-->
-        <item name="cancelextbolusIconColor" >@color/white</item>
+        <item name="extBolusStopColor" >@color/white</item>
         <!---BG check Icon Color-->
         <item name="bgcheckIconColor" >@color/white</item>
         <!---Prime fill Icon Color-->
-        <item name="primefillIconColor" >@color/white</item>
+        <item name="pumpCanulaColor" >@color/white</item>
         <!---CGM insert Icon Color-->
         <item name="cgminsertIconColor" >@color/white</item>
         <!---Pump Battery Icon Color-->
@@ -1439,15 +1377,15 @@
         <!---Start temp basal Icon Color-->
         <item name="tempbasalIconColor" >@color/white</item>
         <!---Cancel temp basal Icon Color-->
-        <item name="canceltempbasalIconColor" >@color/white</item>
+        <item name="basalCancelColor" >@color/white</item>
         <!---Start extended bolus Icon Color-->
         <item name="startextbolusIconColor" >@color/white</item>
         <!---Cancel extended bolus Icon Color-->
-        <item name="cancelextbolusIconColor" >@color/white</item>
+        <item name="extBolusStopColor" >@color/white</item>
         <!---BG check Icon Color-->
         <item name="bgcheckIconColor" >@color/white</item>
         <!---Prime fill Icon Color-->
-        <item name="primefillIconColor" >@color/white</item>
+        <item name="pumpCanulaColor" >@color/white</item>
         <!---CGM insert Icon Color-->
         <item name="cgminsertIconColor" >@color/white</item>
         <!---Pump Battery Icon Color-->
@@ -1537,15 +1475,15 @@
         <!---Start temp basal Icon Color-->
         <item name="tempbasalIconColor" >@color/white</item>
         <!---Cancel temp basal Icon Color-->
-        <item name="canceltempbasalIconColor" >@color/white</item>
+        <item name="basalCancelColor" >@color/white</item>
         <!---Start extended bolus Icon Color-->
         <item name="startextbolusIconColor" >@color/white</item>
         <!---Cancel extended bolus Icon Color-->
-        <item name="cancelextbolusIconColor" >@color/white</item>
+        <item name="extBolusStopColor" >@color/white</item>
         <!---BG check Icon Color-->
         <item name="bgcheckIconColor" >@color/white</item>
         <!---Prime fill Icon Color-->
-        <item name="primefillIconColor" >@color/white</item>
+        <item name="pumpCanulaColor" >@color/white</item>
         <!---CGM insert Icon Color-->
         <item name="cgminsertIconColor" >@color/white</item>
         <!---Pump Battery Icon Color-->
@@ -1633,15 +1571,15 @@
         <!---Start temp basal Icon Color-->
         <item name="tempbasalIconColor" >@color/white</item>
         <!---Cancel temp basal Icon Color-->
-        <item name="canceltempbasalIconColor" >@color/white</item>
+        <item name="basalCancelColor" >@color/white</item>
         <!---Start extended bolus Icon Color-->
         <item name="startextbolusIconColor" >@color/white</item>
         <!---Cancel extended bolus Icon Color-->
-        <item name="cancelextbolusIconColor" >@color/white</item>
+        <item name="extBolusStopColor" >@color/white</item>
         <!---BG check Icon Color-->
         <item name="bgcheckIconColor" >@color/white</item>
         <!---Prime fill Icon Color-->
-        <item name="primefillIconColor" >@color/white</item>
+        <item name="pumpCanulaColor" >@color/white</item>
         <!---CGM insert Icon Color-->
         <item name="cgminsertIconColor" >@color/white</item>
         <!---Pump Battery Icon Color-->
@@ -1722,15 +1660,15 @@
         <!---Start temp basal Icon Color-->
         <item name="tempbasalIconColor" >@color/white</item>
         <!---Cancel temp basal Icon Color-->
-        <item name="canceltempbasalIconColor" >@color/white</item>
+        <item name="basalCancelColor" >@color/white</item>
         <!---Start extended bolus Icon Color-->
         <item name="startextbolusIconColor" >@color/white</item>
         <!---Cancel extended bolus Icon Color-->
-        <item name="cancelextbolusIconColor" >@color/white</item>
+        <item name="extBolusStopColor" >@color/white</item>
         <!---BG check Icon Color-->
         <item name="bgcheckIconColor" >@color/white</item>
         <!---Prime fill Icon Color-->
-        <item name="primefillIconColor" >@color/white</item>
+        <item name="pumpCanulaColor" >@color/white</item>
         <!---CGM insert Icon Color-->
         <item name="cgminsertIconColor" >@color/white</item>
         <!---Pump Battery Icon Color-->
@@ -1855,15 +1793,15 @@
         <!---Start temp basal Icon Color-->
         <item name="tempbasalIconColor" >@color/black</item>
         <!---Cancel temp basal Icon Color-->
-        <item name="canceltempbasalIconColor" >@color/black</item>
+        <item name="basalCancelColor" >@color/black</item>
         <!---Start extended bolus Icon Color-->
         <item name="startextbolusIconColor" >@color/black</item>
         <!---Cancel extended bolus Icon Color-->
-        <item name="cancelextbolusIconColor" >@color/black</item>
+        <item name="extBolusStopColor" >@color/black</item>
         <!---BG check Icon Color-->
         <item name="bgcheckIconColor" >@color/black</item>
         <!---Prime fill Icon Color-->
-        <item name="primefillIconColor" >@color/black</item>
+        <item name="pumpCanulaColor" >@color/black</item>
         <!---CGM insert Icon Color-->
         <item name="cgminsertIconColor" >@color/black</item>
         <!---Pump Battery Icon Color-->
@@ -1944,15 +1882,15 @@
         <!---Start temp basal Icon Color-->
         <item name="tempbasalIconColor" >@color/white</item>
         <!---Cancel temp basal Icon Color-->
-        <item name="canceltempbasalIconColor" >@color/white</item>
+        <item name="basalCancelColor" >@color/white</item>
         <!---Start extended bolus Icon Color-->
         <item name="startextbolusIconColor" >@color/white</item>
         <!---Cancel extended bolus Icon Color-->
-        <item name="cancelextbolusIconColor" >@color/white</item>
+        <item name="extBolusStopColor" >@color/white</item>
         <!---BG check Icon Color-->
         <item name="bgcheckIconColor" >@color/white</item>
         <!---Prime fill Icon Color-->
-        <item name="primefillIconColor" >@color/white</item>
+        <item name="pumpCanulaColor" >@color/white</item>
         <!---CGM insert Icon Color-->
         <item name="cgminsertIconColor" >@color/white</item>
         <!---Pump Battery Icon Color-->
@@ -2034,15 +1972,15 @@
         <!---Start temp basal Icon Color-->
         <item name="tempbasalIconColor" >@color/white</item>
         <!---Cancel temp basal Icon Color-->
-        <item name="canceltempbasalIconColor" >@color/white</item>
+        <item name="basalCancelColor" >@color/white</item>
         <!---Start extended bolus Icon Color-->
         <item name="startextbolusIconColor" >@color/white</item>
         <!---Cancel extended bolus Icon Color-->
-        <item name="cancelextbolusIconColor" >@color/white</item>
+        <item name="extBolusStopColor" >@color/white</item>
         <!---BG check Icon Color-->
         <item name="bgcheckIconColor" >@color/white</item>
         <!---Prime fill Icon Color-->
-        <item name="primefillIconColor" >@color/white</item>
+        <item name="pumpCanulaColor" >@color/white</item>
         <!---CGM insert Icon Color-->
         <item name="cgminsertIconColor" >@color/white</item>
         <!---Pump Battery Icon Color-->
@@ -2125,15 +2063,15 @@
         <!---Start temp basal Icon Color-->
         <item name="tempbasalIconColor" >@color/white</item>
         <!---Cancel temp basal Icon Color-->
-        <item name="canceltempbasalIconColor" >@color/white</item>
+        <item name="basalCancelColor" >@color/white</item>
         <!---Start extended bolus Icon Color-->
         <item name="startextbolusIconColor" >@color/white</item>
         <!---Cancel extended bolus Icon Color-->
-        <item name="cancelextbolusIconColor" >@color/white</item>
+        <item name="extBolusStopColor" >@color/white</item>
         <!---BG check Icon Color-->
         <item name="bgcheckIconColor" >@color/white</item>
         <!---Prime fill Icon Color-->
-        <item name="primefillIconColor" >@color/white</item>
+        <item name="pumpCanulaColor" >@color/white</item>
         <!---CGM insert Icon Color-->
         <item name="cgminsertIconColor" >@color/white</item>
         <!---Pump Battery Icon Color-->
@@ -2271,15 +2209,15 @@
         <!---Start temp basal Icon Color-->
         <item name="tempbasalIconColor" >@color/white</item>
         <!---Cancel temp basal Icon Color-->
-        <item name="canceltempbasalIconColor" >@color/white</item>
+        <item name="basalCancelColor" >@color/white</item>
         <!---Start extended bolus Icon Color-->
         <item name="startextbolusIconColor" >@color/white</item>
         <!---Cancel extended bolus Icon Color-->
-        <item name="cancelextbolusIconColor" >@color/white</item>
+        <item name="extBolusStopColor" >@color/white</item>
         <!---BG check Icon Color-->
         <item name="bgcheckIconColor" >@color/white</item>
         <!---Prime fill Icon Color-->
-        <item name="primefillIconColor" >@color/white</item>
+        <item name="pumpCanulaColor" >@color/white</item>
         <!---CGM insert Icon Color-->
         <item name="cgminsertIconColor" >@color/white</item>
         <!---Pump Battery Icon Color-->
