<resources xmlns:ns2="http://schemas.android.com/tools">
    <style name="AppTheme" parent="Theme.Material3.DynamicColors.DayNight">
        <item name="colorPrimary">@color/colorPrimary</item>
        <item name="colorPrimaryDark">@color/colorPrimaryDark</item>
        <item name="colorAccent">@color/secondaryColorDefault</item>
        <!-- New MaterialComponents attributes. -->
        <item name="colorSecondary">@color/secondaryColorDefault</item>
        <item name="colorPrimaryVariant">@color/primaryLightColorDefault</item>
        <item name="colorSecondaryVariant">@color/secondaryLightColorDefault</item>
        <item name="colorOnPrimary">@color/primaryTextColorDefault</item>
        <item name="colorSurface">@color/black</item>
        <item name="colorOnSurfaceVariant">@color/white</item>
        <item name="colorOnSurface">@color/white</item>
        <item name="colorOnSecondary">@color/white</item>
        <item name="colorOnBackground">@color/white</item>
        <item name="colorOnError">@color/black</item>
        <item name="scrimBackground">@color/mtrl_scrim_color</item>
        <item name="android:textColorSecondary">@color/white</item>
        <item name="android:textColorPrimary">@color/white</item>
        <item name="android:textColor">@color/white</item>
        <!-- Misc. colors -->
        <item name="android:navigationBarColor">?attr/colorPrimary</item>
        <item name="android:actionBarTheme">@android:style/Theme.Material</item>
        <item name="iconColor">@color/white</item>
        <item name="iconColorDialog">@color/white</item>
        <item name="iconColorbottomAppbar">@color/iconColorbottomAppbar</item>
        <item name="iconColorToolbar">@color/white</item>
        <item name="iobBorder">@color/white</item>
        <item name="cobBorder">@color/white</item>
        <item name="iobColor">@color/iob</item>
        <item name="cobColor">@color/cob</item>
        <item name="uamColor">@color/swampGreen</item>
        <item name="smbColor">@color/cyan</item>
        <item name="ztColor">@color/cyan</item>
        <item name="ratio">@color/lightgray</item>
        <item name="InMemoryGlucoseValue">@color/white</item>
        <item name="textAppearanceHeadline1">@style/TextAppearance.MaterialComponents.Headline1</item>
        <item name="textAppearanceHeadline2">@style/TextAppearance.MaterialComponents.Headline2</item>
        <item name="textAppearanceHeadline3">@style/TextAppearance.MaterialComponents.Headline3</item>
        <item name="textAppearanceHeadline4">@style/TextAppearance.MaterialComponents.Headline4</item>
        <item name="textAppearanceHeadline5">@style/TextAppearance.MaterialComponents.Headline5</item>
        <item name="textAppearanceHeadline6">@style/TextAppearance.MaterialComponents.Headline6</item>
        <item name="textAppearanceSubtitle1">@style/TextAppearance.MaterialComponents.Subtitle1</item>
        <item name="textAppearanceSubtitle2">@style/TextAppearance.MaterialComponents.Subtitle2</item>
        <item name="textAppearanceBody1">@style/TextAppearance.MaterialComponents.Body1</item>
        <item name="textAppearanceBody2">@style/TextAppearance.MaterialComponents.Body2</item>
        <item name="textAppearanceCaption">@style/TextAppearance.MaterialComponents.Caption</item>
        <item name="textAppearanceButton">@style/TextAppearance.MaterialComponents.Button</item>
        <item name="textAppearanceOverline">@style/TextAppearance.MaterialComponents.Overline</item>
        <item name="popupMenuStyle">@style/Widget.MaterialComponents.PopupMenu</item>
        <item name="actionOverflowMenuStyle">@style/Widget.Material3.PopupMenu.Overflow</item>
        <!-- Color of bg value -->
        <item name="bgInRange">@color/lightGreen</item>
        <item name="bgLow">@color/red</item>
        <item name="bgHigh">@color/lightyellow</item>
        <!-- Color of dialog -->
        <item name="colorPrimaryDialog">?attr/colorPrimary</item>
        <item name="colorPrimaryDarkDialog">?attr/colorPrimaryDark</item>
        <item name="colorAccentDialog">?attr/colorAccent</item>
        <!-- Top bar icons -->
        <item name="iconSensor">@drawable/ic_dexcom_g6</item>
        <item name="iconReservoir">@drawable/ic_cartridge</item>
        <item name="iconCanula">@drawable/ic_katheter</item>
        <item name="iconBattery">@drawable/ic_battery</item>
        <!-- Icons of bottom naviagtion bar -->
        <item name="iconInsulin">@drawable/ic_insulin</item>
        <item name="iconCarbs">@drawable/ic_carb_48</item>
        <item name="iconWizzard">@drawable/ic_calculator_48</item>
        <item name="iconCgm">@drawable/ic_blooddrop_48</item>
        <item name="iconTreatment">@drawable/ic_treatments</item>
        <!-- Fragment background for some themes default transparent  -->
        <item name="fragmentbackground">@color/transparent</item>
        <!-- Color of graph background -->
        <item name="colorGraphBackground">@color/black_alpha_20</item>
        <item name="inrangeBackground">@color/white_alpha_08</item>
        <!-- Graph specific colors  -->
        <item name="graphHorizontalLabelText">@color/white</item>
        <item name="graphVerticalLabelText">@color/white</item>
        <item name="graphGrid">@color/graphgrid</item>
        <!-- Dialog specific colors  -->
        <item name="dialogTitleBackground">?attr/colorPrimary</item>
        <item name="dialogTitleColor">@color/white</item>
        <item name="dialogTitleIconTint">?attr/colorPrimary</item>
        <item name="dialogUrgent" >@color/red</item>
        <!-- wizard dialog -->
        <item name="totalBackground" >@color/darkgray</item>
        <!-- all dialogs -->
        <!-- TDD Stats   -->
        <item name="backgroundStatsColor">@color/background_stats_color</item>
        <!---Android Dark and Light Theme Base colors-->
        <item name="backgroundBaseColorDark" >@color/background_dark</item>
        <item name="backgroundBaseColorLight" >@color/background_light</item>
        <item name="backgroundBaseColor" >@color/background_dark</item>
        <!-- colors for statuslight handler    -->
        <item name="statuslightNormal" >@color/white</item>
        <item name="statuslightWarning" >@color/statuslight_Warning</item>
        <item name="statuslightAlarm" >@color/red</item>
        <!-- back arrow actionbar    -->
        <!-- <item name="android:homeAsUpIndicator">@drawable/ic_arrowleft</item>    -->
        <!-- colors for splash background    -->
        <item name="splashBackground" >@color/splashBackground</item>
        <!-- colors for information background  -->
        <item name="informationBackground" >?attr/colorPrimary</item>
        <item name="informationText" >?attr/colorOnPrimary</item>
        <!-- colors for default cases ( near white ) -->
        <item name="defaultColor" >@color/white</item>
        <!-- treatment -->
        <item name="treatmentSheduled" >@color/squash</item>
        <item name="treatmentActive" >@color/emerald</item>
        <!-- filling dialog -->
        <item name="actionsConfirm" >@color/lightyellow</item>
        <!-- local profil dialog -->
        <item name="errorBackground" >@color/lightPastelRed</item>
        <item name="okBackground" >?attr/windowBackground</item>
        <item name="defaultBackground" >@color/darkgrayVariant</item>
        <!-- Predictions -->
        <item name="iobPred" >@color/cyan</item>
        <!---Deviation in Graph -->
        <item name="deviationCsf" >@color/sandGray</item>
        <item name="deviationPlus" >@color/lightGreen</item>
        <item name="deviationMinus" >@color/lightPastelRed</item>
        <item name="deviationEqual" >@color/lightSandGray</item>
        <!---Notification -->
        <item name="notificationUrgent">@color/notificationUrgent</item>
        <item name="notificationNormal">@color/notificationNormal</item>
        <item name="notificationLow">@color/notificationLow</item>
        <item name="notificationInfo">@color/notificationInfo</item>
        <item name="notificationAnnouncement">@color/notificationAnnouncement</item>
        <!---The pills for active profile and temp target -->
        <item name="ribbonTextWarning" >@color/black</item>
        <item name="defaultPillTextColor" >@color/white</item>
        <!---TDD Statistics -->
        <item name="rowBackgroundEven" >@color/darkgray</item>
        <item name="rowBackgroundOdd" >@color/lightSandGray</item>
        <item name="rowTextColor" >@color/white</item>
        <!-- Icon specific colors begin -->
        <!---Loop Icon Color-->
        <item name="loopPaused" >@color/lightyellow</item>
        <!---Loop Closed Icon Color-->
        <item name="loopClosed" >@color/loopGreen</item>
        <!---Loop Disabled Icon Color-->
        <item name="loopDisabled" >@color/gray</item>
        <!---Loop Disconnected Icon Color-->
        <item name="loopDisconnected" >@color/red</item>
        <!---Loop Opened Icon Color-->
        <item name="loopOpened" >@color/blue_default</item>
        <!---Profile Switch Icon Color-->
        <item name="profileswitchIconColor" >@color/white</item>
        <!---Sensitivity Icon Color-->
        <item name="sensitivityIconColor" >@color/sensGreen</item>
        <!---Bolus Icon Color-->
        <item name="bolusIconColor" >@color/cyan_blue</item>
        <!---Carbs Icon Color-->
        <item name="carbsIconColor" >@color/carbsOrange</item>
        <!---Wizard Icon Color-->
        <item name="wizardIconColor" >@color/calcGreen</item>
        <!---Calibration Icon Color-->
        <item name="calibrationIconColor" >@color/calibrationRed</item>
        <!---CGM Icon Color-->
        <item name="cgmIconColor" >@color/darkRed</item>
        <!---QuickWizzard Icon Color-->
        <item name="quickwizzardIconColor" >@color/carbsOrange</item>
        <!---Temp target Icon Color-->
        <item name="temptargetIconColor" >@color/lightGreen</item>
        <item name="temptargetIconColor1" >@color/tempTargetConfirmation</item>
        <!---Start temp basal Icon Color-->
        <item name="tempbasalIconColor" >@color/pastellPurple</item>
        <!---Cancel temp basal Icon Color-->
        <item name="canceltempbasalIconColor" >@color/pastellPurple</item>
        <!---Start extended bolus Icon Color-->
        <item name="startextbolusIconColor" >@color/cyan_blue</item>
        <!---Cancel extended bolus Icon Color-->
        <item name="cancelextbolusIconColor" >@color/carbsOrange</item>
        <!---BG check Icon Color-->
        <item name="bgcheckIconColor" >@color/calibrationRed</item>
        <!---Prime fill Icon Color-->
        <item name="primefillIconColor" >@color/cyan_blue</item>
        <!---CGM insert Icon Color-->
        <item name="cgminsertIconColor" >@color/cyan_blue</item>
        <!---CGM BOYDA Icon Color-->
        <item name="boyda" >@color/colorLightGray</item>
        <!---Pump Battery Icon Color-->
        <item name="pumpBatteryIconColor" >@color/lightGreen</item>
        <!---Note Icon Color-->
        <item name="noteIconColor" >@color/carbsOrange</item>
        <!---Exercise Icon Color-->
        <item name="exerciseIconColor01" >@color/cyan_blue</item>
        <item name="exerciseIconColor02" >@color/lightGreen</item>
        <!---Announcement Icon Color-->
        <item name="announcementIconColor" >@color/pastellPurple</item>
        <!---Question Icon Color-->
        <item name="questionIconColor" >@color/carbsOrange</item>
        <!---History Icon Color-->
        <item name="historyIconColor" >@color/cyan_blue</item>
        <!---Stats Icon Color-->
        <item name="statsIconColor" >@color/carbsOrange</item>
        <!---User Option Icon Color-->
        <item name="userOptionsIconColor" >@color/calcGreen</item>
        <!---Refill Icon Color-->
        <item name="refillIconColor" >@color/calibrationRed</item>
        <!---Trashbin Icon Color-->
        <item name="trashbinIconColor" >@color/gray</item>
        <!---Target Hypo Icon Color-->
        <item name="targetHypoBgIconColor" >@color/red</item>
        <!---Refresh Icon Color-->
        <item name="refreshIconColor" >@color/white</item>
        <!---First Aid Icon Color-->
        <item name="firstAidIconColor" >@color/white</item>
        <!---Patchpump Icon Color-->
        <item name="patchPumpIconColor" >@color/white</item>
        <!---Add Cross Icon Color-->
        <item name="addCrossIconColor" >@color/concinnity_grey</item>
        <!---More Icon Color-->
        <item name="dotmoreIconColor" >@color/white</item>
        <!-- Icon specific colors end -->
        <!---Therapy Event Announcement-->
        <item name="therapyeventAnnouncement" >@color/notificationAnnouncement</item>
        <!-- bgsource dialog -->
        <item name="errorAlertBackground" >@color/metadataTextError</item>
        <!---NS MBG Event-->
        <item name="therapyeventNsmbg" >@color/red</item>
        <!---Finger Stick Event-->
        <item name="therapyeventFingerstick" >@color/red</item>
        <!---Exercise Event-->
        <item name="therapyeventExercise" >@color/blue_default</item>
        <!---AAPS offline Event-->
        <item name="therapyeventAapsoffline" >@color/sandGray</item>
        <!---Default  Event-->
        <item name="therapyeventDefault" >@color/gray</item>
        <!---SMS Communicator -->
        <item name="smsCommunicatorOK" >@color/lightGreen</item>
        <item name="smsCommunicatorWrongLength" >@color/lightyellow</item>
        <item name="smsCommunicatorWrongPin" >@color/red</item>
        <item name="smsCommunicatorOtp" >@color/red</item>
        <!---Misc -->
        <item name="carbsColor" >@color/carbsOrange</item>
        <item name="lightGreen" >@color/lightGreen</item>
        <item name="prediction" >@color/prediction</item>
        <item name="basal" >@color/basal</item>
        <item name="overviewShowDeviations" >@color/red</item>
        <item name="overviewShowSensitivity" >@color/gray</item>
        <item name="activity" >@color/activity</item>
        <item name="bgi" >@color/bgi</item>
        <item name="devslopepos" >@color/devslopepos</item>
        <item name="devslopeneg" >@color/devslopeneg</item>
        <item name="bolus" >@color/bolus</item>
        <item name="colorInsulinButton" >@color/colorInsulinButton</item>
        <item name="cobAlert" >@color/cobAlert</item>
        <item name="info" >@color/info</item>
        <item name="basebasal" >@color/basebasal</item>
        <item name="tempbasal" >@color/tempbasal</item>
        <item name="lightblue" >@color/lightblue</item>
        <item name="ribbonWarning" >@color/ribbonWarning</item>
        <item name="ribbonDefault" >@color/ribbonDefault</item>
        <item name="defaultTextColor" >@color/defaulttextcolor</item>
        <item name="tempTargetBackground" >@color/tempTargetBackground</item>
        <item name="automationBgUrgent" >@color/red</item>
        <item name="iobPredAS" >@color/iobPredAS</item>
        <item name="labelBackground" >@color/black</item>
        <item name="examinedProfile" >@color/red</item>
        <item name="spinnerBackground" >@color/black_alpha_40</item>
        <item name="triggerConnectorBackground" >@color/mdtp_line_dark</item>
        <item name="treatmentsRed" >@color/red</item>
        <item name="profilViewerLabel" >@color/white</item>
        <item name="metadataOk" >@color/metadataOk</item>
        <item name="metadataTextWarning" >@color/metadataTextWarning</item>
        <item name="trendarrow" >@color/white</item>
        <item name="profilSwitch" >@color/lightblue</item>
        <item name="automationTitleText" >@color/white</item>
        <item name="automationSelectedItemBackground" >@color/gray</item>
        <item name="fortyfiveup" >@color/white</item>
        <item name="colorScheduled" >@color/squash</item>
        <!---windowBackground -->
        <item name="android:windowBackground">?attr/windowBackground</item>
        <item name="background">?attr/windowBackground</item>
        <item name="windowBackground" >@color/background_dark</item>
        <item name="objectivesBackground" >@color/darkgrayVariant</item>
        <item name="extendedBolus" >@color/cyan</item>
        <item name="TitleAndLabelTextColor" >@color/white</item>
        <item name="tddStatsActivityBackgroundColor" >@color/transparent</item>
        <item name="activity_title_background" >@color/background_dark</item>
        <item name="graphViwewportBackground" >@color/black_alpha_20</item>
        <!---diaconn -->
        <item name="colorInitializingBorder" >@color/colorInitializingBorder</item>
        <item name="ic_actions_refill" >@color/calibrationRed</item>
        <item name="ic_local_reset" >@color/calibrationRed</item>
        <item name="ic_local_activate" >@color/ic_local_activate</item>
        <item name="okButtonSelected" >@color/okButtonSelected</item>
        <!---Number Picker Text Color-->
        <item name="numPickerText" >@color/black</item>
        <item name="numPickerBackground" >@color/white</item>
        <!---Swipe Refresh Color-->
        <item name="swipeRefreshBackground" >@color/white_alpha_20</item>
        <!---Fab Menue-->
        <item name="fabmenubackground">@color/lightgray</item>
        <!---Bluring enabled for dialogs-->
        <item name="android:windowBlurBehindEnabled" ns2:targetApi="s">true</item>
        <item name="android:windowBlurBehindRadius" ns2:targetApi="s">10dp</item>
        <item name="android:windowBackgroundBlurRadius" ns2:targetApi="s">10dp</item>
        <!---material calender-->
        <item name="materialCalendarStyle">@style/Widget.Material3.MaterialCalendar</item>
        <item name="materialCalendarFullscreenTheme">@style/ThemeOverlay.Material3.MaterialCalendar.Fullscreen</item>
        <item name="materialCalendarTheme">@style/MaterialDatePickerTheme</item>
        <!---material time picker -->
        <item name="materialTimePickerStyle">@style/AppTheme.MaterialTimePickerTheme</item>

        <item name="actionModeCloseDrawable">@drawable/ic_close</item>
        <!---bolus color -->
        <item name="bolusColor">@color/bolus</item>
        <!---Treatment button color -->
        <item name="treatmentButton">@color/colorTreatmentButton</item>
        <!---NS Client action text color -->
        <item name="actionButton">@color/action</item>
        <!---Text color for Quickwizard and more -->
        <item name="cardObjectiveText">@color/cardObjectiveText</item>
        <!---Text color for misc buttons and texts -->
        <item name="alarmColor">@color/alarm</item>
        <!-- BG source temp button -->
        <item name="setTempButton">@color/colorSetTempButton</item>
        <!-- Card Item-->
        <item name="cardItemBackgroundColor">@color/cardColorBackground</item>
        <!-- Exercise -->
        <item name="exerciseColor">@color/exercise</item>
        <!-- BG low -->
        <item name="lowColor">@color/low</item>
        <!-- Temp Target -->
        <item name="tempTargetConfirmation">@color/tempTargetConfirmation</item>
        <!-- Treatments -->
        <item name="setExtendedButtonColor">@color/colorSetExtendedButton</item>
        <!-- Carbs Button -->
        <item name="carbsButtonColor">@color/colorCarbsButton</item>
        <!-- Temp Button Button -->
        <item name="acceptTempButtonColor">@color/colorAcceptTempButton</item>
        <!-- Treatment Button -->
        <item name="treatmentButtonColor">@color/colorTreatmentButton</item>
        <!-- Insulin Button -->
        <item name="insulinButtonColor">@color/colorInsulinButton</item>
        <!-- Calculator Button -->
        <item name="calculatorButtonColor">@color/colorCalculatorButton</item>
        <!-- Calibration Button -->
        <item name="calibrationButtonColor">@color/colorCalibrationButton</item>
        <!-- QuickWizard Button -->
        <item name="quickWizardButtonColor">@color/colorQuickWizardButton</item>
        <!-- Pump -->
        <item name="pumpStatusBackground">@color/pumpStatusBackground</item>
        <!-- Objectives -->
        <item name="objectivesBackgroundColor">@color/objectivesBackground</item>
        <item name="objectivesDisabledTextColor">@color/colorObjectivesDisabledText</item>
        <!---Import List -->
        <item name="importListFileNameColor">@color/importListFileName</item>
        <item name="importListAdditionalInfoColor">@color/importListAdditionalInfo</item>
        <item name="metadataTextWarningColor">@color/metadataTextWarning</item>
        <item name="metadataTextOkColor">@color/metadataOk</item>
        <!---Delete selection -->
        <item name="trashBinTintColor">@color/white</item>
        <!---Dialog  -->
        <item name="activity_title_backgroundColor">@color/activity_title_background</item>
        <!---Automation  -->
        <item name="ribbonDefaultColor">@color/ribbonDefault</item>
        <!---Main Activity Tab  -->
        <item name="tabSelectedTextColor">@color/tabSelectedText</item>
        <item name="tabTextColor">@color/tabText</item>
        <!---Toast  -->
        <item name="toastBaseTextColor">@color/toastBase</item>
        <!---Input  -->
        <item name="boxStrokeColor">@color/white</item>
        <!---Profile Helper  -->
        <item name="tabBgColorSelected">@color/tabBgColorSelected</item>
        <!---Dialog Helper  -->
        <item name="materialAlertDialogTheme">@style/DialogTheme</item>
        <item name="android:alertDialogTheme">@style/DialogTheme</item>
        <item name="alertDialogTheme">@style/DialogTheme</item>
        <item name="android:dialogCornerRadius">12dp</item>
        <!---Disabled Text Color  -->
        <item name="disabledTextColor">@color/sandGray</item>
        <!---Splash Background  -->
        <item name="splashBackgroundColor">@color/splashBackground</item>
<<<<<<< HEAD
    </style>

    <style name="MaterialDatePickerTheme" parent="@style/ThemeOverlay.MaterialComponents.MaterialCalendar">
        <item name="buttonBarPositiveButtonStyle">@style/PickerTextButton</item>
        <item name="buttonBarNegativeButtonStyle">@style/PickerTextButton</item>
=======
        <!---Application Background Color  -->
        <item name="android:windowBackground">@color/black</item>
        <!---Dialogfragment Background Color  -->
        <item name="android:dialogCornerRadius">12dp</item>
>>>>>>> ea995f70
    </style>

    <style name="Theme.MaterialComponents.DayNight.DarkActionBar" parent="Theme.MaterialComponents.DayNight.Bridge"/>

    <!-- The launcher theme. It sets the main window background to the launch_screen drawable -->
    <style name="AppTheme.Launcher"  parent="AppTheme.NoActionBar" >
        <item name="android:windowBackground">@drawable/launch_screen_night</item>
        <!-- Optional, on Android 5+ you can modify the colorPrimaryDark color to match the windowBackground color for further branding-->
        <!-- <item name="colorPrimaryDark">@android:color/white</item> -->
    </style>

    <style name="AppTheme.base" parent="Theme.MaterialComponents">
        <item name="android:textColorSecondary">@color/white</item>
    </style>

    <style name="AppTheme.NoActionBar" parent="AppTheme">
        <item name="windowActionBar">true</item>
        <item name="windowNoTitle">true</item>
    </style>

    <style name="BottomAppbar" parent="Widget.Material3.BottomAppBar" >
    </style>

    <style name="AppTheme.AppBarOverlay" parent="ThemeOverlay.AppCompat.Dark.ActionBar" />

    <!-- Theme for Material Time Picker -->
    <style name="AppTheme.MaterialTimePickerTheme" parent="ThemeOverlay.MaterialComponents.TimePicker">
        <item name="android:layout_height">wrap_content</item>
    </style>

    <!-- Text styles -->
    <style name="Text" parent="TextAppearance.AppCompat"/>
    <style name="Text.Caption" parent="TextAppearance.AppCompat.Caption"/>
    <style name="Text.Small" parent="TextAppearance.AppCompat.Small"/>
    <style name="Text.Body1" parent="TextAppearance.AppCompat.Body1"/>
    <style name="Text.Body2" parent="TextAppearance.AppCompat.Body2"/>
    <style name="Text.Medium" parent="TextAppearance.AppCompat.Medium"/>
    <style name="Text.Large" parent="TextAppearance.AppCompat.Large"/>
    <style name="Text.Headline" parent="TextAppearance.AppCompat.Headline"/>
    <style name="Text.Title" parent="TextAppearance.AppCompat.Title"/>
    <style name="Text.Display1" parent="TextAppearance.AppCompat.Display1"/>
    <style name="Text.Subhead" parent="TextAppearance.AppCompat.Subhead"/>
    <style name="Text.Button" parent="TextAppearance.AppCompat.Button"/>

    <!-- Button Styles-->
    <style name="Buton" parent="Widget.AppCompat.Button"/>
    <style name="Buton.Small" parent="Widget.AppCompat.Button.Small"/>
    <style name="Buton.Colored" parent="Widget.MaterialComponents.Button"/>
    <style name="Buton.Borderless" parent="Widget.AppCompat.Button.Borderless"/>
    <style name="Buton.Borderless.Colored" parent="Widget.AppCompat.Button.Borderless.Colored"/>


    <style name="Theme.AppCompat.Translucent" parent="AppTheme">
        <item name="android:windowNoTitle">true</item>
        <item name="android:windowBackground">@android:color/transparent</item>
        <item name="android:colorBackgroundCacheHint">@null</item>
        <item name="android:windowIsTranslucent">true</item>
        <item name="android:windowAnimationStyle">@android:style/Animation</item>
    </style>

    <style name="InsightAlertDialog" parent="Theme.Material3.Dark.Dialog">
        <item name="android:windowMinWidthMajor">96%</item>
        <item name="android:windowMinWidthMinor">96%</item>
    </style>

    <style name="AppThemeWarningDialog" parent="AppTheme">
        <item name="alertDialogTheme">@style/AppThemeWarningDialogTheme</item>
        <item name="dialogTitleBackground">@color/warningAlertBackground</item>
        <item name="dialogTitleColor">@color/white</item>
        <item name="dialogTitleIconTint">@color/black</item>
    </style>

    <style name="AppThemeWarningDialogTheme" parent="Theme.AppCompat.Dialog.MinWidth">
        <item name="android:windowBackground">@drawable/alert_border_warning</item>
        <item name="colorAccent">@color/warningAlertBackground</item>
    </style>

    <style name="AppThemeErrorDialog" parent="AppTheme">
        <item name="alertDialogTheme">@style/AppThemeErrorDialogTheme</item>
        <item name="dialogTitleBackground">@color/red</item>
        <item name="dialogTitleColor">@color/white</item>
        <item name="dialogTitleIconTint">@color/black</item>
    </style>

    <style name="AppThemeErrorDialogTheme" parent="Theme.AppCompat.Dialog.MinWidth">
        <item name="android:windowBackground">@drawable/alert_border_error</item>
        <item name="colorAccent">@color/red</item>
    </style>

    <style name="ButtonMediumFontStyle">
        <item name="android:textSize">15sp</item>
    </style>

    <style name="ButtonSmallFontStyle" parent="Widget.MaterialComponents.Button">
        <item name="android:textSize">10sp</item>
    </style>

    <!-- Alert Dialogs -->
    <style name="DialogTheme" parent="ThemeOverlay.MaterialComponents.Dialog.Alert">
        <item name="buttonBarNegativeButtonStyle">@style/DialogOkCancelButtonStyle</item>
        <item name="buttonBarPositiveButtonStyle">@style/DialogOkCancelButtonStyle</item>
        <item name="buttonBarNeutralButtonStyle">@style/DialogOkCancelButtonStyle</item>
        <item name="android:buttonBarNegativeButtonStyle">@style/DialogOkCancelButtonStyle</item>
        <item name="android:buttonBarPositiveButtonStyle">@style/DialogOkCancelButtonStyle</item>
        <item name="android:buttonBarNeutralButtonStyle">@style/DialogOkCancelButtonStyle</item>
        <item name="android:windowBackground">?attr/windowBackground</item>
    </style>

    <style name="DialogOkCancelButtonStyle" parent="Widget.MaterialComponents.Button.TextButton.Dialog">
        <item name="android:textColor">?android:textColorPrimary</item>
    </style>


    <!--    Buttons from MaterialDateTimePicker    -->
    <dimen name="mdtp_material_button_height">48dp</dimen>
    <dimen name="mdtp_material_button_textsize">14sp</dimen>
    <dimen name="mdtp_material_button_minwidth">64dp</dimen>
    <dimen name="mdtp_material_button_textpadding_horizontal">8dp</dimen>

    <style name="mdtp_ActionButton">
        <item name="android:layout_width">wrap_content</item>
        <item name="android:layout_height">@dimen/mdtp_material_button_height</item>
        <item name="android:layout_gravity">center_vertical</item>
        <item name="android:focusable">true</item>
    </style>

    <style name="mdtp_ActionButton.Text" ns2:ignore="NewApi">
        <item name="android:textSize">@dimen/mdtp_material_button_textsize</item>
        <item name="android:singleLine">true</item>
        <item name="android:layout_gravity">center_vertical</item>
        <item name="android:gravity">center</item>
        <item name="android:stateListAnimator">@null</item>
        <item name="android:minWidth">@dimen/mdtp_material_button_minwidth</item>
        <item name="android:paddingStart">@dimen/mdtp_material_button_textpadding_horizontal</item>
        <item name="android:paddingEnd">@dimen/mdtp_material_button_textpadding_horizontal</item>
        <item name="android:textColor">@color/mdtp_button_color</item>
        <item name="android:textAllCaps">true</item>
    </style>

    <style name="MaterialPickerTheme" parent="android:Theme.Material.Dialog.Alert">
        <item name="android:buttonBarPositiveButtonStyle">@style/PickerTextButton</item>
        <item name="android:buttonBarNegativeButtonStyle">@style/PickerTextButton</item>
        <item name="colorAccent">?attr/colorSecondary</item>
        <item name="android:windowBackground">?attr/windowBackground</item>
    </style>

    <style name="PickerTextButton" parent="Widget.MaterialComponents.Button.TextButton.Dialog">
        <item name="android:textColor">?android:textColorPrimary</item>
    </style>

    <!-- BolusProgress, Error -->
    <style name="Theme.MaterialComponents.Translucent" parent="Theme.MaterialComponents.NoActionBar">
        <item name="android:windowNoTitle">true</item>
        <item name="android:windowBackground">@android:color/transparent</item>
        <item name="android:colorBackgroundCacheHint">@null</item>
        <item name="android:windowIsTranslucent">true</item>
        <item name="android:windowAnimationStyle">@android:style/Animation</item>
    </style>

    <style name="OkCancelButton">
        <item name="android:layout_width">wrap_content</item>
        <item name="android:layout_height">@dimen/mdtp_material_button_height</item>
        <item name="android:layout_gravity">center_vertical</item>
        <item name="android:focusable">true</item>
    </style>

    <style name="OkCancelButton.Text" ns2:ignore="NewApi">
        <item name="android:textSize">@dimen/mdtp_material_button_textsize</item>
        <item name="android:singleLine">true</item>
        <item name="android:layout_gravity">center_vertical</item>
        <item name="android:gravity">center</item>
        <item name="android:stateListAnimator">@null</item>
        <item name="android:background">@drawable/material_button_background</item>
        <item name="android:minWidth">@dimen/mdtp_material_button_minwidth</item>
        <item name="android:paddingLeft">@dimen/mdtp_material_button_textpadding_horizontal</item>
        <item name="android:paddingRight">@dimen/mdtp_material_button_textpadding_horizontal</item>
        <item name="android:textAllCaps">true</item>
    </style>

    <!-- Custom Theme -->
    <style name="CustomTheme" parent="AppTheme.NoActionBar">
    </style>

    <style name="AppTheme_DEFAULT" parent="AppTheme.NoActionBar"> </style>

    <style name="AppTheme.RED" parent="AppTheme.NoActionBar">
        <!-- Customize your theme here. -->
        <item name="colorPrimary">@color/primaryColorRed</item>
        <item name="colorPrimaryDark">@color/primaryDarkColorRed</item>
        <item name="colorAccent">@color/secondaryColorRed</item>
        <item name="overviewPillColor">@color/overviewPillColorRed</item>
        <item name="bottomAppBarStyle">@style/Widget.MaterialComponents.BottomAppBar.Colored</item>
        <!-- Color of pills -->
        <item name="PillColorStart">@color/PillColorStartRed</item>
        <item name="PillColorEnd">@color/PillColorEndRed</item>
        <item name="android:textColorPrimary">@color/secondaryTextColorPink</item>
        <item name="android:textColorSecondary">@color/secondaryTextColorPink</item>
        <!---Bolus Icon Color-->
        <item name="bolusIconColor" >@color/white</item>
        <!---Carbs Icon Color-->
        <item name="carbsIconColor" >@color/white</item>
        <!---Wizard Icon Color-->
        <item name="wizardIconColor" >@color/white</item>
        <!---CGM BOYDA Icon Color-->
        <item name="boyda" >@color/white</item>
        <!---Profile Switch Icon Color-->
        <item name="profileswitchIconColor" >@color/white</item>
        <!---Temp target Icon Color-->
        <item name="temptargetIconColor" >@color/white</item>
        <item name="temptargetIconColor1" >@color/white</item>
        <!---Start temp basal Icon Color-->
        <item name="tempbasalIconColor" >@color/white</item>
        <!---Cancel temp basal Icon Color-->
        <item name="canceltempbasalIconColor" >@color/white</item>
        <!---Start extended bolus Icon Color-->
        <item name="startextbolusIconColor" >@color/white</item>
        <!---Cancel extended bolus Icon Color-->
        <item name="cancelextbolusIconColor" >@color/white</item>
        <!---BG check Icon Color-->
        <item name="bgcheckIconColor" >@color/white</item>
        <!---Prime fill Icon Color-->
        <item name="primefillIconColor" >@color/white</item>
        <!---CGM insert Icon Color-->
        <item name="cgminsertIconColor" >@color/white</item>
        <!---Pump Battery Icon Color-->
        <item name="pumpBatteryIconColor" >@color/white</item>
        <!---Note Icon Color-->
        <item name="noteIconColor" >@color/white</item>
        <!---Exercise Icon Color-->
        <item name="exerciseIconColor01" >@color/white</item>
        <item name="exerciseIconColor02" >@color/white</item>
        <!---Announcement Icon Color-->
        <item name="announcementIconColor" >@color/white</item>
        <!---Question Icon Color-->
        <item name="questionIconColor" >@color/white</item>
        <!---History Icon Color-->
        <item name="historyIconColor" >@color/white</item>
        <!---Stats Icon Color-->
        <item name="statsIconColor" >@color/white</item>
        <!---User Option Icon Color-->
        <item name="userOptionsIconColor" >@color/white</item>
        <!---Target Hypo Icon Color-->
        <item name="targetHypoBgIconColor" >@color/white</item>
        <!---QuickWizzard Icon Color-->
        <item name="quickwizzardIconColor" >@color/white</item>
        <!---Add Cross Icon Color-->
        <item name="addCrossIconColor" >@color/white</item>
        <!---Calibration Icon Color-->
        <item name="calibrationIconColor" >@color/white</item>
        <item name="android:windowBackground">@drawable/ferrari3</item>
    </style>

    <style name="AppTheme.PINK" parent="AppTheme.NoActionBar">
        <!-- PINK Theme -->
        <item name="colorPrimary">@color/primaryColorPink</item>
        <item name="colorPrimaryDark">@color/primaryDarkColorPink</item>
        <item name="colorPrimaryVariant">@color/primaryColorPinkVariant</item>
        <item name="colorSecondary">@color/colorSecondaryPink</item>
        <item name="colorSecondaryVariant">@color/colorSecondaryVariantPink</item>
        <item name="colorOnPrimary">@color/colorOnPrimaryPink</item>
        <item name="colorOnSecondary">@color/white</item>
        <item name="colorAccent">@color/primaryColorPink</item>
        <item name="colorOnBackground">@color/colorOnBackgroundPink</item>
        <item name="colorOnSurface">@color/colorOnSurfacePink</item>
        <item name="colorOnError">@color/colorOnErrorPink</item>
        <item name="android:textColorSecondary">@color/secondaryTextColorPink</item>
        <item name="iconColor">@color/sphere_plastic_grey</item>
        <item name="overviewPillColor">@color/overviewPillColorPink</item>
        <item name="bottomAppBarStyle">@style/Widget.MaterialComponents.BottomAppBar.Colored</item>
        <!---Bolus Icon Color-->
        <item name="bolusIconColor" >@color/white</item>
        <!---Carbs Icon Color-->
        <item name="carbsIconColor" >@color/white</item>
        <!---Wizard Icon Color-->
        <item name="wizardIconColor" >@color/white</item>
        <!---Calibration Icon Color-->
        <item name="calibrationIconColor" >@color/white</item>
        <!---CGM BOYDA Icon Color-->
        <item name="boyda" >@color/white</item>
        <!---Profile Switch Icon Color-->
        <item name="profileswitchIconColor" >@color/white</item>
        <!---Temp target Icon Color-->
        <item name="temptargetIconColor" >@color/white</item>
        <item name="temptargetIconColor1" >@color/white</item>
        <!---Start temp basal Icon Color-->
        <item name="tempbasalIconColor" >@color/white</item>
        <!---Cancel temp basal Icon Color-->
        <item name="canceltempbasalIconColor" >@color/white</item>
        <!---Start extended bolus Icon Color-->
        <item name="startextbolusIconColor" >@color/white</item>
        <!---Cancel extended bolus Icon Color-->
        <item name="cancelextbolusIconColor" >@color/white</item>
        <!---BG check Icon Color-->
        <item name="bgcheckIconColor" >@color/white</item>
        <!---Prime fill Icon Color-->
        <item name="primefillIconColor" >@color/white</item>
        <!---CGM insert Icon Color-->
        <item name="cgminsertIconColor" >@color/white</item>
        <!---Pump Battery Icon Color-->
        <item name="pumpBatteryIconColor" >@color/white</item>
        <!---Note Icon Color-->
        <item name="noteIconColor" >@color/white</item>
        <!---Exercise Icon Color-->
        <item name="exerciseIconColor01" >@color/white</item>
        <item name="exerciseIconColor02" >@color/white</item>
        <!---Announcement Icon Color-->
        <item name="announcementIconColor" >@color/white</item>
        <!---Question Icon Color-->
        <item name="questionIconColor" >@color/white</item>
        <!---History Icon Color-->
        <item name="historyIconColor" >@color/white</item>
        <!---Stats Icon Color-->
        <item name="statsIconColor" >@color/white</item>
        <!---User Option Icon Color-->
        <item name="userOptionsIconColor" >@color/white</item>
        <!---Target Hypo Icon Color-->
        <item name="targetHypoBgIconColor" >@color/white</item>
        <!---QuickWizzard Icon Color-->
        <item name="quickwizzardIconColor" >@color/white</item>
        <!---Add Cross Icon Color-->
        <item name="addCrossIconColor" >@color/white</item>
        <item name="android:windowBackground">@drawable/black_pink</item>
        <item name="PillColorStart">@color/primaryColorPinkVariant</item>
        <item name="PillColorEnd">@color/primaryColorPink</item>
    </style>

<<<<<<< HEAD
    <style name="AppTheme.PURPLE" parent="AppTheme.NoActionBar">
        <!-- Customize your theme here. -->
        <item name="colorPrimary">@color/primaryColorPurple</item>
        <item name="colorPrimaryDark">@color/primaryDarkColorPurple</item>
        <item name="colorPrimaryVariant">@color/primaryColorPurpleVariant</item>
        <item name="colorSecondary">@color/colorSecondaryPurple</item>
        <item name="colorSecondaryVariant">@color/colorSecondaryVariantPurple</item>
        <item name="colorOnPrimary">@color/colorOnPrimaryPurple</item>
        <item name="colorOnSecondary">@color/colorOnSecondaryPurple</item>
        <item name="colorAccent">@color/secondaryColorPurple</item>
        <item name="colorOnBackground">@color/colorOnBackgroundPurple</item>
        <item name="colorOnSurface">@color/colorOnSurfacePurple</item>
        <item name="colorOnError">@color/colorOnErrorPurple</item>
        <item name="android:textColorSecondary">@color/secondaryTextColorPink</item>
        <item name="iconColor">@color/sphere_plastic_grey</item>
        <item name="bottomAppBarStyle">@style/Widget.MaterialComponents.BottomAppBar.Colored</item>
        <!---Bolus Icon Color-->
        <item name="bolusIconColor" >@color/white</item>
        <!---Carbs Icon Color-->
        <item name="carbsIconColor" >@color/white</item>
        <!---Wizard Icon Color-->
        <item name="wizardIconColor" >@color/white</item>
        <!---Calibration Icon Color-->
        <item name="calibrationIconColor" >@color/white</item>
        <!---CGM BOYDA Icon Color-->
        <item name="boyda" >@color/white</item>
        <!---Profile Switch Icon Color-->
        <item name="profileswitchIconColor" >@color/white</item>
        <!---Temp target Icon Color-->
        <item name="temptargetIconColor" >@color/white</item>
        <item name="temptargetIconColor1" >@color/white</item>
        <!---Start temp basal Icon Color-->
        <item name="tempbasalIconColor" >@color/white</item>
        <!---Cancel temp basal Icon Color-->
        <item name="canceltempbasalIconColor" >@color/white</item>
        <!---Start extended bolus Icon Color-->
        <item name="startextbolusIconColor" >@color/white</item>
        <!---Cancel extended bolus Icon Color-->
        <item name="cancelextbolusIconColor" >@color/white</item>
        <!---BG check Icon Color-->
        <item name="bgcheckIconColor" >@color/white</item>
        <!---Prime fill Icon Color-->
        <item name="primefillIconColor" >@color/white</item>
        <!---CGM insert Icon Color-->
        <item name="cgminsertIconColor" >@color/white</item>
        <!---Pump Battery Icon Color-->
        <item name="pumpBatteryIconColor" >@color/white</item>
        <!---Note Icon Color-->
        <item name="noteIconColor" >@color/white</item>
        <!---Exercise Icon Color-->
        <item name="exerciseIconColor01" >@color/white</item>
        <item name="exerciseIconColor02" >@color/white</item>
        <!---Announcement Icon Color-->
        <item name="announcementIconColor" >@color/white</item>
        <!---Question Icon Color-->
        <item name="questionIconColor" >@color/white</item>
        <!---History Icon Color-->
        <item name="historyIconColor" >@color/white</item>
        <!---Stats Icon Color-->
        <item name="statsIconColor" >@color/white</item>
        <!---User Option Icon Color-->
        <item name="userOptionsIconColor" >@color/white</item>
        <!---Target Hypo Icon Color-->
        <item name="targetHypoBgIconColor" >@color/white</item>
        <!---QuickWizzard Icon Color-->
        <item name="quickwizzardIconColor" >@color/white</item>
        <!---Add Cross Icon Color-->
        <item name="addCrossIconColor" >@color/white</item>
        <item name="fragmentbackground">@color/black_alpha_10</item>
        <item name="android:windowBackground">@drawable/stone_wall</item>
        <item name="overviewPillColor">@color/overviewPillColorPurple</item>
=======
    <!-- Alert Dialogs -->
    <style name="DialogTheme" parent="ThemeOverlay.MaterialComponents.Dialog.Alert">
        <item name="backgroundColor">@color/background_dark</item>
        <item name="buttonBarNegativeButtonStyle">@style/DialogOkCancelButtonStyle</item>
        <item name="buttonBarPositiveButtonStyle">@style/DialogOkCancelButtonStyle</item>
        <item name="buttonBarNeutralButtonStyle">@style/DialogOkCancelButtonStyle</item>
>>>>>>> ea995f70
    </style>

    <style name="AppTheme.DEEPPURPLE" parent="AppTheme.NoActionBar">
        <!-- Customize your theme here. -->
        <item name="colorPrimary">@color/primaryColorDeepPurple</item>
        <item name="colorPrimaryDark">@color/primaryDarkColorDeepPurple</item>
        <item name="colorPrimaryVariant">@color/primaryColorPurpleVariant</item>
        <item name="colorSecondary">@color/secondaryColorDeepPurple</item>
        <item name="colorSecondaryVariant">@color/colorSecondaryVariantPurple</item>
        <item name="colorOnPrimary">@color/colorOnPrimaryPurple</item>
        <item name="colorOnSecondary">@color/colorOnSecondaryPurple</item>
        <item name="colorAccent">@color/secondaryColorDeepPurple</item>
        <item name="colorOnBackground">@color/colorOnBackgroundPurple</item>
        <item name="colorOnSurface">@color/colorOnSurfacePurple</item>
        <item name="colorOnError">@color/colorOnErrorPurple</item>
        <item name="android:textColorSecondary">@color/secondaryTextColorPink</item>
        <item name="bottomAppBarStyle">@style/Widget.MaterialComponents.BottomAppBar.Colored</item>
        <item name="overviewPillColor">@color/overviewPillColorDeepPurple</item>
        <!---Bolus Icon Color-->
        <item name="bolusIconColor" >@color/white</item>
        <!---Carbs Icon Color-->
        <item name="carbsIconColor" >@color/white</item>
        <!---Wizard Icon Color-->
        <item name="wizardIconColor" >@color/white</item>
        <!---CGM BOYDA Icon Color-->
        <item name="boyda" >@color/white</item>
        <!---Profile Switch Icon Color-->
        <item name="profileswitchIconColor" >@color/white</item>
        <!---Temp target Icon Color-->
        <item name="temptargetIconColor" >@color/white</item>
        <item name="temptargetIconColor1" >@color/white</item>
        <!---Start temp basal Icon Color-->
        <item name="tempbasalIconColor" >@color/white</item>
        <!---Cancel temp basal Icon Color-->
        <item name="canceltempbasalIconColor" >@color/white</item>
        <!---Start extended bolus Icon Color-->
        <item name="startextbolusIconColor" >@color/white</item>
        <!---Cancel extended bolus Icon Color-->
        <item name="cancelextbolusIconColor" >@color/white</item>
        <!---BG check Icon Color-->
        <item name="bgcheckIconColor" >@color/white</item>
        <!---Prime fill Icon Color-->
        <item name="primefillIconColor" >@color/white</item>
        <!---CGM insert Icon Color-->
        <item name="cgminsertIconColor" >@color/white</item>
        <!---Pump Battery Icon Color-->
        <item name="pumpBatteryIconColor" >@color/white</item>
        <!---Note Icon Color-->
        <item name="noteIconColor" >@color/white</item>
        <!---Exercise Icon Color-->
        <item name="exerciseIconColor01" >@color/white</item>
        <item name="exerciseIconColor02" >@color/white</item>
        <!---Announcement Icon Color-->
        <item name="announcementIconColor" >@color/white</item>
        <!---Question Icon Color-->
        <item name="questionIconColor" >@color/white</item>
        <!---History Icon Color-->
        <item name="historyIconColor" >@color/white</item>
        <!---Stats Icon Color-->
        <item name="statsIconColor" >@color/white</item>
        <!---User Option Icon Color-->
        <item name="userOptionsIconColor" >@color/white</item>
        <!---Target Hypo Icon Color-->
        <item name="targetHypoBgIconColor" >@color/white</item>
        <!---Add Cross Icon Color-->
        <item name="addCrossIconColor" >@color/white</item>
        <!---Calibration Icon Color-->
        <item name="calibrationIconColor" >@color/black</item>
        <!---First Aid Icon Color-->
        <item name="firstAidIconColor" >@color/black</item>
        <!---QuickWizzard Icon Color-->
        <item name="quickwizzardIconColor" >@color/black</item>
        <!---More Icon Color-->
        <item name="dotmoreIconColor" >@color/black</item>
    </style>

    <style name="AppTheme.INDIGO" parent="AppTheme.NoActionBar">
        <!-- Customize your theme here. -->
        <item name="colorPrimary">@color/primaryColorIndigo</item>
        <item name="colorPrimaryDark">@color/primaryDarkColorIndigo</item>
        <item name="colorAccent">@color/secondaryColorIndigo</item>
        <item name="overviewPillColor">@color/overviewPillColorIndigo</item>
        <item name="android:windowBackground">@drawable/blue_ball</item>
        <item name="android:textColorSecondary">@color/secondaryTextColorPink</item>
        <item name="android:textColor">@color/white</item>
        <!---Calibration Icon Color-->
        <item name="calibrationIconColor" >@color/black</item>
        <!---First Aid Icon Color-->
        <item name="firstAidIconColor" >@color/black</item>
        <!---QuickWizzard Icon Color-->
        <item name="quickwizzardIconColor" >@color/black</item>
        <item name="bottomAppBarStyle">@style/Widget.MaterialComponents.BottomAppBar.Colored</item>
    </style>

    <style name="AppTheme.BLUE" parent="AppTheme.NoActionBar">
        <!-- Customize your theme here. -->
        <item name="colorPrimary">@color/primaryColorBlue</item>
        <item name="colorPrimaryDark">@color/primaryDarkColorBlue</item>
        <item name="colorAccent">@color/secondaryColorBlue</item>
        <item name="overviewPillColor">@color/overviewPillColorBlue</item>
        <item name="android:textColorSecondary">@color/secondaryTextColorPink</item>
        <item name="android:textColor">@color/white</item>
        <!---Bolus Icon Color-->
        <item name="bolusIconColor" >@color/white</item>
        <!---Carbs Icon Color-->
        <item name="carbsIconColor" >@color/white</item>
        <!---Wizard Icon Color-->
        <item name="wizardIconColor" >@color/white</item>
        <!---Calibration Icon Color-->
        <item name="calibrationIconColor" >@color/white</item>
        <!---CGM BOYDA Icon Color-->
        <item name="boyda" >@color/white</item>
        <!---Profile Switch Icon Color-->
        <item name="profileswitchIconColor" >@color/white</item>
        <!---Temp target Icon Color-->
        <item name="temptargetIconColor" >@color/white</item>
        <item name="temptargetIconColor1" >@color/white</item>
        <!---Start temp basal Icon Color-->
        <item name="tempbasalIconColor" >@color/white</item>
        <!---Cancel temp basal Icon Color-->
        <item name="canceltempbasalIconColor" >@color/white</item>
        <!---Start extended bolus Icon Color-->
        <item name="startextbolusIconColor" >@color/white</item>
        <!---Cancel extended bolus Icon Color-->
        <item name="cancelextbolusIconColor" >@color/white</item>
        <!---BG check Icon Color-->
        <item name="bgcheckIconColor" >@color/white</item>
        <!---Prime fill Icon Color-->
        <item name="primefillIconColor" >@color/white</item>
        <!---CGM insert Icon Color-->
        <item name="cgminsertIconColor" >@color/white</item>
        <!---Pump Battery Icon Color-->
        <item name="pumpBatteryIconColor" >@color/white</item>
        <!---Note Icon Color-->
        <item name="noteIconColor" >@color/white</item>
        <!---Exercise Icon Color-->
        <item name="exerciseIconColor01" >@color/white</item>
        <item name="exerciseIconColor02" >@color/white</item>
        <!---Announcement Icon Color-->
        <item name="announcementIconColor" >@color/white</item>
        <!---Question Icon Color-->
        <item name="questionIconColor" >@color/white</item>
        <!---History Icon Color-->
        <item name="historyIconColor" >@color/white</item>
        <!---Stats Icon Color-->
        <item name="statsIconColor" >@color/white</item>
        <!---User Option Icon Color-->
        <item name="userOptionsIconColor" >@color/white</item>
        <!---Target Hypo Icon Color-->
        <item name="targetHypoBgIconColor" >@color/white</item>
        <!---QuickWizzard Icon Color-->
        <item name="quickwizzardIconColor" >@color/white</item>
        <!---Add Cross Icon Color-->
        <item name="addCrossIconColor" >@color/white</item>
        <item name="bottomAppBarStyle">@style/Widget.MaterialComponents.BottomAppBar.Colored</item>
    </style>

    <style name="AppTheme.LIGHTBLUE" parent="AppTheme.NoActionBar">
        <!-- Customize your theme here. -->
        <item name="colorPrimary">@color/primaryColorLightBlue</item>
        <item name="colorPrimaryDark">@color/primaryDarkColorLightBlue</item>
        <item name="colorAccent">@color/secondaryColorLightBlue</item>
        <item name="overviewPillColor">@color/overviewPillColorLightBlue</item>
        <!---Bolus Icon Color-->
        <item name="bolusIconColor" >@color/white</item>
        <!---Carbs Icon Color-->
        <item name="carbsIconColor" >@color/white</item>
        <!---Wizard Icon Color-->
        <item name="wizardIconColor" >@color/white</item>
        <!---CGM BOYDA Icon Color-->
        <item name="boyda" >@color/white</item>
        <!---Profile Switch Icon Color-->
        <item name="profileswitchIconColor" >@color/white</item>
        <!---Temp target Icon Color-->
        <item name="temptargetIconColor" >@color/white</item>
        <item name="temptargetIconColor1" >@color/white</item>
        <!---Start temp basal Icon Color-->
        <item name="tempbasalIconColor" >@color/white</item>
        <!---Cancel temp basal Icon Color-->
        <item name="canceltempbasalIconColor" >@color/white</item>
        <!---Start extended bolus Icon Color-->
        <item name="startextbolusIconColor" >@color/white</item>
        <!---Cancel extended bolus Icon Color-->
        <item name="cancelextbolusIconColor" >@color/white</item>
        <!---BG check Icon Color-->
        <item name="bgcheckIconColor" >@color/white</item>
        <!---Prime fill Icon Color-->
        <item name="primefillIconColor" >@color/white</item>
        <!---CGM insert Icon Color-->
        <item name="cgminsertIconColor" >@color/white</item>
        <!---Pump Battery Icon Color-->
        <item name="pumpBatteryIconColor" >@color/white</item>
        <!---Note Icon Color-->
        <item name="noteIconColor" >@color/white</item>
        <!---Exercise Icon Color-->
        <item name="exerciseIconColor01" >@color/white</item>
        <item name="exerciseIconColor02" >@color/white</item>
        <!---Announcement Icon Color-->
        <item name="announcementIconColor" >@color/white</item>
        <!---Question Icon Color-->
        <item name="questionIconColor" >@color/white</item>
        <!---History Icon Color-->
        <item name="historyIconColor" >@color/white</item>
        <!---Stats Icon Color-->
        <item name="statsIconColor" >@color/white</item>
        <!---User Option Icon Color-->
        <item name="userOptionsIconColor" >@color/white</item>
        <!---Target Hypo Icon Color-->
        <item name="targetHypoBgIconColor" >@color/white</item>
        <!---Add Cross Icon Color-->
        <item name="addCrossIconColor" >@color/white</item>
        <!---Calibration Icon Color-->
        <item name="calibrationIconColor" >@color/black</item>
        <!---First Aid Icon Color-->
        <item name="firstAidIconColor" >@color/black</item>
        <!---QuickWizzard Icon Color-->
        <item name="quickwizzardIconColor" >@color/black</item>
        <item name="android:windowBackground">@drawable/black_blue</item>
        <item name="bottomAppBarStyle">@style/Widget.MaterialComponents.BottomAppBar.Colored</item>
    </style>

    <style name="AppTheme.CYAN" parent="AppTheme.NoActionBar">
        <!-- Customize your theme here. -->
        <item name="colorPrimary">@color/primaryColorCyan</item>
        <item name="colorPrimaryDark">@color/primaryDarkColorCyan</item>
        <item name="colorPrimaryVariant">@color/primaryDarkColorCyan</item>
        <item name="colorSecondary">@color/secondaryColorCyan</item>
        <item name="colorOnPrimary">@color/colorOnPrimaryPurple</item>
        <item name="colorOnSecondary">@color/colorOnSecondaryPurple</item>
        <item name="colorOnBackground">@color/colorOnBackgroundPurple</item>
        <item name="colorOnSurface">@color/colorOnSurfacePurple</item>
        <item name="colorOnError">@color/colorOnErrorPurple</item>
        <item name="colorAccent">@color/secondaryColorCyan</item>
        <item name="overviewPillColor">@color/overviewPillColorCyan</item>
        <!-- Color of pills -->
        <item name="PillColorStart">@color/PillColorCyanStart</item>
        <item name="PillColorEnd">@color/PillColorCyanEnd</item>
        <item name="colorSurface">@color/black_alpha_60</item>
        <!---Bolus Icon Color-->
        <item name="bolusIconColor" >@color/white</item>
        <!---Carbs Icon Color-->
        <item name="carbsIconColor" >@color/white</item>
        <!---Wizard Icon Color-->
        <item name="wizardIconColor" >@color/white</item>
        <!---CGM BOYDA Icon Color-->
        <item name="boyda" >@color/white</item>
        <!---Profile Switch Icon Color-->
        <item name="profileswitchIconColor" >@color/white</item>
        <!---Temp target Icon Color-->
        <item name="temptargetIconColor" >@color/white</item>
        <item name="temptargetIconColor1" >@color/white</item>
        <!---Start temp basal Icon Color-->
        <item name="tempbasalIconColor" >@color/white</item>
        <!---Cancel temp basal Icon Color-->
        <item name="canceltempbasalIconColor" >@color/white</item>
        <!---Start extended bolus Icon Color-->
        <item name="startextbolusIconColor" >@color/white</item>
        <!---Cancel extended bolus Icon Color-->
        <item name="cancelextbolusIconColor" >@color/white</item>
        <!---BG check Icon Color-->
        <item name="bgcheckIconColor" >@color/white</item>
        <!---Prime fill Icon Color-->
        <item name="primefillIconColor" >@color/white</item>
        <!---CGM insert Icon Color-->
        <item name="cgminsertIconColor" >@color/white</item>
        <!---Pump Battery Icon Color-->
        <item name="pumpBatteryIconColor" >@color/white</item>
        <!---Note Icon Color-->
        <item name="noteIconColor" >@color/white</item>
        <!---Exercise Icon Color-->
        <item name="exerciseIconColor01" >@color/white</item>
        <item name="exerciseIconColor02" >@color/white</item>
        <!---Announcement Icon Color-->
        <item name="announcementIconColor" >@color/white</item>
        <!---Question Icon Color-->
        <item name="questionIconColor" >@color/white</item>
        <!---History Icon Color-->
        <item name="historyIconColor" >@color/white</item>
        <!---Stats Icon Color-->
        <item name="statsIconColor" >@color/white</item>
        <!---User Option Icon Color-->
        <item name="userOptionsIconColor" >@color/white</item>
        <!---Target Hypo Icon Color-->
        <item name="targetHypoBgIconColor" >@color/white</item>
        <!---Add Cross Icon Color-->
        <item name="addCrossIconColor" >@color/white</item>
        <!---Calibration Icon Color-->
        <item name="calibrationIconColor" >@color/black</item>
        <!---First Aid Icon Color-->
        <item name="firstAidIconColor" >@color/black</item>
        <!---More Icon Color-->
        <item name="dotmoreIconColor" >@color/black</item>
        <!---QuickWizzard Icon Color-->
        <item name="quickwizzardIconColor" >@color/black</item>
        <item name="android:popupBackground">@color/black_alpha_80</item>
        <item name="android:windowBackground">@drawable/tron_legacy02</item>
        <item name="colorGraphBackground">@color/black_alpha_10</item>
        <item name="bottomAppBarStyle">@style/Widget.MaterialComponents.BottomAppBar.Colored</item>
    </style>

    <style name="AppTheme.TEAL" parent="AppTheme.NoActionBar">
        <!-- Customize your theme here. -->
        <item name="colorPrimary">@color/primaryColorTeal</item>
        <item name="colorPrimaryDark">@color/primaryDarkColorTeal</item>
        <item name="colorPrimaryVariant">@color/primaryDarkColorTeal</item>
        <item name="colorSecondary">@color/secondaryColorTeal</item>
        <item name="colorAccent">@color/secondaryColorTeal</item>
        <item name="colorOnPrimary">@color/colorOnPrimaryPurple</item>
        <item name="colorOnSecondary">@color/colorOnSecondaryPurple</item>
        <item name="colorOnBackground">@color/colorOnBackgroundPurple</item>
        <item name="colorOnSurface">@color/colorOnSurfacePurple</item>
        <item name="colorOnError">@color/colorOnErrorPurple</item>
        <item name="android:textColorSecondary">@color/secondaryTextColorPink</item>
        <item name="overviewPillColor">@color/overviewPillColorTeal</item>
        <item name="colorSurface">@color/black_alpha_40</item>
        <!---Bolus Icon Color-->
        <item name="bolusIconColor" >@color/white</item>
        <!---Carbs Icon Color-->
        <item name="carbsIconColor" >@color/white</item>
        <!---Wizard Icon Color-->
        <item name="wizardIconColor" >@color/white</item>
        <!---CGM BOYDA Icon Color-->
        <item name="boyda" >@color/white</item>
        <!---Profile Switch Icon Color-->
        <item name="profileswitchIconColor" >@color/white</item>
        <!---Temp target Icon Color-->
        <item name="temptargetIconColor" >@color/white</item>
        <item name="temptargetIconColor1" >@color/white</item>
        <!---Start temp basal Icon Color-->
        <item name="tempbasalIconColor" >@color/white</item>
        <!---Cancel temp basal Icon Color-->
        <item name="canceltempbasalIconColor" >@color/white</item>
        <!---Start extended bolus Icon Color-->
        <item name="startextbolusIconColor" >@color/white</item>
        <!---Cancel extended bolus Icon Color-->
        <item name="cancelextbolusIconColor" >@color/white</item>
        <!---BG check Icon Color-->
        <item name="bgcheckIconColor" >@color/white</item>
        <!---Prime fill Icon Color-->
        <item name="primefillIconColor" >@color/white</item>
        <!---CGM insert Icon Color-->
        <item name="cgminsertIconColor" >@color/white</item>
        <!---Pump Battery Icon Color-->
        <item name="pumpBatteryIconColor" >@color/white</item>
        <!---Note Icon Color-->
        <item name="noteIconColor" >@color/white</item>
        <!---Exercise Icon Color-->
        <item name="exerciseIconColor01" >@color/white</item>
        <item name="exerciseIconColor02" >@color/white</item>
        <!---Announcement Icon Color-->
        <item name="announcementIconColor" >@color/white</item>
        <!---Question Icon Color-->
        <item name="questionIconColor" >@color/white</item>
        <!---History Icon Color-->
        <item name="historyIconColor" >@color/white</item>
        <!---Stats Icon Color-->
        <item name="statsIconColor" >@color/white</item>
        <!---User Option Icon Color-->
        <item name="userOptionsIconColor" >@color/white</item>
        <!---Target Hypo Icon Color-->
        <item name="targetHypoBgIconColor" >@color/white</item>
        <!---Add Cross Icon Color-->
        <item name="addCrossIconColor" >@color/white</item>
        <!---Calibration Icon Color-->
        <item name="calibrationIconColor" >@color/black</item>
        <!---First Aid Icon Color-->
        <item name="firstAidIconColor" >@color/black</item>
        <!---More Icon Color-->
        <item name="dotmoreIconColor" >@color/black</item>
        <!---QuickWizzard Icon Color-->
        <item name="quickwizzardIconColor" >@color/black</item>
        <item name="android:popupBackground">@color/black_alpha_80</item>
        <item name="android:windowBackground">@drawable/green_domina</item>
        <item name="bottomAppBarStyle">@style/Widget.MaterialComponents.BottomAppBar.Colored</item>
    </style>

    <style name="AppTheme.GREEN" parent="AppTheme.NoActionBar">
        <!-- Customize your theme here. -->
        <item name="colorPrimary">@color/primaryColorGreen</item>
        <item name="colorPrimaryDark">@color/primaryDarkColorGreen</item>
        <item name="colorAccent">@color/secondaryColorGreen</item>
        <item name="overviewPillColor">@color/overviewPillColorGreen</item>
        <!---Bolus Icon Color-->
        <item name="bolusIconColor" >@color/white</item>
        <!---Carbs Icon Color-->
        <item name="carbsIconColor" >@color/white</item>
        <!---Wizard Icon Color-->
        <item name="wizardIconColor" >@color/white</item>
        <!---Calibration Icon Color-->
        <item name="calibrationIconColor" >@color/white</item>
        <!---CGM BOYDA Icon Color-->
        <item name="boyda" >@color/white</item>
        <!---Profile Switch Icon Color-->
        <item name="profileswitchIconColor" >@color/white</item>
        <!---Temp target Icon Color-->
        <item name="temptargetIconColor" >@color/white</item>
        <item name="temptargetIconColor1" >@color/white</item>
        <!---Start temp basal Icon Color-->
        <item name="tempbasalIconColor" >@color/white</item>
        <!---Cancel temp basal Icon Color-->
        <item name="canceltempbasalIconColor" >@color/white</item>
        <!---Start extended bolus Icon Color-->
        <item name="startextbolusIconColor" >@color/white</item>
        <!---Cancel extended bolus Icon Color-->
        <item name="cancelextbolusIconColor" >@color/white</item>
        <!---BG check Icon Color-->
        <item name="bgcheckIconColor" >@color/white</item>
        <!---Prime fill Icon Color-->
        <item name="primefillIconColor" >@color/white</item>
        <!---CGM insert Icon Color-->
        <item name="cgminsertIconColor" >@color/white</item>
        <!---Pump Battery Icon Color-->
        <item name="pumpBatteryIconColor" >@color/white</item>
        <!---Note Icon Color-->
        <item name="noteIconColor" >@color/white</item>
        <!---Exercise Icon Color-->
        <item name="exerciseIconColor01" >@color/white</item>
        <item name="exerciseIconColor02" >@color/white</item>
        <!---Announcement Icon Color-->
        <item name="announcementIconColor" >@color/white</item>
        <!---Question Icon Color-->
        <item name="questionIconColor" >@color/white</item>
        <!---History Icon Color-->
        <item name="historyIconColor" >@color/white</item>
        <!---Stats Icon Color-->
        <item name="statsIconColor" >@color/white</item>
        <!---User Option Icon Color-->
        <item name="userOptionsIconColor" >@color/white</item>
        <!---Target Hypo Icon Color-->
        <item name="targetHypoBgIconColor" >@color/white</item>
        <!---QuickWizzard Icon Color-->
        <item name="quickwizzardIconColor" >@color/white</item>
        <!---Add Cross Icon Color-->
        <item name="addCrossIconColor" >@color/white</item>
        <item name="android:windowBackground">@drawable/buggati</item>
        <item name="bottomAppBarStyle">@style/Widget.MaterialComponents.BottomAppBar.Colored</item>
    </style>

    <style name="AppTheme.LIGHTGREEN" parent="AppTheme.NoActionBar">
        <!-- Customize your theme here. -->
        <item name="colorPrimary">@color/primaryColorLightGreen</item>
        <item name="colorPrimaryDark">@color/primaryDarkColorLightGreen</item>
        <item name="colorAccent">@color/secondaryColorLightGreen</item>
        <item name="overviewPillColor">@color/overviewPillColorLightGreen</item>
        <!---Bolus Icon Color-->
        <item name="bolusIconColor" >@color/white</item>
        <!---Carbs Icon Color-->
        <item name="carbsIconColor" >@color/white</item>
        <!---Wizard Icon Color-->
        <item name="wizardIconColor" >@color/white</item>
        <!---Calibration Icon Color-->
        <item name="calibrationIconColor" >@color/white</item>
        <!---CGM BOYDA Icon Color-->
        <item name="boyda" >@color/white</item>
        <!---Profile Switch Icon Color-->
        <item name="profileswitchIconColor" >@color/white</item>
        <!---Temp target Icon Color-->
        <item name="temptargetIconColor" >@color/white</item>
        <item name="temptargetIconColor1" >@color/white</item>
        <!---Start temp basal Icon Color-->
        <item name="tempbasalIconColor" >@color/white</item>
        <!---Cancel temp basal Icon Color-->
        <item name="canceltempbasalIconColor" >@color/white</item>
        <!---Start extended bolus Icon Color-->
        <item name="startextbolusIconColor" >@color/white</item>
        <!---Cancel extended bolus Icon Color-->
        <item name="cancelextbolusIconColor" >@color/white</item>
        <!---BG check Icon Color-->
        <item name="bgcheckIconColor" >@color/white</item>
        <!---Prime fill Icon Color-->
        <item name="primefillIconColor" >@color/white</item>
        <!---CGM insert Icon Color-->
        <item name="cgminsertIconColor" >@color/white</item>
        <!---Pump Battery Icon Color-->
        <item name="pumpBatteryIconColor" >@color/white</item>
        <!---Note Icon Color-->
        <item name="noteIconColor" >@color/white</item>
        <!---Exercise Icon Color-->
        <item name="exerciseIconColor01" >@color/white</item>
        <item name="exerciseIconColor02" >@color/white</item>
        <!---Announcement Icon Color-->
        <item name="announcementIconColor" >@color/white</item>
        <!---Question Icon Color-->
        <item name="questionIconColor" >@color/white</item>
        <!---History Icon Color-->
        <item name="historyIconColor" >@color/white</item>
        <!---Stats Icon Color-->
        <item name="statsIconColor" >@color/white</item>
        <!---User Option Icon Color-->
        <item name="userOptionsIconColor" >@color/white</item>
        <!---Target Hypo Icon Color-->
        <item name="targetHypoBgIconColor" >@color/white</item>
        <!---QuickWizzard Icon Color-->
        <item name="quickwizzardIconColor" >@color/white</item>
        <!---Add Cross Icon Color-->
        <item name="addCrossIconColor" >@color/white</item>
        <item name="bottomAppBarStyle">@style/Widget.MaterialComponents.BottomAppBar.Colored</item>
    </style>

    <style name="AppTheme.LIME" parent="AppTheme.NoActionBar">
        <!-- Customize your theme here. -->
        <item name="colorPrimary">@color/primaryColorLime</item>
        <item name="colorPrimaryDark">@color/primaryDarkColorLime</item>
        <item name="colorAccent">@color/secondaryColorLime</item>
        <item name="colorSecondary">@color/secondaryColorLime</item>
        <item name="colorOnSecondary">@color/primaryTextColorLime</item>
        <item name="colorOnPrimary">@color/primaryTextColorLime</item>
        <item name="colorSurface">@color/black_alpha_60</item>
        <item name="colorOnSurface">@color/white</item>
        <item name="android:popupBackground">@color/black_alpha_80</item>
        <item name="bottomAppBarStyle">@style/Widget.MaterialComponents.BottomAppBar.Colored</item>
        <!-- Color of pills -->
        <item name="PillColorStart">@color/PillColorStartLime</item>
        <item name="PillColorEnd">@color/PillColorEndLime</item>
        <!---Add Cross Icon Color-->
        <item name="addCrossIconColor" >@color/white</item>
        <!-- Color of bg value -->
        <item name="bgInRange">@color/bgInRangeColorLime</item>
        <item name="android:windowBackground">@drawable/auroraborealis02</item>
    </style>

    <style name="AppTheme.YELLOW" parent="AppTheme.NoActionBar">
        <!-- Customize your theme here. -->
        <item name="colorPrimary">@color/primaryColorYellow</item>
        <item name="colorPrimaryDark">@color/primaryDarkColorYellow</item>
        <item name="colorAccent">@color/secondaryColorYellow</item>
        <item name="overviewPillColor">@color/overviewPillColorYellow</item>
        <item name="iconColor">@color/sphere_plastic_grey</item>
        <item name="iconColorToolbar">@color/white</item>
        <item name="colorOnPrimary">@color/concinnity_grey</item>
        <item name="colorOnSecondary">@color/concinnity_bright_grey</item>
        <item name="iconColorbottomAppbar">@color/black_alpha_60</item>
        <!---Bolus Icon Color-->
        <item name="bolusIconColor" >@color/black</item>
        <!---Carbs Icon Color-->
        <item name="carbsIconColor" >@color/black</item>
        <!---Wizard Icon Color-->
        <item name="wizardIconColor" >@color/black</item>
        <!---CGM BOYDA Icon Color-->
        <item name="boyda" >@color/black</item>
        <!---Profile Switch Icon Color-->
        <item name="profileswitchIconColor" >@color/black</item>
        <!---Temp target Icon Color-->
        <item name="temptargetIconColor" >@color/black</item>
        <item name="temptargetIconColor1" >@color/black</item>
        <!---Start temp basal Icon Color-->
        <item name="tempbasalIconColor" >@color/black</item>
        <!---Cancel temp basal Icon Color-->
        <item name="canceltempbasalIconColor" >@color/black</item>
        <!---Start extended bolus Icon Color-->
        <item name="startextbolusIconColor" >@color/black</item>
        <!---Cancel extended bolus Icon Color-->
        <item name="cancelextbolusIconColor" >@color/black</item>
        <!---BG check Icon Color-->
        <item name="bgcheckIconColor" >@color/black</item>
        <!---Prime fill Icon Color-->
        <item name="primefillIconColor" >@color/black</item>
        <!---CGM insert Icon Color-->
        <item name="cgminsertIconColor" >@color/black</item>
        <!---Pump Battery Icon Color-->
        <item name="pumpBatteryIconColor" >@color/black</item>
        <!---Note Icon Color-->
        <item name="noteIconColor" >@color/black</item>
        <!---Exercise Icon Color-->
        <item name="exerciseIconColor01" >@color/black</item>
        <item name="exerciseIconColor02" >@color/black</item>
        <!---Announcement Icon Color-->
        <item name="announcementIconColor" >@color/black</item>
        <!---Question Icon Color-->
        <item name="questionIconColor" >@color/black</item>
        <!---History Icon Color-->
        <item name="historyIconColor" >@color/black</item>
        <!---Stats Icon Color-->
        <item name="statsIconColor" >@color/black</item>
        <!---User Option Icon Color-->
        <item name="userOptionsIconColor" >@color/black</item>
        <!---Target Hypo Icon Color-->
        <item name="targetHypoBgIconColor" >@color/black</item>
        <!---QuickWizzard Icon Color-->
        <item name="quickwizzardIconColor" >@color/black</item>
        <!---Calibration Icon Color-->
        <item name="calibrationIconColor" >@color/black</item>
        <!---First Aid Icon Color-->
        <item name="firstAidIconColor" >@color/black</item>
        <!---Add Cross Icon Color-->
        <item name="addCrossIconColor" >@color/white</item>
        <item name="bottomAppBarStyle">@style/Widget.MaterialComponents.BottomAppBar.Colored</item>
    </style>

    <style name="AppTheme.AMBER" parent="AppTheme.NoActionBar">
        <!-- Customize your theme here. -->
        <item name="colorPrimary">@color/primaryColorAmber</item>
        <item name="colorPrimaryDark">@color/primaryDarkColorAmber</item>
        <item name="colorAccent">@color/secondaryColorAmber</item>
        <item name="overviewPillColor">@color/overviewPillColorAmber</item>
        <!---Bolus Icon Color-->
        <item name="bolusIconColor" >@color/white</item>
        <!---Carbs Icon Color-->
        <item name="carbsIconColor" >@color/white</item>
        <!---Wizard Icon Color-->
        <item name="wizardIconColor" >@color/white</item>
        <!---CGM BOYDA Icon Color-->
        <item name="boyda" >@color/white</item>
        <!---Profile Switch Icon Color-->
        <item name="profileswitchIconColor" >@color/white</item>
        <!---Temp target Icon Color-->
        <item name="temptargetIconColor" >@color/white</item>
        <item name="temptargetIconColor1" >@color/white</item>
        <!---Start temp basal Icon Color-->
        <item name="tempbasalIconColor" >@color/white</item>
        <!---Cancel temp basal Icon Color-->
        <item name="canceltempbasalIconColor" >@color/white</item>
        <!---Start extended bolus Icon Color-->
        <item name="startextbolusIconColor" >@color/white</item>
        <!---Cancel extended bolus Icon Color-->
        <item name="cancelextbolusIconColor" >@color/white</item>
        <!---BG check Icon Color-->
        <item name="bgcheckIconColor" >@color/white</item>
        <!---Prime fill Icon Color-->
        <item name="primefillIconColor" >@color/white</item>
        <!---CGM insert Icon Color-->
        <item name="cgminsertIconColor" >@color/white</item>
        <!---Pump Battery Icon Color-->
        <item name="pumpBatteryIconColor" >@color/white</item>
        <!---Note Icon Color-->
        <item name="noteIconColor" >@color/white</item>
        <!---Exercise Icon Color-->
        <item name="exerciseIconColor01" >@color/white</item>
        <item name="exerciseIconColor02" >@color/white</item>
        <!---Announcement Icon Color-->
        <item name="announcementIconColor" >@color/white</item>
        <!---Question Icon Color-->
        <item name="questionIconColor" >@color/white</item>
        <!---History Icon Color-->
        <item name="historyIconColor" >@color/white</item>
        <!---Stats Icon Color-->
        <item name="statsIconColor" >@color/white</item>
        <!---User Option Icon Color-->
        <item name="userOptionsIconColor" >@color/white</item>
        <!---Target Hypo Icon Color-->
        <item name="targetHypoBgIconColor" >@color/white</item>
        <!---QuickWizzard Icon Color-->
        <item name="quickwizzardIconColor" >@color/white</item>
        <!---Calibration Icon Color-->
        <item name="calibrationIconColor" >@color/white</item>
        <!---First Aid Icon Color-->
        <item name="firstAidIconColor" >@color/white</item>
        <!---Add Cross Icon Color-->
        <item name="addCrossIconColor" >@color/white</item>
        <item name="bottomAppBarStyle">@style/Widget.MaterialComponents.BottomAppBar.Colored</item>
    </style>

    <style name="AppTheme.ORANGE" parent="AppTheme.NoActionBar">
        <!-- Customize your theme here. -->
        <item name="colorPrimary">@color/primaryColorOrange</item>
        <item name="colorPrimaryDark">@color/primaryDarkColorOrange</item>
        <item name="colorAccent">@color/secondaryColorOrange</item>
        <item name="overviewPillColor">@color/overviewPillColorOrange</item>
        <!---Bolus Icon Color-->
        <item name="bolusIconColor" >@color/white</item>
        <!---Carbs Icon Color-->
        <item name="carbsIconColor" >@color/white</item>
        <!---Wizard Icon Color-->
        <item name="wizardIconColor" >@color/white</item>
        <!---CGM BOYDA Icon Color-->
        <item name="boyda" >@color/white</item>
        <!---Profile Switch Icon Color-->
        <item name="profileswitchIconColor" >@color/white</item>
        <!---Temp target Icon Color-->
        <item name="temptargetIconColor" >@color/white</item>
        <item name="temptargetIconColor1" >@color/white</item>
        <!---Start temp basal Icon Color-->
        <item name="tempbasalIconColor" >@color/white</item>
        <!---Cancel temp basal Icon Color-->
        <item name="canceltempbasalIconColor" >@color/white</item>
        <!---Start extended bolus Icon Color-->
        <item name="startextbolusIconColor" >@color/white</item>
        <!---Cancel extended bolus Icon Color-->
        <item name="cancelextbolusIconColor" >@color/white</item>
        <!---BG check Icon Color-->
        <item name="bgcheckIconColor" >@color/white</item>
        <!---Prime fill Icon Color-->
        <item name="primefillIconColor" >@color/white</item>
        <!---CGM insert Icon Color-->
        <item name="cgminsertIconColor" >@color/white</item>
        <!---Pump Battery Icon Color-->
        <item name="pumpBatteryIconColor" >@color/white</item>
        <!---Note Icon Color-->
        <item name="noteIconColor" >@color/white</item>
        <!---Exercise Icon Color-->
        <item name="exerciseIconColor01" >@color/white</item>
        <item name="exerciseIconColor02" >@color/white</item>
        <!---Announcement Icon Color-->
        <item name="announcementIconColor" >@color/white</item>
        <!---Question Icon Color-->
        <item name="questionIconColor" >@color/white</item>
        <!---History Icon Color-->
        <item name="historyIconColor" >@color/white</item>
        <!---Stats Icon Color-->
        <item name="statsIconColor" >@color/white</item>
        <!---User Option Icon Color-->
        <item name="userOptionsIconColor" >@color/white</item>
        <!---Target Hypo Icon Color-->
        <item name="targetHypoBgIconColor" >@color/white</item>
        <!---QuickWizzard Icon Color-->
        <item name="quickwizzardIconColor" >@color/white</item>
        <!---Calibration Icon Color-->
        <item name="calibrationIconColor" >@color/white</item>
        <!---First Aid Icon Color-->
        <item name="firstAidIconColor" >@color/white</item>
        <!---Add Cross Icon Color-->
        <item name="addCrossIconColor" >@color/white</item>
        <item name="bottomAppBarStyle">@style/Widget.MaterialComponents.BottomAppBar.Colored</item>
    </style>

    <style name="AppTheme.DEEPORANGE" parent="AppTheme.NoActionBar">
        <!-- Customize your theme here. -->
        <item name="colorPrimary">@color/primaryColorDeepOrange</item>
        <item name="colorPrimaryDark">@color/primaryDarkColorDeepOrange</item>
        <item name="colorAccent">@color/secondaryColorDeepOrange</item>
        <item name="overviewPillColor">@color/overviewPillColorDeepOrange</item>
        <!---Bolus Icon Color-->
        <item name="bolusIconColor" >@color/white</item>
        <!---Carbs Icon Color-->
        <item name="carbsIconColor" >@color/white</item>
        <!---Wizard Icon Color-->
        <item name="wizardIconColor" >@color/white</item>
        <!---CGM BOYDA Icon Color-->
        <item name="boyda" >@color/white</item>
        <!---Profile Switch Icon Color-->
        <item name="profileswitchIconColor" >@color/white</item>
        <!---Temp target Icon Color-->
        <item name="temptargetIconColor" >@color/white</item>
        <item name="temptargetIconColor1" >@color/white</item>
        <!---Start temp basal Icon Color-->
        <item name="tempbasalIconColor" >@color/white</item>
        <!---Cancel temp basal Icon Color-->
        <item name="canceltempbasalIconColor" >@color/white</item>
        <!---Start extended bolus Icon Color-->
        <item name="startextbolusIconColor" >@color/white</item>
        <!---Cancel extended bolus Icon Color-->
        <item name="cancelextbolusIconColor" >@color/white</item>
        <!---BG check Icon Color-->
        <item name="bgcheckIconColor" >@color/white</item>
        <!---Prime fill Icon Color-->
        <item name="primefillIconColor" >@color/white</item>
        <!---CGM insert Icon Color-->
        <item name="cgminsertIconColor" >@color/white</item>
        <!---Pump Battery Icon Color-->
        <item name="pumpBatteryIconColor" >@color/white</item>
        <!---Note Icon Color-->
        <item name="noteIconColor" >@color/white</item>
        <!---Exercise Icon Color-->
        <item name="exerciseIconColor01" >@color/white</item>
        <item name="exerciseIconColor02" >@color/white</item>
        <!---Announcement Icon Color-->
        <item name="announcementIconColor" >@color/white</item>
        <!---Question Icon Color-->
        <item name="questionIconColor" >@color/white</item>
        <!---History Icon Color-->
        <item name="historyIconColor" >@color/white</item>
        <!---Stats Icon Color-->
        <item name="statsIconColor" >@color/white</item>
        <!---User Option Icon Color-->
        <item name="userOptionsIconColor" >@color/white</item>
        <!---Target Hypo Icon Color-->
        <item name="targetHypoBgIconColor" >@color/white</item>
        <!---QuickWizzard Icon Color-->
        <item name="quickwizzardIconColor" >@color/white</item>
        <!---Calibration Icon Color-->
        <item name="calibrationIconColor" >@color/white</item>
        <!---First Aid Icon Color-->
        <item name="firstAidIconColor" >@color/white</item>
        <!---Add Cross Icon Color-->
        <item name="addCrossIconColor" >@color/white</item>
        <item name="bottomAppBarStyle">@style/Widget.MaterialComponents.BottomAppBar.Colored</item>
    </style>

    <style name="AppTheme.BROWN" parent="AppTheme.NoActionBar">
        <!-- Customize your theme here. -->
        <item name="colorPrimary">@color/primaryColorBrown</item>
        <item name="colorPrimaryDark">@color/primaryDarkColorBrown</item>
        <item name="colorAccent">@color/secondaryColorBrown</item>
        <item name="overviewPillColor">@color/overviewPillColorBrown</item>
        <!---QuickWizzard Icon Color-->
        <item name="quickwizzardIconColor" >@color/white</item>
        <item name="android:windowBackground">@drawable/darkblue_gold</item>
        <item name="bottomAppBarStyle">@style/Widget.MaterialComponents.BottomAppBar.Colored</item>
    </style>

    <style name="AppTheme.GRAY" parent="AppTheme.NoActionBar">
        <!-- Customize your theme here. -->
        <item name="colorPrimary">@color/primaryColorGray</item>
        <item name="colorPrimaryDark">@color/primaryDarkColorGray</item>
        <item name="colorAccent">@color/secondaryColorGray</item>
        <item name="overviewPillColor">@color/overviewPillColorGray</item>
        <item name="android:windowBackground">@drawable/stone</item>
        <!---Add Cross Icon Color-->
        <item name="addCrossIconColor" >@color/white</item>
        <item name="bottomAppBarStyle">@style/Widget.MaterialComponents.BottomAppBar.Colored</item>
    </style>

    <style name="AppTheme.BLUEGRAY" parent="AppTheme.NoActionBar">
        <!-- Customize your theme here. -->
        <item name="colorPrimary">@color/primaryColorBlueGray</item>
        <item name="colorPrimaryDark">@color/primaryDarkColorBlueGray</item>
        <item name="colorAccent">@color/secondaryColorBlueGray</item>
        <item name="overviewPillColor">@color/overviewPillColorBlueGray</item>
        <!---Add Cross Icon Color-->
        <item name="addCrossIconColor" >@color/white</item>
        <!---More Icon Color-->
        <item name="dotmoreIconColor" >@color/black</item>
        <item name="bottomAppBarStyle">@style/Widget.MaterialComponents.BottomAppBar.Colored</item>
    </style>

    <style name="AppTheme.DARKSIDE" parent="AppTheme.NoActionBar">
        <!-- Customize your theme here. -->
        <item name="bgInRange">@color/blue_default</item>
        <item name="colorPrimary">@color/primaryColorDarkside</item>
        <item name="colorPrimaryDark">@color/primaryDarkColorDarkside</item>
        <item name="colorAccent">@color/secondaryColorDarkside</item>
        <item name="colorSecondary">@color/secondaryColorDarkside</item>
        <item name="colorPrimaryVariant">@color/primaryLightColorDarkside</item>
        <item name="colorSecondaryVariant">@color/secondaryLightColorDarkside</item>
        <item name="colorOnPrimary">@color/primaryTextColorDarkside</item>
        <item name="colorSurface">@color/black_alpha_80</item>
        <item name="colorOnSurface">@color/white</item>
        <item name="android:popupBackground">@color/black_alpha_80</item>
        <item name="android:windowBackground">@drawable/carbonfiber03</item>
        <item name="android:windowActionBarOverlay">true</item>
        <item name="bottomAppBarStyle">@style/Widget.MaterialComponents.BottomAppBar.Colored</item>
        <!-- Icons of bottom naviagtion bar -->
        <item name="iconInsulin">@drawable/pumpe_white_shadow</item>
        <item name="iconCarbs">@drawable/carb_white_shadow</item>
        <item name="iconWizzard">@drawable/calculator_white_shadow</item>
        <item name="iconCgm">@drawable/blooddrop_white_shadow</item>
        <item name="iconTreatment">@drawable/ic_treatments</item>
        <item name="android:backgroundDimAmount">0.2</item>
        <item name="android:textColorPrimary">@color/ios_blue_default</item>
        <item name="numPickerText">@color/ios_blue_default</item>
        <!---Bolus Icon Color-->
        <item name="bolusIconColor" >@color/white</item>
        <!---Carbs Icon Color-->
        <item name="carbsIconColor" >@color/white</item>
        <!---Wizard Icon Color-->
        <item name="wizardIconColor" >@color/white</item>
        <!---CGM BOYDA Icon Color-->
        <item name="boyda" >@color/white</item>
        <!---Profile Switch Icon Color-->
        <item name="profileswitchIconColor" >@color/white</item>
        <!---Temp target Icon Color-->
        <item name="temptargetIconColor" >@color/white</item>
        <item name="temptargetIconColor1" >@color/white</item>
        <!---Start temp basal Icon Color-->
        <item name="tempbasalIconColor" >@color/white</item>
        <!---Cancel temp basal Icon Color-->
        <item name="canceltempbasalIconColor" >@color/white</item>
        <!---Start extended bolus Icon Color-->
        <item name="startextbolusIconColor" >@color/white</item>
        <!---Cancel extended bolus Icon Color-->
        <item name="cancelextbolusIconColor" >@color/white</item>
        <!---BG check Icon Color-->
        <item name="bgcheckIconColor" >@color/white</item>
        <!---Prime fill Icon Color-->
        <item name="primefillIconColor" >@color/white</item>
        <!---CGM insert Icon Color-->
        <item name="cgminsertIconColor" >@color/white</item>
        <!---Pump Battery Icon Color-->
        <item name="pumpBatteryIconColor" >@color/white</item>
        <!---Note Icon Color-->
        <item name="noteIconColor" >@color/white</item>
        <!---Exercise Icon Color-->
        <item name="exerciseIconColor01" >@color/white</item>
        <item name="exerciseIconColor02" >@color/white</item>
        <!---Announcement Icon Color-->
        <item name="announcementIconColor" >@color/white</item>
        <!---Question Icon Color-->
        <item name="questionIconColor" >@color/white</item>
        <!---History Icon Color-->
        <item name="historyIconColor" >@color/white</item>
        <!---Stats Icon Color-->
        <item name="statsIconColor" >@color/white</item>
        <!---User Option Icon Color-->
        <item name="userOptionsIconColor" >@color/white</item>
        <!---Target Hypo Icon Color-->
        <item name="targetHypoBgIconColor" >@color/white</item>
        <!---QuickWizzard Icon Color-->
        <item name="quickwizzardIconColor" >@color/white</item>
        <!-- Color of dialogs -->
        <item name="android:alertDialogTheme">@style/APSDialogDarkside</item>
        <item name="android:dialogTheme">@style/APSDialogDarkside</item>
    </style>

    <style name="APSDialogDarkside" parent="Theme.MaterialComponents.Dialog">
        <!-- Customize your theme here. -->
        <item name="android:dialogCornerRadius">10dp</item>
        <item name="colorPrimary">@color/ios_blue_default</item>
        <item name="colorPrimaryDark">@color/primaryDarkColorDarkside</item>
        <item name="colorAccent">@color/secondaryColorDarkside</item>
        <item name="colorPrimaryVariant">@color/primaryLightColorDarkside</item>
        <item name="colorSecondaryVariant">@color/secondaryLightColorDarkside</item>
        <item name="colorSecondary">@color/secondaryColorDarkside</item>
        <item name="colorOnPrimary">@color/primaryTextColorDarkside</item>
        <item name="colorControlNormal">@color/white</item>
        <item name="colorControlActivated">@color/white</item>
        <item name="colorControlHighlight">@color/white</item>
        <item name="colorOnSecondary">@color/white</item>
        <item name="colorPrimarySurface">@color/white</item>
        <item name="android:textColor">@color/white</item>
        <item name="matButtonBackground">@color/white</item>
        <item name="android:textColorSecondary">@color/ios_blue_default</item>
        <item name="android:textColorPrimary">@color/ios_blue_default</item>
        <item name="android:background">@color/transparent</item>
        <item name="android:backgroundTint">@color/black_alpha_40</item>
        <item name="android:backgroundTintMode">multiply</item>
        <!---Bluring enabled for dialogs-->
        <item name="android:windowBlurBehindEnabled" ns2:targetApi="s">true</item>
        <item name="android:windowBlurBehindRadius" ns2:targetApi="s">10dp</item>
        <item name="android:windowBackgroundBlurRadius" ns2:targetApi="s">10dp</item>
    </style>

</resources><|MERGE_RESOLUTION|>--- conflicted
+++ resolved
@@ -274,6 +274,7 @@
         <item name="android:windowBackground">?attr/windowBackground</item>
         <item name="background">?attr/windowBackground</item>
         <item name="windowBackground" >@color/background_dark</item>
+        <item name="backgroundColor" >@color/background_dark</item>
         <item name="objectivesBackground" >@color/darkgrayVariant</item>
         <item name="extendedBolus" >@color/cyan</item>
         <item name="TitleAndLabelTextColor" >@color/white</item>
@@ -370,23 +371,17 @@
         <item name="materialAlertDialogTheme">@style/DialogTheme</item>
         <item name="android:alertDialogTheme">@style/DialogTheme</item>
         <item name="alertDialogTheme">@style/DialogTheme</item>
-        <item name="android:dialogCornerRadius">12dp</item>
         <!---Disabled Text Color  -->
         <item name="disabledTextColor">@color/sandGray</item>
         <!---Splash Background  -->
         <item name="splashBackgroundColor">@color/splashBackground</item>
-<<<<<<< HEAD
+         <!---Dialogfragment Background Color  -->
+         <item name="android:dialogCornerRadius">12dp</item>
     </style>
 
     <style name="MaterialDatePickerTheme" parent="@style/ThemeOverlay.MaterialComponents.MaterialCalendar">
         <item name="buttonBarPositiveButtonStyle">@style/PickerTextButton</item>
         <item name="buttonBarNegativeButtonStyle">@style/PickerTextButton</item>
-=======
-        <!---Application Background Color  -->
-        <item name="android:windowBackground">@color/black</item>
-        <!---Dialogfragment Background Color  -->
-        <item name="android:dialogCornerRadius">12dp</item>
->>>>>>> ea995f70
     </style>
 
     <style name="Theme.MaterialComponents.DayNight.DarkActionBar" parent="Theme.MaterialComponents.DayNight.Bridge"/>
@@ -713,7 +708,6 @@
         <item name="PillColorEnd">@color/primaryColorPink</item>
     </style>
 
-<<<<<<< HEAD
     <style name="AppTheme.PURPLE" parent="AppTheme.NoActionBar">
         <!-- Customize your theme here. -->
         <item name="colorPrimary">@color/primaryColorPurple</item>
@@ -785,14 +779,6 @@
         <item name="fragmentbackground">@color/black_alpha_10</item>
         <item name="android:windowBackground">@drawable/stone_wall</item>
         <item name="overviewPillColor">@color/overviewPillColorPurple</item>
-=======
-    <!-- Alert Dialogs -->
-    <style name="DialogTheme" parent="ThemeOverlay.MaterialComponents.Dialog.Alert">
-        <item name="backgroundColor">@color/background_dark</item>
-        <item name="buttonBarNegativeButtonStyle">@style/DialogOkCancelButtonStyle</item>
-        <item name="buttonBarPositiveButtonStyle">@style/DialogOkCancelButtonStyle</item>
-        <item name="buttonBarNeutralButtonStyle">@style/DialogOkCancelButtonStyle</item>
->>>>>>> ea995f70
     </style>
 
     <style name="AppTheme.DEEPPURPLE" parent="AppTheme.NoActionBar">
