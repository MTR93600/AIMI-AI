<resources xmlns:ns2="http://schemas.android.com/tools">
    <style name="AppTheme" parent="Theme.Material3.DynamicColors.Dark">
        <item name="colorPrimary">@color/colorPrimary</item>
        <item name="colorPrimaryDark">@color/colorPrimaryDark</item>
        <item name="colorAccent">@color/secondaryColorDefault</item>
        <!-- New MaterialComponents attributes. -->
        <item name="colorSecondary">@color/secondaryColorDefault</item>
        <item name="colorPrimaryVariant">@color/primaryLightColorDefault</item>
        <item name="colorSecondaryVariant">@color/secondaryLightColorDefault</item>
        <item name="colorOnPrimary">@color/primaryTextColorDefault</item>
        <item name="colorSurface">@color/black</item>
        <item name="colorOnSurfaceVariant">@color/white</item>
        <item name="colorOnSurface">@color/white</item>
        <item name="colorOnSecondary">@color/white</item>
        <item name="colorOnBackground">@color/white</item>
        <item name="colorOnError">@color/black</item>
        <item name="scrimBackground">@color/mtrl_scrim_color</item>
        <item name="android:textColorSecondary">@color/white</item>
        <item name="android:textColorPrimary">@color/white</item>
        <item name="android:textColor">@color/white</item>
        <!-- Misc. colors -->
        <item name="android:navigationBarColor">?attr/colorPrimary</item>
        <item name="android:actionBarTheme">@android:style/Theme.Material</item>
        <item name="iconColor">@color/white</item>
        <item name="iconColorDialog">@color/white</item>
        <item name="iconColorbottomAppbar">@color/iconColorbottomAppbar</item>
        <item name="iconColorToolbar">@color/white</item>
        <item name="iobBorder">@color/white</item>
        <item name="cobBorder">@color/white</item>
        <item name="iobColor">@color/iob</item>
        <item name="cobColor">@color/cob</item>
        <item name="uamColor">@color/swampGreen</item>
        <item name="smbColor">@color/cyan</item>
        <item name="ztColor">@color/cyan</item>
        <item name="ratio">@color/lightgray</item>
        <item name="InMemoryGlucoseValue">@color/white</item>
        <item name="textAppearanceHeadline1">@style/TextAppearance.MaterialComponents.Headline1</item>
        <item name="textAppearanceHeadline2">@style/TextAppearance.MaterialComponents.Headline2</item>
        <item name="textAppearanceHeadline3">@style/TextAppearance.MaterialComponents.Headline3</item>
        <item name="textAppearanceHeadline4">@style/TextAppearance.MaterialComponents.Headline4</item>
        <item name="textAppearanceHeadline5">@style/TextAppearance.MaterialComponents.Headline5</item>
        <item name="textAppearanceHeadline6">@style/TextAppearance.MaterialComponents.Headline6</item>
        <item name="textAppearanceSubtitle1">@style/TextAppearance.MaterialComponents.Subtitle1</item>
        <item name="textAppearanceSubtitle2">@style/TextAppearance.MaterialComponents.Subtitle2</item>
        <item name="textAppearanceBody1">@style/TextAppearance.MaterialComponents.Body1</item>
        <item name="textAppearanceBody2">@style/TextAppearance.MaterialComponents.Body2</item>
        <item name="textAppearanceCaption">@style/TextAppearance.MaterialComponents.Caption</item>
        <item name="textAppearanceButton">@style/TextAppearance.MaterialComponents.Button</item>
        <item name="textAppearanceOverline">@style/TextAppearance.MaterialComponents.Overline</item>
        <item name="popupMenuStyle">@style/Widget.MaterialComponents.PopupMenu</item>
        <item name="actionOverflowMenuStyle">@style/Widget.Material3.PopupMenu.Overflow</item>
        <!-- Color of dialog -->
        <item name="colorPrimaryDialog">?attr/colorPrimary</item>
        <item name="colorPrimaryDarkDialog">?attr/colorPrimaryDark</item>
        <item name="colorAccentDialog">?attr/colorAccent</item>
        <!-- Top bar icons -->
        <item name="iconSensor">@drawable/ic_dexcom_g6</item>
        <item name="iconReservoir">@drawable/ic_cartridge</item>
        <item name="iconCanula">@drawable/ic_katheter</item>
        <item name="iconBattery">@drawable/ic_battery</item>
        <!-- Icons of bottom naviagtion bar -->
        <item name="iconInsulin">@drawable/ic_insulin</item>
        <item name="iconCarbs">@drawable/ic_carb_48</item>
        <item name="iconWizzard">@drawable/ic_calculator_48</item>
        <item name="iconCgm">@drawable/ic_blooddrop_48</item>
        <item name="iconTreatment">@drawable/ic_treatments</item>
        <!-- Fragment background for some themes default transparent  -->
        <item name="fragmentbackground">@color/transparent</item>
        <!-- Color of graph background -->
        <item name="colorGraphBackground">@color/black_alpha_20</item>
        <item name="inrangeBackground">@color/white_alpha_08</item>
        <!-- Graph specific colors  -->
        <item name="graphHorizontalLabelText">@color/white</item>
        <item name="graphVerticalLabelText">@color/white</item>
        <item name="graphGrid">@color/graphgrid</item>
        <!-- Dialog specific colors  -->
        <item name="dialogTitleBackground">?attr/colorPrimary</item>
        <item name="dialogTitleColor">@color/white</item>
        <item name="dialogTitleIconTint">?attr/colorPrimary</item>
        <item name="dialogUrgent" >@color/red</item>
        <!-- wizard dialog -->
        <item name="totalBackground" >@color/darkgray</item>
        <!-- all dialogs -->
        <!-- TDD Stats   -->
        <item name="backgroundStatsColor">@color/background_stats_color</item>
        <!---Android Dark and Light Theme Base colors-->
        <item name="backgroundBaseColorDark" >@color/background_dark</item>
        <item name="backgroundBaseColorLight" >@color/background_light</item>
        <item name="backgroundBaseColor" >@color/background_dark</item>
        <!-- colors for statuslight handler    -->
        <item name="statuslightNormal" >@color/white</item>
        <item name="statuslightWarning" >@color/statuslight_Warning</item>
        <item name="statuslightAlarm" >@color/red</item>
        <!-- back arrow actionbar    -->
        <!-- <item name="android:homeAsUpIndicator">@drawable/ic_arrowleft</item>    -->
        <!-- colors for splash background    -->
        <item name="splashBackground" >@color/splashBackground</item>
        <!-- colors for information background  -->
        <item name="informationBackground" >?attr/colorPrimary</item>
        <item name="informationText" >?attr/colorOnPrimary</item>
        <!-- colors for default cases ( near white ) -->
        <item name="defaultColor" >@color/white</item>
        <!-- treatment -->
        <item name="treatmentSheduled" >@color/squash</item>
        <item name="treatmentActive" >@color/emerald</item>
        <!-- filling dialog -->
        <item name="actionsConfirm" >@color/lightyellow</item>
        <!-- local profil dialog -->
        <item name="errorBackground" >@color/lightPastelRed</item>
        <item name="okBackground" >?attr/windowBackground</item>
        <item name="defaultbackground" >@color/darkgrayVariant</item>
        <!-- Predictions -->
        <item name="iobPred" >@color/cyan</item>
        <!---Deviation in Graph -->
        <item name="deviationCsf" >@color/sandGray</item>
        <item name="deviationPlus" >@color/lightGreen</item>
        <item name="deviationMinus" >@color/lightPastelRed</item>
        <item name="deviationEqual" >@color/lightSandGray</item>
        <!---Notification -->
        <item name="notificationUrgent">@color/notificationUrgent</item>
        <item name="notificationNormal">@color/notificationNormal</item>
        <item name="notificationLow">@color/notificationLow</item>
        <item name="notificationInfo">@color/notificationInfo</item>
        <item name="notificationAnnouncement">@color/notificationAnnouncement</item>
        <!---The pills for active profile and temp target -->
        <item name="ribbonTextWarning" >@color/black</item>
        <item name="defaultPillTextColor" >@color/white</item>
        <!---TDD Statistics -->
        <item name="rowBackgroundEven" >@color/darkgray</item>
        <item name="rowBackgroundOdd" >@color/lightSandGray</item>
        <item name="rowTextColor" >@color/white</item>
        <!-- Icon specific colors begin -->
        <!---Loop Icon Color-->
        <item name="loopPaused" >@color/lightyellow</item>
        <!---Loop Closed Icon Color-->
        <item name="loopClosed" >@color/loopGreen</item>
        <!---Loop Disabled Icon Color-->
        <item name="loopDisabled" >@color/gray</item>
        <!---Loop Disconnected Icon Color-->
        <item name="loopDisconnected" >@color/red</item>
        <!---Loop Opened Icon Color-->
        <item name="loopOpened" >@color/blue_default</item>
        <!---Profile Switch Icon Color-->
        <item name="profileswitchIconColor" >@color/white</item>
        <!---Sensitivity Icon Color-->
        <item name="sensitivityIconColor" >@color/sensGreen</item>
        <!---Bolus Icon Color-->
        <item name="bolusIconColor" >@color/cyan_blue</item>
        <!---Carbs Icon Color-->
        <item name="carbsIconColor" >@color/carbsOrange</item>
        <!---Wizard Icon Color-->
        <item name="wizardIconColor" >@color/calcGreen</item>
        <!---Calibration Icon Color-->
        <item name="calibrationIconColor" >@color/calibrationRed</item>
        <!---CGM Icon Color-->
        <item name="cgmIconColor" >@color/darkRed</item>
        <!---QuickWizzard Icon Color-->
        <item name="quickwizzardIconColor" >@color/carbsOrange</item>
        <!---Temp target Icon Color-->
        <item name="temptargetIconColor" >@color/lightGreen</item>
        <item name="temptargetIconColor1" >@color/tempTargetConfirmation</item>
        <!---Start temp basal Icon Color-->
        <item name="tempbasalIconColor" >@color/pastellPurple</item>
        <!---Cancel temp basal Icon Color-->
        <item name="canceltempbasalIconColor" >@color/pastellPurple</item>
        <!---Start extended bolus Icon Color-->
        <item name="startextbolusIconColor" >@color/cyan_blue</item>
        <!---Cancel extended bolus Icon Color-->
        <item name="cancelextbolusIconColor" >@color/carbsOrange</item>
        <!---BG check Icon Color-->
        <item name="bgcheckIconColor" >@color/calibrationRed</item>
        <!---Prime fill Icon Color-->
        <item name="primefillIconColor" >@color/cyan_blue</item>
        <!---CGM insert Icon Color-->
        <item name="cgminsertIconColor" >@color/cyan_blue</item>
        <!---CGM BOYDA Icon Color-->
        <item name="boyda" >@color/colorLightGray</item>
        <!---Pump Battery Icon Color-->
        <item name="pumpBatteryIconColor" >@color/lightGreen</item>
        <!---Note Icon Color-->
        <item name="noteIconColor" >@color/carbsOrange</item>
        <!---Exercise Icon Color-->
        <item name="exerciseIconColor01" >@color/cyan_blue</item>
        <item name="exerciseIconColor02" >@color/lightGreen</item>
        <!---Announcement Icon Color-->
        <item name="announcementIconColor" >@color/pastellPurple</item>
        <!---Question Icon Color-->
        <item name="questionIconColor" >@color/carbsOrange</item>
        <!---History Icon Color-->
        <item name="historyIconColor" >@color/cyan_blue</item>
        <!---Stats Icon Color-->
        <item name="statsIconColor" >@color/carbsOrange</item>
        <!---User Option Icon Color-->
        <item name="userOptionsIconColor" >@color/calcGreen</item>
        <!---Refill Icon Color-->
        <item name="refillIconColor" >@color/calibrationRed</item>
        <!---Trashbin Icon Color-->
        <item name="trashbinIconColor" >@color/gray</item>
        <!---Target Hypo Icon Color-->
        <item name="targetHypoBgIconColor" >@color/red</item>
        <!---Refresh Icon Color-->
        <item name="refreshIconColor" >@color/white</item>
        <!---First Aid Icon Color-->
        <item name="firstAidIconColor" >@color/white</item>
        <!---Patchpump Icon Color-->
        <item name="patchPumpIconColor" >@color/white</item>
        <!---Add Cross Icon Color-->
        <item name="addCrossIconColor" >@color/concinnity_grey</item>
        <!---More Icon Color-->
        <item name="dotmoreIconColor" >@color/white</item>
        <!-- Icon specific colors end -->
        <!---Therapy Event Announcement-->
        <item name="therapyeventAnnouncement" >@color/notificationAnnouncement</item>
        <!-- bgsource dialog -->
        <item name="errorAlertBackground" >@color/metadataTextError</item>
        <!---NS MBG Event-->
        <item name="therapyeventNsmbg" >@color/red</item>
        <!---Finger Stick Event-->
        <item name="therapyeventFingerstick" >@color/red</item>
        <!---Exercise Event-->
        <item name="therapyeventExercise" >@color/blue_default</item>
        <!---AAPS offline Event-->
        <item name="therapyeventAapsoffline" >@color/sandGray</item>
        <!---Default  Event-->
        <item name="therapyeventDefault" >@color/gray</item>
        <!---SMS Communicator -->
        <item name="smsCommunicatorOK" >@color/lightGreen</item>
        <item name="smsCommunicatorWrongLength" >@color/lightyellow</item>
        <item name="smsCommunicatorWrongPin" >@color/red</item>
        <item name="smsCommunicatorOtp" >@color/red</item>
        <!---Misc -->
        <item name="carbsColor" >@color/carbsOrange</item>
        <item name="lightGreen" >@color/lightGreen</item>
        <item name="prediction" >@color/prediction</item>
        <item name="basal" >@color/basal</item>
        <item name="overviewShowDeviations" >@color/red</item>
        <item name="overviewShowSensitivity" >@color/gray</item>
        <item name="activity" >@color/activity</item>
        <item name="bgi" >@color/bgi</item>
        <item name="devslopepos" >@color/devslopepos</item>
        <item name="devslopeneg" >@color/devslopeneg</item>
        <item name="bolus" >@color/bolus</item>
        <item name="colorInsulinButton" >@color/colorInsulinButton</item>
        <item name="cobAlert" >@color/cobAlert</item>
        <item name="info" >@color/info</item>
        <item name="basebasal" >@color/basebasal</item>
        <item name="tempbasal" >@color/tempbasal</item>
        <item name="lightblue" >@color/lightblue</item>
        <item name="ribbonWarning" >@color/ribbonWarning</item>
        <item name="ribbonDefault" >@color/ribbonDefault</item>
        <item name="defaultTextColor" >@color/defaulttextcolor</item>
        <item name="tempTargetBackground" >@color/tempTargetBackground</item>
        <item name="automationBgUrgent" >@color/red</item>
        <item name="iobPredAS" >@color/iobPredAS</item>
        <item name="labelBackground" >@color/black</item>
        <item name="examinedProfile" >@color/red</item>
        <item name="spinnerBackground" >@color/black_alpha_40</item>
        <item name="triggerConnectorBackground" >@color/mdtp_line_dark</item>
        <item name="treatmentsRed" >@color/red</item>
        <item name="profilViewerLabel" >@color/white</item>
        <item name="metadataOk" >@color/metadataOk</item>
        <item name="metadataTextWarning" >@color/metadataTextWarning</item>
        <item name="trendarrow" >@color/white</item>
        <item name="profilSwitch" >@color/lightblue</item>
        <item name="automationTitleText" >@color/white</item>
        <item name="automationSelectedItemBackground" >@color/gray</item>
        <item name="fortyfiveup" >@color/white</item>
        <item name="colorScheduled" >@color/squash</item>
        <!---windowBackground -->
        <item name="android:windowBackground">?attr/windowBackground</item>
        <item name="background">?attr/windowBackground</item>
        <item name="windowBackground" >@color/background_dark</item>
        <item name="backgroundColor" >@color/background_dark</item>
        <item name="objectivesBackground" >@color/darkgrayVariant</item>
        <item name="extendedBolus" >@color/cyan</item>
        <item name="TitleAndLabelTextColor" >@color/white</item>
        <item name="tddStatsActivityBackgroundColor" >@color/transparent</item>
        <item name="activity_title_background" >@color/background_dark</item>
        <item name="graphViwewportBackground" >@color/black_alpha_20</item>
        <!---diaconn -->
        <item name="colorInitializingBorder" >@color/colorInitializingBorder</item>
        <item name="ic_actions_refill" >@color/calibrationRed</item>
        <item name="ic_local_reset" >@color/calibrationRed</item>
        <item name="ic_local_activate" >@color/ic_local_activate</item>
        <item name="okButtonSelected" >@color/okButtonSelected</item>
        <!---Number Picker Text Color-->
        <item name="numPickerText" >@color/black</item>
        <item name="numPickerBackground" >@color/white</item>
        <!---Swipe Refresh Color-->
        <item name="swipeRefreshBackground" >@color/white_alpha_20</item>
        <!---Fab Menue-->
        <item name="fabmenubackground">@color/lightgray</item>
        <!---Bluring enabled for dialogs-->
        <item name="android:windowBlurBehindEnabled" ns2:targetApi="s">true</item>
        <item name="android:windowBlurBehindRadius" ns2:targetApi="s">10dp</item>
        <item name="android:windowBackgroundBlurRadius" ns2:targetApi="s">10dp</item>
        <!---material calender-->
        <item name="materialCalendarStyle">@style/Widget.Material3.MaterialCalendar</item>
        <item name="materialCalendarFullscreenTheme">@style/ThemeOverlay.Material3.MaterialCalendar.Fullscreen</item>
        <item name="materialCalendarTheme">@style/MaterialDatePickerTheme</item>
        <!---material time picker -->
        <item name="materialTimePickerStyle">@style/AppTheme.MaterialTimePickerTheme</item>

        <item name="actionModeCloseDrawable">@drawable/ic_close</item>
        <!---bolus color -->
        <item name="bolusColor">@color/bolus</item>
<<<<<<< HEAD
=======
        <!---Number Picker text color -->
        <item name="numPickerText">@color/black</item>
>>>>>>> 75cb6d46
        <!---NS Client action text color -->
        <item name="actionButton">@color/action</item>
        <!---Text color for Quickwizard and more -->
        <item name="cardObjectiveText">@color/cardObjectiveText</item>
        <!---Text color for misc buttons and texts -->
        <item name="alarmColor">@color/alarm</item>
        <!-- BG source temp button -->
        <item name="setTempButton">@color/colorSetTempButton</item>
        <!-- Card Item-->
        <item name="cardItemBackgroundColor">@color/cardColorBackground</item>
        <!-- Exercise -->
        <item name="exerciseColor">@color/exercise</item>
        <!-- BG low -->
        <item name="lowColor">@color/low</item>
        <!-- Temp Target -->
        <item name="tempTargetConfirmation">@color/tempTargetConfirmation</item>
        <!-- Treatments -->
        <item name="setExtendedButtonColor">@color/colorSetExtendedButton</item>
        <item name="activeColor">@color/colorActive</item>
        <item name="scheduledColor">@color/colorScheduled</item>
        <!-- Carbs Button -->
        <item name="carbsButtonColor">@color/colorCarbsButton</item>
        <!-- Temp Button Button -->
        <item name="acceptTempButtonColor">@color/colorAcceptTempButton</item>
        <!-- Treatment Button -->
        <item name="treatmentButton">@color/colorTreatmentButton</item>
        <!-- Insulin Button -->
        <item name="insulinButtonColor">@color/colorInsulinButton</item>
        <!-- Calculator Button -->
        <item name="calculatorButtonColor">@color/colorCalculatorButton</item>
        <!-- Calibration Button -->
        <item name="calibrationButtonColor">@color/colorCalibrationButton</item>
        <!-- QuickWizard Button -->
        <item name="quickWizardButtonColor">@color/colorQuickWizardButton</item>
        <!-- Pump -->
        <item name="pumpStatusBackground">@color/pumpStatusBackground</item>
        <!-- Objectives -->
        <item name="objectivesBackgroundColor">@color/objectivesBackground</item>
        <item name="objectivesDisabledTextColor">@color/colorObjectivesDisabledText</item>
        <!---Import List -->
        <item name="importListFileNameColor">@color/importListFileName</item>
        <item name="importListAdditionalInfoColor">@color/importListAdditionalInfo</item>
        <item name="metadataTextWarningColor">@color/metadataTextWarning</item>
        <item name="metadataTextOkColor">@color/metadataOk</item>
        <!---Delete selection -->
        <item name="trashBinTintColor">@color/white</item>
        <!---Dialog  -->
        <item name="activity_title_backgroundColor">@color/activity_title_background</item>
        <!---Automation  -->
        <item name="ribbonDefaultColor">@color/ribbonDefault</item>
        <item name="ribbonWarningColor">@color/ribbonWarning</item>
        <item name="ribbonCriticalColor">@color/ribbonCritical</item>
        <item name="ribbonTextDefaultColor">@color/ribbonTextDefault</item>
        <item name="ribbonTextWarningColor">@color/ribbonTextWarning</item>
        <!---Main Activity Tab  -->
        <item name="tabSelectedTextColor">@color/tabSelectedText</item>
        <item name="tabTextColor">@color/tabText</item>
        <!---Toast  -->
        <item name="toastBaseTextColor">@color/toastBase</item>
        <!---Input  -->
        <item name="boxStrokeColor">@color/white</item>
        <!---Profile Helper  -->
        <item name="tabBgColorSelected">@color/tabBgColorSelected</item>
        <!---Dialog Helper  -->
        <item name="materialAlertDialogTheme">@style/DialogTheme</item>
        <item name="android:alertDialogTheme">@style/DialogTheme</item>
        <item name="alertDialogTheme">@style/DialogTheme</item>
        <!---Disabled Text Color  -->
        <item name="disabledTextColor">@color/sandGray</item>
        <!---Splash Background  -->
        <item name="splashBackgroundColor">@color/splashBackground</item>
        <item name="dialogbackgroundColor">?attr/backgroundColor</item>
        <item name="android:statusBarColor">?attr/colorPrimaryDark</item>
        <!---Dialogfragment Background Color  -->
        <item name="android:dialogCornerRadius">12dp</item>
        <!---Overview and Historybrowser  -->
        <item name="graphgrid">@color/graphgrid</item>
        <item name="viewPortbackgroundColor">@color/white_alpha_20</item>
        <item name="tempTargetBackgroundColor">@color/tempTargetBackground</item>
        <!---CGM source-->
        <item name="cgmdexColor">@color/colorLightGray</item>
        <item name="cgmxdripColor">@color/colorCalibrationButton</item>
        <!---BG color-->
<<<<<<< HEAD
        <item name="bgInRange">@color/lightGreen</item>
        <item name="bgLow">@color/red</item>
        <item name="bgHigh">@color/lightyellow</item>
=======
        <item name="bgLow">@color/low</item>
        <item name="bgHigh">@color/high</item>
        <item name="bgInRange">@color/inrange</item>
>>>>>>> 75cb6d46
        <!---Profile Helper -->
        <item name="helperProfileColor">@color/helperProfile</item>
        <item name="examinedProfileColor">@color/examinedProfile</item>
        <!---Local profile -->
        <item name="okBackgroundColor">@color/ok_background</item>
        <item name="errorBackgroundColor">@color/error_background</item>
<<<<<<< HEAD
=======
        <!---Warning  -->
        <item name="warningColor">@color/warning</item>
        <!---TextColor -->
        <item name="defaultTextColor">@color/white</item>
        <!---TempBasal -->
        <item name="tempBasalColor">@color/tempbasal</item>
        <item name="infoColor">@color/info</item>
        <!---Bolus wizard -->
        <item name="cobAlertColor">@color/cobAlert</item>
>>>>>>> 75cb6d46
    </style>

    <style name="MaterialDatePickerTheme" parent="@style/ThemeOverlay.Material3.MaterialCalendar"></style>

    <style name="Theme.MaterialComponents.DayNight.DarkActionBar" parent="Theme.MaterialComponents.DayNight.Bridge"/>

    <!-- The launcher theme. It sets the main window background to the launch_screen drawable -->
    <style name="AppTheme.Launcher"  parent="AppTheme.NoActionBar" >
        <item name="android:windowBackground">@drawable/launch_screen_night</item>
        <item name="android:navigationBarColor">@color/transparent</item>
        <!-- Optional, on Android 5+ you can modify the colorPrimaryDark color to match the windowBackground color for further branding-->
        <!-- <item name="colorPrimaryDark">@android:color/white</item> -->
    </style>

    <style name="AppTheme.base" parent="Theme.MaterialComponents">
        <item name="android:textColorSecondary">@color/white</item>
    </style>

    <style name="AppTheme.NoActionBar" parent="AppTheme">
        <item name="windowActionBar">true</item>
        <item name="windowNoTitle">true</item>
    </style>

    <style name="BottomAppbar" parent="Widget.Material3.BottomAppBar" >
    </style>

    <style name="AppTheme.AppBarOverlay" parent="ThemeOverlay.AppCompat.Dark.ActionBar" />

    <!-- Theme for Material Time Picker -->
    <style name="AppTheme.MaterialTimePickerTheme" parent="ThemeOverlay.MaterialComponents.TimePicker">
        <item name="android:layout_height">wrap_content</item>
    </style>

    <!-- Text styles -->
    <style name="Text" parent="TextAppearance.AppCompat"/>
    <style name="Text.Caption" parent="TextAppearance.AppCompat.Caption"/>
    <style name="Text.Small" parent="TextAppearance.AppCompat.Small"/>
    <style name="Text.Body1" parent="TextAppearance.AppCompat.Body1"/>
    <style name="Text.Body2" parent="TextAppearance.AppCompat.Body2"/>
    <style name="Text.Medium" parent="TextAppearance.AppCompat.Medium"/>
    <style name="Text.Large" parent="TextAppearance.AppCompat.Large"/>
    <style name="Text.Headline" parent="TextAppearance.AppCompat.Headline"/>
    <style name="Text.Title" parent="TextAppearance.AppCompat.Title"/>
    <style name="Text.Display1" parent="TextAppearance.AppCompat.Display1"/>
    <style name="Text.Subhead" parent="TextAppearance.AppCompat.Subhead"/>
    <style name="Text.Button" parent="TextAppearance.AppCompat.Button"/>

    <!-- Button Styles-->
    <style name="Buton" parent="Widget.AppCompat.Button"/>
    <style name="Buton.Small" parent="Widget.AppCompat.Button.Small"/>
    <style name="Buton.Colored" parent="Widget.MaterialComponents.Button"/>
    <style name="Buton.Borderless" parent="Widget.AppCompat.Button.Borderless"/>
    <style name="Buton.Borderless.Colored" parent="Widget.AppCompat.Button.Borderless.Colored"/>


    <style name="Theme.AppCompat.Translucent" parent="AppTheme">
        <item name="android:windowNoTitle">true</item>
        <item name="android:windowBackground">@android:color/transparent</item>
        <item name="android:colorBackgroundCacheHint">@null</item>
        <item name="android:windowIsTranslucent">true</item>
        <item name="android:windowAnimationStyle">@android:style/Animation</item>
    </style>

    <style name="InsightAlertDialog" parent="Theme.Material3.Dark.Dialog">
        <item name="android:windowMinWidthMajor">96%</item>
        <item name="android:windowMinWidthMinor">96%</item>
    </style>

    <style name="AppThemeWarningDialog" parent="AppTheme">
        <item name="alertDialogTheme">@style/AppThemeWarningDialogTheme</item>
        <item name="dialogTitleBackground">@color/warningAlertBackground</item>
        <item name="dialogTitleColor">@color/white</item>
        <item name="dialogTitleIconTint">@color/black</item>
    </style>

    <style name="AppThemeWarningDialogTheme" parent="Theme.AppCompat.Dialog.MinWidth">
        <item name="android:windowBackground">@drawable/alert_border_warning</item>
        <item name="colorAccent">@color/warningAlertBackground</item>
    </style>

    <style name="AppThemeErrorDialog" parent="AppTheme">
        <item name="alertDialogTheme">@style/AppThemeErrorDialogTheme</item>
        <item name="dialogTitleBackground">@color/red</item>
        <item name="dialogTitleColor">@color/white</item>
        <item name="dialogTitleIconTint">@color/black</item>
    </style>

    <style name="AppThemeErrorDialogTheme" parent="Theme.AppCompat.Dialog.MinWidth">
        <item name="android:windowBackground">@drawable/alert_border_error</item>
        <item name="colorAccent">@color/red</item>
    </style>

    <style name="ButtonMediumFontStyle">
        <item name="android:textSize">15sp</item>
    </style>

    <style name="ButtonSmallFontStyle" parent="Widget.MaterialComponents.Button">
        <item name="android:textSize">10sp</item>
    </style>

    <!-- Alert Dialogs -->
    <style name="DialogTheme" parent="ThemeOverlay.MaterialComponents.Dialog.Alert">
        <item name="buttonBarNegativeButtonStyle">@style/DialogOkCancelButtonStyle</item>
        <item name="buttonBarPositiveButtonStyle">@style/DialogOkCancelButtonStyle</item>
        <item name="buttonBarNeutralButtonStyle">@style/DialogOkCancelButtonStyle</item>
        <item name="android:buttonBarNegativeButtonStyle">@style/DialogOkCancelButtonStyle</item>
        <item name="android:buttonBarPositiveButtonStyle">@style/DialogOkCancelButtonStyle</item>
        <item name="android:buttonBarNeutralButtonStyle">@style/DialogOkCancelButtonStyle</item>
        <item name="android:windowBackground">?attr/windowBackground</item>
    </style>

    <style name="DialogOkCancelButtonStyle" parent="Widget.MaterialComponents.Button.TextButton.Dialog">
        <item name="android:textColor">?android:textColorPrimary</item>
    </style>


    <!--    Buttons from MaterialDateTimePicker    -->
    <dimen name="mdtp_material_button_height">48dp</dimen>
    <dimen name="mdtp_material_button_textsize">14sp</dimen>
    <dimen name="mdtp_material_button_minwidth">64dp</dimen>
    <dimen name="mdtp_material_button_textpadding_horizontal">8dp</dimen>

    <style name="mdtp_ActionButton">
        <item name="android:layout_width">wrap_content</item>
        <item name="android:layout_height">@dimen/mdtp_material_button_height</item>
        <item name="android:layout_gravity">center_vertical</item>
        <item name="android:focusable">true</item>
    </style>

    <style name="mdtp_ActionButton.Text" ns2:ignore="NewApi">
        <item name="android:textSize">@dimen/mdtp_material_button_textsize</item>
        <item name="android:singleLine">true</item>
        <item name="android:layout_gravity">center_vertical</item>
        <item name="android:gravity">center</item>
        <item name="android:stateListAnimator">@null</item>
        <item name="android:minWidth">@dimen/mdtp_material_button_minwidth</item>
        <item name="android:paddingStart">@dimen/mdtp_material_button_textpadding_horizontal</item>
        <item name="android:paddingEnd">@dimen/mdtp_material_button_textpadding_horizontal</item>
        <item name="android:textColor">@color/mdtp_button_color</item>
        <item name="android:textAllCaps">true</item>
    </style>

    <style name="MaterialPickerTheme" parent="android:Theme.Material.Dialog.Alert">
        <item name="android:buttonBarPositiveButtonStyle">@style/PickerTextButton</item>
        <item name="android:buttonBarNegativeButtonStyle">@style/PickerTextButton</item>
        <item name="colorAccent">?attr/colorSecondary</item>
        <item name="android:windowBackground">?attr/windowBackground</item>
    </style>

    <style name="PickerTextButton" parent="Widget.MaterialComponents.Button.TextButton.Dialog">
        <item name="android:textColor">?android:textColorPrimary</item>
    </style>

    <!-- BolusProgress, Error -->
    <style name="Theme.MaterialComponents.Translucent" parent="Theme.MaterialComponents.NoActionBar">
        <item name="android:windowNoTitle">true</item>
        <item name="android:windowBackground">@android:color/transparent</item>
        <item name="android:colorBackgroundCacheHint">@null</item>
        <item name="android:windowIsTranslucent">true</item>
        <item name="android:windowAnimationStyle">@android:style/Animation</item>
    </style>

    <style name="OkCancelButton">
        <item name="android:layout_width">wrap_content</item>
        <item name="android:layout_height">@dimen/mdtp_material_button_height</item>
        <item name="android:layout_gravity">center_vertical</item>
        <item name="android:focusable">true</item>
    </style>

    <style name="OkCancelButton.Text" ns2:ignore="NewApi">
        <item name="android:textSize">@dimen/mdtp_material_button_textsize</item>
        <item name="android:singleLine">true</item>
        <item name="android:layout_gravity">center_vertical</item>
        <item name="android:gravity">center</item>
        <item name="android:stateListAnimator">@null</item>
        <item name="android:background">@drawable/material_button_background</item>
        <item name="android:minWidth">@dimen/mdtp_material_button_minwidth</item>
        <item name="android:paddingLeft">@dimen/mdtp_material_button_textpadding_horizontal</item>
        <item name="android:paddingRight">@dimen/mdtp_material_button_textpadding_horizontal</item>
        <item name="android:textAllCaps">true</item>
        <item name="android:textColor">?attr/colorOnSurface</item>
    </style>

    <style name="AppTheme_DEFAULT" parent="AppTheme.NoActionBar">
        <item name="android:statusBarColor">@color/md_theme_dark_primary</item>
        <item name="colorPrimary">@color/md_theme_dark_primary</item>
        <item name="colorOnPrimary">@color/md_theme_dark_onPrimary</item>
        <item name="colorPrimaryContainer">@color/md_theme_dark_primaryContainer</item>
        <item name="colorOnPrimaryContainer">@color/md_theme_dark_onPrimaryContainer</item>
        <item name="colorSecondary">@color/md_theme_dark_secondary</item>
        <item name="colorOnSecondary">@color/md_theme_dark_onSecondary</item>
        <item name="colorSecondaryContainer">@color/md_theme_dark_secondaryContainer</item>
        <item name="colorOnSecondaryContainer">@color/md_theme_dark_onSecondaryContainer</item>
        <item name="colorTertiary">@color/md_theme_dark_tertiary</item>
        <item name="colorOnTertiary">@color/md_theme_dark_onTertiary</item>
        <item name="colorTertiaryContainer">@color/md_theme_dark_tertiaryContainer</item>
        <item name="colorOnTertiaryContainer">@color/md_theme_dark_onTertiaryContainer</item>
        <item name="colorError">@color/md_theme_dark_error</item>
        <item name="colorErrorContainer">@color/md_theme_dark_errorContainer</item>
        <item name="colorOnError">@color/md_theme_dark_onError</item>
        <item name="colorOnErrorContainer">@color/md_theme_dark_onErrorContainer</item>
        <item name="android:colorBackground">@color/md_theme_dark_background</item>
        <item name="colorOnBackground">@color/md_theme_dark_onBackground</item>
        <item name="colorSurface">@color/md_theme_dark_surface</item>
        <item name="colorOnSurface">@color/md_theme_dark_onSurface</item>
        <item name="colorSurfaceVariant">@color/md_theme_dark_surfaceVariant</item>
        <item name="colorOnSurfaceVariant">@color/md_theme_dark_onSurfaceVariant</item>
        <item name="colorOutline">@color/md_theme_dark_outline</item>
        <item name="colorOnSurfaceInverse">@color/md_theme_dark_inverseOnSurface</item>
        <item name="colorSurfaceInverse">@color/md_theme_dark_inverseSurface</item>
        <item name="colorPrimaryInverse">@color/md_theme_dark_primaryInverse</item>
        <item name="android:dialogCornerRadius">12dp</item>

        <!---Carbs Icon Color-->
        <item name="carbsIconColor" >@color/white</item>
        <!---Wizard Icon Color-->
        <item name="wizardIconColor" >@color/white</item>
        <!---CGM BOYDA Icon Color-->
        <item name="boyda" >@color/white</item>
        <!---Profile Switch Icon Color-->
        <item name="profileswitchIconColor" >@color/white</item>
        <!---Temp target Icon Color-->
        <item name="temptargetIconColor" >@color/white</item>
        <item name="temptargetIconColor1" >@color/white</item>
        <!---Start temp basal Icon Color-->
        <item name="tempbasalIconColor" >@color/white</item>
        <!---Cancel temp basal Icon Color-->
        <item name="canceltempbasalIconColor" >@color/white</item>
        <!---Start extended bolus Icon Color-->
        <item name="startextbolusIconColor" >@color/white</item>
        <!---Cancel extended bolus Icon Color-->
        <item name="cancelextbolusIconColor" >@color/white</item>
        <!---BG check Icon Color-->
        <item name="bgcheckIconColor" >@color/white</item>
        <!---Prime fill Icon Color-->
        <item name="primefillIconColor" >@color/white</item>
        <!---CGM insert Icon Color-->
        <item name="cgminsertIconColor" >@color/white</item>
        <!---Pump Battery Icon Color-->
        <item name="pumpBatteryIconColor" >@color/white</item>
        <!---Note Icon Color-->
        <item name="noteIconColor" >@color/white</item>
        <!---Exercise Icon Color-->
        <item name="exerciseIconColor01" >@color/white</item>
        <item name="exerciseIconColor02" >@color/white</item>
        <!---Announcement Icon Color-->
        <item name="announcementIconColor" >@color/white</item>
        <!---Question Icon Color-->
        <item name="questionIconColor" >@color/white</item>
        <!---History Icon Color-->
        <item name="historyIconColor" >@color/white</item>
        <!---Stats Icon Color-->
        <item name="statsIconColor" >@color/white</item>
        <!---User Option Icon Color-->
        <item name="userOptionsIconColor" >@color/white</item>
        <!---Target Hypo Icon Color-->
        <item name="targetHypoBgIconColor" >@color/white</item>
        <!---QuickWizzard Icon Color-->
        <item name="quickwizzardIconColor" >@color/white</item>
        <!---Add Cross Icon Color-->
        <item name="addCrossIconColor" >@color/white</item>
        <!---Calibration Icon Color-->
        <item name="calibrationIconColor" >@color/white</item>
    </style>

    <style name="AppTheme.RED" parent="Theme.Material3.Dark.NoActionBar">
        <!-- Customize your theme here. -->
        <item name="colorPrimary">@color/red_theme_dark_primary</item>
        <item name="colorOnPrimary">@color/red_theme_dark_onPrimary</item>
        <item name="colorPrimaryContainer">@color/red_theme_dark_primaryContainer</item>
        <item name="colorOnPrimaryContainer">@color/red_theme_dark_onPrimaryContainer</item>
        <item name="colorSecondary">@color/red_theme_dark_secondary</item>
        <item name="colorOnSecondary">@color/red_theme_dark_onSecondary</item>
        <item name="colorSecondaryContainer">@color/red_theme_dark_secondaryContainer</item>
        <item name="colorOnSecondaryContainer">@color/red_theme_dark_onSecondaryContainer</item>
        <item name="colorTertiary">@color/red_theme_dark_tertiary</item>
        <item name="colorOnTertiary">@color/red_theme_dark_onTertiary</item>
        <item name="colorTertiaryContainer">@color/red_theme_dark_tertiaryContainer</item>
        <item name="colorOnTertiaryContainer">@color/red_theme_dark_onTertiaryContainer</item>
        <item name="colorError">@color/red_theme_dark_error</item>
        <item name="colorErrorContainer">@color/red_theme_dark_errorContainer</item>
        <item name="colorOnError">@color/red_theme_dark_onError</item>
        <item name="colorOnErrorContainer">@color/red_theme_dark_onErrorContainer</item>
        <item name="android:colorBackground">@color/red_theme_dark_background</item>
        <item name="colorOnBackground">@color/red_theme_dark_onBackground</item>
        <item name="colorSurface">@color/red_theme_dark_surface</item>
        <item name="colorOnSurface">@color/red_theme_dark_onSurface</item>
        <item name="colorSurfaceVariant">@color/red_theme_dark_surfaceVariant</item>
        <item name="colorOnSurfaceVariant">@color/red_theme_dark_onSurfaceVariant</item>
        <item name="colorOutline">@color/red_theme_dark_outline</item>
        <item name="colorOnSurfaceInverse">@color/red_theme_dark_inverseOnSurface</item>
        <item name="colorSurfaceInverse">@color/red_theme_dark_inverseSurface</item>
        <item name="colorPrimaryInverse">@color/red_theme_dark_primaryInverse</item>

        <item name="colorPrimaryDark">@color/primaryDarkColorRed</item>
        <item name="colorAccent">@color/secondaryColorRed</item>
        <item name="overviewPillColor">@color/overviewPillColorRed</item>
        <item name="bottomAppBarStyle">@style/Widget.MaterialComponents.BottomAppBar.Colored</item>
        <!-- Color of pills -->
        <item name="PillColorStart">@color/PillColorStartRed</item>
        <item name="PillColorEnd">@color/PillColorEndRed</item>
        <item name="android:textColorPrimary">@color/secondaryTextColorPink</item>
        <item name="android:textColorSecondary">@color/secondaryTextColorPink</item>
        <!---Bolus Icon Color-->
        <item name="bolusIconColor" >@color/white</item>
        <!---Carbs Icon Color-->
        <item name="carbsIconColor" >@color/white</item>
        <!---Wizard Icon Color-->
        <item name="wizardIconColor" >@color/white</item>
        <!---CGM BOYDA Icon Color-->
        <item name="boyda" >@color/white</item>
        <!---Profile Switch Icon Color-->
        <item name="profileswitchIconColor" >@color/white</item>
        <!---Temp target Icon Color-->
        <item name="temptargetIconColor" >@color/white</item>
        <item name="temptargetIconColor1" >@color/white</item>
        <!---Start temp basal Icon Color-->
        <item name="tempbasalIconColor" >@color/white</item>
        <!---Cancel temp basal Icon Color-->
        <item name="canceltempbasalIconColor" >@color/white</item>
        <!---Start extended bolus Icon Color-->
        <item name="startextbolusIconColor" >@color/white</item>
        <!---Cancel extended bolus Icon Color-->
        <item name="cancelextbolusIconColor" >@color/white</item>
        <!---BG check Icon Color-->
        <item name="bgcheckIconColor" >@color/white</item>
        <!---Prime fill Icon Color-->
        <item name="primefillIconColor" >@color/white</item>
        <!---CGM insert Icon Color-->
        <item name="cgminsertIconColor" >@color/white</item>
        <!---Pump Battery Icon Color-->
        <item name="pumpBatteryIconColor" >@color/white</item>
        <!---Note Icon Color-->
        <item name="noteIconColor" >@color/white</item>
        <!---Exercise Icon Color-->
        <item name="exerciseIconColor01" >@color/white</item>
        <item name="exerciseIconColor02" >@color/white</item>
        <!---Announcement Icon Color-->
        <item name="announcementIconColor" >@color/white</item>
        <!---Question Icon Color-->
        <item name="questionIconColor" >@color/white</item>
        <!---History Icon Color-->
        <item name="historyIconColor" >@color/white</item>
        <!---Stats Icon Color-->
        <item name="statsIconColor" >@color/white</item>
        <!---User Option Icon Color-->
        <item name="userOptionsIconColor" >@color/white</item>
        <!---Target Hypo Icon Color-->
        <item name="targetHypoBgIconColor" >@color/white</item>
        <!---QuickWizzard Icon Color-->
        <item name="quickwizzardIconColor" >@color/white</item>
        <!---Add Cross Icon Color-->
        <item name="addCrossIconColor" >@color/white</item>
        <!---Calibration Icon Color-->
        <item name="calibrationIconColor" >@color/white</item>
        <item name="android:windowBackground">@drawable/ferrari3</item>
        <item name="android:dialogCornerRadius">12dp</item>
    </style>

    <style name="AppTheme.PINK" parent="AppTheme.NoActionBar">
        <!-- PINK Theme -->
        <item name="colorPrimary">@color/pink_theme_dark_primary</item>
        <item name="colorOnPrimary">@color/pink_theme_dark_onPrimary</item>
        <item name="colorPrimaryContainer">@color/pink_theme_dark_primaryContainer</item>
        <item name="colorOnPrimaryContainer">@color/pink_theme_dark_onPrimaryContainer</item>
        <item name="colorSecondary">@color/pink_theme_dark_secondary</item>
        <item name="colorOnSecondary">@color/pink_theme_dark_onSecondary</item>
        <item name="colorSecondaryContainer">@color/pink_theme_dark_secondaryContainer</item>
        <item name="colorOnSecondaryContainer">@color/pink_theme_dark_onSecondaryContainer</item>
        <item name="colorTertiary">@color/pink_theme_dark_tertiary</item>
        <item name="colorOnTertiary">@color/pink_theme_dark_onTertiary</item>
        <item name="colorTertiaryContainer">@color/pink_theme_dark_tertiaryContainer</item>
        <item name="colorOnTertiaryContainer">@color/pink_theme_dark_onTertiaryContainer</item>
        <item name="colorError">@color/pink_theme_dark_error</item>
        <item name="colorErrorContainer">@color/pink_theme_dark_errorContainer</item>
        <item name="colorOnError">@color/pink_theme_dark_onError</item>
        <item name="colorOnErrorContainer">@color/pink_theme_dark_onErrorContainer</item>
        <item name="android:colorBackground">@color/pink_theme_dark_background</item>
        <item name="colorOnBackground">@color/pink_theme_dark_onBackground</item>
        <item name="colorSurface">@color/pink_theme_dark_surface</item>
        <item name="colorOnSurface">@color/pink_theme_dark_onSurface</item>
        <item name="colorSurfaceVariant">@color/pink_theme_dark_surfaceVariant</item>
        <item name="colorOnSurfaceVariant">@color/pink_theme_dark_onSurfaceVariant</item>
        <item name="colorOutline">@color/pink_theme_dark_outline</item>
        <item name="colorOnSurfaceInverse">@color/pink_theme_dark_inverseOnSurface</item>
        <item name="colorSurfaceInverse">@color/pink_theme_dark_inverseSurface</item>
        <item name="colorPrimaryInverse">@color/pink_theme_dark_primaryInverse</item>

        <item name="colorPrimaryDark">@color/primaryDarkColorPink</item>
        <item name="colorPrimaryVariant">@color/primaryColorPinkVariant</item>
        <item name="colorSecondaryVariant">@color/colorSecondaryVariantPink</item>
        <item name="colorAccent">@color/primaryColorPink</item>
        <item name="android:textColorSecondary">@color/secondaryTextColorPink</item>
        <item name="iconColor">@color/sphere_plastic_grey</item>
        <item name="overviewPillColor">@color/overviewPillColorPink</item>
        <item name="bottomAppBarStyle">@style/Widget.MaterialComponents.BottomAppBar.Colored</item>
        <!---Bolus Icon Color-->
        <item name="bolusIconColor" >@color/white</item>
        <!---Carbs Icon Color-->
        <item name="carbsIconColor" >@color/white</item>
        <!---Wizard Icon Color-->
        <item name="wizardIconColor" >@color/white</item>
        <!---Calibration Icon Color-->
        <item name="calibrationIconColor" >@color/white</item>
        <!---CGM BOYDA Icon Color-->
        <item name="boyda" >@color/white</item>
        <!---Profile Switch Icon Color-->
        <item name="profileswitchIconColor" >@color/white</item>
        <!---Temp target Icon Color-->
        <item name="temptargetIconColor" >@color/white</item>
        <item name="temptargetIconColor1" >@color/white</item>
        <!---Start temp basal Icon Color-->
        <item name="tempbasalIconColor" >@color/white</item>
        <!---Cancel temp basal Icon Color-->
        <item name="canceltempbasalIconColor" >@color/white</item>
        <!---Start extended bolus Icon Color-->
        <item name="startextbolusIconColor" >@color/white</item>
        <!---Cancel extended bolus Icon Color-->
        <item name="cancelextbolusIconColor" >@color/white</item>
        <!---BG check Icon Color-->
        <item name="bgcheckIconColor" >@color/white</item>
        <!---Prime fill Icon Color-->
        <item name="primefillIconColor" >@color/white</item>
        <!---CGM insert Icon Color-->
        <item name="cgminsertIconColor" >@color/white</item>
        <!---Pump Battery Icon Color-->
        <item name="pumpBatteryIconColor" >@color/white</item>
        <!---Note Icon Color-->
        <item name="noteIconColor" >@color/white</item>
        <!---Exercise Icon Color-->
        <item name="exerciseIconColor01" >@color/white</item>
        <item name="exerciseIconColor02" >@color/white</item>
        <!---Announcement Icon Color-->
        <item name="announcementIconColor" >@color/white</item>
        <!---Question Icon Color-->
        <item name="questionIconColor" >@color/white</item>
        <!---History Icon Color-->
        <item name="historyIconColor" >@color/white</item>
        <!---Stats Icon Color-->
        <item name="statsIconColor" >@color/white</item>
        <!---User Option Icon Color-->
        <item name="userOptionsIconColor" >@color/white</item>
        <!---Target Hypo Icon Color-->
        <item name="targetHypoBgIconColor" >@color/white</item>
        <!---QuickWizzard Icon Color-->
        <item name="quickwizzardIconColor" >@color/white</item>
        <!---Add Cross Icon Color-->
        <item name="addCrossIconColor" >@color/white</item>
        <item name="android:windowBackground">@drawable/black_pink</item>
        <item name="PillColorStart">@color/primaryColorPinkVariant</item>
        <item name="PillColorEnd">@color/primaryColorPink</item>
    </style>

    <style name="AppTheme.PURPLE" parent="Theme.Material3.Dark.NoActionBar">
        <!-- Customize your theme here. -->
        <item name="colorPrimary">@color/purple_theme_dark_primary</item>
        <item name="colorOnPrimary">@color/purple_theme_dark_onPrimary</item>
        <item name="colorPrimaryContainer">@color/purple_theme_dark_primaryContainer</item>
        <item name="colorOnPrimaryContainer">@color/purple_theme_dark_onPrimaryContainer</item>
        <item name="colorSecondary">@color/purple_theme_dark_secondary</item>
        <item name="colorOnSecondary">@color/purple_theme_dark_onSecondary</item>
        <item name="colorSecondaryContainer">@color/purple_theme_dark_secondaryContainer</item>
        <item name="colorOnSecondaryContainer">@color/purple_theme_dark_onSecondaryContainer</item>
        <item name="colorTertiary">@color/purple_theme_dark_tertiary</item>
        <item name="colorOnTertiary">@color/purple_theme_dark_onTertiary</item>
        <item name="colorTertiaryContainer">@color/purple_theme_dark_tertiaryContainer</item>
        <item name="colorOnTertiaryContainer">@color/purple_theme_dark_onTertiaryContainer</item>
        <item name="colorError">@color/purple_theme_dark_error</item>
        <item name="colorErrorContainer">@color/purple_theme_dark_errorContainer</item>
        <item name="colorOnError">@color/purple_theme_dark_onError</item>
        <item name="colorOnErrorContainer">@color/purple_theme_dark_onErrorContainer</item>
        <item name="android:colorBackground">@color/purple_theme_dark_background</item>
        <item name="colorOnBackground">@color/purple_theme_dark_onBackground</item>
        <item name="colorSurface">@color/purple_theme_dark_surface</item>
        <item name="colorOnSurface">@color/purple_theme_dark_onSurface</item>
        <item name="colorSurfaceVariant">@color/purple_theme_dark_surfaceVariant</item>
        <item name="colorOnSurfaceVariant">@color/purple_theme_dark_onSurfaceVariant</item>
        <item name="colorOutline">@color/purple_theme_dark_outline</item>
        <item name="colorOnSurfaceInverse">@color/purple_theme_dark_inverseOnSurface</item>
        <item name="colorSurfaceInverse">@color/purple_theme_dark_inverseSurface</item>
        <item name="colorPrimaryInverse">@color/purple_theme_dark_primaryInverse</item>

        <item name="colorPrimaryDark">@color/primaryDarkColorPurple</item>
        <item name="colorPrimaryVariant">@color/primaryColorPurpleVariant</item>
        <item name="colorSecondaryVariant">@color/colorSecondaryVariantPurple</item>
        <item name="colorAccent">@color/purple_theme_dark_secondary</item>
        <item name="android:textColorSecondary">@color/secondaryTextColorPink</item>
        <item name="iconColor">@color/sphere_plastic_grey</item>
        <item name="bottomAppBarStyle">@style/Widget.MaterialComponents.BottomAppBar.Colored</item>
        <!---Bolus Icon Color-->
        <item name="bolusIconColor" >@color/white</item>
        <!---Carbs Icon Color-->
        <item name="carbsIconColor" >@color/white</item>
        <!---Wizard Icon Color-->
        <item name="wizardIconColor" >@color/white</item>
        <!---Calibration Icon Color-->
        <item name="calibrationIconColor" >@color/white</item>
        <!---CGM BOYDA Icon Color-->
        <item name="boyda" >@color/white</item>
        <!---Profile Switch Icon Color-->
        <item name="profileswitchIconColor" >@color/white</item>
        <!---Temp target Icon Color-->
        <item name="temptargetIconColor" >@color/white</item>
        <item name="temptargetIconColor1" >@color/white</item>
        <!---Start temp basal Icon Color-->
        <item name="tempbasalIconColor" >@color/white</item>
        <!---Cancel temp basal Icon Color-->
        <item name="canceltempbasalIconColor" >@color/white</item>
        <!---Start extended bolus Icon Color-->
        <item name="startextbolusIconColor" >@color/white</item>
        <!---Cancel extended bolus Icon Color-->
        <item name="cancelextbolusIconColor" >@color/white</item>
        <!---BG check Icon Color-->
        <item name="bgcheckIconColor" >@color/white</item>
        <!---Prime fill Icon Color-->
        <item name="primefillIconColor" >@color/white</item>
        <!---CGM insert Icon Color-->
        <item name="cgminsertIconColor" >@color/white</item>
        <!---Pump Battery Icon Color-->
        <item name="pumpBatteryIconColor" >@color/white</item>
        <!---Note Icon Color-->
        <item name="noteIconColor" >@color/white</item>
        <!---Exercise Icon Color-->
        <item name="exerciseIconColor01" >@color/white</item>
        <item name="exerciseIconColor02" >@color/white</item>
        <!---Announcement Icon Color-->
        <item name="announcementIconColor" >@color/white</item>
        <!---Question Icon Color-->
        <item name="questionIconColor" >@color/white</item>
        <!---History Icon Color-->
        <item name="historyIconColor" >@color/white</item>
        <!---Stats Icon Color-->
        <item name="statsIconColor" >@color/white</item>
        <!---User Option Icon Color-->
        <item name="userOptionsIconColor" >@color/white</item>
        <!---Target Hypo Icon Color-->
        <item name="targetHypoBgIconColor" >@color/white</item>
        <!---QuickWizzard Icon Color-->
        <item name="quickwizzardIconColor" >@color/white</item>
        <!---Add Cross Icon Color-->
        <item name="addCrossIconColor" >@color/white</item>
        <item name="fragmentbackground">@color/black_alpha_10</item>
        <item name="android:windowBackground">@drawable/stone_wall</item>
        <item name="overviewPillColor">@color/overviewPillColorPurple</item>
        <item name="android:dialogCornerRadius">12dp</item>
    </style>

    <style name="AppTheme.DEEPPURPLE" parent="AppTheme.NoActionBar">
        <!-- Customize your theme here. -->
        <item name="colorPrimaryContainer">@color/deeppurple_theme_dark_primaryContainer</item>
        <item name="colorOnPrimaryContainer">@color/deeppurple_theme_dark_onPrimaryContainer</item>
        <item name="colorSecondary">@color/deeppurple_theme_dark_secondary</item>
        <item name="colorOnSecondary">@color/deeppurple_theme_dark_onSecondary</item>
        <item name="colorSecondaryContainer">@color/deeppurple_theme_dark_secondaryContainer</item>
        <item name="colorOnSecondaryContainer">@color/deeppurple_theme_dark_onSecondaryContainer</item>
        <item name="colorTertiary">@color/deeppurple_theme_dark_tertiary</item>
        <item name="colorOnTertiary">@color/deeppurple_theme_dark_onTertiary</item>
        <item name="colorTertiaryContainer">@color/deeppurple_theme_dark_tertiaryContainer</item>
        <item name="colorOnTertiaryContainer">@color/deeppurple_theme_dark_onTertiaryContainer</item>
        <item name="colorError">@color/deeppurple_theme_dark_error</item>
        <item name="colorErrorContainer">@color/deeppurple_theme_dark_errorContainer</item>
        <item name="colorOnError">@color/deeppurple_theme_dark_onError</item>
        <item name="colorOnErrorContainer">@color/deeppurple_theme_dark_onErrorContainer</item>
        <item name="android:colorBackground">@color/deeppurple_theme_dark_background</item>
        <item name="colorOnBackground">@color/deeppurple_theme_dark_onBackground</item>
        <item name="colorSurface">@color/deeppurple_theme_dark_surface</item>
        <item name="colorOnSurface">@color/deeppurple_theme_dark_onSurface</item>
        <item name="colorSurfaceVariant">@color/deeppurple_theme_dark_surfaceVariant</item>
        <item name="colorOnSurfaceVariant">@color/deeppurple_theme_dark_onSurfaceVariant</item>
        <item name="colorOutline">@color/deeppurple_theme_dark_outline</item>
        <item name="colorOnSurfaceInverse">@color/deeppurple_theme_dark_inverseOnSurface</item>
        <item name="colorSurfaceInverse">@color/deeppurple_theme_dark_inverseSurface</item>
        <item name="colorPrimaryInverse">@color/deeppurple_theme_dark_primaryInverse</item>

        <item name="colorPrimary">@color/primaryColorDeepPurple</item>
        <item name="colorPrimaryDark">@color/primaryDarkColorDeepPurple</item>
        <item name="colorPrimaryVariant">@color/primaryColorPurpleVariant</item>
        <item name="colorSecondaryVariant">@color/colorSecondaryVariantPurple</item>
        <item name="colorOnPrimary">@color/colorOnPrimaryPurple</item>
        <item name="colorAccent">@color/secondaryColorDeepPurple</item>
        <item name="android:textColorSecondary">@color/secondaryTextColorPink</item>
        <item name="bottomAppBarStyle">@style/Widget.MaterialComponents.BottomAppBar.Colored</item>
        <item name="overviewPillColor">@color/overviewPillColorDeepPurple</item>
        <!---Bolus Icon Color-->
        <item name="bolusIconColor" >@color/white</item>
        <!---Carbs Icon Color-->
        <item name="carbsIconColor" >@color/white</item>
        <!---Wizard Icon Color-->
        <item name="wizardIconColor" >@color/white</item>
        <!---CGM BOYDA Icon Color-->
        <item name="boyda" >@color/white</item>
        <!---Profile Switch Icon Color-->
        <item name="profileswitchIconColor" >@color/white</item>
        <!---Temp target Icon Color-->
        <item name="temptargetIconColor" >@color/white</item>
        <item name="temptargetIconColor1" >@color/white</item>
        <!---Start temp basal Icon Color-->
        <item name="tempbasalIconColor" >@color/white</item>
        <!---Cancel temp basal Icon Color-->
        <item name="canceltempbasalIconColor" >@color/white</item>
        <!---Start extended bolus Icon Color-->
        <item name="startextbolusIconColor" >@color/white</item>
        <!---Cancel extended bolus Icon Color-->
        <item name="cancelextbolusIconColor" >@color/white</item>
        <!---BG check Icon Color-->
        <item name="bgcheckIconColor" >@color/white</item>
        <!---Prime fill Icon Color-->
        <item name="primefillIconColor" >@color/white</item>
        <!---CGM insert Icon Color-->
        <item name="cgminsertIconColor" >@color/white</item>
        <!---Pump Battery Icon Color-->
        <item name="pumpBatteryIconColor" >@color/white</item>
        <!---Note Icon Color-->
        <item name="noteIconColor" >@color/white</item>
        <!---Exercise Icon Color-->
        <item name="exerciseIconColor01" >@color/white</item>
        <item name="exerciseIconColor02" >@color/white</item>
        <!---Announcement Icon Color-->
        <item name="announcementIconColor" >@color/white</item>
        <!---Question Icon Color-->
        <item name="questionIconColor" >@color/white</item>
        <!---History Icon Color-->
        <item name="historyIconColor" >@color/white</item>
        <!---Stats Icon Color-->
        <item name="statsIconColor" >@color/white</item>
        <!---User Option Icon Color-->
        <item name="userOptionsIconColor" >@color/white</item>
        <!---Target Hypo Icon Color-->
        <item name="targetHypoBgIconColor" >@color/white</item>
        <!---Add Cross Icon Color-->
        <item name="addCrossIconColor" >@color/white</item>
        <!---Calibration Icon Color-->
        <item name="calibrationIconColor" >@color/black</item>
        <!---First Aid Icon Color-->
        <item name="firstAidIconColor" >@color/black</item>
        <!---QuickWizzard Icon Color-->
        <item name="quickwizzardIconColor" >@color/black</item>
        <!---More Icon Color-->
        <item name="dotmoreIconColor" >@color/black</item>
        <item name="android:dialogCornerRadius">12dp</item>
    </style>

    <style name="AppTheme.INDIGO" parent="AppTheme.NoActionBar">
        <!-- Customize your theme here. -->
        <item name="colorPrimary">@color/indigo_theme_dark_primary</item>
        <item name="colorOnPrimary">@color/indigo_theme_dark_onPrimary</item>
        <item name="colorPrimaryContainer">@color/indigo_theme_dark_primaryContainer</item>
        <item name="colorOnPrimaryContainer">@color/indigo_theme_dark_onPrimaryContainer</item>
        <item name="colorSecondary">@color/indigo_theme_dark_secondary</item>
        <item name="colorOnSecondary">@color/indigo_theme_dark_onSecondary</item>
        <item name="colorSecondaryContainer">@color/indigo_theme_dark_secondaryContainer</item>
        <item name="colorOnSecondaryContainer">@color/indigo_theme_dark_onSecondaryContainer</item>
        <item name="colorTertiary">@color/indigo_theme_dark_tertiary</item>
        <item name="colorOnTertiary">@color/indigo_theme_dark_onTertiary</item>
        <item name="colorTertiaryContainer">@color/indigo_theme_dark_tertiaryContainer</item>
        <item name="colorOnTertiaryContainer">@color/indigo_theme_dark_onTertiaryContainer</item>
        <item name="colorError">@color/indigo_theme_dark_error</item>
        <item name="colorErrorContainer">@color/indigo_theme_dark_errorContainer</item>
        <item name="colorOnError">@color/indigo_theme_dark_onError</item>
        <item name="colorOnErrorContainer">@color/indigo_theme_dark_onErrorContainer</item>
        <item name="android:colorBackground">@color/indigo_theme_dark_background</item>
        <item name="colorOnBackground">@color/indigo_theme_dark_onBackground</item>
        <item name="colorSurface">@color/indigo_theme_dark_surface</item>
        <item name="colorOnSurface">@color/indigo_theme_dark_onSurface</item>
        <item name="colorSurfaceVariant">@color/indigo_theme_dark_surfaceVariant</item>
        <item name="colorOnSurfaceVariant">@color/indigo_theme_dark_onSurfaceVariant</item>
        <item name="colorOutline">@color/indigo_theme_dark_outline</item>
        <item name="colorOnSurfaceInverse">@color/indigo_theme_dark_inverseOnSurface</item>
        <item name="colorSurfaceInverse">@color/indigo_theme_dark_inverseSurface</item>
        <item name="colorPrimaryInverse">@color/indigo_theme_dark_primaryInverse</item>

        <item name="colorPrimaryDark">@color/primaryDarkColorIndigo</item>
        <item name="colorAccent">@color/secondaryColorIndigo</item>
        <item name="overviewPillColor">@color/overviewPillColorIndigo</item>
        <item name="android:windowBackground">@drawable/blue_ball</item>
        <item name="android:textColorSecondary">@color/secondaryTextColorPink</item>
        <item name="android:textColor">@color/white</item>
        <!---Calibration Icon Color-->
        <item name="calibrationIconColor" >@color/black</item>
        <!---First Aid Icon Color-->
        <item name="firstAidIconColor" >@color/black</item>
        <!---QuickWizzard Icon Color-->
        <item name="quickwizzardIconColor" >@color/black</item>
        <item name="bottomAppBarStyle">@style/Widget.MaterialComponents.BottomAppBar.Colored</item>
    </style>

    <style name="AppTheme.BLUE" parent="AppTheme.NoActionBar">
        <!-- Customize your theme here. -->
        <item name="colorPrimary">@color/blue_theme_dark_primary</item>
        <item name="colorOnPrimary">@color/blue_theme_dark_onPrimary</item>
        <item name="colorPrimaryContainer">@color/blue_theme_dark_primaryContainer</item>
        <item name="colorOnPrimaryContainer">@color/blue_theme_dark_onPrimaryContainer</item>
        <item name="colorSecondary">@color/blue_theme_dark_secondary</item>
        <item name="colorOnSecondary">@color/blue_theme_dark_onSecondary</item>
        <item name="colorSecondaryContainer">@color/blue_theme_dark_secondaryContainer</item>
        <item name="colorOnSecondaryContainer">@color/blue_theme_dark_onSecondaryContainer</item>
        <item name="colorTertiary">@color/blue_theme_dark_tertiary</item>
        <item name="colorOnTertiary">@color/blue_theme_dark_onTertiary</item>
        <item name="colorTertiaryContainer">@color/blue_theme_dark_tertiaryContainer</item>
        <item name="colorOnTertiaryContainer">@color/blue_theme_dark_onTertiaryContainer</item>
        <item name="colorError">@color/blue_theme_dark_error</item>
        <item name="colorErrorContainer">@color/blue_theme_dark_errorContainer</item>
        <item name="colorOnError">@color/blue_theme_dark_onError</item>
        <item name="colorOnErrorContainer">@color/blue_theme_dark_onErrorContainer</item>
        <item name="android:colorBackground">@color/blue_theme_dark_background</item>
        <item name="colorOnBackground">@color/blue_theme_dark_onBackground</item>
        <item name="colorSurface">@color/blue_theme_dark_surface</item>
        <item name="colorOnSurface">@color/blue_theme_dark_onSurface</item>
        <item name="colorSurfaceVariant">@color/blue_theme_dark_surfaceVariant</item>
        <item name="colorOnSurfaceVariant">@color/blue_theme_dark_onSurfaceVariant</item>
        <item name="colorOutline">@color/blue_theme_dark_outline</item>
        <item name="colorOnSurfaceInverse">@color/blue_theme_dark_inverseOnSurface</item>
        <item name="colorSurfaceInverse">@color/blue_theme_dark_inverseSurface</item>
        <item name="colorPrimaryInverse">@color/blue_theme_dark_primaryInverse</item>

        <item name="colorPrimaryDark">@color/primaryDarkColorBlue</item>
        <item name="colorAccent">@color/secondaryColorBlue</item>
        <item name="overviewPillColor">@color/overviewPillColorBlue</item>
        <item name="android:textColorSecondary">@color/secondaryTextColorPink</item>
        <item name="android:textColor">@color/white</item>
        <!---Bolus Icon Color-->
        <item name="bolusIconColor" >@color/white</item>
        <!---Carbs Icon Color-->
        <item name="carbsIconColor" >@color/white</item>
        <!---Wizard Icon Color-->
        <item name="wizardIconColor" >@color/white</item>
        <!---Calibration Icon Color-->
        <item name="calibrationIconColor" >@color/white</item>
        <!---CGM BOYDA Icon Color-->
        <item name="boyda" >@color/white</item>
        <!---Profile Switch Icon Color-->
        <item name="profileswitchIconColor" >@color/white</item>
        <!---Temp target Icon Color-->
        <item name="temptargetIconColor" >@color/white</item>
        <item name="temptargetIconColor1" >@color/white</item>
        <!---Start temp basal Icon Color-->
        <item name="tempbasalIconColor" >@color/white</item>
        <!---Cancel temp basal Icon Color-->
        <item name="canceltempbasalIconColor" >@color/white</item>
        <!---Start extended bolus Icon Color-->
        <item name="startextbolusIconColor" >@color/white</item>
        <!---Cancel extended bolus Icon Color-->
        <item name="cancelextbolusIconColor" >@color/white</item>
        <!---BG check Icon Color-->
        <item name="bgcheckIconColor" >@color/white</item>
        <!---Prime fill Icon Color-->
        <item name="primefillIconColor" >@color/white</item>
        <!---CGM insert Icon Color-->
        <item name="cgminsertIconColor" >@color/white</item>
        <!---Pump Battery Icon Color-->
        <item name="pumpBatteryIconColor" >@color/white</item>
        <!---Note Icon Color-->
        <item name="noteIconColor" >@color/white</item>
        <!---Exercise Icon Color-->
        <item name="exerciseIconColor01" >@color/white</item>
        <item name="exerciseIconColor02" >@color/white</item>
        <!---Announcement Icon Color-->
        <item name="announcementIconColor" >@color/white</item>
        <!---Question Icon Color-->
        <item name="questionIconColor" >@color/white</item>
        <!---History Icon Color-->
        <item name="historyIconColor" >@color/white</item>
        <!---Stats Icon Color-->
        <item name="statsIconColor" >@color/white</item>
        <!---User Option Icon Color-->
        <item name="userOptionsIconColor" >@color/white</item>
        <!---Target Hypo Icon Color-->
        <item name="targetHypoBgIconColor" >@color/white</item>
        <!---QuickWizzard Icon Color-->
        <item name="quickwizzardIconColor" >@color/white</item>
        <!---Add Cross Icon Color-->
        <item name="addCrossIconColor" >@color/white</item>
        <item name="bottomAppBarStyle">@style/Widget.MaterialComponents.BottomAppBar.Colored</item>
    </style>

    <style name="AppTheme.LIGHTBLUE" parent="AppTheme.NoActionBar">
        <item name="colorPrimary">@color/lightblue_theme_dark_primary</item>
        <item name="colorOnPrimary">@color/lightblue_theme_dark_onPrimary</item>
        <item name="colorPrimaryContainer">@color/lightblue_theme_dark_primaryContainer</item>
        <item name="colorOnPrimaryContainer">@color/lightblue_theme_dark_onPrimaryContainer</item>
        <item name="colorSecondary">@color/lightblue_theme_dark_secondary</item>
        <item name="colorOnSecondary">@color/lightblue_theme_dark_onSecondary</item>
        <item name="colorSecondaryContainer">@color/lightblue_theme_dark_secondaryContainer</item>
        <item name="colorOnSecondaryContainer">@color/lightblue_theme_dark_onSecondaryContainer</item>
        <item name="colorTertiary">@color/lightblue_theme_dark_tertiary</item>
        <item name="colorOnTertiary">@color/lightblue_theme_dark_onTertiary</item>
        <item name="colorTertiaryContainer">@color/lightblue_theme_dark_tertiaryContainer</item>
        <item name="colorOnTertiaryContainer">@color/lightblue_theme_dark_onTertiaryContainer</item>
        <item name="colorError">@color/lightblue_theme_dark_error</item>
        <item name="colorErrorContainer">@color/lightblue_theme_dark_errorContainer</item>
        <item name="colorOnError">@color/lightblue_theme_dark_onError</item>
        <item name="colorOnErrorContainer">@color/lightblue_theme_dark_onErrorContainer</item>
        <item name="android:colorBackground">@color/lightblue_theme_dark_background</item>
        <item name="colorOnBackground">@color/lightblue_theme_dark_onBackground</item>
        <item name="colorSurface">@color/lightblue_theme_dark_surface</item>
        <item name="colorOnSurface">@color/lightblue_theme_dark_onSurface</item>
        <item name="colorSurfaceVariant">@color/lightblue_theme_dark_surfaceVariant</item>
        <item name="colorOnSurfaceVariant">@color/lightblue_theme_dark_onSurfaceVariant</item>
        <item name="colorOutline">@color/lightblue_theme_dark_outline</item>
        <item name="colorOnSurfaceInverse">@color/lightblue_theme_dark_inverseOnSurface</item>
        <item name="colorSurfaceInverse">@color/lightblue_theme_dark_inverseSurface</item>
        <item name="colorPrimaryInverse">@color/lightblue_theme_dark_primaryInverse</item>

        <!-- Customize your theme here. -->
        <item name="colorPrimaryDark">@color/primaryDarkColorLightBlue</item>
        <item name="colorAccent">@color/secondaryColorLightBlue</item>
        <item name="overviewPillColor">@color/overviewPillColorLightBlue</item>
        <!---Bolus Icon Color-->
        <item name="bolusIconColor" >@color/white</item>
        <!---Carbs Icon Color-->
        <item name="carbsIconColor" >@color/white</item>
        <!---Wizard Icon Color-->
        <item name="wizardIconColor" >@color/white</item>
        <!---CGM BOYDA Icon Color-->
        <item name="boyda" >@color/white</item>
        <!---Profile Switch Icon Color-->
        <item name="profileswitchIconColor" >@color/white</item>
        <!---Temp target Icon Color-->
        <item name="temptargetIconColor" >@color/white</item>
        <item name="temptargetIconColor1" >@color/white</item>
        <!---Start temp basal Icon Color-->
        <item name="tempbasalIconColor" >@color/white</item>
        <!---Cancel temp basal Icon Color-->
        <item name="canceltempbasalIconColor" >@color/white</item>
        <!---Start extended bolus Icon Color-->
        <item name="startextbolusIconColor" >@color/white</item>
        <!---Cancel extended bolus Icon Color-->
        <item name="cancelextbolusIconColor" >@color/white</item>
        <!---BG check Icon Color-->
        <item name="bgcheckIconColor" >@color/white</item>
        <!---Prime fill Icon Color-->
        <item name="primefillIconColor" >@color/white</item>
        <!---CGM insert Icon Color-->
        <item name="cgminsertIconColor" >@color/white</item>
        <!---Pump Battery Icon Color-->
        <item name="pumpBatteryIconColor" >@color/white</item>
        <!---Note Icon Color-->
        <item name="noteIconColor" >@color/white</item>
        <!---Exercise Icon Color-->
        <item name="exerciseIconColor01" >@color/white</item>
        <item name="exerciseIconColor02" >@color/white</item>
        <!---Announcement Icon Color-->
        <item name="announcementIconColor" >@color/white</item>
        <!---Question Icon Color-->
        <item name="questionIconColor" >@color/white</item>
        <!---History Icon Color-->
        <item name="historyIconColor" >@color/white</item>
        <!---Stats Icon Color-->
        <item name="statsIconColor" >@color/white</item>
        <!---User Option Icon Color-->
        <item name="userOptionsIconColor" >@color/white</item>
        <!---Target Hypo Icon Color-->
        <item name="targetHypoBgIconColor" >@color/white</item>
        <!---Add Cross Icon Color-->
        <item name="addCrossIconColor" >@color/white</item>
        <!---Calibration Icon Color-->
        <item name="calibrationIconColor" >@color/black</item>
        <!---First Aid Icon Color-->
        <item name="firstAidIconColor" >@color/black</item>
        <!---QuickWizzard Icon Color-->
        <item name="quickwizzardIconColor" >@color/black</item>
        <item name="iconColorbottomAppbar" >@color/lightblue_theme_dark_onPrimary</item>
        <item name="android:windowBackground">@drawable/black_blue</item>
        <item name="bottomAppBarStyle">@style/Widget.MaterialComponents.BottomAppBar.Colored</item>
    </style>

    <style name="AppTheme.CYAN" parent="AppTheme.NoActionBar">
        <!-- Customize your theme here. -->
        <item name="colorPrimary">@color/cyan_theme_dark_primary</item>
        <item name="colorOnPrimary">@color/cyan_theme_dark_onPrimary</item>
        <item name="colorPrimaryContainer">@color/cyan_theme_dark_primaryContainer</item>
        <item name="colorOnPrimaryContainer">@color/cyan_theme_dark_onPrimaryContainer</item>
        <item name="colorSecondary">@color/cyan_theme_dark_secondary</item>
        <item name="colorOnSecondary">@color/cyan_theme_dark_onSecondary</item>
        <item name="colorSecondaryContainer">@color/cyan_theme_dark_secondaryContainer</item>
        <item name="colorOnSecondaryContainer">@color/cyan_theme_dark_onSecondaryContainer</item>
        <item name="colorTertiary">@color/cyan_theme_dark_tertiary</item>
        <item name="colorOnTertiary">@color/cyan_theme_dark_onTertiary</item>
        <item name="colorTertiaryContainer">@color/cyan_theme_dark_tertiaryContainer</item>
        <item name="colorOnTertiaryContainer">@color/cyan_theme_dark_onTertiaryContainer</item>
        <item name="colorError">@color/cyan_theme_dark_error</item>
        <item name="colorErrorContainer">@color/cyan_theme_dark_errorContainer</item>
        <item name="colorOnError">@color/cyan_theme_dark_onError</item>
        <item name="colorOnErrorContainer">@color/cyan_theme_dark_onErrorContainer</item>
        <item name="android:colorBackground">@color/cyan_theme_dark_background</item>
        <item name="colorOnBackground">@color/cyan_theme_dark_onBackground</item>
        <item name="colorOnSurface">@color/cyan_theme_dark_onSurface</item>
        <item name="colorSurfaceVariant">@color/cyan_theme_dark_surfaceVariant</item>
        <item name="colorOnSurfaceVariant">@color/cyan_theme_dark_onSurfaceVariant</item>
        <item name="colorOutline">@color/cyan_theme_dark_outline</item>
        <item name="colorOnSurfaceInverse">@color/cyan_theme_dark_inverseOnSurface</item>
        <item name="colorSurfaceInverse">@color/cyan_theme_dark_inverseSurface</item>
        <item name="colorPrimaryInverse">@color/cyan_theme_dark_primaryInverse</item>

        <item name="colorPrimaryDark">@color/primaryDarkColorCyan</item>
        <item name="colorPrimaryVariant">@color/primaryDarkColorCyan</item>
        <item name="colorAccent">@color/secondaryColorCyan</item>
        <item name="overviewPillColor">@color/overviewPillColorCyan</item>
        <!-- Color of pills -->
        <item name="PillColorStart">@color/PillColorCyanStart</item>
        <item name="PillColorEnd">@color/PillColorCyanEnd</item>
        <item name="colorSurface">@color/black_alpha_60</item>
        <!---Bolus Icon Color-->
        <item name="bolusIconColor" >@color/white</item>
        <!---Carbs Icon Color-->
        <item name="carbsIconColor" >@color/white</item>
        <!---Wizard Icon Color-->
        <item name="wizardIconColor" >@color/white</item>
        <!---CGM BOYDA Icon Color-->
        <item name="boyda" >@color/white</item>
        <!---Profile Switch Icon Color-->
        <item name="profileswitchIconColor" >@color/white</item>
        <!---Temp target Icon Color-->
        <item name="temptargetIconColor" >@color/white</item>
        <item name="temptargetIconColor1" >@color/white</item>
        <!---Start temp basal Icon Color-->
        <item name="tempbasalIconColor" >@color/white</item>
        <!---Cancel temp basal Icon Color-->
        <item name="canceltempbasalIconColor" >@color/white</item>
        <!---Start extended bolus Icon Color-->
        <item name="startextbolusIconColor" >@color/white</item>
        <!---Cancel extended bolus Icon Color-->
        <item name="cancelextbolusIconColor" >@color/white</item>
        <!---BG check Icon Color-->
        <item name="bgcheckIconColor" >@color/white</item>
        <!---Prime fill Icon Color-->
        <item name="primefillIconColor" >@color/white</item>
        <!---CGM insert Icon Color-->
        <item name="cgminsertIconColor" >@color/white</item>
        <!---Pump Battery Icon Color-->
        <item name="pumpBatteryIconColor" >@color/white</item>
        <!---Note Icon Color-->
        <item name="noteIconColor" >@color/white</item>
        <!---Exercise Icon Color-->
        <item name="exerciseIconColor01" >@color/white</item>
        <item name="exerciseIconColor02" >@color/white</item>
        <!---Announcement Icon Color-->
        <item name="announcementIconColor" >@color/white</item>
        <!---Question Icon Color-->
        <item name="questionIconColor" >@color/white</item>
        <!---History Icon Color-->
        <item name="historyIconColor" >@color/white</item>
        <!---Stats Icon Color-->
        <item name="statsIconColor" >@color/white</item>
        <!---User Option Icon Color-->
        <item name="userOptionsIconColor" >@color/white</item>
        <!---Target Hypo Icon Color-->
        <item name="targetHypoBgIconColor" >@color/white</item>
        <!---Add Cross Icon Color-->
        <item name="addCrossIconColor" >@color/white</item>
        <!---Calibration Icon Color-->
        <item name="calibrationIconColor" >@color/black</item>
        <!---First Aid Icon Color-->
        <item name="firstAidIconColor" >@color/black</item>
        <!---More Icon Color-->
        <item name="dotmoreIconColor" >@color/black</item>
        <!---QuickWizzard Icon Color-->
        <item name="quickwizzardIconColor" >@color/black</item>
        <item name="iconColorbottomAppbar" >@color/cyan_theme_dark_onPrimary</item>
        <item name="android:popupBackground">@color/black_alpha_80</item>
        <item name="android:windowBackground">@drawable/tron_legacy02</item>
        <item name="colorGraphBackground">@color/black_alpha_10</item>
        <item name="bottomAppBarStyle">@style/Widget.MaterialComponents.BottomAppBar.Colored</item>
    </style>

    <style name="AppTheme.TEAL" parent="AppTheme.NoActionBar">
        <!-- Customize your theme here. -->
        <item name="colorPrimary">@color/teal_theme_dark_primary</item>
        <item name="colorOnPrimary">@color/teal_theme_dark_onPrimary</item>
        <item name="colorPrimaryContainer">@color/teal_theme_dark_primaryContainer</item>
        <item name="colorOnPrimaryContainer">@color/teal_theme_dark_onPrimaryContainer</item>
        <item name="colorSecondary">@color/teal_theme_dark_secondary</item>
        <item name="colorOnSecondary">@color/teal_theme_dark_onSecondary</item>
        <item name="colorSecondaryContainer">@color/teal_theme_dark_secondaryContainer</item>
        <item name="colorOnSecondaryContainer">@color/teal_theme_dark_onSecondaryContainer</item>
        <item name="colorTertiary">@color/teal_theme_dark_tertiary</item>
        <item name="colorOnTertiary">@color/teal_theme_dark_onTertiary</item>
        <item name="colorTertiaryContainer">@color/teal_theme_dark_tertiaryContainer</item>
        <item name="colorOnTertiaryContainer">@color/teal_theme_dark_onTertiaryContainer</item>
        <item name="colorError">@color/teal_theme_dark_error</item>
        <item name="colorErrorContainer">@color/teal_theme_dark_errorContainer</item>
        <item name="colorOnError">@color/teal_theme_dark_onError</item>
        <item name="colorOnErrorContainer">@color/teal_theme_dark_onErrorContainer</item>
        <item name="android:colorBackground">@color/teal_theme_dark_background</item>
        <item name="colorOnBackground">@color/teal_theme_dark_onBackground</item>

        <item name="colorOnSurface">@color/teal_theme_dark_onSurface</item>
        <item name="colorSurfaceVariant">@color/teal_theme_dark_surfaceVariant</item>
        <item name="colorOnSurfaceVariant">@color/teal_theme_dark_onSurfaceVariant</item>
        <item name="colorOutline">@color/teal_theme_dark_outline</item>
        <item name="colorOnSurfaceInverse">@color/teal_theme_dark_inverseOnSurface</item>
        <item name="colorSurfaceInverse">@color/teal_theme_dark_inverseSurface</item>
        <item name="colorPrimaryInverse">@color/teal_theme_dark_primaryInverse</item>

        <item name="colorPrimaryDark">@color/primaryDarkColorTeal</item>
        <item name="colorPrimaryVariant">@color/primaryDarkColorTeal</item>
        <item name="colorAccent">@color/secondaryColorTeal</item>
        <item name="android:textColorSecondary">@color/secondaryTextColorPink</item>
        <item name="overviewPillColor">@color/overviewPillColorTeal</item>
        <item name="colorSurface">@color/black_alpha_65</item>
        <!---Bolus Icon Color-->
        <item name="bolusIconColor" >@color/white</item>
        <!---Carbs Icon Color-->
        <item name="carbsIconColor" >@color/white</item>
        <!---Wizard Icon Color-->
        <item name="wizardIconColor" >@color/white</item>
        <!---CGM BOYDA Icon Color-->
        <item name="boyda" >@color/white</item>
        <!---Profile Switch Icon Color-->
        <item name="profileswitchIconColor" >@color/white</item>
        <!---Temp target Icon Color-->
        <item name="temptargetIconColor" >@color/white</item>
        <item name="temptargetIconColor1" >@color/white</item>
        <!---Start temp basal Icon Color-->
        <item name="tempbasalIconColor" >@color/white</item>
        <!---Cancel temp basal Icon Color-->
        <item name="canceltempbasalIconColor" >@color/white</item>
        <!---Start extended bolus Icon Color-->
        <item name="startextbolusIconColor" >@color/white</item>
        <!---Cancel extended bolus Icon Color-->
        <item name="cancelextbolusIconColor" >@color/white</item>
        <!---BG check Icon Color-->
        <item name="bgcheckIconColor" >@color/white</item>
        <!---Prime fill Icon Color-->
        <item name="primefillIconColor" >@color/white</item>
        <!---CGM insert Icon Color-->
        <item name="cgminsertIconColor" >@color/white</item>
        <!---Pump Battery Icon Color-->
        <item name="pumpBatteryIconColor" >@color/white</item>
        <!---Note Icon Color-->
        <item name="noteIconColor" >@color/white</item>
        <!---Exercise Icon Color-->
        <item name="exerciseIconColor01" >@color/white</item>
        <item name="exerciseIconColor02" >@color/white</item>
        <!---Announcement Icon Color-->
        <item name="announcementIconColor" >@color/white</item>
        <!---Question Icon Color-->
        <item name="questionIconColor" >@color/white</item>
        <!---History Icon Color-->
        <item name="historyIconColor" >@color/white</item>
        <!---Stats Icon Color-->
        <item name="statsIconColor" >@color/white</item>
        <!---User Option Icon Color-->
        <item name="userOptionsIconColor" >@color/white</item>
        <!---Target Hypo Icon Color-->
        <item name="targetHypoBgIconColor" >@color/white</item>
        <!---Add Cross Icon Color-->
        <item name="addCrossIconColor" >@color/white</item>
        <!---Calibration Icon Color-->
        <item name="calibrationIconColor" >@color/black</item>
        <!---First Aid Icon Color-->
        <item name="firstAidIconColor" >@color/black</item>
        <!---More Icon Color-->
        <item name="dotmoreIconColor" >@color/black</item>
        <!---QuickWizzard Icon Color-->
        <item name="quickwizzardIconColor" >@color/black</item>
        <item name="iconColorbottomAppbar" >@color/teal_theme_dark_onPrimary</item>
        <item name="android:popupBackground">@color/black_alpha_80</item>
        <item name="android:windowBackground">@drawable/green_domina</item>
        <item name="bottomAppBarStyle">@style/Widget.MaterialComponents.BottomAppBar.Colored</item>
    </style>

    <style name="AppTheme.GREEN" parent="AppTheme.NoActionBar">
        <!-- Customize your theme here. -->
        <item name="colorPrimary">@color/green_theme_dark_primary</item>
        <item name="colorOnPrimary">@color/green_theme_dark_onPrimary</item>
        <item name="colorPrimaryContainer">@color/green_theme_dark_primaryContainer</item>
        <item name="colorOnPrimaryContainer">@color/green_theme_dark_onPrimaryContainer</item>
        <item name="colorSecondary">@color/green_theme_dark_secondary</item>
        <item name="colorOnSecondary">@color/green_theme_dark_onSecondary</item>
        <item name="colorSecondaryContainer">@color/green_theme_dark_secondaryContainer</item>
        <item name="colorOnSecondaryContainer">@color/green_theme_dark_onSecondaryContainer</item>
        <item name="colorTertiary">@color/green_theme_dark_tertiary</item>
        <item name="colorOnTertiary">@color/green_theme_dark_onTertiary</item>
        <item name="colorTertiaryContainer">@color/green_theme_dark_tertiaryContainer</item>
        <item name="colorOnTertiaryContainer">@color/green_theme_dark_onTertiaryContainer</item>
        <item name="colorError">@color/green_theme_dark_error</item>
        <item name="colorErrorContainer">@color/green_theme_dark_errorContainer</item>
        <item name="colorOnError">@color/green_theme_dark_onError</item>
        <item name="colorOnErrorContainer">@color/green_theme_dark_onErrorContainer</item>
        <item name="android:colorBackground">@color/green_theme_dark_background</item>
        <item name="colorOnBackground">@color/green_theme_dark_onBackground</item>
        <item name="colorSurface">@color/green_theme_dark_surface</item>
        <item name="colorOnSurface">@color/green_theme_dark_onSurface</item>
        <item name="colorSurfaceVariant">@color/green_theme_dark_surfaceVariant</item>
        <item name="colorOnSurfaceVariant">@color/green_theme_dark_onSurfaceVariant</item>
        <item name="colorOutline">@color/green_theme_dark_outline</item>
        <item name="colorOnSurfaceInverse">@color/green_theme_dark_inverseOnSurface</item>
        <item name="colorSurfaceInverse">@color/green_theme_dark_inverseSurface</item>
        <item name="colorPrimaryInverse">@color/green_theme_dark_primaryInverse</item>

        <item name="colorPrimaryDark">@color/primaryDarkColorGreen</item>
        <item name="colorAccent">@color/secondaryColorGreen</item>
        <item name="overviewPillColor">@color/overviewPillColorGreen</item>
        <!---Bolus Icon Color-->
        <item name="bolusIconColor" >@color/white</item>
        <!---Carbs Icon Color-->
        <item name="carbsIconColor" >@color/white</item>
        <!---Wizard Icon Color-->
        <item name="wizardIconColor" >@color/white</item>
        <!---Calibration Icon Color-->
        <item name="calibrationIconColor" >@color/white</item>
        <!---CGM BOYDA Icon Color-->
        <item name="boyda" >@color/white</item>
        <!---Profile Switch Icon Color-->
        <item name="profileswitchIconColor" >@color/white</item>
        <!---Temp target Icon Color-->
        <item name="temptargetIconColor" >@color/white</item>
        <item name="temptargetIconColor1" >@color/white</item>
        <!---Start temp basal Icon Color-->
        <item name="tempbasalIconColor" >@color/white</item>
        <!---Cancel temp basal Icon Color-->
        <item name="canceltempbasalIconColor" >@color/white</item>
        <!---Start extended bolus Icon Color-->
        <item name="startextbolusIconColor" >@color/white</item>
        <!---Cancel extended bolus Icon Color-->
        <item name="cancelextbolusIconColor" >@color/white</item>
        <!---BG check Icon Color-->
        <item name="bgcheckIconColor" >@color/white</item>
        <!---Prime fill Icon Color-->
        <item name="primefillIconColor" >@color/white</item>
        <!---CGM insert Icon Color-->
        <item name="cgminsertIconColor" >@color/white</item>
        <!---Pump Battery Icon Color-->
        <item name="pumpBatteryIconColor" >@color/white</item>
        <!---Note Icon Color-->
        <item name="noteIconColor" >@color/white</item>
        <!---Exercise Icon Color-->
        <item name="exerciseIconColor01" >@color/white</item>
        <item name="exerciseIconColor02" >@color/white</item>
        <!---Announcement Icon Color-->
        <item name="announcementIconColor" >@color/white</item>
        <!---Question Icon Color-->
        <item name="questionIconColor" >@color/white</item>
        <!---History Icon Color-->
        <item name="historyIconColor" >@color/white</item>
        <!---Stats Icon Color-->
        <item name="statsIconColor" >@color/white</item>
        <!---User Option Icon Color-->
        <item name="userOptionsIconColor" >@color/white</item>
        <!---Target Hypo Icon Color-->
        <item name="targetHypoBgIconColor" >@color/white</item>
        <!---QuickWizzard Icon Color-->
        <item name="quickwizzardIconColor" >@color/white</item>
        <!---Add Cross Icon Color-->
        <item name="addCrossIconColor" >@color/white</item>
        <item name="iconColorbottomAppbar" >@color/green_theme_dark_onPrimary</item>
        <item name="android:windowBackground">@drawable/buggati</item>
        <item name="bottomAppBarStyle">@style/Widget.MaterialComponents.BottomAppBar.Colored</item>
    </style>

    <style name="AppTheme.LIGHTGREEN" parent="AppTheme.NoActionBar">
        <!-- Customize your theme here. -->
        <item name="colorPrimary">@color/lightgreen_theme_dark_primary</item>
        <item name="colorOnPrimary">@color/lightgreen_theme_dark_onPrimary</item>
        <item name="colorPrimaryContainer">@color/lightgreen_theme_dark_primaryContainer</item>
        <item name="colorOnPrimaryContainer">@color/lightgreen_theme_dark_onPrimaryContainer</item>
        <item name="colorSecondary">@color/lightgreen_theme_dark_secondary</item>
        <item name="colorOnSecondary">@color/lightgreen_theme_dark_onSecondary</item>
        <item name="colorSecondaryContainer">@color/lightgreen_theme_dark_secondaryContainer</item>
        <item name="colorOnSecondaryContainer">@color/lightgreen_theme_dark_onSecondaryContainer</item>
        <item name="colorTertiary">@color/lightgreen_theme_dark_tertiary</item>
        <item name="colorOnTertiary">@color/lightgreen_theme_dark_onTertiary</item>
        <item name="colorTertiaryContainer">@color/lightgreen_theme_dark_tertiaryContainer</item>
        <item name="colorOnTertiaryContainer">@color/lightgreen_theme_dark_onTertiaryContainer</item>
        <item name="colorError">@color/lightgreen_theme_dark_error</item>
        <item name="colorErrorContainer">@color/lightgreen_theme_dark_errorContainer</item>
        <item name="colorOnError">@color/lightgreen_theme_dark_onError</item>
        <item name="colorOnErrorContainer">@color/lightgreen_theme_dark_onErrorContainer</item>
        <item name="android:colorBackground">@color/lightgreen_theme_dark_background</item>
        <item name="colorOnBackground">@color/lightgreen_theme_dark_onBackground</item>
        <item name="colorSurface">@color/lightgreen_theme_dark_surface</item>
        <item name="colorOnSurface">@color/lightgreen_theme_dark_onSurface</item>
        <item name="colorSurfaceVariant">@color/lightgreen_theme_dark_surfaceVariant</item>
        <item name="colorOnSurfaceVariant">@color/lightgreen_theme_dark_onSurfaceVariant</item>
        <item name="colorOutline">@color/lightgreen_theme_dark_outline</item>
        <item name="colorOnSurfaceInverse">@color/lightgreen_theme_dark_inverseOnSurface</item>
        <item name="colorSurfaceInverse">@color/lightgreen_theme_dark_inverseSurface</item>
        <item name="colorPrimaryInverse">@color/lightgreen_theme_dark_primaryInverse</item>

        <item name="colorPrimaryDark">@color/primaryDarkColorLightGreen</item>
        <item name="colorAccent">@color/secondaryColorLightGreen</item>
        <item name="overviewPillColor">@color/overviewPillColorLightGreen</item>
        <!---Bolus Icon Color-->
        <item name="bolusIconColor" >@color/white</item>
        <!---Carbs Icon Color-->
        <item name="carbsIconColor" >@color/white</item>
        <!---Wizard Icon Color-->
        <item name="wizardIconColor" >@color/white</item>
        <!---Calibration Icon Color-->
        <item name="calibrationIconColor" >@color/white</item>
        <!---CGM BOYDA Icon Color-->
        <item name="boyda" >@color/white</item>
        <!---Profile Switch Icon Color-->
        <item name="profileswitchIconColor" >@color/white</item>
        <!---Temp target Icon Color-->
        <item name="temptargetIconColor" >@color/white</item>
        <item name="temptargetIconColor1" >@color/white</item>
        <!---Start temp basal Icon Color-->
        <item name="tempbasalIconColor" >@color/white</item>
        <!---Cancel temp basal Icon Color-->
        <item name="canceltempbasalIconColor" >@color/white</item>
        <!---Start extended bolus Icon Color-->
        <item name="startextbolusIconColor" >@color/white</item>
        <!---Cancel extended bolus Icon Color-->
        <item name="cancelextbolusIconColor" >@color/white</item>
        <!---BG check Icon Color-->
        <item name="bgcheckIconColor" >@color/white</item>
        <!---Prime fill Icon Color-->
        <item name="primefillIconColor" >@color/white</item>
        <!---CGM insert Icon Color-->
        <item name="cgminsertIconColor" >@color/white</item>
        <!---Pump Battery Icon Color-->
        <item name="pumpBatteryIconColor" >@color/white</item>
        <!---Note Icon Color-->
        <item name="noteIconColor" >@color/white</item>
        <!---Exercise Icon Color-->
        <item name="exerciseIconColor01" >@color/white</item>
        <item name="exerciseIconColor02" >@color/white</item>
        <!---Announcement Icon Color-->
        <item name="announcementIconColor" >@color/white</item>
        <!---Question Icon Color-->
        <item name="questionIconColor" >@color/white</item>
        <!---History Icon Color-->
        <item name="historyIconColor" >@color/white</item>
        <!---Stats Icon Color-->
        <item name="statsIconColor" >@color/white</item>
        <!---User Option Icon Color-->
        <item name="userOptionsIconColor" >@color/white</item>
        <!---Target Hypo Icon Color-->
        <item name="targetHypoBgIconColor" >@color/white</item>
        <!---QuickWizzard Icon Color-->
        <item name="quickwizzardIconColor" >@color/white</item>
        <!---Add Cross Icon Color-->
        <item name="addCrossIconColor" >@color/white</item>
        <item name="iconColorbottomAppbar" >@color/lightgreen_theme_dark_onPrimary</item>
        <item name="bottomAppBarStyle">@style/Widget.MaterialComponents.BottomAppBar.Colored</item>
    </style>

    <style name="AppTheme.LIME" parent="AppTheme.NoActionBar">
        <!-- Customize your theme here. -->
        <item name="colorPrimary">@color/lime_theme_dark_primary</item>
        <item name="colorOnPrimary">@color/lime_theme_dark_onPrimary</item>
        <item name="colorPrimaryContainer">@color/lime_theme_dark_primaryContainer</item>
        <item name="colorOnPrimaryContainer">@color/lime_theme_dark_onPrimaryContainer</item>
        <item name="colorSecondary">@color/lime_theme_dark_secondary</item>
        <item name="colorOnSecondary">@color/lime_theme_dark_onSecondary</item>
        <item name="colorSecondaryContainer">@color/lime_theme_dark_secondaryContainer</item>
        <item name="colorOnSecondaryContainer">@color/lime_theme_dark_onSecondaryContainer</item>
        <item name="colorTertiary">@color/lime_theme_dark_tertiary</item>
        <item name="colorOnTertiary">@color/lime_theme_dark_onTertiary</item>
        <item name="colorTertiaryContainer">@color/lime_theme_dark_tertiaryContainer</item>
        <item name="colorOnTertiaryContainer">@color/lime_theme_dark_onTertiaryContainer</item>
        <item name="colorError">@color/lime_theme_dark_error</item>
        <item name="colorErrorContainer">@color/lime_theme_dark_errorContainer</item>
        <item name="colorOnError">@color/lime_theme_dark_onError</item>
        <item name="colorOnErrorContainer">@color/lime_theme_dark_onErrorContainer</item>
        <item name="android:colorBackground">@color/lime_theme_dark_background</item>
        <item name="colorOnBackground">@color/lime_theme_dark_onBackground</item>
        <item name="colorSurface">@color/black_alpha_65</item>
        <item name="colorOnSurface">@color/lime_theme_dark_onSurface</item>
        <item name="colorSurfaceVariant">@color/lime_theme_dark_surfaceVariant</item>
        <item name="colorOnSurfaceVariant">@color/lime_theme_dark_onSurfaceVariant</item>
        <item name="colorOutline">@color/lime_theme_dark_outline</item>
        <item name="colorOnSurfaceInverse">@color/lime_theme_dark_inverseOnSurface</item>
        <item name="colorSurfaceInverse">@color/lime_theme_dark_inverseSurface</item>
        <item name="colorPrimaryInverse">@color/lime_theme_dark_primaryInverse</item>

        <item name="colorPrimaryDark">@color/primaryDarkColorLime</item>
        <item name="colorAccent">@color/secondaryColorLime</item>
        <item name="android:popupBackground">@color/black_alpha_80</item>
        <item name="bottomAppBarStyle">@style/Widget.MaterialComponents.BottomAppBar.Colored</item>
        <!-- Color of pills -->
        <item name="PillColorStart">@color/PillColorStartLime</item>
        <item name="PillColorEnd">@color/PillColorEndLime</item>
        <!---Add Cross Icon Color-->
        <item name="addCrossIconColor" >@color/white</item>
        <!-- Color of bg value -->
        <item name="bgInRange">@color/lime_theme_dark_secondary</item>
        <item name="iconColorbottomAppbar" >@color/lime_theme_dark_onPrimary</item>
        <item name="android:windowBackground">@drawable/auroraborealis02</item>
    </style>

    <style name="AppTheme.YELLOW" parent="AppTheme.NoActionBar">
        <!-- Customize your theme here. -->
        <item name="colorPrimary">@color/yellow_theme_dark_primary</item>
        <item name="colorOnPrimary">@color/yellow_theme_dark_onPrimary</item>
        <item name="colorPrimaryContainer">@color/yellow_theme_dark_primaryContainer</item>
        <item name="colorOnPrimaryContainer">@color/yellow_theme_dark_onPrimaryContainer</item>
        <item name="colorSecondary">@color/yellow_theme_dark_secondary</item>
        <item name="colorOnSecondary">@color/yellow_theme_dark_onSecondary</item>
        <item name="colorSecondaryContainer">@color/yellow_theme_dark_secondaryContainer</item>
        <item name="colorOnSecondaryContainer">@color/yellow_theme_dark_onSecondaryContainer</item>
        <item name="colorTertiary">@color/yellow_theme_dark_tertiary</item>
        <item name="colorOnTertiary">@color/yellow_theme_dark_onTertiary</item>
        <item name="colorTertiaryContainer">@color/yellow_theme_dark_tertiaryContainer</item>
        <item name="colorOnTertiaryContainer">@color/yellow_theme_dark_onTertiaryContainer</item>
        <item name="colorError">@color/yellow_theme_dark_error</item>
        <item name="colorErrorContainer">@color/yellow_theme_dark_errorContainer</item>
        <item name="colorOnError">@color/yellow_theme_dark_onError</item>
        <item name="colorOnErrorContainer">@color/yellow_theme_dark_onErrorContainer</item>
        <item name="android:colorBackground">@color/yellow_theme_dark_background</item>
        <item name="colorOnBackground">@color/yellow_theme_dark_onBackground</item>
        <item name="colorSurface">@color/yellow_theme_dark_surface</item>
        <item name="colorOnSurface">@color/yellow_theme_dark_onSurface</item>
        <item name="colorSurfaceVariant">@color/yellow_theme_dark_surfaceVariant</item>
        <item name="colorOnSurfaceVariant">@color/yellow_theme_dark_onSurfaceVariant</item>
        <item name="colorOutline">@color/yellow_theme_dark_outline</item>
        <item name="colorOnSurfaceInverse">@color/yellow_theme_dark_inverseOnSurface</item>
        <item name="colorSurfaceInverse">@color/yellow_theme_dark_inverseSurface</item>
        <item name="colorPrimaryInverse">@color/yellow_theme_dark_primaryInverse</item>

        <item name="colorPrimaryDark">@color/primaryDarkColorYellow</item>
        <item name="colorAccent">@color/secondaryColorYellow</item>
        <item name="overviewPillColor">@color/overviewPillColorYellow</item>
        <item name="iconColor">@color/sphere_plastic_grey</item>
        <item name="iconColorToolbar">@color/white</item>
        <item name="iconColorbottomAppbar">@color/black_alpha_60</item>
        <!---Bolus Icon Color-->
        <item name="bolusIconColor" >@color/black</item>
        <!---Carbs Icon Color-->
        <item name="carbsIconColor" >@color/black</item>
        <!---Wizard Icon Color-->
        <item name="wizardIconColor" >@color/black</item>
        <!---CGM BOYDA Icon Color-->
        <item name="boyda" >@color/black</item>
        <!---Profile Switch Icon Color-->
        <item name="profileswitchIconColor" >@color/black</item>
        <!---Temp target Icon Color-->
        <item name="temptargetIconColor" >@color/black</item>
        <item name="temptargetIconColor1" >@color/black</item>
        <!---Start temp basal Icon Color-->
        <item name="tempbasalIconColor" >@color/black</item>
        <!---Cancel temp basal Icon Color-->
        <item name="canceltempbasalIconColor" >@color/black</item>
        <!---Start extended bolus Icon Color-->
        <item name="startextbolusIconColor" >@color/black</item>
        <!---Cancel extended bolus Icon Color-->
        <item name="cancelextbolusIconColor" >@color/black</item>
        <!---BG check Icon Color-->
        <item name="bgcheckIconColor" >@color/black</item>
        <!---Prime fill Icon Color-->
        <item name="primefillIconColor" >@color/black</item>
        <!---CGM insert Icon Color-->
        <item name="cgminsertIconColor" >@color/black</item>
        <!---Pump Battery Icon Color-->
        <item name="pumpBatteryIconColor" >@color/black</item>
        <!---Note Icon Color-->
        <item name="noteIconColor" >@color/black</item>
        <!---Exercise Icon Color-->
        <item name="exerciseIconColor01" >@color/black</item>
        <item name="exerciseIconColor02" >@color/black</item>
        <!---Announcement Icon Color-->
        <item name="announcementIconColor" >@color/black</item>
        <!---Question Icon Color-->
        <item name="questionIconColor" >@color/black</item>
        <!---History Icon Color-->
        <item name="historyIconColor" >@color/black</item>
        <!---Stats Icon Color-->
        <item name="statsIconColor" >@color/black</item>
        <!---User Option Icon Color-->
        <item name="userOptionsIconColor" >@color/black</item>
        <!---Target Hypo Icon Color-->
        <item name="targetHypoBgIconColor" >@color/black</item>
        <!---QuickWizzard Icon Color-->
        <item name="quickwizzardIconColor" >@color/black</item>
        <!---Calibration Icon Color-->
        <item name="calibrationIconColor" >@color/black</item>
        <!---First Aid Icon Color-->
        <item name="firstAidIconColor" >@color/black</item>
        <!---Add Cross Icon Color-->
        <item name="addCrossIconColor" >@color/white</item>
        <item name="bottomAppBarStyle">@style/Widget.MaterialComponents.BottomAppBar.Colored</item>
    </style>

    <style name="AppTheme.AMBER" parent="AppTheme.NoActionBar">
        <!-- Customize your theme here. -->
        <item name="colorPrimary">@color/amber_theme_dark_primary</item>
        <item name="colorOnPrimary">@color/amber_theme_dark_onPrimary</item>
        <item name="colorPrimaryContainer">@color/amber_theme_dark_primaryContainer</item>
        <item name="colorOnPrimaryContainer">@color/amber_theme_dark_onPrimaryContainer</item>
        <item name="colorSecondary">@color/amber_theme_dark_secondary</item>
        <item name="colorOnSecondary">@color/amber_theme_dark_onSecondary</item>
        <item name="colorSecondaryContainer">@color/amber_theme_dark_secondaryContainer</item>
        <item name="colorOnSecondaryContainer">@color/amber_theme_dark_onSecondaryContainer</item>
        <item name="colorTertiary">@color/amber_theme_dark_tertiary</item>
        <item name="colorOnTertiary">@color/amber_theme_dark_onTertiary</item>
        <item name="colorTertiaryContainer">@color/amber_theme_dark_tertiaryContainer</item>
        <item name="colorOnTertiaryContainer">@color/amber_theme_dark_onTertiaryContainer</item>
        <item name="colorError">@color/amber_theme_dark_error</item>
        <item name="colorErrorContainer">@color/amber_theme_dark_errorContainer</item>
        <item name="colorOnError">@color/amber_theme_dark_onError</item>
        <item name="colorOnErrorContainer">@color/amber_theme_dark_onErrorContainer</item>
        <item name="android:colorBackground">@color/amber_theme_dark_background</item>
        <item name="colorOnBackground">@color/amber_theme_dark_onBackground</item>
        <item name="colorSurface">@color/amber_theme_dark_surface</item>
        <item name="colorOnSurface">@color/amber_theme_dark_onSurface</item>
        <item name="colorSurfaceVariant">@color/amber_theme_dark_surfaceVariant</item>
        <item name="colorOnSurfaceVariant">@color/amber_theme_dark_onSurfaceVariant</item>
        <item name="colorOutline">@color/amber_theme_dark_outline</item>
        <item name="colorOnSurfaceInverse">@color/amber_theme_dark_inverseOnSurface</item>
        <item name="colorSurfaceInverse">@color/amber_theme_dark_inverseSurface</item>
        <item name="colorPrimaryInverse">@color/amber_theme_dark_primaryInverse</item>

        <item name="colorPrimaryDark">@color/primaryDarkColorAmber</item>
        <item name="colorAccent">@color/secondaryColorAmber</item>
        <item name="overviewPillColor">@color/overviewPillColorAmber</item>
        <!---Bolus Icon Color-->
        <item name="bolusIconColor" >@color/white</item>
        <!---Carbs Icon Color-->
        <item name="carbsIconColor" >@color/white</item>
        <!---Wizard Icon Color-->
        <item name="wizardIconColor" >@color/white</item>
        <!---CGM BOYDA Icon Color-->
        <item name="boyda" >@color/white</item>
        <!---Profile Switch Icon Color-->
        <item name="profileswitchIconColor" >@color/white</item>
        <!---Temp target Icon Color-->
        <item name="temptargetIconColor" >@color/white</item>
        <item name="temptargetIconColor1" >@color/white</item>
        <!---Start temp basal Icon Color-->
        <item name="tempbasalIconColor" >@color/white</item>
        <!---Cancel temp basal Icon Color-->
        <item name="canceltempbasalIconColor" >@color/white</item>
        <!---Start extended bolus Icon Color-->
        <item name="startextbolusIconColor" >@color/white</item>
        <!---Cancel extended bolus Icon Color-->
        <item name="cancelextbolusIconColor" >@color/white</item>
        <!---BG check Icon Color-->
        <item name="bgcheckIconColor" >@color/white</item>
        <!---Prime fill Icon Color-->
        <item name="primefillIconColor" >@color/white</item>
        <!---CGM insert Icon Color-->
        <item name="cgminsertIconColor" >@color/white</item>
        <!---Pump Battery Icon Color-->
        <item name="pumpBatteryIconColor" >@color/white</item>
        <!---Note Icon Color-->
        <item name="noteIconColor" >@color/white</item>
        <!---Exercise Icon Color-->
        <item name="exerciseIconColor01" >@color/white</item>
        <item name="exerciseIconColor02" >@color/white</item>
        <!---Announcement Icon Color-->
        <item name="announcementIconColor" >@color/white</item>
        <!---Question Icon Color-->
        <item name="questionIconColor" >@color/white</item>
        <!---History Icon Color-->
        <item name="historyIconColor" >@color/white</item>
        <!---Stats Icon Color-->
        <item name="statsIconColor" >@color/white</item>
        <!---User Option Icon Color-->
        <item name="userOptionsIconColor" >@color/white</item>
        <!---Target Hypo Icon Color-->
        <item name="targetHypoBgIconColor" >@color/white</item>
        <!---QuickWizzard Icon Color-->
        <item name="quickwizzardIconColor" >@color/white</item>
        <!---Calibration Icon Color-->
        <item name="calibrationIconColor" >@color/white</item>
        <!---First Aid Icon Color-->
        <item name="firstAidIconColor" >@color/white</item>
        <!---Add Cross Icon Color-->
        <item name="addCrossIconColor" >@color/white</item>
        <item name="iconColorbottomAppbar" >@color/amber_theme_dark_onPrimary</item>
        <item name="bottomAppBarStyle">@style/Widget.MaterialComponents.BottomAppBar.Colored</item>
    </style>

    <style name="AppTheme.ORANGE" parent="AppTheme.NoActionBar">
        <!-- Customize your theme here. -->
        <item name="colorPrimary">@color/orange_theme_dark_primary</item>
        <item name="colorOnPrimary">@color/orange_theme_dark_onPrimary</item>
        <item name="colorPrimaryContainer">@color/orange_theme_dark_primaryContainer</item>
        <item name="colorOnPrimaryContainer">@color/orange_theme_dark_onPrimaryContainer</item>
        <item name="colorSecondary">@color/orange_theme_dark_secondary</item>
        <item name="colorOnSecondary">@color/orange_theme_dark_onSecondary</item>
        <item name="colorSecondaryContainer">@color/orange_theme_dark_secondaryContainer</item>
        <item name="colorOnSecondaryContainer">@color/orange_theme_dark_onSecondaryContainer</item>
        <item name="colorTertiary">@color/orange_theme_dark_tertiary</item>
        <item name="colorOnTertiary">@color/orange_theme_dark_onTertiary</item>
        <item name="colorTertiaryContainer">@color/orange_theme_dark_tertiaryContainer</item>
        <item name="colorOnTertiaryContainer">@color/orange_theme_dark_onTertiaryContainer</item>
        <item name="colorError">@color/orange_theme_dark_error</item>
        <item name="colorErrorContainer">@color/orange_theme_dark_errorContainer</item>
        <item name="colorOnError">@color/orange_theme_dark_onError</item>
        <item name="colorOnErrorContainer">@color/orange_theme_dark_onErrorContainer</item>
        <item name="android:colorBackground">@color/orange_theme_dark_background</item>
        <item name="colorOnBackground">@color/orange_theme_dark_onBackground</item>
        <item name="colorSurface">@color/orange_theme_dark_surface</item>
        <item name="colorOnSurface">@color/orange_theme_dark_onSurface</item>
        <item name="colorSurfaceVariant">@color/orange_theme_dark_surfaceVariant</item>
        <item name="colorOnSurfaceVariant">@color/orange_theme_dark_onSurfaceVariant</item>
        <item name="colorOutline">@color/orange_theme_dark_outline</item>
        <item name="colorOnSurfaceInverse">@color/orange_theme_dark_inverseOnSurface</item>
        <item name="colorSurfaceInverse">@color/orange_theme_dark_inverseSurface</item>
        <item name="colorPrimaryInverse">@color/orange_theme_dark_primaryInverse</item>

        <item name="colorPrimaryDark">@color/primaryDarkColorOrange</item>
        <item name="colorAccent">@color/secondaryColorOrange</item>
        <item name="overviewPillColor">@color/overviewPillColorOrange</item>
        <!---Bolus Icon Color-->
        <item name="bolusIconColor" >@color/white</item>
        <!---Carbs Icon Color-->
        <item name="carbsIconColor" >@color/white</item>
        <!---Wizard Icon Color-->
        <item name="wizardIconColor" >@color/white</item>
        <!---CGM BOYDA Icon Color-->
        <item name="boyda" >@color/white</item>
        <!---Profile Switch Icon Color-->
        <item name="profileswitchIconColor" >@color/white</item>
        <!---Temp target Icon Color-->
        <item name="temptargetIconColor" >@color/white</item>
        <item name="temptargetIconColor1" >@color/white</item>
        <!---Start temp basal Icon Color-->
        <item name="tempbasalIconColor" >@color/white</item>
        <!---Cancel temp basal Icon Color-->
        <item name="canceltempbasalIconColor" >@color/white</item>
        <!---Start extended bolus Icon Color-->
        <item name="startextbolusIconColor" >@color/white</item>
        <!---Cancel extended bolus Icon Color-->
        <item name="cancelextbolusIconColor" >@color/white</item>
        <!---BG check Icon Color-->
        <item name="bgcheckIconColor" >@color/white</item>
        <!---Prime fill Icon Color-->
        <item name="primefillIconColor" >@color/white</item>
        <!---CGM insert Icon Color-->
        <item name="cgminsertIconColor" >@color/white</item>
        <!---Pump Battery Icon Color-->
        <item name="pumpBatteryIconColor" >@color/white</item>
        <!---Note Icon Color-->
        <item name="noteIconColor" >@color/white</item>
        <!---Exercise Icon Color-->
        <item name="exerciseIconColor01" >@color/white</item>
        <item name="exerciseIconColor02" >@color/white</item>
        <!---Announcement Icon Color-->
        <item name="announcementIconColor" >@color/white</item>
        <!---Question Icon Color-->
        <item name="questionIconColor" >@color/white</item>
        <!---History Icon Color-->
        <item name="historyIconColor" >@color/white</item>
        <!---Stats Icon Color-->
        <item name="statsIconColor" >@color/white</item>
        <!---User Option Icon Color-->
        <item name="userOptionsIconColor" >@color/white</item>
        <!---Target Hypo Icon Color-->
        <item name="targetHypoBgIconColor" >@color/white</item>
        <!---QuickWizzard Icon Color-->
        <item name="quickwizzardIconColor" >@color/white</item>
        <!---Calibration Icon Color-->
        <item name="calibrationIconColor" >@color/white</item>
        <!---First Aid Icon Color-->
        <item name="firstAidIconColor" >@color/white</item>
        <!---Add Cross Icon Color-->
        <item name="addCrossIconColor" >@color/white</item>
        <item name="dialogbackgroundColor">@color/orange_theme_dark_surface</item>
        <item name="iconColorbottomAppbar">@color/orange_theme_dark_onPrimary</item>
        <item name="bottomAppBarStyle">@style/Widget.MaterialComponents.BottomAppBar.Colored</item>
    </style>

    <style name="AppTheme.DEEPORANGE" parent="AppTheme.NoActionBar">
        <!-- Customize your theme here. -->
        <item name="colorPrimary">@color/deeporange_theme_dark_primary</item>
        <item name="colorOnPrimary">@color/deeporange_theme_dark_onPrimary</item>
        <item name="colorPrimaryContainer">@color/deeporange_theme_dark_primaryContainer</item>
        <item name="colorOnPrimaryContainer">@color/deeporange_theme_dark_onPrimaryContainer</item>
        <item name="colorSecondary">@color/deeporange_theme_dark_secondary</item>
        <item name="colorOnSecondary">@color/deeporange_theme_dark_onSecondary</item>
        <item name="colorSecondaryContainer">@color/deeporange_theme_dark_secondaryContainer</item>
        <item name="colorOnSecondaryContainer">@color/deeporange_theme_dark_onSecondaryContainer</item>
        <item name="colorTertiary">@color/deeporange_theme_dark_tertiary</item>
        <item name="colorOnTertiary">@color/deeporange_theme_dark_onTertiary</item>
        <item name="colorTertiaryContainer">@color/deeporange_theme_dark_tertiaryContainer</item>
        <item name="colorOnTertiaryContainer">@color/deeporange_theme_dark_onTertiaryContainer</item>
        <item name="colorError">@color/deeporange_theme_dark_error</item>
        <item name="colorErrorContainer">@color/deeporange_theme_dark_errorContainer</item>
        <item name="colorOnError">@color/deeporange_theme_dark_onError</item>
        <item name="colorOnErrorContainer">@color/deeporange_theme_dark_onErrorContainer</item>
        <item name="android:colorBackground">@color/deeporange_theme_dark_background</item>
        <item name="colorOnBackground">@color/deeporange_theme_dark_onBackground</item>
        <item name="colorSurface">@color/deeporange_theme_dark_surface</item>
        <item name="colorOnSurface">@color/deeporange_theme_dark_onSurface</item>
        <item name="colorSurfaceVariant">@color/deeporange_theme_dark_surfaceVariant</item>
        <item name="colorOnSurfaceVariant">@color/deeporange_theme_dark_onSurfaceVariant</item>
        <item name="colorOutline">@color/deeporange_theme_dark_outline</item>
        <item name="colorOnSurfaceInverse">@color/deeporange_theme_dark_inverseOnSurface</item>
        <item name="colorSurfaceInverse">@color/deeporange_theme_dark_inverseSurface</item>
        <item name="colorPrimaryInverse">@color/deeporange_theme_dark_primaryInverse</item>

        <item name="colorPrimaryDark">@color/primaryDarkColorDeepOrange</item>
        <item name="colorAccent">@color/secondaryColorDeepOrange</item>
        <item name="overviewPillColor">@color/overviewPillColorDeepOrange</item>
        <!---Bolus Icon Color-->
        <item name="bolusIconColor" >@color/white</item>
        <!---Carbs Icon Color-->
        <item name="carbsIconColor" >@color/white</item>
        <!---Wizard Icon Color-->
        <item name="wizardIconColor" >@color/white</item>
        <!---CGM BOYDA Icon Color-->
        <item name="boyda" >@color/white</item>
        <!---Profile Switch Icon Color-->
        <item name="profileswitchIconColor" >@color/white</item>
        <!---Temp target Icon Color-->
        <item name="temptargetIconColor" >@color/white</item>
        <item name="temptargetIconColor1" >@color/white</item>
        <!---Start temp basal Icon Color-->
        <item name="tempbasalIconColor" >@color/white</item>
        <!---Cancel temp basal Icon Color-->
        <item name="canceltempbasalIconColor" >@color/white</item>
        <!---Start extended bolus Icon Color-->
        <item name="startextbolusIconColor" >@color/white</item>
        <!---Cancel extended bolus Icon Color-->
        <item name="cancelextbolusIconColor" >@color/white</item>
        <!---BG check Icon Color-->
        <item name="bgcheckIconColor" >@color/white</item>
        <!---Prime fill Icon Color-->
        <item name="primefillIconColor" >@color/white</item>
        <!---CGM insert Icon Color-->
        <item name="cgminsertIconColor" >@color/white</item>
        <!---Pump Battery Icon Color-->
        <item name="pumpBatteryIconColor" >@color/white</item>
        <!---Note Icon Color-->
        <item name="noteIconColor" >@color/white</item>
        <!---Exercise Icon Color-->
        <item name="exerciseIconColor01" >@color/white</item>
        <item name="exerciseIconColor02" >@color/white</item>
        <!---Announcement Icon Color-->
        <item name="announcementIconColor" >@color/white</item>
        <!---Question Icon Color-->
        <item name="questionIconColor" >@color/white</item>
        <!---History Icon Color-->
        <item name="historyIconColor" >@color/white</item>
        <!---Stats Icon Color-->
        <item name="statsIconColor" >@color/white</item>
        <!---User Option Icon Color-->
        <item name="userOptionsIconColor" >@color/white</item>
        <!---Target Hypo Icon Color-->
        <item name="targetHypoBgIconColor" >@color/white</item>
        <!---QuickWizzard Icon Color-->
        <item name="quickwizzardIconColor" >@color/white</item>
        <!---Calibration Icon Color-->
        <item name="calibrationIconColor" >@color/white</item>
        <!---First Aid Icon Color-->
        <item name="firstAidIconColor" >@color/white</item>
        <!---Add Cross Icon Color-->
        <item name="addCrossIconColor" >@color/white</item>
        <item name="bottomAppBarStyle">@style/Widget.MaterialComponents.BottomAppBar.Colored</item>
    </style>

    <style name="AppTheme.BROWN" parent="AppTheme.NoActionBar">
        <!-- Customize your theme here. -->
        <item name="colorOnPrimary">@color/brown_theme_dark_onPrimary</item>
        <item name="colorPrimaryContainer">@color/brown_theme_dark_primaryContainer</item>
        <item name="colorOnPrimaryContainer">@color/brown_theme_dark_onPrimaryContainer</item>
        <item name="colorSecondary">@color/brown_theme_dark_secondary</item>
        <item name="colorOnSecondary">@color/brown_theme_dark_onSecondary</item>
        <item name="colorSecondaryContainer">@color/brown_theme_dark_secondaryContainer</item>
        <item name="colorOnSecondaryContainer">@color/brown_theme_dark_onSecondaryContainer</item>
        <item name="colorTertiary">@color/brown_theme_dark_tertiary</item>
        <item name="colorOnTertiary">@color/brown_theme_dark_onTertiary</item>
        <item name="colorTertiaryContainer">@color/brown_theme_dark_tertiaryContainer</item>
        <item name="colorOnTertiaryContainer">@color/brown_theme_dark_onTertiaryContainer</item>
        <item name="colorError">@color/brown_theme_dark_error</item>
        <item name="colorErrorContainer">@color/brown_theme_dark_errorContainer</item>
        <item name="colorOnError">@color/brown_theme_dark_onError</item>
        <item name="colorOnErrorContainer">@color/brown_theme_dark_onErrorContainer</item>
        <item name="android:colorBackground">@color/brown_theme_dark_background</item>
        <item name="colorOnBackground">@color/brown_theme_dark_onBackground</item>
        <item name="colorSurface">@color/brown_theme_dark_surface</item>
        <item name="colorOnSurface">@color/brown_theme_dark_onSurface</item>
        <item name="colorSurfaceVariant">@color/brown_theme_dark_surfaceVariant</item>
        <item name="colorOnSurfaceVariant">@color/brown_theme_dark_onSurfaceVariant</item>
        <item name="colorOutline">@color/brown_theme_dark_outline</item>
        <item name="colorOnSurfaceInverse">@color/brown_theme_dark_inverseOnSurface</item>
        <item name="colorSurfaceInverse">@color/brown_theme_dark_inverseSurface</item>
        <item name="colorPrimaryInverse">@color/brown_theme_dark_primaryInverse</item>

        <item name="colorPrimary">@color/primaryColorBrown</item>
        <item name="colorPrimaryDark">@color/primaryDarkColorBrown</item>
        <item name="colorAccent">@color/secondaryColorBrown</item>
        <item name="overviewPillColor">@color/overviewPillColorBrown</item>
        <!---QuickWizzard Icon Color-->
        <item name="quickwizzardIconColor" >@color/white</item>
        <item name="android:windowBackground">@drawable/darkblue_gold</item>
        <item name="iconColorbottomAppbar">@color/deeporange_theme_dark_onPrimary</item>
        <item name="bottomAppBarStyle">@style/Widget.MaterialComponents.BottomAppBar.Colored</item>
    </style>

    <style name="AppTheme.GRAY" parent="AppTheme.NoActionBar">
        <!-- Customize your theme here. -->
        <item name="colorPrimary">@color/primaryColorGray</item>
        <item name="colorPrimaryDark">@color/primaryDarkColorGray</item>
        <item name="colorAccent">@color/secondaryColorGray</item>
        <item name="overviewPillColor">@color/overviewPillColorGray</item>
        <item name="android:windowBackground">@drawable/stone</item>
        <!---Add Cross Icon Color-->
        <item name="addCrossIconColor" >@color/white</item>
        <item name="bottomAppBarStyle">@style/Widget.MaterialComponents.BottomAppBar.Colored</item>
    </style>

    <style name="AppTheme.BLUEGRAY" parent="AppTheme.NoActionBar">
        <!-- Customize your theme here. -->
        <item name="colorPrimary">@color/primaryColorBlueGray</item>
        <item name="colorPrimaryDark">@color/primaryDarkColorBlueGray</item>
        <item name="colorAccent">@color/secondaryColorBlueGray</item>
        <item name="overviewPillColor">@color/overviewPillColorBlueGray</item>
        <!---Add Cross Icon Color-->
        <item name="addCrossIconColor" >@color/white</item>
        <!---More Icon Color-->
        <item name="dotmoreIconColor" >@color/black</item>
        <item name="bottomAppBarStyle">@style/Widget.MaterialComponents.BottomAppBar.Colored</item>
    </style>

    <style name="AppTheme.DARKSIDE" parent="AppTheme.NoActionBar">
        <!-- Customize your theme here. -->
        <item name="bgInRange">@color/blue_default</item>
        <item name="colorPrimary">@color/primaryColorDarkside</item>
        <item name="colorPrimaryDark">@color/primaryDarkColorDarkside</item>
        <item name="colorAccent">@color/secondaryColorDarkside</item>
        <item name="colorSecondary">@color/secondaryColorDarkside</item>
        <item name="colorPrimaryVariant">@color/primaryLightColorDarkside</item>
        <item name="colorSecondaryVariant">@color/secondaryLightColorDarkside</item>
        <item name="colorOnPrimary">@color/primaryTextColorDarkside</item>
        <item name="colorSurface">@color/black_alpha_90</item>
        <item name="colorOnSurface">@color/white</item>
        <item name="android:popupBackground">@color/black_alpha_80</item>
        <item name="android:windowBackground">@drawable/carbonfiber03</item>
        <item name="android:windowActionBarOverlay">true</item>
        <item name="bottomAppBarStyle">@style/Widget.MaterialComponents.BottomAppBar.Colored</item>
        <!-- Icons of bottom naviagtion bar -->
        <item name="iconInsulin">@drawable/pumpe_white_shadow</item>
        <item name="iconCarbs">@drawable/carb_white_shadow</item>
        <item name="iconWizzard">@drawable/calculator_white_shadow</item>
        <item name="iconCgm">@drawable/blooddrop_white_shadow</item>
        <item name="iconTreatment">@drawable/ic_treatments</item>
        <item name="android:backgroundDimAmount">0.2</item>
        <item name="android:textColorPrimary">@color/ios_blue_default</item>
        <item name="numPickerText">@color/ios_blue_default</item>
        <!---Bolus Icon Color-->
        <item name="bolusIconColor" >@color/white</item>
        <!---Carbs Icon Color-->
        <item name="carbsIconColor" >@color/white</item>
        <!---Wizard Icon Color-->
        <item name="wizardIconColor" >@color/white</item>
        <!---CGM BOYDA Icon Color-->
        <item name="boyda" >@color/white</item>
        <!---Profile Switch Icon Color-->
        <item name="profileswitchIconColor" >@color/white</item>
        <!---Temp target Icon Color-->
        <item name="temptargetIconColor" >@color/white</item>
        <item name="temptargetIconColor1" >@color/white</item>
        <!---Start temp basal Icon Color-->
        <item name="tempbasalIconColor" >@color/white</item>
        <!---Cancel temp basal Icon Color-->
        <item name="canceltempbasalIconColor" >@color/white</item>
        <!---Start extended bolus Icon Color-->
        <item name="startextbolusIconColor" >@color/white</item>
        <!---Cancel extended bolus Icon Color-->
        <item name="cancelextbolusIconColor" >@color/white</item>
        <!---BG check Icon Color-->
        <item name="bgcheckIconColor" >@color/white</item>
        <!---Prime fill Icon Color-->
        <item name="primefillIconColor" >@color/white</item>
        <!---CGM insert Icon Color-->
        <item name="cgminsertIconColor" >@color/white</item>
        <!---Pump Battery Icon Color-->
        <item name="pumpBatteryIconColor" >@color/white</item>
        <!---Note Icon Color-->
        <item name="noteIconColor" >@color/white</item>
        <!---Exercise Icon Color-->
        <item name="exerciseIconColor01" >@color/white</item>
        <item name="exerciseIconColor02" >@color/white</item>
        <!---Announcement Icon Color-->
        <item name="announcementIconColor" >@color/white</item>
        <!---Question Icon Color-->
        <item name="questionIconColor" >@color/white</item>
        <!---History Icon Color-->
        <item name="historyIconColor" >@color/white</item>
        <!---Stats Icon Color-->
        <item name="statsIconColor" >@color/white</item>
        <!---User Option Icon Color-->
        <item name="userOptionsIconColor" >@color/white</item>
        <!---Target Hypo Icon Color-->
        <item name="targetHypoBgIconColor" >@color/white</item>
        <!---QuickWizzard Icon Color-->
        <item name="quickwizzardIconColor" >@color/white</item>
        <!-- Color of dialogs -->
        <item name="android:alertDialogTheme">@style/APSDialogDarkside</item>
        <item name="android:dialogTheme">@style/APSDialogDarkside</item>
    </style>

    <style name="APSDialogDarkside" parent="Theme.MaterialComponents.Dialog">
        <!-- Customize your theme here. -->
        <item name="colorPrimary">@color/ios_blue_default</item>
        <item name="colorPrimaryDark">@color/primaryDarkColorDarkside</item>
        <item name="colorAccent">@color/secondaryColorDarkside</item>
        <item name="colorPrimaryVariant">@color/primaryLightColorDarkside</item>
        <item name="colorSecondaryVariant">@color/secondaryLightColorDarkside</item>
        <item name="colorSecondary">@color/secondaryColorDarkside</item>
        <item name="colorOnPrimary">@color/primaryTextColorDarkside</item>
        <item name="colorControlNormal">@color/white</item>
        <item name="colorControlActivated">@color/white</item>
        <item name="colorControlHighlight">@color/white</item>
        <item name="colorOnSecondary">@color/white</item>
        <item name="colorPrimarySurface">@color/white</item>
        <item name="android:textColor">@color/white</item>
        <item name="matButtonBackground">@color/white</item>
        <item name="android:textColorSecondary">@color/ios_blue_default</item>
        <item name="android:textColorPrimary">@color/ios_blue_default</item>
        <item name="android:background">@color/transparent</item>
        <item name="android:backgroundTint">@color/black_alpha_65</item>
        <item name="android:backgroundTintMode">multiply</item>
        <item name="android:dialogCornerRadius">12dp</item>
    </style>

</resources><|MERGE_RESOLUTION|>--- conflicted
+++ resolved
@@ -304,11 +304,6 @@
         <item name="actionModeCloseDrawable">@drawable/ic_close</item>
         <!---bolus color -->
         <item name="bolusColor">@color/bolus</item>
-<<<<<<< HEAD
-=======
-        <!---Number Picker text color -->
-        <item name="numPickerText">@color/black</item>
->>>>>>> 75cb6d46
         <!---NS Client action text color -->
         <item name="actionButton">@color/action</item>
         <!---Text color for Quickwizard and more -->
@@ -392,33 +387,22 @@
         <item name="cgmdexColor">@color/colorLightGray</item>
         <item name="cgmxdripColor">@color/colorCalibrationButton</item>
         <!---BG color-->
-<<<<<<< HEAD
         <item name="bgInRange">@color/lightGreen</item>
         <item name="bgLow">@color/red</item>
         <item name="bgHigh">@color/lightyellow</item>
-=======
-        <item name="bgLow">@color/low</item>
-        <item name="bgHigh">@color/high</item>
-        <item name="bgInRange">@color/inrange</item>
->>>>>>> 75cb6d46
         <!---Profile Helper -->
         <item name="helperProfileColor">@color/helperProfile</item>
         <item name="examinedProfileColor">@color/examinedProfile</item>
         <!---Local profile -->
         <item name="okBackgroundColor">@color/ok_background</item>
         <item name="errorBackgroundColor">@color/error_background</item>
-<<<<<<< HEAD
-=======
         <!---Warning  -->
         <item name="warningColor">@color/warning</item>
-        <!---TextColor -->
-        <item name="defaultTextColor">@color/white</item>
         <!---TempBasal -->
         <item name="tempBasalColor">@color/tempbasal</item>
         <item name="infoColor">@color/info</item>
         <!---Bolus wizard -->
         <item name="cobAlertColor">@color/cobAlert</item>
->>>>>>> 75cb6d46
     </style>
 
     <style name="MaterialDatePickerTheme" parent="@style/ThemeOverlay.Material3.MaterialCalendar"></style>
