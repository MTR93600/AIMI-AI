<?xml version="1.0" encoding="utf-8"?>
<resources xmlns:ns2="http://schemas.android.com/tools">
<<<<<<< HEAD
    <style name="AppTheme" parent="Theme.MaterialComponents.DayNight.NoActionBar">
=======

    <style name="AppTheme" parent="Theme.MaterialComponents.DayNight.DarkActionBar">
>>>>>>> 78b58091
        <item name="colorPrimary">@color/colorPrimary</item>
        <item name="colorPrimaryDark">@color/colorPrimaryDark</item>
        <item name="colorAccent">@color/secondaryColorDefault</item>
        <!-- New MaterialComponents attributes. -->dialogTitleBackground
        <item name="colorSecondary">@color/secondaryColorDefault</item>
        <item name="colorPrimaryVariant">@color/primaryLightColorDefault</item>
        <item name="colorSecondaryVariant">@color/secondaryLightColorDefault</item>
        <item name="colorOnPrimary">@color/primaryTextColorDefault</item>
        <item name="colorSurface">@color/black</item>
        <item name="colorOnSurfaceVariant">@color/white</item>
        <item name="colorOnSurface">@color/white</item>
        <item name="colorOnSecondary">@color/white</item>
        <item name="colorOnBackground">@color/white</item>
        <item name="colorOnError">@color/black</item>
        <item name="scrimBackground">@color/mtrl_scrim_color</item>
        <item name="android:textColorSecondary">@color/white</item>
        <item name="android:textColorPrimary">@color/white</item>
        <item name="android:textColor">@color/white</item>
        <!-- Misc. colors -->
        <item name="android:navigationBarColor">?attr/colorPrimary</item>
        <item name="android:actionBarTheme">@android:style/Theme.Material</item>
        <item name="iconColor">@color/white</item>
        <item name="iconColorDialog">@color/white</item>
        <item name="iconColorbottomAppbar">@color/iconColorbottomAppbar</item>
        <item name="iconColorToolbar">@color/white</item>
        <item name="iobBorder">@color/white</item>
        <item name="cobBorder">@color/white</item>
        <item name="iobColor">@color/iob</item>
        <item name="cobColor">@color/cob</item>
        <item name="uamColor">@color/swampGreen</item>
        <item name="smbColor">@color/cyan</item>
        <item name="ztColor">@color/cyan</item>
        <item name="ratio">@color/lightgray</item>
        <item name="InMemoryGlucoseValue">@color/white</item>
        <item name="textAppearanceHeadline1">@style/TextAppearance.MaterialComponents.Headline1</item>
        <item name="textAppearanceHeadline2">@style/TextAppearance.MaterialComponents.Headline2</item>
        <item name="textAppearanceHeadline3">@style/TextAppearance.MaterialComponents.Headline3</item>
        <item name="textAppearanceHeadline4">@style/TextAppearance.MaterialComponents.Headline4</item>
        <item name="textAppearanceHeadline5">@style/TextAppearance.MaterialComponents.Headline5</item>
        <item name="textAppearanceHeadline6">@style/TextAppearance.MaterialComponents.Headline6</item>
        <item name="textAppearanceSubtitle1">@style/TextAppearance.MaterialComponents.Subtitle1</item>
        <item name="textAppearanceSubtitle2">@style/TextAppearance.MaterialComponents.Subtitle2</item>
        <item name="textAppearanceBody1">@style/TextAppearance.MaterialComponents.Body1</item>
        <item name="textAppearanceBody2">@style/TextAppearance.MaterialComponents.Body2</item>
        <item name="textAppearanceCaption">@style/TextAppearance.MaterialComponents.Caption</item>
        <item name="textAppearanceButton">@style/TextAppearance.MaterialComponents.Button</item>
        <item name="textAppearanceOverline">@style/TextAppearance.MaterialComponents.Overline</item>
        <item name="popupMenuStyle">@style/Widget.MaterialComponents.PopupMenu</item>
        <item name="actionOverflowMenuStyle">@style/Widget.Material3.PopupMenu.Overflow</item>
        <!-- Color of bg value -->
        <item name="bgInRange">@color/lightGreen</item>
        <item name="bgLow">@color/red</item>
        <item name="bgHigh">@color/lightyellow</item>
        <!-- Color of dialog -->
        <item name="colorPrimaryDialog">?attr/colorPrimary</item>
        <item name="colorPrimaryDarkDialog">?attr/colorPrimaryDark</item>
        <item name="colorAccentDialog">?attr/colorAccent</item>
        <!-- Top bar icons -->
        <item name="iconSensor">@drawable/ic_dexcom_g6</item>
        <item name="iconReservoir">@drawable/ic_cartridge</item>
        <item name="iconCanula">@drawable/ic_katheter</item>
        <item name="iconBattery">@drawable/ic_battery</item>
        <!-- Icons of bottom naviagtion bar -->
        <item name="iconInsulin">@drawable/ic_insulin</item>
        <item name="iconCarbs">@drawable/ic_carb_48</item>
        <item name="iconWizzard">@drawable/ic_calculator_48</item>
        <item name="iconCgm">@drawable/ic_blooddrop_48</item>
        <item name="iconTreatment">@drawable/ic_treatments</item>
        <!-- Fragment background for some themes default transparent  -->
        <item name="fragmentbackground">@color/transparent</item>
        <!-- Color of graph background -->
        <item name="colorGraphBackground">@color/black_alpha_20</item>
        <item name="inrangeBackground">@color/white_alpha_08</item>
        <!-- Graph specific colors  -->
        <item name="graphHorizontalLabelText">@color/white</item>
        <item name="graphVerticalLabelText">@color/white</item>
        <item name="graphGrid">@color/graphgrid</item>
        <!-- Dialog specific colors  -->
        <item name="dialogTitleBackground">?attr/colorPrimary</item>
        <item name="dialogTitleColor">@color/white</item>
        <item name="dialogTitleIconTint">?attr/colorPrimary</item>
        <item name="dialogUrgent" >@color/red</item>
        <!-- wizard dialog -->
        <item name="totalBackground" >@color/darkgray</item>
        <!-- all dialogs -->
        <!-- TDD Stats   -->
        <item name="backgroundStatsColor">@color/background_stats_color</item>
        <!---Android Dark and Light Theme Base colors-->
        <item name="backgroundBaseColorDark" >@color/background_dark</item>
        <item name="backgroundBaseColorLight" >@color/background_light</item>
        <item name="backgroundBaseColor" >@color/background_dark</item>
        <!-- colors for statuslight handler    -->
        <item name="statuslightNormal" >@color/white</item>
        <item name="statuslightWarning" >@color/statuslight_Warning</item>
        <item name="statuslightAlarm" >@color/red</item>
        <!-- back arrow actionbar    -->
        <!-- <item name="android:homeAsUpIndicator">@drawable/ic_arrowleft</item>    -->
        <!-- colors for splash background    -->
        <item name="splashBackground" >@color/splashBackground</item>
        <!-- colors for information background  -->
        <item name="informationBackground" >?attr/colorPrimary</item>
        <item name="informationText" >?attr/colorOnPrimary</item>
        <!-- colors for default cases ( near white ) -->
        <item name="defaultColor" >@color/white</item>
        <!-- treatment -->
        <item name="treatmentSheduled" >@color/squash</item>
        <item name="treatmentActive" >@color/emerald</item>
        <!-- filling dialog -->
        <item name="actionsConfirm" >@color/lightyellow</item>
        <!-- local profil dialog -->
        <item name="errorBackground" >@color/lightPastelRed</item>
        <item name="okBackground" >?attr/windowBackground</item>
        <item name="defaultBackground" >@color/darkgrayVariant</item>
        <!-- Predictions -->
        <item name="iobPred" >@color/cyan</item>
        <!---Deviation in Graph -->
        <item name="deviationCsf" >@color/sandGray</item>
        <item name="deviationPlus" >@color/lightGreen</item>
        <item name="deviationMinus" >@color/lightPastelRed</item>
        <item name="deviationEqual" >@color/lightSandGray</item>
        <!---Notification -->
        <item name="notificationUrgent">@color/notificationUrgent</item>
        <item name="notificationNormal">@color/notificationNormal</item>
        <item name="notificationLow">@color/notificationLow</item>
        <item name="notificationInfo">@color/notificationInfo</item>
        <item name="notificationAnnouncement">@color/notificationAnnouncement</item>
        <!---The pills for active profile and temp target -->
        <item name="ribbonTextWarning" >@color/black</item>
        <item name="defaultPillTextColor" >@color/white</item>
        <!---TDD Statistics -->
        <item name="rowBackgroundEven" >@color/darkgray</item>
        <item name="rowBackgroundOdd" >@color/lightSandGray</item>
        <item name="rowTextColor" >@color/white</item>
        <!-- Icon specific colors begin -->
        <!---Loop Icon Color-->
        <item name="loopPaused" >@color/lightyellow</item>
        <!---Loop Closed Icon Color-->
        <item name="loopClosed" >@color/loopGreen</item>
        <!---Loop Disabled Icon Color-->
        <item name="loopDisabled" >@color/gray</item>
        <!---Loop Disconnected Icon Color-->
        <item name="loopDisconnected" >@color/red</item>
        <!---Loop Opened Icon Color-->
        <item name="loopOpened" >@color/blue_default</item>
        <!---Profile Switch Icon Color-->
        <item name="profileswitchIconColor" >@color/white</item>
        <!---Sensitivity Icon Color-->
        <item name="sensitivityIconColor" >@color/sensGreen</item>
        <!---Bolus Icon Color-->
        <item name="bolusIconColor" >@color/cyan_blue</item>
        <!---Carbs Icon Color-->
        <item name="carbsIconColor" >@color/carbsOrange</item>
        <!---Wizard Icon Color-->
        <item name="wizardIconColor" >@color/calcGreen</item>
        <!---Calibration Icon Color-->
        <item name="calibrationIconColor" >@color/calibrationRed</item>
        <!---CGM Icon Color-->
        <item name="cgmIconColor" >@color/darkRed</item>
        <!---QuickWizzard Icon Color-->
        <item name="quickwizzardIconColor" >@color/carbsOrange</item>
        <!---Temp target Icon Color-->
        <item name="temptargetIconColor" >@color/lightGreen</item>
        <item name="temptargetIconColor1" >@color/tempTargetConfirmation</item>
        <!---Start temp basal Icon Color-->
        <item name="tempbasalIconColor" >@color/pastellPurple</item>
        <!---Cancel temp basal Icon Color-->
        <item name="canceltempbasalIconColor" >@color/pastellPurple</item>
        <!---Start extended bolus Icon Color-->
        <item name="startextbolusIconColor" >@color/cyan_blue</item>
        <!---Cancel extended bolus Icon Color-->
        <item name="cancelextbolusIconColor" >@color/carbsOrange</item>
        <!---BG check Icon Color-->
        <item name="bgcheckIconColor" >@color/calibrationRed</item>
        <!---Prime fill Icon Color-->
        <item name="primefillIconColor" >@color/cyan_blue</item>
        <!---CGM insert Icon Color-->
        <item name="cgminsertIconColor" >@color/cyan_blue</item>
        <!---CGM BOYDA Icon Color-->
        <item name="boyda" >@color/colorLightGray</item>
        <!---Pump Battery Icon Color-->
        <item name="pumpBatteryIconColor" >@color/lightGreen</item>
        <!---Note Icon Color-->
        <item name="noteIconColor" >@color/carbsOrange</item>
        <!---Exercise Icon Color-->
        <item name="exerciseIconColor01" >@color/cyan_blue</item>
        <item name="exerciseIconColor02" >@color/lightGreen</item>
        <!---Announcement Icon Color-->
        <item name="announcementIconColor" >@color/pastellPurple</item>
        <!---Question Icon Color-->
        <item name="questionIconColor" >@color/carbsOrange</item>
        <!---History Icon Color-->
        <item name="historyIconColor" >@color/cyan_blue</item>
        <!---Stats Icon Color-->
        <item name="statsIconColor" >@color/carbsOrange</item>
        <!---User Option Icon Color-->
        <item name="userOptionsIconColor" >@color/calcGreen</item>
        <!---Refill Icon Color-->
        <item name="refillIconColor" >@color/calibrationRed</item>
        <!---Trashbin Icon Color-->
        <item name="trashbinIconColor" >@color/gray</item>
        <!---Target Hypo Icon Color-->
        <item name="targetHypoBgIconColor" >@color/red</item>
        <!---Refresh Icon Color-->
        <item name="refreshIconColor" >@color/white</item>
        <!---First Aid Icon Color-->
        <item name="firstAidIconColor" >@color/white</item>
        <!---Patchpump Icon Color-->
        <item name="patchPumpIconColor" >@color/white</item>
        <!---Add Cross Icon Color-->
        <item name="addCrossIconColor" >@color/concinnity_grey</item>
        <!---More Icon Color-->
        <item name="dotmoreIconColor" >@color/white</item>
        <!-- Icon specific colors end -->
        <!---Therapy Event Announcement-->
        <item name="therapyeventAnnouncement" >@color/notificationAnnouncement</item>
        <!-- bgsource dialog -->
        <item name="errorAlertBackground" >@color/metadataTextError</item>
        <!---NS MBG Event-->
        <item name="therapyeventNsmbg" >@color/red</item>
        <!---Finger Stick Event-->
        <item name="therapyeventFingerstick" >@color/red</item>
        <!---Exercise Event-->
        <item name="therapyeventExercise" >@color/blue_default</item>
        <!---AAPS offline Event-->
        <item name="therapyeventAapsoffline" >@color/sandGray</item>
        <!---Default  Event-->
        <item name="therapyeventDefault" >@color/gray</item>
        <!---SMS Communicator -->
        <item name="smsCommunicatorOK" >@color/lightGreen</item>
        <item name="smsCommunicatorWrongLength" >@color/lightyellow</item>
        <item name="smsCommunicatorWrongPin" >@color/red</item>
        <item name="smsCommunicatorOtp" >@color/red</item>
        <!---Misc -->
        <item name="carbsColor" >@color/carbsOrange</item>
        <item name="lightGreen" >@color/lightGreen</item>
        <item name="prediction" >@color/prediction</item>
        <item name="basal" >@color/basal</item>
        <item name="overviewShowDeviations" >@color/red</item>
        <item name="overviewShowSensitivity" >@color/gray</item>
        <item name="activity" >@color/activity</item>
        <item name="bgi" >@color/bgi</item>
        <item name="devslopepos" >@color/devslopepos</item>
        <item name="devslopeneg" >@color/devslopeneg</item>
        <item name="bolus" >@color/bolus</item>
        <item name="colorInsulinButton" >@color/colorInsulinButton</item>
        <item name="cobAlert" >@color/cobAlert</item>
        <item name="info" >@color/info</item>
        <item name="basebasal" >@color/basebasal</item>
        <item name="tempbasal" >@color/tempbasal</item>
        <item name="lightblue" >@color/lightblue</item>
        <item name="ribbonWarning" >@color/ribbonWarning</item>
        <item name="ribbonDefault" >@color/ribbonDefault</item>
        <item name="defaultTextColor" >@color/defaulttextcolor</item>
        <item name="tempTargetBackground" >@color/tempTargetBackground</item>
        <item name="automationBgUrgent" >@color/red</item>
        <item name="iobPredAS" >@color/iobPredAS</item>
        <item name="labelBackground" >@color/black</item>
        <item name="examinedProfile" >@color/red</item>
        <item name="spinnerBackground" >@color/black_alpha_40</item>
        <item name="triggerConnectorBackground" >@color/mdtp_line_dark</item>
        <item name="treatmentsRed" >@color/red</item>
        <item name="profilViewerLabel" >@color/white</item>
        <item name="metadataOk" >@color/metadataOk</item>
        <item name="metadataTextWarning" >@color/metadataTextWarning</item>
        <item name="trendarrow" >@color/white</item>
        <item name="profilSwitch" >@color/lightblue</item>
        <item name="automationTitleText" >@color/white</item>
        <item name="automationSelectedItemBackground" >@color/gray</item>
        <item name="fortyfiveup" >@color/white</item>
        <!---Round dialog corner only if sdk >= 28 -->
        <item name="android:dialogCornerRadius" ns2:targetApi="p">8dp</item>
        <item name="colorScheduled" >@color/squash</item>
        <!---windowBackground -->
        <item name="android:windowBackground">?attr/windowBackground</item>
        <item name="background">?attr/windowBackground</item>
        <item name="windowBackground" >@color/background_dark</item>
        <item name="objectivesBackground" >@color/darkgrayVariant</item>
        <item name="extendedBolus" >@color/cyan</item>
        <item name="TitleAndLabelTextColor" >@color/white</item>
        <item name="tddStatsActivityBackgroundColor" >@color/transparent</item>
        <item name="activity_title_background" >@color/background_dark</item>
        <item name="graphViwewportBackground" >@color/black_alpha_20</item>
        <!---diaconn -->
        <item name="colorInitializingBorder" >@color/colorInitializingBorder</item>
        <item name="ic_actions_refill" >@color/calibrationRed</item>
        <item name="ic_local_reset" >@color/calibrationRed</item>
        <item name="ic_local_activate" >@color/ic_local_activate</item>
        <item name="okButtonSelected" >@color/okButtonSelected</item>
        <!---Number Picker Text Color-->
        <item name="numPickerText" >@color/black</item>
        <item name="numPickerBackground" >@color/white</item>
        <!---Swipe Refresh Color-->
        <item name="swipeRefreshBackground" >@color/white_alpha_20</item>
        <!---Fab Menue-->
        <item name="fabmenubackground">@color/lightgray</item>
        <!---Bluring enabled for dialogs-->
        <item name="android:windowBlurBehindEnabled" ns2:targetApi="s">true</item>
        <item name="android:windowBlurBehindRadius" ns2:targetApi="s">10dp</item>
        <item name="android:windowBackgroundBlurRadius" ns2:targetApi="s">10dp</item>
        <!---material calender-->
        <item name="materialCalendarStyle">@style/Widget.Material3.MaterialCalendar</item>
        <item name="materialCalendarFullscreenTheme">@style/ThemeOverlay.Material3.MaterialCalendar.Fullscreen</item>
        <item name="materialCalendarTheme">@style/MaterialDatePickerTheme</item>
        <!---material time picker -->
        <item name="materialTimePickerTheme">@style/AppTheme.MaterialTimePickerTheme</item>
        <item name="materialTimePickerStyle">@style/Widget.Material3.MaterialTimePicker</item>

        <item name="actionModeCloseDrawable">@drawable/ic_close</item>
        <!---bolus color -->
        <item name="bolusColor">@color/bolus</item>
        <!---Treatment button color -->
        <item name="treatmentButton">@color/colorTreatmentButton</item>
        <!---NS Client action text color -->
        <item name="actionButton">@color/action</item>
        <!---Text color for Quickwizard and more -->
        <item name="cardObjectiveText">@color/cardObjectiveText</item>
        <!---Text color for misc buttons and texts -->
        <item name="alarmColor">@color/alarm</item>
        <!-- BG source temp button -->
        <item name="setTempButton">@color/colorSetTempButton</item>
        <!-- Card Item-->
        <item name="cardItemBackgroundColor">@color/cardColorBackground</item>
        <!-- Exercise -->
        <item name="exerciseColor">@color/exercise</item>
        <!-- BG low -->
        <item name="lowColor">@color/low</item>
        <!-- Temp Target -->
        <item name="tempTargetConfirmation">@color/tempTargetConfirmation</item>
        <!-- Treatments -->
        <item name="setExtendedButtonColor">@color/colorSetExtendedButton</item>
        <!-- Carbs Button -->
        <item name="carbsButtonColor">@color/colorCarbsButton</item>
        <!-- Temp Button Button -->
        <item name="acceptTempButtonColor">@color/colorAcceptTempButton</item>
        <!-- Treatment Button -->
        <item name="treatmentButtonColor">@color/colorTreatmentButton</item>
        <!-- Insulin Button -->
        <item name="insulinButtonColor">@color/colorInsulinButton</item>
        <!-- Calculator Button -->
        <item name="calculatorButtonColor">@color/colorCalculatorButton</item>
        <!-- Calibration Button -->
        <item name="calibrationButtonColor">@color/colorCalibrationButton</item>
        <!-- QuickWizard Button -->
        <item name="quickWizardButtonColor">@color/colorQuickWizardButton</item>
        <!-- Pump -->
        <item name="pumpStatusBackground">@color/pumpStatusBackground</item>
        <!-- Objectives -->
        <item name="objectivesBackgroundColor">@color/objectivesBackground</item>
        <item name="objectivesDisabledTextColor">@color/colorObjectivesDisabledText</item>
        <!---Import List -->
        <item name="importListFileNameColor">@color/importListFileName</item>
        <item name="importListAdditionalInfoColor">@color/importListAdditionalInfo</item>
        <item name="metadataTextWarningColor">@color/metadataTextWarning</item>
        <item name="metadataTextOkColor">@color/metadataOk</item>
        <!---Delete selection -->
        <item name="trashBinTintColor">@color/white</item>
        <!---Dialog  -->
        <item name="activity_title_backgroundColor">@color/activity_title_background</item>
        <!---Automation  -->
        <item name="ribbonDefaultColor">@color/ribbonDefault</item>
        <!---Main Activity Tab  -->
        <item name="tabSelectedTextColor">@color/tabSelectedText</item>
        <item name="tabTextColor">@color/tabText</item>
        <!---Background  -->
        <item name="defaultbackground">@color/defaultbackground</item>
        <!---Toast  -->
        <item name="toastBaseTextColor">@color/toastBase</item>
        <!---Input  -->
        <item name="boxStrokeColor">@color/white</item>
        <!---Profile Helper  -->
        <item name="tabBgColorSelected">@color/tabBgColorSelected</item>
        <!---Dialog Helper  -->
        <item name="materialAlertDialogTheme">@style/DialogTheme</item>
        <item name="android:alertDialogTheme">@style/DialogTheme</item>
        <item name="alertDialogTheme">@style/DialogTheme</item>
        <!---Disabled Text Color  -->
        <item name="disabledTextColor">@color/sandGray</item>
        <!---Splash Background  -->
        <item name="splashBackgroundColor">@color/splashBackground</item>
        <!---Application Background Color  -->
        <item name="android:windowBackground">@color/black</item>
    </style>

    <style name="Theme.MaterialComponents.DayNight.DarkActionBar" parent="Theme.MaterialComponents.DayNight.Bridge"/>

<<<<<<< HEAD
    <!-- The launcher theme. It sets the main window background to the launch_screen drawable -->
    <style name="AppTheme.Launcher"  parent="Theme.MaterialComponents.NoActionBar">
        <item name="android:windowBackground">@drawable/launch_screen_night</item>
        <!-- Optional, on Android 5+ you can modify the colorPrimaryDark color to match the windowBackground color for further branding-->
        <!-- <item name="colorPrimaryDark">@android:color/white</item> -->
    </style>

    <style name="AppTheme.base" parent="Theme.MaterialComponents">
        <item name="android:textColorSecondary">@color/white</item>
    </style>

    <style name="BottomAppbar" parent="Widget.Material3.BottomAppBar" >
    </style>

    <style name="AppTheme.AppBarOverlay" parent="ThemeOverlay.AppCompat.Dark.ActionBar" />

    <style name="MaterialDatePickerTheme" parent="@style/ThemeOverlay.MaterialComponents.MaterialCalendar">
        <item name="buttonBarPositiveButtonStyle">@style/PickerTextButton</item>
        <item name="buttonBarNegativeButtonStyle">@style/PickerTextButton</item>
    </style>

    <!-- Theme for Material Time Picker -->
    <style name="AppTheme.MaterialTimePickerTheme" parent="Widget.MaterialComponents.TimePicker">
        <item name="android:layout_height">wrap_content</item>
    </style>

    <!-- Text styles -->
    <style name="Text" parent="TextAppearance.AppCompat"/>
    <style name="Text.Caption" parent="TextAppearance.AppCompat.Caption"/>
    <style name="Text.Small" parent="TextAppearance.AppCompat.Small"/>
    <style name="Text.Body1" parent="TextAppearance.AppCompat.Body1"/>
    <style name="Text.Body2" parent="TextAppearance.AppCompat.Body2"/>
    <style name="Text.Medium" parent="TextAppearance.AppCompat.Medium"/>
    <style name="Text.Large" parent="TextAppearance.AppCompat.Large"/>
    <style name="Text.Headline" parent="TextAppearance.AppCompat.Headline"/>
    <style name="Text.Title" parent="TextAppearance.AppCompat.Title"/>
    <style name="Text.Display1" parent="TextAppearance.AppCompat.Display1"/>
    <style name="Text.Subhead" parent="TextAppearance.AppCompat.Subhead"/>
    <style name="Text.Button" parent="TextAppearance.AppCompat.Button"/>

    <!-- Button Styles-->
    <style name="Buton" parent="Widget.AppCompat.Button"/>
    <style name="Buton.Small" parent="Widget.AppCompat.Button.Small"/>
    <style name="Buton.Colored" parent="Widget.MaterialComponents.Button"/>
    <style name="Buton.Borderless" parent="Widget.AppCompat.Button.Borderless"/>
    <style name="Buton.Borderless.Colored" parent="Widget.AppCompat.Button.Borderless.Colored"/>


    <style name="AppTheme.NoActionBar" parent="Theme.MaterialComponents.DayNight.NoActionBar">
        <item name="colorPrimary">@color/colorPrimary</item>
        <item name="colorPrimaryDark">@color/colorPrimaryDark</item>
        <item name="colorAccent">@color/colorAccent</item>
=======
    <style name="AppTheme.NoActionBar" parent="AppTheme">
>>>>>>> 78b58091
        <item name="windowActionModeOverlay">true</item>
        <item name="actionModeCloseDrawable">@drawable/ic_close</item>
        <item name="windowActionBar">false</item>
        <item name="windowNoTitle">true</item>
    </style>

    <!-- BolusProgress, Error -->
    <style name="Theme.MaterialComponents.Translucent" parent="Theme.MaterialComponents.NoActionBar">
        <item name="android:windowNoTitle">true</item>
        <item name="android:windowBackground">@android:color/transparent</item>
        <item name="android:colorBackgroundCacheHint">@null</item>
        <item name="android:windowIsTranslucent">true</item>
        <item name="android:windowAnimationStyle">@android:style/Animation</item>
    </style>

    <style name="InsightAlertDialog" parent="Theme.Material3.Dark.Dialog">
        <item name="android:windowMinWidthMajor">96%</item>
        <item name="android:windowMinWidthMinor">96%</item>
    </style>

    <style name="AppThemeWarningDialog" parent="AppTheme">
        <item name="alertDialogTheme">@style/AppThemeWarningDialogTheme</item>
        <item name="dialogTitleBackground">@color/warningAlertBackground</item>
        <item name="dialogTitleColor">@color/white</item>
        <item name="dialogTitleIconTint">@color/black</item>
    </style>

    <style name="AppThemeWarningDialogTheme" parent="Theme.AppCompat.Dialog.MinWidth">
        <item name="android:windowBackground">@drawable/alert_border_warning</item>
        <item name="colorAccent">@color/warningAlertBackground</item>
    </style>

    <style name="AppThemeErrorDialog" parent="AppTheme">
        <item name="alertDialogTheme">@style/AppThemeErrorDialogTheme</item>
        <item name="dialogTitleBackground">@color/red</item>
        <item name="dialogTitleColor">@color/white</item>
        <item name="dialogTitleIconTint">@color/black</item>
    </style>

    <style name="AppThemeErrorDialogTheme" parent="Theme.AppCompat.Dialog.MinWidth">
        <item name="android:windowBackground">@drawable/alert_border_error</item>
        <item name="colorAccent">@color/red</item>
    </style>

    <style name="ButtonMediumFontStyle">
        <item name="android:textSize">15sp</item>
    </style>

    <style name="ButtonSmallFontStyle" parent="Widget.MaterialComponents.Button">
        <item name="android:textSize">10sp</item>
    </style>

    <!-- Alert Dialogs -->
    <style name="DialogTheme" parent="ThemeOverlay.MaterialComponents.Dialog.Alert">
        <item name="buttonBarNegativeButtonStyle">@style/DialogOkCancelButtonStyle</item>
        <item name="buttonBarPositiveButtonStyle">@style/DialogOkCancelButtonStyle</item>
        <item name="buttonBarNeutralButtonStyle">@style/DialogOkCancelButtonStyle</item>
        <item name="android:buttonBarNegativeButtonStyle">@style/DialogOkCancelButtonStyle</item>
        <item name="android:buttonBarPositiveButtonStyle">@style/DialogOkCancelButtonStyle</item>
        <item name="android:buttonBarNeutralButtonStyle">@style/DialogOkCancelButtonStyle</item>
        <item name="android:windowBackground">?attr/windowBackground</item>
    </style>

    <style name="DialogOkCancelButtonStyle" parent="Widget.MaterialComponents.Button.TextButton.Dialog">
        <item name="android:textColor">?android:textColorPrimary</item>
    </style>


    <!--    Buttons from MaterialDateTimePicker    -->
    <dimen name="mdtp_material_button_height">48dp</dimen>
    <dimen name="mdtp_material_button_textsize">14sp</dimen>
    <dimen name="mdtp_material_button_minwidth">64dp</dimen>
    <dimen name="mdtp_material_button_textpadding_horizontal">8dp</dimen>

    <style name="mdtp_ActionButton">
        <item name="android:layout_width">wrap_content</item>
        <item name="android:layout_height">@dimen/mdtp_material_button_height</item>
        <item name="dialogTitleBackground">@color/dialog_title_background</item>
    </style>

    <!--    Buttons from MaterialDateTimePicker, Dialogs ...    -->
    <dimen name="material_button_height">48dp</dimen>
    <dimen name="material_button_text_size">14sp</dimen>
    <dimen name="material_button_min_width">64dp</dimen>
    <dimen name="material_button_text_padding_horizontal">8dp</dimen>

    <style name="OkCancelButton">
        <item name="android:layout_width">wrap_content</item>
        <item name="android:layout_height">@dimen/material_button_height</item>
        <item name="android:layout_gravity">center_vertical</item>
        <item name="android:focusable">true</item>
    </style>

    <style name="mdtp_ActionButton.Text" ns2:ignore="NewApi">
        <item name="android:textSize">@dimen/mdtp_material_button_textsize</item>
    </style>

    <style name="OkCancelButton.Text" ns2:ignore="NewApi">
        <item name="android:textSize">@dimen/material_button_text_size</item>
        <item name="android:singleLine">true</item>
        <item name="android:layout_gravity">center_vertical</item>
        <item name="android:gravity">center</item>
        <item name="android:stateListAnimator">@null</item>
        <item name="android:paddingStart">@dimen/mdtp_material_button_textpadding_horizontal</item>
        <item name="android:paddingEnd">@dimen/mdtp_material_button_textpadding_horizontal</item>
        <item name="android:background">@drawable/material_button_background</item>
        <item name="android:minWidth">@dimen/material_button_min_width</item>
        <item name="android:paddingLeft">@dimen/material_button_text_padding_horizontal</item>
        <item name="android:paddingRight">@dimen/material_button_text_padding_horizontal</item>
        <item name="android:textColor">@color/okButtonText</item>
        <item name="android:textAllCaps">true</item>
    </style>

    <style name="MaterialPickerTheme" parent="android:Theme.Material.Dialog.Alert">
        <item name="android:buttonBarPositiveButtonStyle">@style/PickerTextButton</item>
        <item name="android:buttonBarNegativeButtonStyle">@style/PickerTextButton</item>
        <item name="colorAccent">?attr/colorSecondary</item>
        <item name="android:windowBackground">?attr/windowBackground</item>
    </style>

    <style name="PickerTextButton" parent="Widget.MaterialComponents.Button.TextButton.Dialog">
        <item name="android:textColor">?android:textColorPrimary</item>
    </style>


    <!-- Custom Theme -->
    <style name="CustomTheme" parent="AppTheme.NoActionBar">
    </style>

    <style name="AppTheme_DEFAULT" parent="AppTheme.NoActionBar"> </style>

    <style name="AppTheme.RED" parent="AppTheme.NoActionBar">
        <!-- Customize your theme here. -->
        <item name="colorPrimary">@color/primaryColorRed</item>
        <item name="colorPrimaryDark">@color/primaryDarkColorRed</item>
        <item name="colorAccent">@color/secondaryColorRed</item>
        <item name="overviewPillColor">@color/overviewPillColorRed</item>
        <item name="bottomAppBarStyle">@style/Widget.MaterialComponents.BottomAppBar.Colored</item>
        <!-- Color of pills -->
        <item name="PillColorStart">@color/PillColorStartRed</item>
        <item name="PillColorEnd">@color/PillColorEndRed</item>
        <item name="android:textColorPrimary">@color/secondaryTextColorPink</item>
        <item name="android:textColorSecondary">@color/secondaryTextColorPink</item>
        <!---Bolus Icon Color-->
        <item name="bolusIconColor" >@color/white</item>
        <!---Carbs Icon Color-->
        <item name="carbsIconColor" >@color/white</item>
        <!---Wizard Icon Color-->
        <item name="wizardIconColor" >@color/white</item>
        <!---CGM BOYDA Icon Color-->
        <item name="boyda" >@color/white</item>
        <!---Profile Switch Icon Color-->
        <item name="profileswitchIconColor" >@color/white</item>
        <!---Temp target Icon Color-->
        <item name="temptargetIconColor" >@color/white</item>
        <item name="temptargetIconColor1" >@color/white</item>
        <!---Start temp basal Icon Color-->
        <item name="tempbasalIconColor" >@color/white</item>
        <!---Cancel temp basal Icon Color-->
        <item name="canceltempbasalIconColor" >@color/white</item>
        <!---Start extended bolus Icon Color-->
        <item name="startextbolusIconColor" >@color/white</item>
        <!---Cancel extended bolus Icon Color-->
        <item name="cancelextbolusIconColor" >@color/white</item>
        <!---BG check Icon Color-->
        <item name="bgcheckIconColor" >@color/white</item>
        <!---Prime fill Icon Color-->
        <item name="primefillIconColor" >@color/white</item>
        <!---CGM insert Icon Color-->
        <item name="cgminsertIconColor" >@color/white</item>
        <!---Pump Battery Icon Color-->
        <item name="pumpBatteryIconColor" >@color/white</item>
        <!---Note Icon Color-->
        <item name="noteIconColor" >@color/white</item>
        <!---Exercise Icon Color-->
        <item name="exerciseIconColor01" >@color/white</item>
        <item name="exerciseIconColor02" >@color/white</item>
        <!---Announcement Icon Color-->
        <item name="announcementIconColor" >@color/white</item>
        <!---Question Icon Color-->
        <item name="questionIconColor" >@color/white</item>
        <!---History Icon Color-->
        <item name="historyIconColor" >@color/white</item>
        <!---Stats Icon Color-->
        <item name="statsIconColor" >@color/white</item>
        <!---User Option Icon Color-->
        <item name="userOptionsIconColor" >@color/white</item>
        <!---Target Hypo Icon Color-->
        <item name="targetHypoBgIconColor" >@color/white</item>
        <!---QuickWizzard Icon Color-->
        <item name="quickwizzardIconColor" >@color/white</item>
        <!---Add Cross Icon Color-->
        <item name="addCrossIconColor" >@color/white</item>
        <!---Calibration Icon Color-->
        <item name="calibrationIconColor" >@color/white</item>
        <item name="android:windowBackground">@drawable/ferrari3</item>
    </style>

    <style name="AppTheme.PINK" parent="AppTheme.NoActionBar">
        <!-- PINK Theme -->
        <item name="colorPrimary">@color/primaryColorPink</item>
        <item name="colorPrimaryDark">@color/primaryDarkColorPink</item>
        <item name="colorPrimaryVariant">@color/primaryColorPinkVariant</item>
        <item name="colorSecondary">@color/colorSecondaryPink</item>
        <item name="colorSecondaryVariant">@color/colorSecondaryVariantPink</item>
        <item name="colorOnPrimary">@color/colorOnPrimaryPink</item>
        <item name="colorOnSecondary">@color/colorOnSecondaryPink</item>
        <item name="colorAccent">@color/primaryColorPink</item>
        <item name="colorOnBackground">@color/colorOnBackgroundPink</item>
        <item name="colorOnSurface">@color/colorOnSurfacePink</item>
        <item name="colorOnError">@color/colorOnErrorPink</item>
        <item name="android:textColorSecondary">@color/secondaryTextColorPink</item>
        <item name="iconColor">@color/sphere_plastic_grey</item>
        <item name="overviewPillColor">@color/overviewPillColorPink</item>
        <item name="bottomAppBarStyle">@style/Widget.MaterialComponents.BottomAppBar.Colored</item>
        <!---Bolus Icon Color-->
        <item name="bolusIconColor" >@color/white</item>
        <!---Carbs Icon Color-->
        <item name="carbsIconColor" >@color/white</item>
        <!---Wizard Icon Color-->
        <item name="wizardIconColor" >@color/white</item>
        <!---Calibration Icon Color-->
        <item name="calibrationIconColor" >@color/white</item>
        <!---CGM BOYDA Icon Color-->
        <item name="boyda" >@color/white</item>
        <!---Profile Switch Icon Color-->
        <item name="profileswitchIconColor" >@color/white</item>
        <!---Temp target Icon Color-->
        <item name="temptargetIconColor" >@color/white</item>
        <item name="temptargetIconColor1" >@color/white</item>
        <!---Start temp basal Icon Color-->
        <item name="tempbasalIconColor" >@color/white</item>
        <!---Cancel temp basal Icon Color-->
        <item name="canceltempbasalIconColor" >@color/white</item>
        <!---Start extended bolus Icon Color-->
        <item name="startextbolusIconColor" >@color/white</item>
        <!---Cancel extended bolus Icon Color-->
        <item name="cancelextbolusIconColor" >@color/white</item>
        <!---BG check Icon Color-->
        <item name="bgcheckIconColor" >@color/white</item>
        <!---Prime fill Icon Color-->
        <item name="primefillIconColor" >@color/white</item>
        <!---CGM insert Icon Color-->
        <item name="cgminsertIconColor" >@color/white</item>
        <!---Pump Battery Icon Color-->
        <item name="pumpBatteryIconColor" >@color/white</item>
        <!---Note Icon Color-->
        <item name="noteIconColor" >@color/white</item>
        <!---Exercise Icon Color-->
        <item name="exerciseIconColor01" >@color/white</item>
        <item name="exerciseIconColor02" >@color/white</item>
        <!---Announcement Icon Color-->
        <item name="announcementIconColor" >@color/white</item>
        <!---Question Icon Color-->
        <item name="questionIconColor" >@color/white</item>
        <!---History Icon Color-->
        <item name="historyIconColor" >@color/white</item>
        <!---Stats Icon Color-->
        <item name="statsIconColor" >@color/white</item>
        <!---User Option Icon Color-->
        <item name="userOptionsIconColor" >@color/white</item>
        <!---Target Hypo Icon Color-->
        <item name="targetHypoBgIconColor" >@color/white</item>
        <!---QuickWizzard Icon Color-->
        <item name="quickwizzardIconColor" >@color/white</item>
        <!---Add Cross Icon Color-->
        <item name="addCrossIconColor" >@color/white</item>
        <item name="android:windowBackground">@drawable/black_pink</item>
        <item name="PillColorStart">@color/primaryColorPinkVariant</item>
        <item name="PillColorEnd">@color/primaryColorPink</item>
    </style>

<<<<<<< HEAD
    <style name="AppTheme.PURPLE" parent="AppTheme.NoActionBar">
        <!-- Customize your theme here. -->
        <item name="colorPrimary">@color/primaryColorPurple</item>
        <item name="colorPrimaryDark">@color/primaryDarkColorPurple</item>
        <item name="colorPrimaryVariant">@color/primaryColorPurpleVariant</item>
        <item name="colorSecondary">@color/colorSecondaryPurple</item>
        <item name="colorSecondaryVariant">@color/colorSecondaryVariantPurple</item>
        <item name="colorOnPrimary">@color/colorOnPrimaryPurple</item>
        <item name="colorOnSecondary">@color/colorOnSecondaryPurple</item>
        <item name="colorAccent">@color/secondaryColorPurple</item>
        <item name="colorOnBackground">@color/colorOnBackgroundPurple</item>
        <item name="colorOnSurface">@color/colorOnSurfacePurple</item>
        <item name="colorOnError">@color/colorOnErrorPurple</item>
        <item name="android:textColorSecondary">@color/secondaryTextColorPink</item>
        <item name="iconColor">@color/sphere_plastic_grey</item>
        <item name="bottomAppBarStyle">@style/Widget.MaterialComponents.BottomAppBar.Colored</item>
        <!---Bolus Icon Color-->
        <item name="bolusIconColor" >@color/white</item>
        <!---Carbs Icon Color-->
        <item name="carbsIconColor" >@color/white</item>
        <!---Wizard Icon Color-->
        <item name="wizardIconColor" >@color/white</item>
        <!---Calibration Icon Color-->
        <item name="calibrationIconColor" >@color/white</item>
        <!---CGM BOYDA Icon Color-->
        <item name="boyda" >@color/white</item>
        <!---Profile Switch Icon Color-->
        <item name="profileswitchIconColor" >@color/white</item>
        <!---Temp target Icon Color-->
        <item name="temptargetIconColor" >@color/white</item>
        <item name="temptargetIconColor1" >@color/white</item>
        <!---Start temp basal Icon Color-->
        <item name="tempbasalIconColor" >@color/white</item>
        <!---Cancel temp basal Icon Color-->
        <item name="canceltempbasalIconColor" >@color/white</item>
        <!---Start extended bolus Icon Color-->
        <item name="startextbolusIconColor" >@color/white</item>
        <!---Cancel extended bolus Icon Color-->
        <item name="cancelextbolusIconColor" >@color/white</item>
        <!---BG check Icon Color-->
        <item name="bgcheckIconColor" >@color/white</item>
        <!---Prime fill Icon Color-->
        <item name="primefillIconColor" >@color/white</item>
        <!---CGM insert Icon Color-->
        <item name="cgminsertIconColor" >@color/white</item>
        <!---Pump Battery Icon Color-->
        <item name="pumpBatteryIconColor" >@color/white</item>
        <!---Note Icon Color-->
        <item name="noteIconColor" >@color/white</item>
        <!---Exercise Icon Color-->
        <item name="exerciseIconColor01" >@color/white</item>
        <item name="exerciseIconColor02" >@color/white</item>
        <!---Announcement Icon Color-->
        <item name="announcementIconColor" >@color/white</item>
        <!---Question Icon Color-->
        <item name="questionIconColor" >@color/white</item>
        <!---History Icon Color-->
        <item name="historyIconColor" >@color/white</item>
        <!---Stats Icon Color-->
        <item name="statsIconColor" >@color/white</item>
        <!---User Option Icon Color-->
        <item name="userOptionsIconColor" >@color/white</item>
        <!---Target Hypo Icon Color-->
        <item name="targetHypoBgIconColor" >@color/white</item>
        <!---QuickWizzard Icon Color-->
        <item name="quickwizzardIconColor" >@color/white</item>
        <!---Add Cross Icon Color-->
        <item name="addCrossIconColor" >@color/white</item>
        <item name="fragmentbackground">@color/black_alpha_10</item>
        <item name="android:windowBackground">@drawable/stone_wall</item>
        <item name="overviewPillColor">@color/overviewPillColorPurple</item>
=======
    <style name="Test" parent="AppTheme">
        <item name="windowActionBar">false</item>
        <item name="windowNoTitle">true</item>
    </style>

    <!-- Alert Dialogs -->
    <style name="DialogTheme" parent="ThemeOverlay.MaterialComponents.Dialog.Alert">
        <item name="backgroundColor">@color/dialog_title_background</item>
        <item name="buttonBarNegativeButtonStyle">@style/DialogOkCancelButtonStyle</item>
        <item name="buttonBarPositiveButtonStyle">@style/DialogOkCancelButtonStyle</item>
        <item name="buttonBarNeutralButtonStyle">@style/DialogOkCancelButtonStyle</item>
>>>>>>> 78b58091
    </style>

    <style name="AppTheme.DEEPPURPLE" parent="AppTheme.NoActionBar">
        <!-- Customize your theme here. -->
        <item name="colorPrimary">@color/primaryColorDeepPurple</item>
        <item name="colorPrimaryDark">@color/primaryDarkColorDeepPurple</item>
        <item name="colorPrimaryVariant">@color/primaryColorPurpleVariant</item>
        <item name="colorSecondary">@color/secondaryColorDeepPurple</item>
        <item name="colorSecondaryVariant">@color/colorSecondaryVariantPurple</item>
        <item name="colorOnPrimary">@color/colorOnPrimaryPurple</item>
        <item name="colorOnSecondary">@color/colorOnSecondaryPurple</item>
        <item name="colorAccent">@color/secondaryColorDeepPurple</item>
        <item name="colorOnBackground">@color/colorOnBackgroundPurple</item>
        <item name="colorOnSurface">@color/colorOnSurfacePurple</item>
        <item name="colorOnError">@color/colorOnErrorPurple</item>
        <item name="android:textColorSecondary">@color/secondaryTextColorPink</item>
        <item name="bottomAppBarStyle">@style/Widget.MaterialComponents.BottomAppBar.Colored</item>
        <item name="overviewPillColor">@color/overviewPillColorDeepPurple</item>
        <!---Bolus Icon Color-->
        <item name="bolusIconColor" >@color/white</item>
        <!---Carbs Icon Color-->
        <item name="carbsIconColor" >@color/white</item>
        <!---Wizard Icon Color-->
        <item name="wizardIconColor" >@color/white</item>
        <!---CGM BOYDA Icon Color-->
        <item name="boyda" >@color/white</item>
        <!---Profile Switch Icon Color-->
        <item name="profileswitchIconColor" >@color/white</item>
        <!---Temp target Icon Color-->
        <item name="temptargetIconColor" >@color/white</item>
        <item name="temptargetIconColor1" >@color/white</item>
        <!---Start temp basal Icon Color-->
        <item name="tempbasalIconColor" >@color/white</item>
        <!---Cancel temp basal Icon Color-->
        <item name="canceltempbasalIconColor" >@color/white</item>
        <!---Start extended bolus Icon Color-->
        <item name="startextbolusIconColor" >@color/white</item>
        <!---Cancel extended bolus Icon Color-->
        <item name="cancelextbolusIconColor" >@color/white</item>
        <!---BG check Icon Color-->
        <item name="bgcheckIconColor" >@color/white</item>
        <!---Prime fill Icon Color-->
        <item name="primefillIconColor" >@color/white</item>
        <!---CGM insert Icon Color-->
        <item name="cgminsertIconColor" >@color/white</item>
        <!---Pump Battery Icon Color-->
        <item name="pumpBatteryIconColor" >@color/white</item>
        <!---Note Icon Color-->
        <item name="noteIconColor" >@color/white</item>
        <!---Exercise Icon Color-->
        <item name="exerciseIconColor01" >@color/white</item>
        <item name="exerciseIconColor02" >@color/white</item>
        <!---Announcement Icon Color-->
        <item name="announcementIconColor" >@color/white</item>
        <!---Question Icon Color-->
        <item name="questionIconColor" >@color/white</item>
        <!---History Icon Color-->
        <item name="historyIconColor" >@color/white</item>
        <!---Stats Icon Color-->
        <item name="statsIconColor" >@color/white</item>
        <!---User Option Icon Color-->
        <item name="userOptionsIconColor" >@color/white</item>
        <!---Target Hypo Icon Color-->
        <item name="targetHypoBgIconColor" >@color/white</item>
        <!---Add Cross Icon Color-->
        <item name="addCrossIconColor" >@color/white</item>
        <!---Calibration Icon Color-->
        <item name="calibrationIconColor" >@color/black</item>
        <!---First Aid Icon Color-->
        <item name="firstAidIconColor" >@color/black</item>
        <!---QuickWizzard Icon Color-->
        <item name="quickwizzardIconColor" >@color/black</item>
        <!---More Icon Color-->
        <item name="dotmoreIconColor" >@color/black</item>
    </style>

    <style name="AppTheme.INDIGO" parent="AppTheme.NoActionBar">
        <!-- Customize your theme here. -->
        <item name="colorPrimary">@color/primaryColorIndigo</item>
        <item name="colorPrimaryDark">@color/primaryDarkColorIndigo</item>
        <item name="colorAccent">@color/secondaryColorIndigo</item>
        <item name="overviewPillColor">@color/overviewPillColorIndigo</item>
        <item name="android:windowBackground">@drawable/blue_ball</item>
        <item name="android:textColorSecondary">@color/secondaryTextColorPink</item>
        <item name="android:textColor">@color/white</item>
        <!---Calibration Icon Color-->
        <item name="calibrationIconColor" >@color/black</item>
        <!---First Aid Icon Color-->
        <item name="firstAidIconColor" >@color/black</item>
        <!---QuickWizzard Icon Color-->
        <item name="quickwizzardIconColor" >@color/black</item>
        <item name="bottomAppBarStyle">@style/Widget.MaterialComponents.BottomAppBar.Colored</item>
    </style>

    <style name="AppTheme.BLUE" parent="AppTheme.NoActionBar">
        <!-- Customize your theme here. -->
        <item name="colorPrimary">@color/primaryColorBlue</item>
        <item name="colorPrimaryDark">@color/primaryDarkColorBlue</item>
        <item name="colorAccent">@color/secondaryColorBlue</item>
        <item name="overviewPillColor">@color/overviewPillColorBlue</item>
        <item name="android:textColorSecondary">@color/secondaryTextColorPink</item>
        <item name="android:textColor">@color/white</item>
        <!---Bolus Icon Color-->
        <item name="bolusIconColor" >@color/white</item>
        <!---Carbs Icon Color-->
        <item name="carbsIconColor" >@color/white</item>
        <!---Wizard Icon Color-->
        <item name="wizardIconColor" >@color/white</item>
        <!---Calibration Icon Color-->
        <item name="calibrationIconColor" >@color/white</item>
        <!---CGM BOYDA Icon Color-->
        <item name="boyda" >@color/white</item>
        <!---Profile Switch Icon Color-->
        <item name="profileswitchIconColor" >@color/white</item>
        <!---Temp target Icon Color-->
        <item name="temptargetIconColor" >@color/white</item>
        <item name="temptargetIconColor1" >@color/white</item>
        <!---Start temp basal Icon Color-->
        <item name="tempbasalIconColor" >@color/white</item>
        <!---Cancel temp basal Icon Color-->
        <item name="canceltempbasalIconColor" >@color/white</item>
        <!---Start extended bolus Icon Color-->
        <item name="startextbolusIconColor" >@color/white</item>
        <!---Cancel extended bolus Icon Color-->
        <item name="cancelextbolusIconColor" >@color/white</item>
        <!---BG check Icon Color-->
        <item name="bgcheckIconColor" >@color/white</item>
        <!---Prime fill Icon Color-->
        <item name="primefillIconColor" >@color/white</item>
        <!---CGM insert Icon Color-->
        <item name="cgminsertIconColor" >@color/white</item>
        <!---Pump Battery Icon Color-->
        <item name="pumpBatteryIconColor" >@color/white</item>
        <!---Note Icon Color-->
        <item name="noteIconColor" >@color/white</item>
        <!---Exercise Icon Color-->
        <item name="exerciseIconColor01" >@color/white</item>
        <item name="exerciseIconColor02" >@color/white</item>
        <!---Announcement Icon Color-->
        <item name="announcementIconColor" >@color/white</item>
        <!---Question Icon Color-->
        <item name="questionIconColor" >@color/white</item>
        <!---History Icon Color-->
        <item name="historyIconColor" >@color/white</item>
        <!---Stats Icon Color-->
        <item name="statsIconColor" >@color/white</item>
        <!---User Option Icon Color-->
        <item name="userOptionsIconColor" >@color/white</item>
        <!---Target Hypo Icon Color-->
        <item name="targetHypoBgIconColor" >@color/white</item>
        <!---QuickWizzard Icon Color-->
        <item name="quickwizzardIconColor" >@color/white</item>
        <!---Add Cross Icon Color-->
        <item name="addCrossIconColor" >@color/white</item>
        <item name="bottomAppBarStyle">@style/Widget.MaterialComponents.BottomAppBar.Colored</item>
    </style>

    <style name="AppTheme.LIGHTBLUE" parent="AppTheme.NoActionBar">
        <!-- Customize your theme here. -->
        <item name="colorPrimary">@color/primaryColorLightBlue</item>
        <item name="colorPrimaryDark">@color/primaryDarkColorLightBlue</item>
        <item name="colorAccent">@color/secondaryColorLightBlue</item>
        <item name="overviewPillColor">@color/overviewPillColorLightBlue</item>
        <!---Bolus Icon Color-->
        <item name="bolusIconColor" >@color/white</item>
        <!---Carbs Icon Color-->
        <item name="carbsIconColor" >@color/white</item>
        <!---Wizard Icon Color-->
        <item name="wizardIconColor" >@color/white</item>
        <!---CGM BOYDA Icon Color-->
        <item name="boyda" >@color/white</item>
        <!---Profile Switch Icon Color-->
        <item name="profileswitchIconColor" >@color/white</item>
        <!---Temp target Icon Color-->
        <item name="temptargetIconColor" >@color/white</item>
        <item name="temptargetIconColor1" >@color/white</item>
        <!---Start temp basal Icon Color-->
        <item name="tempbasalIconColor" >@color/white</item>
        <!---Cancel temp basal Icon Color-->
        <item name="canceltempbasalIconColor" >@color/white</item>
        <!---Start extended bolus Icon Color-->
        <item name="startextbolusIconColor" >@color/white</item>
        <!---Cancel extended bolus Icon Color-->
        <item name="cancelextbolusIconColor" >@color/white</item>
        <!---BG check Icon Color-->
        <item name="bgcheckIconColor" >@color/white</item>
        <!---Prime fill Icon Color-->
        <item name="primefillIconColor" >@color/white</item>
        <!---CGM insert Icon Color-->
        <item name="cgminsertIconColor" >@color/white</item>
        <!---Pump Battery Icon Color-->
        <item name="pumpBatteryIconColor" >@color/white</item>
        <!---Note Icon Color-->
        <item name="noteIconColor" >@color/white</item>
        <!---Exercise Icon Color-->
        <item name="exerciseIconColor01" >@color/white</item>
        <item name="exerciseIconColor02" >@color/white</item>
        <!---Announcement Icon Color-->
        <item name="announcementIconColor" >@color/white</item>
        <!---Question Icon Color-->
        <item name="questionIconColor" >@color/white</item>
        <!---History Icon Color-->
        <item name="historyIconColor" >@color/white</item>
        <!---Stats Icon Color-->
        <item name="statsIconColor" >@color/white</item>
        <!---User Option Icon Color-->
        <item name="userOptionsIconColor" >@color/white</item>
        <!---Target Hypo Icon Color-->
        <item name="targetHypoBgIconColor" >@color/white</item>
        <!---Add Cross Icon Color-->
        <item name="addCrossIconColor" >@color/white</item>
        <!---Calibration Icon Color-->
        <item name="calibrationIconColor" >@color/black</item>
        <!---First Aid Icon Color-->
        <item name="firstAidIconColor" >@color/black</item>
        <!---QuickWizzard Icon Color-->
        <item name="quickwizzardIconColor" >@color/black</item>
        <item name="android:windowBackground">@drawable/black_blue</item>
        <item name="bottomAppBarStyle">@style/Widget.MaterialComponents.BottomAppBar.Colored</item>
    </style>

    <style name="AppTheme.CYAN" parent="AppTheme.NoActionBar">
        <!-- Customize your theme here. -->
        <item name="colorPrimary">@color/primaryColorCyan</item>
        <item name="colorPrimaryDark">@color/primaryDarkColorCyan</item>
        <item name="colorPrimaryVariant">@color/primaryDarkColorCyan</item>
        <item name="colorSecondary">@color/secondaryColorCyan</item>
        <item name="colorOnPrimary">@color/colorOnPrimaryPurple</item>
        <item name="colorOnSecondary">@color/colorOnSecondaryPurple</item>
        <item name="colorOnBackground">@color/colorOnBackgroundPurple</item>
        <item name="colorOnSurface">@color/colorOnSurfacePurple</item>
        <item name="colorOnError">@color/colorOnErrorPurple</item>
        <item name="colorAccent">@color/secondaryColorCyan</item>
        <item name="overviewPillColor">@color/overviewPillColorCyan</item>
        <!-- Color of pills -->
        <item name="PillColorStart">@color/PillColorCyanStart</item>
        <item name="PillColorEnd">@color/PillColorCyanEnd</item>
        <item name="colorSurface">@color/black_alpha_60</item>
        <!---Bolus Icon Color-->
        <item name="bolusIconColor" >@color/white</item>
        <!---Carbs Icon Color-->
        <item name="carbsIconColor" >@color/white</item>
        <!---Wizard Icon Color-->
        <item name="wizardIconColor" >@color/white</item>
        <!---CGM BOYDA Icon Color-->
        <item name="boyda" >@color/white</item>
        <!---Profile Switch Icon Color-->
        <item name="profileswitchIconColor" >@color/white</item>
        <!---Temp target Icon Color-->
        <item name="temptargetIconColor" >@color/white</item>
        <item name="temptargetIconColor1" >@color/white</item>
        <!---Start temp basal Icon Color-->
        <item name="tempbasalIconColor" >@color/white</item>
        <!---Cancel temp basal Icon Color-->
        <item name="canceltempbasalIconColor" >@color/white</item>
        <!---Start extended bolus Icon Color-->
        <item name="startextbolusIconColor" >@color/white</item>
        <!---Cancel extended bolus Icon Color-->
        <item name="cancelextbolusIconColor" >@color/white</item>
        <!---BG check Icon Color-->
        <item name="bgcheckIconColor" >@color/white</item>
        <!---Prime fill Icon Color-->
        <item name="primefillIconColor" >@color/white</item>
        <!---CGM insert Icon Color-->
        <item name="cgminsertIconColor" >@color/white</item>
        <!---Pump Battery Icon Color-->
        <item name="pumpBatteryIconColor" >@color/white</item>
        <!---Note Icon Color-->
        <item name="noteIconColor" >@color/white</item>
        <!---Exercise Icon Color-->
        <item name="exerciseIconColor01" >@color/white</item>
        <item name="exerciseIconColor02" >@color/white</item>
        <!---Announcement Icon Color-->
        <item name="announcementIconColor" >@color/white</item>
        <!---Question Icon Color-->
        <item name="questionIconColor" >@color/white</item>
        <!---History Icon Color-->
        <item name="historyIconColor" >@color/white</item>
        <!---Stats Icon Color-->
        <item name="statsIconColor" >@color/white</item>
        <!---User Option Icon Color-->
        <item name="userOptionsIconColor" >@color/white</item>
        <!---Target Hypo Icon Color-->
        <item name="targetHypoBgIconColor" >@color/white</item>
        <!---Add Cross Icon Color-->
        <item name="addCrossIconColor" >@color/white</item>
        <!---Calibration Icon Color-->
        <item name="calibrationIconColor" >@color/black</item>
        <!---First Aid Icon Color-->
        <item name="firstAidIconColor" >@color/black</item>
        <!---More Icon Color-->
        <item name="dotmoreIconColor" >@color/black</item>
        <!---QuickWizzard Icon Color-->
        <item name="quickwizzardIconColor" >@color/black</item>
        <item name="android:popupBackground">@color/black_alpha_80</item>
        <item name="android:windowBackground">@drawable/tron_legacy02</item>
        <item name="colorGraphBackground">@color/black_alpha_10</item>
        <item name="bottomAppBarStyle">@style/Widget.MaterialComponents.BottomAppBar.Colored</item>
    </style>

<<<<<<< HEAD
    <style name="AppTheme.TEAL" parent="AppTheme.NoActionBar">
        <!-- Customize your theme here. -->
        <item name="colorPrimary">@color/primaryColorTeal</item>
        <item name="colorPrimaryDark">@color/primaryDarkColorTeal</item>
        <item name="colorPrimaryVariant">@color/primaryDarkColorTeal</item>
        <item name="colorSecondary">@color/secondaryColorTeal</item>
        <item name="colorAccent">@color/secondaryColorTeal</item>
        <item name="colorOnPrimary">@color/colorOnPrimaryPurple</item>
        <item name="colorOnSecondary">@color/colorOnSecondaryPurple</item>
        <item name="colorOnBackground">@color/colorOnBackgroundPurple</item>
        <item name="colorOnSurface">@color/colorOnSurfacePurple</item>
        <item name="colorOnError">@color/colorOnErrorPurple</item>
        <item name="android:textColorSecondary">@color/secondaryTextColorPink</item>
        <item name="overviewPillColor">@color/overviewPillColorTeal</item>
        <item name="colorSurface">@color/black_alpha_40</item>
        <!---Bolus Icon Color-->
        <item name="bolusIconColor" >@color/white</item>
        <!---Carbs Icon Color-->
        <item name="carbsIconColor" >@color/white</item>
        <!---Wizard Icon Color-->
        <item name="wizardIconColor" >@color/white</item>
        <!---CGM BOYDA Icon Color-->
        <item name="boyda" >@color/white</item>
        <!---Profile Switch Icon Color-->
        <item name="profileswitchIconColor" >@color/white</item>
        <!---Temp target Icon Color-->
        <item name="temptargetIconColor" >@color/white</item>
        <item name="temptargetIconColor1" >@color/white</item>
        <!---Start temp basal Icon Color-->
        <item name="tempbasalIconColor" >@color/white</item>
        <!---Cancel temp basal Icon Color-->
        <item name="canceltempbasalIconColor" >@color/white</item>
        <!---Start extended bolus Icon Color-->
        <item name="startextbolusIconColor" >@color/white</item>
        <!---Cancel extended bolus Icon Color-->
        <item name="cancelextbolusIconColor" >@color/white</item>
        <!---BG check Icon Color-->
        <item name="bgcheckIconColor" >@color/white</item>
        <!---Prime fill Icon Color-->
        <item name="primefillIconColor" >@color/white</item>
        <!---CGM insert Icon Color-->
        <item name="cgminsertIconColor" >@color/white</item>
        <!---Pump Battery Icon Color-->
        <item name="pumpBatteryIconColor" >@color/white</item>
        <!---Note Icon Color-->
        <item name="noteIconColor" >@color/white</item>
        <!---Exercise Icon Color-->
        <item name="exerciseIconColor01" >@color/white</item>
        <item name="exerciseIconColor02" >@color/white</item>
        <!---Announcement Icon Color-->
        <item name="announcementIconColor" >@color/white</item>
        <!---Question Icon Color-->
        <item name="questionIconColor" >@color/white</item>
        <!---History Icon Color-->
        <item name="historyIconColor" >@color/white</item>
        <!---Stats Icon Color-->
        <item name="statsIconColor" >@color/white</item>
        <!---User Option Icon Color-->
        <item name="userOptionsIconColor" >@color/white</item>
        <!---Target Hypo Icon Color-->
        <item name="targetHypoBgIconColor" >@color/white</item>
        <!---Add Cross Icon Color-->
        <item name="addCrossIconColor" >@color/white</item>
        <!---Calibration Icon Color-->
        <item name="calibrationIconColor" >@color/black</item>
        <!---First Aid Icon Color-->
        <item name="firstAidIconColor" >@color/black</item>
        <!---More Icon Color-->
        <item name="dotmoreIconColor" >@color/black</item>
        <!---QuickWizzard Icon Color-->
        <item name="quickwizzardIconColor" >@color/black</item>
        <item name="android:popupBackground">@color/black_alpha_80</item>
        <item name="android:windowBackground">@drawable/green_domina</item>
        <item name="bottomAppBarStyle">@style/Widget.MaterialComponents.BottomAppBar.Colored</item>
    </style>

    <style name="AppTheme.GREEN" parent="AppTheme.NoActionBar">
        <!-- Customize your theme here. -->
        <item name="colorPrimary">@color/primaryColorGreen</item>
        <item name="colorPrimaryDark">@color/primaryDarkColorGreen</item>
        <item name="colorAccent">@color/secondaryColorGreen</item>
        <item name="overviewPillColor">@color/overviewPillColorGreen</item>
        <!---Bolus Icon Color-->
        <item name="bolusIconColor" >@color/white</item>
        <!---Carbs Icon Color-->
        <item name="carbsIconColor" >@color/white</item>
        <!---Wizard Icon Color-->
        <item name="wizardIconColor" >@color/white</item>
        <!---Calibration Icon Color-->
        <item name="calibrationIconColor" >@color/white</item>
        <!---CGM BOYDA Icon Color-->
        <item name="boyda" >@color/white</item>
        <!---Profile Switch Icon Color-->
        <item name="profileswitchIconColor" >@color/white</item>
        <!---Temp target Icon Color-->
        <item name="temptargetIconColor" >@color/white</item>
        <item name="temptargetIconColor1" >@color/white</item>
        <!---Start temp basal Icon Color-->
        <item name="tempbasalIconColor" >@color/white</item>
        <!---Cancel temp basal Icon Color-->
        <item name="canceltempbasalIconColor" >@color/white</item>
        <!---Start extended bolus Icon Color-->
        <item name="startextbolusIconColor" >@color/white</item>
        <!---Cancel extended bolus Icon Color-->
        <item name="cancelextbolusIconColor" >@color/white</item>
        <!---BG check Icon Color-->
        <item name="bgcheckIconColor" >@color/white</item>
        <!---Prime fill Icon Color-->
        <item name="primefillIconColor" >@color/white</item>
        <!---CGM insert Icon Color-->
        <item name="cgminsertIconColor" >@color/white</item>
        <!---Pump Battery Icon Color-->
        <item name="pumpBatteryIconColor" >@color/white</item>
        <!---Note Icon Color-->
        <item name="noteIconColor" >@color/white</item>
        <!---Exercise Icon Color-->
        <item name="exerciseIconColor01" >@color/white</item>
        <item name="exerciseIconColor02" >@color/white</item>
        <!---Announcement Icon Color-->
        <item name="announcementIconColor" >@color/white</item>
        <!---Question Icon Color-->
        <item name="questionIconColor" >@color/white</item>
        <!---History Icon Color-->
        <item name="historyIconColor" >@color/white</item>
        <!---Stats Icon Color-->
        <item name="statsIconColor" >@color/white</item>
        <!---User Option Icon Color-->
        <item name="userOptionsIconColor" >@color/white</item>
        <!---Target Hypo Icon Color-->
        <item name="targetHypoBgIconColor" >@color/white</item>
        <!---QuickWizzard Icon Color-->
        <item name="quickwizzardIconColor" >@color/white</item>
        <!---Add Cross Icon Color-->
        <item name="addCrossIconColor" >@color/white</item>
        <item name="android:windowBackground">@drawable/buggati</item>
        <item name="bottomAppBarStyle">@style/Widget.MaterialComponents.BottomAppBar.Colored</item>
    </style>

    <style name="AppTheme.LIGHTGREEN" parent="AppTheme.NoActionBar">
        <!-- Customize your theme here. -->
        <item name="colorPrimary">@color/primaryColorLightGreen</item>
        <item name="colorPrimaryDark">@color/primaryDarkColorLightGreen</item>
        <item name="colorAccent">@color/secondaryColorLightGreen</item>
        <item name="overviewPillColor">@color/overviewPillColorLightGreen</item>
        <!---Bolus Icon Color-->
        <item name="bolusIconColor" >@color/white</item>
        <!---Carbs Icon Color-->
        <item name="carbsIconColor" >@color/white</item>
        <!---Wizard Icon Color-->
        <item name="wizardIconColor" >@color/white</item>
        <!---Calibration Icon Color-->
        <item name="calibrationIconColor" >@color/white</item>
        <!---CGM BOYDA Icon Color-->
        <item name="boyda" >@color/white</item>
        <!---Profile Switch Icon Color-->
        <item name="profileswitchIconColor" >@color/white</item>
        <!---Temp target Icon Color-->
        <item name="temptargetIconColor" >@color/white</item>
        <item name="temptargetIconColor1" >@color/white</item>
        <!---Start temp basal Icon Color-->
        <item name="tempbasalIconColor" >@color/white</item>
        <!---Cancel temp basal Icon Color-->
        <item name="canceltempbasalIconColor" >@color/white</item>
        <!---Start extended bolus Icon Color-->
        <item name="startextbolusIconColor" >@color/white</item>
        <!---Cancel extended bolus Icon Color-->
        <item name="cancelextbolusIconColor" >@color/white</item>
        <!---BG check Icon Color-->
        <item name="bgcheckIconColor" >@color/white</item>
        <!---Prime fill Icon Color-->
        <item name="primefillIconColor" >@color/white</item>
        <!---CGM insert Icon Color-->
        <item name="cgminsertIconColor" >@color/white</item>
        <!---Pump Battery Icon Color-->
        <item name="pumpBatteryIconColor" >@color/white</item>
        <!---Note Icon Color-->
        <item name="noteIconColor" >@color/white</item>
        <!---Exercise Icon Color-->
        <item name="exerciseIconColor01" >@color/white</item>
        <item name="exerciseIconColor02" >@color/white</item>
        <!---Announcement Icon Color-->
        <item name="announcementIconColor" >@color/white</item>
        <!---Question Icon Color-->
        <item name="questionIconColor" >@color/white</item>
        <!---History Icon Color-->
        <item name="historyIconColor" >@color/white</item>
        <!---Stats Icon Color-->
        <item name="statsIconColor" >@color/white</item>
        <!---User Option Icon Color-->
        <item name="userOptionsIconColor" >@color/white</item>
        <!---Target Hypo Icon Color-->
        <item name="targetHypoBgIconColor" >@color/white</item>
        <!---QuickWizzard Icon Color-->
        <item name="quickwizzardIconColor" >@color/white</item>
        <!---Add Cross Icon Color-->
        <item name="addCrossIconColor" >@color/white</item>
        <item name="bottomAppBarStyle">@style/Widget.MaterialComponents.BottomAppBar.Colored</item>
    </style>

    <style name="AppTheme.LIME" parent="AppTheme.NoActionBar">
        <!-- Customize your theme here. -->
        <item name="colorPrimary">@color/primaryColorLime</item>
        <item name="colorPrimaryDark">@color/primaryDarkColorLime</item>
        <item name="colorAccent">@color/secondaryColorLime</item>
        <item name="colorSecondary">@color/secondaryColorLime</item>
        <item name="colorOnSecondary">@color/primaryTextColorLime</item>
        <item name="colorOnPrimary">@color/primaryTextColorLime</item>
        <item name="colorSurface">@color/black_alpha_60</item>
        <item name="colorOnSurface">@color/white</item>
        <item name="android:popupBackground">@color/black_alpha_80</item>
        <item name="bottomAppBarStyle">@style/Widget.MaterialComponents.BottomAppBar.Colored</item>
        <!-- Color of pills -->
        <item name="PillColorStart">@color/PillColorStartLime</item>
        <item name="PillColorEnd">@color/PillColorEndLime</item>
        <!---Add Cross Icon Color-->
        <item name="addCrossIconColor" >@color/white</item>
        <!-- Color of bg value -->
        <item name="bgInRange">@color/bgInRangeColorLime</item>
        <item name="android:windowBackground">@drawable/auroraborealis02</item>
    </style>

    <style name="AppTheme.YELLOW" parent="AppTheme.NoActionBar">
        <!-- Customize your theme here. -->
        <item name="colorPrimary">@color/primaryColorYellow</item>
        <item name="colorPrimaryDark">@color/primaryDarkColorYellow</item>
        <item name="colorAccent">@color/secondaryColorYellow</item>
        <item name="overviewPillColor">@color/overviewPillColorYellow</item>
        <item name="iconColor">@color/sphere_plastic_grey</item>
        <item name="iconColorToolbar">@color/white</item>
        <item name="colorOnPrimary">@color/concinnity_grey</item>
        <item name="colorOnSecondary">@color/concinnity_bright_grey</item>
        <item name="iconColorbottomAppbar">@color/black_alpha_60</item>
        <!---Bolus Icon Color-->
        <item name="bolusIconColor" >@color/black</item>
        <!---Carbs Icon Color-->
        <item name="carbsIconColor" >@color/black</item>
        <!---Wizard Icon Color-->
        <item name="wizardIconColor" >@color/black</item>
        <!---CGM BOYDA Icon Color-->
        <item name="boyda" >@color/black</item>
        <!---Profile Switch Icon Color-->
        <item name="profileswitchIconColor" >@color/black</item>
        <!---Temp target Icon Color-->
        <item name="temptargetIconColor" >@color/black</item>
        <item name="temptargetIconColor1" >@color/black</item>
        <!---Start temp basal Icon Color-->
        <item name="tempbasalIconColor" >@color/black</item>
        <!---Cancel temp basal Icon Color-->
        <item name="canceltempbasalIconColor" >@color/black</item>
        <!---Start extended bolus Icon Color-->
        <item name="startextbolusIconColor" >@color/black</item>
        <!---Cancel extended bolus Icon Color-->
        <item name="cancelextbolusIconColor" >@color/black</item>
        <!---BG check Icon Color-->
        <item name="bgcheckIconColor" >@color/black</item>
        <!---Prime fill Icon Color-->
        <item name="primefillIconColor" >@color/black</item>
        <!---CGM insert Icon Color-->
        <item name="cgminsertIconColor" >@color/black</item>
        <!---Pump Battery Icon Color-->
        <item name="pumpBatteryIconColor" >@color/black</item>
        <!---Note Icon Color-->
        <item name="noteIconColor" >@color/black</item>
        <!---Exercise Icon Color-->
        <item name="exerciseIconColor01" >@color/black</item>
        <item name="exerciseIconColor02" >@color/black</item>
        <!---Announcement Icon Color-->
        <item name="announcementIconColor" >@color/black</item>
        <!---Question Icon Color-->
        <item name="questionIconColor" >@color/black</item>
        <!---History Icon Color-->
        <item name="historyIconColor" >@color/black</item>
        <!---Stats Icon Color-->
        <item name="statsIconColor" >@color/black</item>
        <!---User Option Icon Color-->
        <item name="userOptionsIconColor" >@color/black</item>
        <!---Target Hypo Icon Color-->
        <item name="targetHypoBgIconColor" >@color/black</item>
        <!---QuickWizzard Icon Color-->
        <item name="quickwizzardIconColor" >@color/black</item>
        <!---Calibration Icon Color-->
        <item name="calibrationIconColor" >@color/black</item>
        <!---First Aid Icon Color-->
        <item name="firstAidIconColor" >@color/black</item>
        <!---Add Cross Icon Color-->
        <item name="addCrossIconColor" >@color/white</item>
        <item name="bottomAppBarStyle">@style/Widget.MaterialComponents.BottomAppBar.Colored</item>
    </style>

    <style name="AppTheme.AMBER" parent="AppTheme.NoActionBar">
        <!-- Customize your theme here. -->
        <item name="colorPrimary">@color/primaryColorAmber</item>
        <item name="colorPrimaryDark">@color/primaryDarkColorAmber</item>
        <item name="colorAccent">@color/secondaryColorAmber</item>
        <item name="overviewPillColor">@color/overviewPillColorAmber</item>
        <!---Bolus Icon Color-->
        <item name="bolusIconColor" >@color/white</item>
        <!---Carbs Icon Color-->
        <item name="carbsIconColor" >@color/white</item>
        <!---Wizard Icon Color-->
        <item name="wizardIconColor" >@color/white</item>
        <!---CGM BOYDA Icon Color-->
        <item name="boyda" >@color/white</item>
        <!---Profile Switch Icon Color-->
        <item name="profileswitchIconColor" >@color/white</item>
        <!---Temp target Icon Color-->
        <item name="temptargetIconColor" >@color/white</item>
        <item name="temptargetIconColor1" >@color/white</item>
        <!---Start temp basal Icon Color-->
        <item name="tempbasalIconColor" >@color/white</item>
        <!---Cancel temp basal Icon Color-->
        <item name="canceltempbasalIconColor" >@color/white</item>
        <!---Start extended bolus Icon Color-->
        <item name="startextbolusIconColor" >@color/white</item>
        <!---Cancel extended bolus Icon Color-->
        <item name="cancelextbolusIconColor" >@color/white</item>
        <!---BG check Icon Color-->
        <item name="bgcheckIconColor" >@color/white</item>
        <!---Prime fill Icon Color-->
        <item name="primefillIconColor" >@color/white</item>
        <!---CGM insert Icon Color-->
        <item name="cgminsertIconColor" >@color/white</item>
        <!---Pump Battery Icon Color-->
        <item name="pumpBatteryIconColor" >@color/white</item>
        <!---Note Icon Color-->
        <item name="noteIconColor" >@color/white</item>
        <!---Exercise Icon Color-->
        <item name="exerciseIconColor01" >@color/white</item>
        <item name="exerciseIconColor02" >@color/white</item>
        <!---Announcement Icon Color-->
        <item name="announcementIconColor" >@color/white</item>
        <!---Question Icon Color-->
        <item name="questionIconColor" >@color/white</item>
        <!---History Icon Color-->
        <item name="historyIconColor" >@color/white</item>
        <!---Stats Icon Color-->
        <item name="statsIconColor" >@color/white</item>
        <!---User Option Icon Color-->
        <item name="userOptionsIconColor" >@color/white</item>
        <!---Target Hypo Icon Color-->
        <item name="targetHypoBgIconColor" >@color/white</item>
        <!---QuickWizzard Icon Color-->
        <item name="quickwizzardIconColor" >@color/white</item>
        <!---Calibration Icon Color-->
        <item name="calibrationIconColor" >@color/white</item>
        <!---First Aid Icon Color-->
        <item name="firstAidIconColor" >@color/white</item>
        <!---Add Cross Icon Color-->
        <item name="addCrossIconColor" >@color/white</item>
        <item name="bottomAppBarStyle">@style/Widget.MaterialComponents.BottomAppBar.Colored</item>
    </style>

    <style name="AppTheme.ORANGE" parent="AppTheme.NoActionBar">
        <!-- Customize your theme here. -->
        <item name="colorPrimary">@color/primaryColorOrange</item>
        <item name="colorPrimaryDark">@color/primaryDarkColorOrange</item>
        <item name="colorAccent">@color/secondaryColorOrange</item>
        <item name="overviewPillColor">@color/overviewPillColorOrange</item>
        <!---Bolus Icon Color-->
        <item name="bolusIconColor" >@color/white</item>
        <!---Carbs Icon Color-->
        <item name="carbsIconColor" >@color/white</item>
        <!---Wizard Icon Color-->
        <item name="wizardIconColor" >@color/white</item>
        <!---CGM BOYDA Icon Color-->
        <item name="boyda" >@color/white</item>
        <!---Profile Switch Icon Color-->
        <item name="profileswitchIconColor" >@color/white</item>
        <!---Temp target Icon Color-->
        <item name="temptargetIconColor" >@color/white</item>
        <item name="temptargetIconColor1" >@color/white</item>
        <!---Start temp basal Icon Color-->
        <item name="tempbasalIconColor" >@color/white</item>
        <!---Cancel temp basal Icon Color-->
        <item name="canceltempbasalIconColor" >@color/white</item>
        <!---Start extended bolus Icon Color-->
        <item name="startextbolusIconColor" >@color/white</item>
        <!---Cancel extended bolus Icon Color-->
        <item name="cancelextbolusIconColor" >@color/white</item>
        <!---BG check Icon Color-->
        <item name="bgcheckIconColor" >@color/white</item>
        <!---Prime fill Icon Color-->
        <item name="primefillIconColor" >@color/white</item>
        <!---CGM insert Icon Color-->
        <item name="cgminsertIconColor" >@color/white</item>
        <!---Pump Battery Icon Color-->
        <item name="pumpBatteryIconColor" >@color/white</item>
        <!---Note Icon Color-->
        <item name="noteIconColor" >@color/white</item>
        <!---Exercise Icon Color-->
        <item name="exerciseIconColor01" >@color/white</item>
        <item name="exerciseIconColor02" >@color/white</item>
        <!---Announcement Icon Color-->
        <item name="announcementIconColor" >@color/white</item>
        <!---Question Icon Color-->
        <item name="questionIconColor" >@color/white</item>
        <!---History Icon Color-->
        <item name="historyIconColor" >@color/white</item>
        <!---Stats Icon Color-->
        <item name="statsIconColor" >@color/white</item>
        <!---User Option Icon Color-->
        <item name="userOptionsIconColor" >@color/white</item>
        <!---Target Hypo Icon Color-->
        <item name="targetHypoBgIconColor" >@color/white</item>
        <!---QuickWizzard Icon Color-->
        <item name="quickwizzardIconColor" >@color/white</item>
        <!---Calibration Icon Color-->
        <item name="calibrationIconColor" >@color/white</item>
        <!---First Aid Icon Color-->
        <item name="firstAidIconColor" >@color/white</item>
        <!---Add Cross Icon Color-->
        <item name="addCrossIconColor" >@color/white</item>
        <item name="bottomAppBarStyle">@style/Widget.MaterialComponents.BottomAppBar.Colored</item>
    </style>

    <style name="AppTheme.DEEPORANGE" parent="AppTheme.NoActionBar">
        <!-- Customize your theme here. -->
        <item name="colorPrimary">@color/primaryColorDeepOrange</item>
        <item name="colorPrimaryDark">@color/primaryDarkColorDeepOrange</item>
        <item name="colorAccent">@color/secondaryColorDeepOrange</item>
        <item name="overviewPillColor">@color/overviewPillColorDeepOrange</item>
        <!---Bolus Icon Color-->
        <item name="bolusIconColor" >@color/white</item>
        <!---Carbs Icon Color-->
        <item name="carbsIconColor" >@color/white</item>
        <!---Wizard Icon Color-->
        <item name="wizardIconColor" >@color/white</item>
        <!---CGM BOYDA Icon Color-->
        <item name="boyda" >@color/white</item>
        <!---Profile Switch Icon Color-->
        <item name="profileswitchIconColor" >@color/white</item>
        <!---Temp target Icon Color-->
        <item name="temptargetIconColor" >@color/white</item>
        <item name="temptargetIconColor1" >@color/white</item>
        <!---Start temp basal Icon Color-->
        <item name="tempbasalIconColor" >@color/white</item>
        <!---Cancel temp basal Icon Color-->
        <item name="canceltempbasalIconColor" >@color/white</item>
        <!---Start extended bolus Icon Color-->
        <item name="startextbolusIconColor" >@color/white</item>
        <!---Cancel extended bolus Icon Color-->
        <item name="cancelextbolusIconColor" >@color/white</item>
        <!---BG check Icon Color-->
        <item name="bgcheckIconColor" >@color/white</item>
        <!---Prime fill Icon Color-->
        <item name="primefillIconColor" >@color/white</item>
        <!---CGM insert Icon Color-->
        <item name="cgminsertIconColor" >@color/white</item>
        <!---Pump Battery Icon Color-->
        <item name="pumpBatteryIconColor" >@color/white</item>
        <!---Note Icon Color-->
        <item name="noteIconColor" >@color/white</item>
        <!---Exercise Icon Color-->
        <item name="exerciseIconColor01" >@color/white</item>
        <item name="exerciseIconColor02" >@color/white</item>
        <!---Announcement Icon Color-->
        <item name="announcementIconColor" >@color/white</item>
        <!---Question Icon Color-->
        <item name="questionIconColor" >@color/white</item>
        <!---History Icon Color-->
        <item name="historyIconColor" >@color/white</item>
        <!---Stats Icon Color-->
        <item name="statsIconColor" >@color/white</item>
        <!---User Option Icon Color-->
        <item name="userOptionsIconColor" >@color/white</item>
        <!---Target Hypo Icon Color-->
        <item name="targetHypoBgIconColor" >@color/white</item>
        <!---QuickWizzard Icon Color-->
        <item name="quickwizzardIconColor" >@color/white</item>
        <!---Calibration Icon Color-->
        <item name="calibrationIconColor" >@color/white</item>
        <!---First Aid Icon Color-->
        <item name="firstAidIconColor" >@color/white</item>
        <!---Add Cross Icon Color-->
        <item name="addCrossIconColor" >@color/white</item>
        <item name="bottomAppBarStyle">@style/Widget.MaterialComponents.BottomAppBar.Colored</item>
    </style>

    <style name="AppTheme.BROWN" parent="AppTheme.NoActionBar">
        <!-- Customize your theme here. -->
        <item name="colorPrimary">@color/primaryColorBrown</item>
        <item name="colorPrimaryDark">@color/primaryDarkColorBrown</item>
        <item name="colorAccent">@color/secondaryColorBrown</item>
        <item name="overviewPillColor">@color/overviewPillColorBrown</item>
        <!---QuickWizzard Icon Color-->
        <item name="quickwizzardIconColor" >@color/white</item>
        <item name="android:windowBackground">@drawable/darkblue_gold</item>
        <item name="bottomAppBarStyle">@style/Widget.MaterialComponents.BottomAppBar.Colored</item>
    </style>

    <style name="AppTheme.GRAY" parent="AppTheme.NoActionBar">
        <!-- Customize your theme here. -->
        <item name="colorPrimary">@color/primaryColorGray</item>
        <item name="colorPrimaryDark">@color/primaryDarkColorGray</item>
        <item name="colorAccent">@color/secondaryColorGray</item>
        <item name="overviewPillColor">@color/overviewPillColorGray</item>
        <item name="android:windowBackground">@drawable/stone</item>
        <!---Add Cross Icon Color-->
        <item name="addCrossIconColor" >@color/white</item>
        <item name="bottomAppBarStyle">@style/Widget.MaterialComponents.BottomAppBar.Colored</item>
    </style>

    <style name="AppTheme.BLUEGRAY" parent="AppTheme.NoActionBar">
        <!-- Customize your theme here. -->
        <item name="colorPrimary">@color/primaryColorBlueGray</item>
        <item name="colorPrimaryDark">@color/primaryDarkColorBlueGray</item>
        <item name="colorAccent">@color/secondaryColorBlueGray</item>
        <item name="overviewPillColor">@color/overviewPillColorBlueGray</item>
        <!---Add Cross Icon Color-->
        <item name="addCrossIconColor" >@color/white</item>
        <!---More Icon Color-->
        <item name="dotmoreIconColor" >@color/black</item>
        <item name="bottomAppBarStyle">@style/Widget.MaterialComponents.BottomAppBar.Colored</item>
    </style>

    <style name="AppTheme.DARKSIDE" parent="AppTheme.NoActionBar">
        <!-- Customize your theme here. -->
        <item name="bgInRange">@color/blue_default</item>
        <item name="colorPrimary">@color/primaryColorDarkside</item>
        <item name="colorPrimaryDark">@color/primaryDarkColorDarkside</item>
        <item name="colorAccent">@color/secondaryColorDarkside</item>
        <item name="colorSecondary">@color/secondaryColorDarkside</item>
        <item name="colorPrimaryVariant">@color/primaryLightColorDarkside</item>
        <item name="colorSecondaryVariant">@color/secondaryLightColorDarkside</item>
        <item name="colorOnPrimary">@color/primaryTextColorDarkside</item>
        <item name="colorSurface">@color/black_alpha_80</item>
        <item name="colorOnSurface">@color/white</item>
        <item name="android:popupBackground">@color/black_alpha_80</item>
        <item name="android:windowBackground">@drawable/carbonfiber03</item>
        <item name="android:windowActionBarOverlay">true</item>
        <item name="bottomAppBarStyle">@style/Widget.MaterialComponents.BottomAppBar.Colored</item>
        <!-- Icons of bottom naviagtion bar -->
        <item name="iconInsulin">@drawable/pumpe_white_shadow</item>
        <item name="iconCarbs">@drawable/carb_white_shadow</item>
        <item name="iconWizzard">@drawable/calculator_white_shadow</item>
        <item name="iconCgm">@drawable/blooddrop_white_shadow</item>
        <item name="iconTreatment">@drawable/ic_treatments</item>
        <item name="android:backgroundDimAmount">0.2</item>
        <item name="android:textColorPrimary">@color/ios_blue_default</item>
        <item name="numPickerText">@color/ios_blue_default</item>
        <!---Bolus Icon Color-->
        <item name="bolusIconColor" >@color/white</item>
        <!---Carbs Icon Color-->
        <item name="carbsIconColor" >@color/white</item>
        <!---Wizard Icon Color-->
        <item name="wizardIconColor" >@color/white</item>
        <!---CGM BOYDA Icon Color-->
        <item name="boyda" >@color/white</item>
        <!---Profile Switch Icon Color-->
        <item name="profileswitchIconColor" >@color/white</item>
        <!---Temp target Icon Color-->
        <item name="temptargetIconColor" >@color/white</item>
        <item name="temptargetIconColor1" >@color/white</item>
        <!---Start temp basal Icon Color-->
        <item name="tempbasalIconColor" >@color/white</item>
        <!---Cancel temp basal Icon Color-->
        <item name="canceltempbasalIconColor" >@color/white</item>
        <!---Start extended bolus Icon Color-->
        <item name="startextbolusIconColor" >@color/white</item>
        <!---Cancel extended bolus Icon Color-->
        <item name="cancelextbolusIconColor" >@color/white</item>
        <!---BG check Icon Color-->
        <item name="bgcheckIconColor" >@color/white</item>
        <!---Prime fill Icon Color-->
        <item name="primefillIconColor" >@color/white</item>
        <!---CGM insert Icon Color-->
        <item name="cgminsertIconColor" >@color/white</item>
        <!---Pump Battery Icon Color-->
        <item name="pumpBatteryIconColor" >@color/white</item>
        <!---Note Icon Color-->
        <item name="noteIconColor" >@color/white</item>
        <!---Exercise Icon Color-->
        <item name="exerciseIconColor01" >@color/white</item>
        <item name="exerciseIconColor02" >@color/white</item>
        <!---Announcement Icon Color-->
        <item name="announcementIconColor" >@color/white</item>
        <!---Question Icon Color-->
        <item name="questionIconColor" >@color/white</item>
        <!---History Icon Color-->
        <item name="historyIconColor" >@color/white</item>
        <!---Stats Icon Color-->
        <item name="statsIconColor" >@color/white</item>
        <!---User Option Icon Color-->
        <item name="userOptionsIconColor" >@color/white</item>
        <!---Target Hypo Icon Color-->
        <item name="targetHypoBgIconColor" >@color/white</item>
        <!---QuickWizzard Icon Color-->
        <item name="quickwizzardIconColor" >@color/white</item>
        <!-- Color of dialogs -->
        <item name="android:alertDialogTheme">@style/APSDialogDarkside</item>
        <item name="android:dialogTheme">@style/APSDialogDarkside</item>
    </style>

    <style name="APSDialogDarkside" parent="Theme.MaterialComponents.Dialog">
        <!-- Customize your theme here. -->
        <item name="android:dialogCornerRadius">10dp</item>
        <item name="colorPrimary">@color/ios_blue_default</item>
        <item name="colorPrimaryDark">@color/primaryDarkColorDarkside</item>
        <item name="colorAccent">@color/secondaryColorDarkside</item>
        <item name="colorPrimaryVariant">@color/primaryLightColorDarkside</item>
        <item name="colorSecondaryVariant">@color/secondaryLightColorDarkside</item>
        <item name="colorSecondary">@color/secondaryColorDarkside</item>
        <item name="colorOnPrimary">@color/primaryTextColorDarkside</item>
        <item name="colorControlNormal">@color/white</item>
        <item name="colorControlActivated">@color/white</item>
        <item name="colorControlHighlight">@color/white</item>
        <item name="colorOnSecondary">@color/white</item>
        <item name="colorPrimarySurface">@color/white</item>
        <item name="android:textColor">@color/white</item>
        <item name="matButtonBackground">@color/white</item>
        <item name="android:textColorSecondary">@color/ios_blue_default</item>
        <item name="android:textColorPrimary">@color/ios_blue_default</item>
        <item name="android:background">@color/transparent</item>
        <item name="android:backgroundTint">@color/black_alpha_40</item>
        <item name="android:backgroundTintMode">multiply</item>
        <!---Bluring enabled for dialogs-->
        <item name="android:windowBlurBehindEnabled" ns2:targetApi="s">true</item>
        <item name="android:windowBlurBehindRadius" ns2:targetApi="s">10dp</item>
        <item name="android:windowBackgroundBlurRadius" ns2:targetApi="s">10dp</item>
    </style>


=======
    <!-- The launcher theme. It sets the main window background to the launch_screen drawable -->
    <style name="AppTheme.Launcher"  parent="AppTheme.NoActionBar">
        <item name="android:windowBackground">@drawable/launch_screen</item>
        <!-- Optional, on Android 5+ you can modify the colorPrimaryDark color to match the windowBackground color for further branding-->
        <!-- <item name="colorPrimaryDark">@android:color/white</item> -->
    </style>

    <style name="section_header_label">
        <item name="android:layout_width">match_parent</item>
        <item name="android:layout_height">wrap_content</item>
        <item name="android:layout_marginTop">15dp</item>
        <item name="android:paddingStart">15dp</item>
        <item name="android:paddingEnd">15dp</item>
        <item name="android:textColor">@color/colorAccent</item>
    </style>

    <style name="warning_label">
        <item name="android:layout_width">match_parent</item>
        <item name="android:layout_height">wrap_content</item>
        <item name="android:layout_marginTop">5dp</item>
        <item name="android:layout_marginBottom">5dp</item>
        <item name="android:paddingStart">15dp</item>
        <item name="android:paddingEnd">15dp</item>
        <item name="android:textAlignment">center</item>
        <item name="android:textColor">#ff0000</item>
    </style>
>>>>>>> 78b58091
</resources><|MERGE_RESOLUTION|>--- conflicted
+++ resolved
@@ -1,15 +1,9 @@
-<?xml version="1.0" encoding="utf-8"?>
 <resources xmlns:ns2="http://schemas.android.com/tools">
-<<<<<<< HEAD
-    <style name="AppTheme" parent="Theme.MaterialComponents.DayNight.NoActionBar">
-=======
-
-    <style name="AppTheme" parent="Theme.MaterialComponents.DayNight.DarkActionBar">
->>>>>>> 78b58091
+    <style name="AppTheme" parent="Theme.Material3.DynamicColors.DayNight">
         <item name="colorPrimary">@color/colorPrimary</item>
         <item name="colorPrimaryDark">@color/colorPrimaryDark</item>
         <item name="colorAccent">@color/secondaryColorDefault</item>
-        <!-- New MaterialComponents attributes. -->dialogTitleBackground
+        <!-- New MaterialComponents attributes. -->
         <item name="colorSecondary">@color/secondaryColorDefault</item>
         <item name="colorPrimaryVariant">@color/primaryLightColorDefault</item>
         <item name="colorSecondaryVariant">@color/secondaryLightColorDefault</item>
@@ -275,8 +269,6 @@
         <item name="automationTitleText" >@color/white</item>
         <item name="automationSelectedItemBackground" >@color/gray</item>
         <item name="fortyfiveup" >@color/white</item>
-        <!---Round dialog corner only if sdk >= 28 -->
-        <item name="android:dialogCornerRadius" ns2:targetApi="p">8dp</item>
         <item name="colorScheduled" >@color/squash</item>
         <!---windowBackground -->
         <item name="android:windowBackground">?attr/windowBackground</item>
@@ -369,8 +361,6 @@
         <!---Main Activity Tab  -->
         <item name="tabSelectedTextColor">@color/tabSelectedText</item>
         <item name="tabTextColor">@color/tabText</item>
-        <!---Background  -->
-        <item name="defaultbackground">@color/defaultbackground</item>
         <!---Toast  -->
         <item name="toastBaseTextColor">@color/toastBase</item>
         <!---Input  -->
@@ -381,19 +371,22 @@
         <item name="materialAlertDialogTheme">@style/DialogTheme</item>
         <item name="android:alertDialogTheme">@style/DialogTheme</item>
         <item name="alertDialogTheme">@style/DialogTheme</item>
+        <item name="android:dialogCornerRadius">12dp</item>
         <!---Disabled Text Color  -->
         <item name="disabledTextColor">@color/sandGray</item>
         <!---Splash Background  -->
         <item name="splashBackgroundColor">@color/splashBackground</item>
-        <!---Application Background Color  -->
-        <item name="android:windowBackground">@color/black</item>
+    </style>
+
+    <style name="MaterialDatePickerTheme" parent="@style/ThemeOverlay.MaterialComponents.MaterialCalendar">
+        <item name="buttonBarPositiveButtonStyle">@style/PickerTextButton</item>
+        <item name="buttonBarNegativeButtonStyle">@style/PickerTextButton</item>
     </style>
 
     <style name="Theme.MaterialComponents.DayNight.DarkActionBar" parent="Theme.MaterialComponents.DayNight.Bridge"/>
 
-<<<<<<< HEAD
     <!-- The launcher theme. It sets the main window background to the launch_screen drawable -->
-    <style name="AppTheme.Launcher"  parent="Theme.MaterialComponents.NoActionBar">
+    <style name="AppTheme.Launcher"  parent="AppTheme.NoActionBar" >
         <item name="android:windowBackground">@drawable/launch_screen_night</item>
         <!-- Optional, on Android 5+ you can modify the colorPrimaryDark color to match the windowBackground color for further branding-->
         <!-- <item name="colorPrimaryDark">@android:color/white</item> -->
@@ -403,15 +396,15 @@
         <item name="android:textColorSecondary">@color/white</item>
     </style>
 
+    <style name="AppTheme.NoActionBar" parent="AppTheme">
+        <item name="windowActionBar">true</item>
+        <item name="windowNoTitle">true</item>
+    </style>
+
     <style name="BottomAppbar" parent="Widget.Material3.BottomAppBar" >
     </style>
 
     <style name="AppTheme.AppBarOverlay" parent="ThemeOverlay.AppCompat.Dark.ActionBar" />
-
-    <style name="MaterialDatePickerTheme" parent="@style/ThemeOverlay.MaterialComponents.MaterialCalendar">
-        <item name="buttonBarPositiveButtonStyle">@style/PickerTextButton</item>
-        <item name="buttonBarNegativeButtonStyle">@style/PickerTextButton</item>
-    </style>
 
     <!-- Theme for Material Time Picker -->
     <style name="AppTheme.MaterialTimePickerTheme" parent="Widget.MaterialComponents.TimePicker">
@@ -440,21 +433,7 @@
     <style name="Buton.Borderless.Colored" parent="Widget.AppCompat.Button.Borderless.Colored"/>
 
 
-    <style name="AppTheme.NoActionBar" parent="Theme.MaterialComponents.DayNight.NoActionBar">
-        <item name="colorPrimary">@color/colorPrimary</item>
-        <item name="colorPrimaryDark">@color/colorPrimaryDark</item>
-        <item name="colorAccent">@color/colorAccent</item>
-=======
-    <style name="AppTheme.NoActionBar" parent="AppTheme">
->>>>>>> 78b58091
-        <item name="windowActionModeOverlay">true</item>
-        <item name="actionModeCloseDrawable">@drawable/ic_close</item>
-        <item name="windowActionBar">false</item>
-        <item name="windowNoTitle">true</item>
-    </style>
-
-    <!-- BolusProgress, Error -->
-    <style name="Theme.MaterialComponents.Translucent" parent="Theme.MaterialComponents.NoActionBar">
+    <style name="Theme.AppCompat.Translucent" parent="AppTheme">
         <item name="android:windowNoTitle">true</item>
         <item name="android:windowBackground">@android:color/transparent</item>
         <item name="android:colorBackgroundCacheHint">@null</item>
@@ -524,39 +503,20 @@
     <style name="mdtp_ActionButton">
         <item name="android:layout_width">wrap_content</item>
         <item name="android:layout_height">@dimen/mdtp_material_button_height</item>
-        <item name="dialogTitleBackground">@color/dialog_title_background</item>
-    </style>
-
-    <!--    Buttons from MaterialDateTimePicker, Dialogs ...    -->
-    <dimen name="material_button_height">48dp</dimen>
-    <dimen name="material_button_text_size">14sp</dimen>
-    <dimen name="material_button_min_width">64dp</dimen>
-    <dimen name="material_button_text_padding_horizontal">8dp</dimen>
-
-    <style name="OkCancelButton">
-        <item name="android:layout_width">wrap_content</item>
-        <item name="android:layout_height">@dimen/material_button_height</item>
         <item name="android:layout_gravity">center_vertical</item>
         <item name="android:focusable">true</item>
     </style>
 
     <style name="mdtp_ActionButton.Text" ns2:ignore="NewApi">
         <item name="android:textSize">@dimen/mdtp_material_button_textsize</item>
-    </style>
-
-    <style name="OkCancelButton.Text" ns2:ignore="NewApi">
-        <item name="android:textSize">@dimen/material_button_text_size</item>
         <item name="android:singleLine">true</item>
         <item name="android:layout_gravity">center_vertical</item>
         <item name="android:gravity">center</item>
         <item name="android:stateListAnimator">@null</item>
+        <item name="android:minWidth">@dimen/mdtp_material_button_minwidth</item>
         <item name="android:paddingStart">@dimen/mdtp_material_button_textpadding_horizontal</item>
         <item name="android:paddingEnd">@dimen/mdtp_material_button_textpadding_horizontal</item>
-        <item name="android:background">@drawable/material_button_background</item>
-        <item name="android:minWidth">@dimen/material_button_min_width</item>
-        <item name="android:paddingLeft">@dimen/material_button_text_padding_horizontal</item>
-        <item name="android:paddingRight">@dimen/material_button_text_padding_horizontal</item>
-        <item name="android:textColor">@color/okButtonText</item>
+        <item name="android:textColor">@color/mdtp_button_color</item>
         <item name="android:textAllCaps">true</item>
     </style>
 
@@ -571,6 +531,34 @@
         <item name="android:textColor">?android:textColorPrimary</item>
     </style>
 
+    <!-- BolusProgress, Error -->
+    <style name="Theme.MaterialComponents.Translucent" parent="Theme.MaterialComponents.NoActionBar">
+        <item name="android:windowNoTitle">true</item>
+        <item name="android:windowBackground">@android:color/transparent</item>
+        <item name="android:colorBackgroundCacheHint">@null</item>
+        <item name="android:windowIsTranslucent">true</item>
+        <item name="android:windowAnimationStyle">@android:style/Animation</item>
+    </style>
+
+    <style name="OkCancelButton">
+        <item name="android:layout_width">wrap_content</item>
+        <item name="android:layout_height">@dimen/mdtp_material_button_height</item>
+        <item name="android:layout_gravity">center_vertical</item>
+        <item name="android:focusable">true</item>
+    </style>
+
+    <style name="OkCancelButton.Text" ns2:ignore="NewApi">
+        <item name="android:textSize">@dimen/mdtp_material_button_textsize</item>
+        <item name="android:singleLine">true</item>
+        <item name="android:layout_gravity">center_vertical</item>
+        <item name="android:gravity">center</item>
+        <item name="android:stateListAnimator">@null</item>
+        <item name="android:background">@drawable/material_button_background</item>
+        <item name="android:minWidth">@dimen/mdtp_material_button_minwidth</item>
+        <item name="android:paddingLeft">@dimen/mdtp_material_button_textpadding_horizontal</item>
+        <item name="android:paddingRight">@dimen/mdtp_material_button_textpadding_horizontal</item>
+        <item name="android:textAllCaps">true</item>
+    </style>
 
     <!-- Custom Theme -->
     <style name="CustomTheme" parent="AppTheme.NoActionBar">
@@ -653,7 +641,7 @@
         <item name="colorSecondary">@color/colorSecondaryPink</item>
         <item name="colorSecondaryVariant">@color/colorSecondaryVariantPink</item>
         <item name="colorOnPrimary">@color/colorOnPrimaryPink</item>
-        <item name="colorOnSecondary">@color/colorOnSecondaryPink</item>
+        <item name="colorOnSecondary">@color/white</item>
         <item name="colorAccent">@color/primaryColorPink</item>
         <item name="colorOnBackground">@color/colorOnBackgroundPink</item>
         <item name="colorOnSurface">@color/colorOnSurfacePink</item>
@@ -719,7 +707,6 @@
         <item name="PillColorEnd">@color/primaryColorPink</item>
     </style>
 
-<<<<<<< HEAD
     <style name="AppTheme.PURPLE" parent="AppTheme.NoActionBar">
         <!-- Customize your theme here. -->
         <item name="colorPrimary">@color/primaryColorPurple</item>
@@ -791,19 +778,6 @@
         <item name="fragmentbackground">@color/black_alpha_10</item>
         <item name="android:windowBackground">@drawable/stone_wall</item>
         <item name="overviewPillColor">@color/overviewPillColorPurple</item>
-=======
-    <style name="Test" parent="AppTheme">
-        <item name="windowActionBar">false</item>
-        <item name="windowNoTitle">true</item>
-    </style>
-
-    <!-- Alert Dialogs -->
-    <style name="DialogTheme" parent="ThemeOverlay.MaterialComponents.Dialog.Alert">
-        <item name="backgroundColor">@color/dialog_title_background</item>
-        <item name="buttonBarNegativeButtonStyle">@style/DialogOkCancelButtonStyle</item>
-        <item name="buttonBarPositiveButtonStyle">@style/DialogOkCancelButtonStyle</item>
-        <item name="buttonBarNeutralButtonStyle">@style/DialogOkCancelButtonStyle</item>
->>>>>>> 78b58091
     </style>
 
     <style name="AppTheme.DEEPPURPLE" parent="AppTheme.NoActionBar">
@@ -1104,7 +1078,6 @@
         <item name="bottomAppBarStyle">@style/Widget.MaterialComponents.BottomAppBar.Colored</item>
     </style>
 
-<<<<<<< HEAD
     <style name="AppTheme.TEAL" parent="AppTheme.NoActionBar">
         <!-- Customize your theme here. -->
         <item name="colorPrimary">@color/primaryColorTeal</item>
@@ -1726,33 +1699,4 @@
         <item name="android:windowBackgroundBlurRadius" ns2:targetApi="s">10dp</item>
     </style>
 
-
-=======
-    <!-- The launcher theme. It sets the main window background to the launch_screen drawable -->
-    <style name="AppTheme.Launcher"  parent="AppTheme.NoActionBar">
-        <item name="android:windowBackground">@drawable/launch_screen</item>
-        <!-- Optional, on Android 5+ you can modify the colorPrimaryDark color to match the windowBackground color for further branding-->
-        <!-- <item name="colorPrimaryDark">@android:color/white</item> -->
-    </style>
-
-    <style name="section_header_label">
-        <item name="android:layout_width">match_parent</item>
-        <item name="android:layout_height">wrap_content</item>
-        <item name="android:layout_marginTop">15dp</item>
-        <item name="android:paddingStart">15dp</item>
-        <item name="android:paddingEnd">15dp</item>
-        <item name="android:textColor">@color/colorAccent</item>
-    </style>
-
-    <style name="warning_label">
-        <item name="android:layout_width">match_parent</item>
-        <item name="android:layout_height">wrap_content</item>
-        <item name="android:layout_marginTop">5dp</item>
-        <item name="android:layout_marginBottom">5dp</item>
-        <item name="android:paddingStart">15dp</item>
-        <item name="android:paddingEnd">15dp</item>
-        <item name="android:textAlignment">center</item>
-        <item name="android:textColor">#ff0000</item>
-    </style>
->>>>>>> 78b58091
 </resources>