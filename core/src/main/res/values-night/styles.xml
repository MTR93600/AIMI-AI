--- conflicted
+++ resolved
@@ -279,10 +279,6 @@
         <item name="okButtonSelected" >@color/okButtonSelected</item>
         <!---Number Picker Text Color-->
         <item name="numPickerText" >@color/black</item>
-<<<<<<< HEAD
-
-=======
->>>>>>> 4b8c15b1
     </style>
 
     <style name="Theme.MaterialComponents.DayNight.DarkActionBar" parent="Theme.MaterialComponents.DayNight.Bridge"/>
