<?xml version="1.0" encoding="utf-8"?>
<resources>
    <!---Theme based colors-->
    <color name="iconColorbottomAppbar">#FFFFFF</color>

    <!-- TDD Stats   -->
    <color name="background_stats_color">#666666</color>

    <!---Android Dark and Light Theme Base colors-->
    <color name="background_dark">#262626</color>
    <color name="background_light">#FFFFFF</color>
    <color name="splashBackground">#000000</color>

    <!-- Default theme color -->
    <!-- This section describes the main theme colors -->
    <color name="colorPrimary">#212121</color>
    <color name="colorPrimaryDark">#000000</color>
    <color name="colorAccent">#40bbaa</color>
    <color name="mdtp_white">#ffffff</color>
    <color name="cardColorBackground">#212121</color>
    <color name="black_overlay">#66000000</color>
    <color name="black">#FF000000</color>
    <color name="white">#FFFFFFFF</color>

    <color name="primaryColorDefault">#222222</color>
    <color name="primaryLightColorDefault">#bbb9bb</color>
    <color name="primaryDarkColorDefault">#222222</color>
    <color name="secondaryColorDefault">#03dac6</color>
    <color name="secondaryLightColorDefault">#e3e3e3</color>
    <color name="secondaryDarkColorDefault">#848484</color>
    <color name="primaryTextColorDefault">#ffffff</color>
    <color name="secondaryTextColorDefault">#000000</color>
    <color name="overviewPillColorDefault">#1c171c</color>
    <color name="colorOnPrimaryDefault">#FFFFFF</color>

    <!-- Pink Colors -->
    <color name="prediction">#ff00ff</color>
    <color name="devslopeneg">#FFFF00FF</color>
    <color name="colorSetExtendedButton">#FFDD7792</color>
    <color name="pastellPurple">#CF8BFE</color>
    <!-- Red Colors -->
    <color name="darkRed">#B92929</color>
    <color name="red">#FF0000</color>
    <color name="lightPastelRed">#66FC0000</color>
    <color name="calibrationRed">#E83258</color>
    <color name="notificationNormal">#ff5e55</color>
    <color name="notificationLow">#ff827c</color>
    <color name="metadataTextError">#FFFF5555</color>

    <!-- Yellow Colors -->
    <color name="lightyellow">#FFFF00</color>
    <color name="midyellow">#EBEB00</color>
    <color name="devslopepos">#FFFFFF00</color>
    <color name="ribbonWarning">#f4d700</color>

    <!-- Orange Colors -->
    <color name="squash">#de7550</color>
    <color name="warningAccentText">#FFFB8C00</color>
    <color name="toastWarn">#FF8C00</color>
    <color name="warningAlertBackground">#FFFB8C00</color>
    <color name="statuslight_Warning" >#FF9900</color>
    <color name="notificationAnnouncement">#FF8C00</color>
    <color name="notificationUrgent">#ff0400</color>
    <color name="metadataTextWarning">#FF8C00</color>
    <color name="cob">#f0a30a</color>
    <color name="carbsOrange">#C98301</color>
    <color name="midorange">#f0a30a</color>

    <!-- Green Colors -->
    <color name="emerald">#25912e</color>
    <color name="notificationInfo">#009705</color>
    <color name="sensGreen">#008585</color>
    <color name="tempTargetConfirmation">#77dd77</color>
    <color name="lightPastelGreen">#7200FF00</color>
    <color name="calcGreen">#67e86a</color>
    <color name="lightGreen">#00FF00</color>
    <color name="swampGreen">#c9bd60</color>
    <color name="toastOk">#77dd77</color>
    <color name="metadataOk">#77dd77</color>
    <color name="info">#77dd77</color>
    <color name="loopGreen">#00C03E</color>
    <color name="activity">#d3f166</color>


    <!-- Blue Colors -->
    <color name="tempTargetDisabledBackground">#303F9F</color>
    <color name="basebasal">#3D15FF</color>
    <color name="blue_default">#007AFF</color>
    <color name="lightblue">#1ba1e2</color>
    <color name="kobaltblue">#5F7BA6</color>
    <color name="mdtp_accent_color">#3A7EFF</color>
    <color name="mdtp_button_color">@color/mdtp_accent_color</color>
    <color name="bolus">#1ea3e5</color>
    <color name="iobPredAS">#1ea3e5</color>
    <color name="iob">#1ba1e2</color>
    <color name="tempbasal">#C803A9F4</color>
    <color name="toastInfo">#03A9F4</color>
    <color name="basal">#6B85FF</color>
    <color name="cobAlert">#7484E2</color>
    <color name="cardObjectiveText">#779ECB</color>
    <color name="colorInsulinButton">#8EC1FF</color>
    <color name="colorSetTempButton">#FF478EFF</color>
    <color name="bgi">#00EEEE</color>
    <color name="cyan">#00d2d2</color>
    <color name="cyan_blue">#67DFE8</color>
    <color name="defaultbackground">#424242</color>
    <color name="defaulttextcolor">#B3FFFFFF</color>

    <!--    Tabs-->
    <color name="tabText">#d0d0d0</color>
    <color name="tabSelectedText">@color/white</color>

    <!--    Buttons-->
    <color name="buttonBackground">#555555</color>
    <color name="buttonText">#ffffff</color>
    <color name="okButtonText">@color/colorAccent</color>
    <color name="okButtonSelected">#33969696</color>

    <color name="ic_actions_refill">#E93057</color>
    <color name="ic_local_activate">#67DFE8</color>
    <color name="ic_local_reset">#E93057</color>
    <color name="ic_local_save">#67E86A</color>

    <!--    Fragments-->
    <color name="pumpStatusBackground">#505050</color>

    <!--    Dialogs-->
    <color name="dialog_title_background">#303030</color>
    <color name="activity_title_background">#121212</color>
    <color name="dialog_title_color">#FFFFFF</color>
    <color name="dialog_title_icon_tint">#FFFFFF</color>
    <color name="warningAlertHeaderText">#FF000000</color>
    <color name="errorAlertBackground">#FFFF5555</color>
    <color name="errorAlertHeaderText">#FF000000</color>
    <color name="helperProfile">#C803A9F4</color>
    <color name="examinedProfile">#FFFF5555</color>
    <color name="defaulttext">#BBBBBB</color>

    <!--    Datepicker-->
    <color name="dateTimePickerBackground">@color/buttonBackground</color>

    <!--    Treatment-->
    <color name="list_delimiter">#505050</color>

    <!-- Import/Export -->
    <color name="importListAdditionalInfo">#BBBBBB</color>
    <color name="importListFileName">#FFFFFF</color>

    <!--    Loop     -->
    <color name="loopDisconnected">#939393</color>
    <color name="loopClosed">#00C03E</color>
    <color name="loopSuspended">#FFFF13</color>
    <color name="loopOpened">#4983D7</color>
    <color name="loopDisabled">#FF1313</color>

    <!--    BgReading-->
    <color name="inrange">#00FF00</color>
    <color name="low">#FF0000</color>
    <color name="high">#FFFF00</color>
    <color name="extendedBolus">#67DFE8</color>
    <color name="carbs">#FFFB8C00</color>
    <color name="uam">#c9bd60</color>
    <color name="zt">#00d2d2</color>
    <color name="calibration">#E83258</color>
    <color name="bolusDataPointColor">#00FFFF</color>
    <color name="profileSwitch">#00FFFF</color>

    <color name="daySelected">#D000FF00</color>
    <color name="weekdayOutline">#1ea3e5</color>
    <color name="weekendOutline">#1e88e5</color>

    <!--    Toasts-->
    <color name="toastBorder">#666666</color>
    <color name="toastBase">#ffffff</color>

    <!-- Black and White transparent - glass effect-->
    <color name="black_alpha_10">#1A000000</color>
    <color name="black_alpha_20">#33000000</color>
    <color name="black_alpha_30">#4D000000</color>
    <color name="black_alpha_40">#66000000</color>
    <color name="black_alpha_50">#80000000</color>
    <color name="black_alpha_60">#99000000</color>
    <color name="black_alpha_65">#A6000000</color>
    <color name="black_alpha_70">#B3000000</color>
    <color name="black_alpha_80">#CC000000</color>
    <color name="black_alpha_90">#E6000000</color>

    <color name="white_alpha_08">#10FFFFFF</color>
    <color name="white_alpha_10">#1AFFFFFF</color>
    <color name="white_alpha_20">#33FFFFFF</color>
    <color name="white_alpha_30">#4DFFFFFF</color>
    <color name="white_alpha_40">#66FFFFFF</color>
    <color name="white_alpha_50">#80FFFFFF</color>
    <color name="white_alpha_60">#99FFFFFF</color>
    <color name="white_alpha_65">#A6FFFFFF</color>
    <color name="white_alpha_70">#B3FFFFFF</color>
    <color name="white_alpha_80">#CCFFFFFF</color>
    <color name="white_alpha_90">#E6FFFFFF</color>

    <color name="transparent">#00000000</color>

    <color name="iobPred">#00d2d2</color>
    <color name="ratio">#FFFFFF</color>
    <color name="actionsConfirm">#FFFF00</color>
    <color name="tabBgColorSelected">#FF666666</color>
    <color name="deviations">#FF0000</color>
    <color name="inrangebackground">#2800FF00</color>
    <color name="warning">#ff1a1a</color>
    <color name="error_background">#66FC0000</color>
    <color name="ok_background">@color/colorPrimaryDark</color>
    <color name="dummy_background">#7DFF0000</color>

    <color name="exercise">#67DFE8</color>

    <color name="action">#ffffbb33</color>
    <color name="alarm">#ffff4444</color>

    <color name="colorAcceptTempButton">#f4d700</color>
    <color name="colorTreatmentButton">#67dfe8</color>
    <color name="colorCarbsButton">#ffae01</color>
    <color name="colorCalibrationButton">#e93057</color>
    <color name="colorCalculatorButton">#67e86a</color>
    <color name="colorQuickWizardButton">#ffae01</color>
    <color name="colorProfileSwitchButton">#ca77dd</color>

    <color name="colorObjectivesDisabledText">#FF5722</color>

    <color name="colorScheduled">#de7550</color>
    <color name="colorActive">#25912e</color>

    <color name="deviationgrey">#c8666666</color>
    <color name="deviationgreen">#7200FF00</color>
    <color name="deviationred">#72FF0000</color>
    <color name="deviationblack">#72000000</color>

<<<<<<< HEAD
=======
    <color name="splashBackground">#000000</color>

    <color name="extBolusStop">#FEAF05</color>
    <color name="actionBasal">#CF8BFE</color>
    <color name="pumpCanula">#67dfe8</color>
    <color name="cgmInsert">#67dfe8</color>
    <color name="pumpBattery">#36FF00</color>
    <color name="note">#FEAF05</color>
    <color name="announcement">#CF8BFE</color>
    <color name="question">#FEAF05</color>
    <color name="pumpHistory">#67DFE8</color>
    <color name="userOption">#6AE86D</color>

>>>>>>> d3d28605
    <!-- Gray colors -->
    <color name="darkgray">#323232</color>
    <color name="darkgrayVariant">#424242</color>
    <color name="ribbonDefault">#5a595b</color>
    <color name="seperator">#7ca6a6a6</color>
    <color name="plastic_grey">#666666</color>
<<<<<<< HEAD
    <color name="graphgrid">#757575</color>
    <color name="mdtp_line_dark">#808080</color>
    <color name="objectivesBackground">#3C3C3C</color>
=======
    <color name="byodagray">#999999</color>
>>>>>>> d3d28605
    <color name="sphere_plastic_grey">#8c8c8c</color>
    <color name="lightSandGray">#72000000</color>
    <color name="sandGray">#c8666666</color>
    <color name="treatment">#B2B2B2</color>
    <color name="gray">#BBBBBB</color>
    <color name="midgray">#B2B2B2</color>
    <color name="lightgray">#4dB1B1B1</color>
    <color name="mdtp_button_selected">#33969696</color>
    <color name="colorLightGray">#d8d8d8</color>
    <color name="plastic">#EBEBEA</color>

    <!-- White colors -->
    <color name="tempTargetBackground">#FAFAE1</color>

    <!-- dash and eros colors -->
    <color name="omni_yellow">#FFFF00</color>
    <color name="omni_cyan">#00FFFF</color>
    <color name="omni_green">#00FF00</color>

    <!-- Button icons - general -->
    <color name="pod_icon_outline">#9E9E9E</color>

    <!-- Omnipod Wizard -->
    <color name="omnipod_wizard_progress_bar">#0099CC</color>
    <color name="omnipod_wizard_finish_button">#ff669900</color>
    <color name="icon_omnipod_wizard_success">#77DD77</color>

    <!-- Omnipod tab - Button icons -->
    <color name="ic_omnipod_overview_acknowledge_alerts">#FF4444</color>
    <color name="ic_omnipod_overview_acknowledge_alerts_outline">@color/pod_icon_outline</color>
    <color name="ic_omnipod_overview_pod_management">#4CAF50</color>
    <color name="ic_omnipod_overview_pod_management_graph">@color/pod_icon_outline</color>
    <color name="ic_omnipod_overview_pod_management_outline">@color/pod_icon_outline</color>
    <color name="ic_omnipod_overview_refresh_pod_status">#42A5F5</color>
    <color name="ic_omnipod_overview_refresh_pod_status_outline">@color/pod_icon_outline</color>
    <color name="ic_omnipod_overview_resume_delivery">#67E86A</color>
    <color name="ic_omnipod_overview_resume_delivery_outline">@color/pod_icon_outline</color>
    <color name="ic_omnipod_overview_set_time">#B39DDB</color>
    <color name="ic_omnipod_overview_set_time_outline">@color/pod_icon_outline</color>
    <color name="ic_omnipod_overview_suspend_delivery">#ffbf00</color>
    <color name="ic_omnipod_overview_suspend_delivery_outline">@color/pod_icon_outline</color>

    <!-- Pod Management - Button icons -->
    <color name="ic_pod_management_activate_pod">#67E86A</color>
    <color name="ic_pod_management_activate_pod_outline">@color/pod_icon_outline</color>
    <color name="ic_pod_management_deactivate_pod">#FF4444</color>
    <color name="ic_pod_management_deactivate_pod_outline">@color/pod_icon_outline</color>
    <color name="ic_pod_management_discard_pod">#85F803</color>
    <color name="ic_pod_management_discard_pod_outline">@color/pod_icon_outline</color>
    <color name="ic_pod_management_play_test_beep">#ffbf00</color>
    <color name="ic_pod_management_play_test_beep_outline">@color/pod_icon_outline</color>
    <color name="ic_pod_management_pulse_log">#4DD0E1</color>
    <color name="ic_pod_management_pulse_log_outline">@color/pod_icon_outline</color>
    <color name="ic_pod_management_pod_history">#FB8C00</color>
    <color name="ic_pod_management_pod_history_outline">@color/pod_icon_outline</color>

    <!-- Button icons - general -->
    <color name="rl_icon_outline">#b9d2d2</color>
    <color name="rl_board_shape">#66BB6A</color>
    <color name="rl_antenna_shape">#FF7043</color>

    <!-- Actions tab - Button icons -->
    <color name="ic_pod_activity_reset_rileylink_config">@color/rl_board_shape</color>
    <color name="ic_pod_activity_reset_rileylink_config_outline">@color/rl_icon_outline</color>

    <!-- Pod Management - Button icons -->
    <color name="ic_pod_management_rl_stats">@color/rl_board_shape</color>
    <color name="ic_pod_management_rl_stats_outline">@color/rl_icon_outline</color>

    <!---Example light theme colors -->
    <color name="aaps_theme_light_primary">#1D5FA5</color>
    <color name="aaps_theme_light_onPrimary">#FFFFFF</color>
    <color name="aaps_theme_light_secondary">#5954A8</color>
    <color name="aaps_theme_light_onSecondary">#FFFFFF</color>
    <color name="aaps_theme_light_error">#B3261E</color>
    <color name="aaps_theme_light_onError">#FFFFFF</color>
    <color name="aaps_theme_light_background">#FFFBFE</color>
    <color name="aaps_theme_light_onBackground">#1C1B1F</color>
    <color name="aaps_theme_light_surface">#FFFBFE</color>
    <color name="aaps_theme_light_onSurface">#1C1B1F</color>
    <color name="aaps_theme_light_surfaceVariant">#E7E0EC</color>

    <!-- Custom Theme Colors -->
    <!-- RED Theme -->
    <color name="primaryColorRed">#F44336</color>
    <color name="primaryLightColorRed">#FFCDD2</color>
    <color name="primaryDarkColorRed">#D32F2F</color>
    <color name="secondaryColorRed">#FFC107</color>
    <color name="secondaryLightColorRed">#fccf4a</color>
    <color name="secondaryDarkColorRed">#e1a902</color>
    <color name="primaryTextColorRed">#ffffff</color>
    <color name="secondaryTextColorRed">#000000</color>
    <color name="overviewPillColorRed">#3A7EFF</color>
    <color name="colorOnPrimaryRed">#FFCDD2</color>
    <color name="bottomBarBackgroundRed">#F44336</color>
    <color name="PillColorStartRed">#D32F2F</color>
    <color name="PillColorEndRed">#F44336</color>

    <!-- PINK Theme -->
    <color name="primaryColorPink">#f76dc9</color>
    <color name="primaryColorPinkVariant">#c13998</color>
    <color name="primaryLightColorPink">#ffa0fc</color>
    <color name="primaryDarkColorPink">#c13998</color>
    <color name="secondaryColorPink">#bdbdbd</color>
    <color name="secondaryLightColorPink">#efefef</color>
    <color name="secondaryDarkColorPink">#8d8d8d</color>
    <color name="colorSecondaryPink">#bdbdbd</color>
    <color name="colorSecondaryVariantPink">#efefef</color>
    <color name="colorOnPrimaryPink">#FFFFFF</color>
    <color name="colorOnSecondaryPink">#000000</color>
    <color name="colorOnBackgroundPink">#000000</color>
    <color name="colorOnSurfacePink">#FFFFFF</color>
    <color name="colorOnErrorPink">#FFFFFF</color>
    <color name="primaryTextColorPink">#000000</color>
    <color name="secondaryTextColorPink">#FFFFFF</color>
    <color name="overviewPillColorPink">#E91E63</color>
    <color name="bottomBarBackgroundPink">#f76dc9</color>

    <!-- PURPLE Theme -->
    <color name="primaryColorPurple">#6200EE</color>
    <color name="primaryColorPurpleVariant">#BB86FC</color>
    <color name="colorSecondaryPurple">#03DAC6</color>
    <color name="colorSecondaryVariantPurple">#018786</color>
    <color name="colorOnPrimaryPurple">#FFFFFF</color>
    <color name="colorOnSecondaryPurple">#000000</color>
    <color name="colorOnBackgroundPurple">#000000</color>
    <color name="colorOnSurfacePurple">#FFFFFF</color>
    <color name="colorOnErrorPurple">#FFFFFF</color>
    <color name="primaryLightColorPurple">#BB868C</color>
    <color name="primaryDarkColorPurple">#3700B3</color>
    <color name="secondaryColorPurple">#03DAC6</color>
    <color name="secondaryLightColorPurple">#03F5E1</color>
    <color name="secondaryDarkColorPurple">#018786</color>
    <color name="primaryTextColorPurple">#ffffff</color>
    <color name="secondaryTextColorPurple">#000000</color>
    <color name="overviewPillColorPurple">#6200EE</color>
    <color name="bottomBarBackgroundPurple">#6200EE</color>


    <!-- DEEPPURPLE Theme -->
    <color name="primaryColorDeepPurple">#673AB7</color>
    <color name="primaryLightColorDeepPurple">#D1C4E9</color>
    <color name="primaryDarkColorDeepPurple">#512DA8</color>
    <color name="secondaryColorDeepPurple">#FFEB3B</color>
    <color name="secondaryLightColorDeepPurple">#fff599</color>
    <color name="secondaryDarkColorDeepPurple">#e0cd24</color>
    <color name="primaryTextColorDeepPurple">#ffffff</color>
    <color name="secondaryTextColorDeepPurple">#000000</color>
    <color name="overviewPillColorDeepPurple">#673AB7</color>
    <color name="colorOnPrimaryDeepPurple">#D1C4E9</color>
    <color name="bottomBarBackgroundDeepPurple">#673AB7</color>

    <!-- INDIGO Theme -->
    <color name="primaryColorIndigo">#3F51B5</color>
    <color name="primaryLightColorIndigo">#C5CAE9</color>
    <color name="primaryDarkColorIndigo">#303F9F</color>
    <color name="secondaryColorIndigo">#FF9800</color>
    <color name="secondaryLightColorIndigo">#feba56</color>
    <color name="secondaryDarkColorIndigo">#cf7b00</color>
    <color name="primaryTextColorIndigo">#ffffff</color>
    <color name="secondaryTextColorIndigo">#000000</color>
    <color name="overviewPillColorIndigo">#3F51B5</color>
    <color name="colorOnPrimaryIndigo">#C5CAE9</color>
    <color name="bottomBarBackgroundIndigo">#3F51B5</color>

    <!-- BLUE Theme -->
    <color name="primaryColorBlue">#1ba1e2</color>
    <color name="primaryLightColorBlue">#bbe3f6</color>
    <color name="primaryDarkColorBlue">#1085d6</color>
    <color name="secondaryColorBlue">#607D8B</color>
    <color name="secondaryLightColorBlue">#CFD8DC</color>
    <color name="secondaryDarkColorBlue">#455A64</color>
    <color name="primaryTextColorBlue">#000000</color>
    <color name="secondaryTextColorBlue">#000000</color>
    <color name="overviewPillColorBlue">#1ba1e2</color>
    <color name="colorOnPrimaryBlue">#bbe3f6</color>
    <color name="bottomBarBackgroundBlue">#1ba1e2</color>

    <!-- LIGHTBLUE Theme -->
    <color name="primaryColorLightBlue">#039be5</color>
    <color name="primaryLightColorLightBlue">#63ccff</color>
    <color name="primaryDarkColorLightBlue">#006db3</color>
    <color name="secondaryColorLightBlue">#CDDC39</color>
    <color name="secondaryLightColorLightBlue">#F0F4C3</color>
    <color name="secondaryDarkColorLightBlue">#AFB42B</color>
    <color name="primaryTextColorLightBlue">#000000</color>
    <color name="secondaryTextColorLightBlue">#000000</color>
    <color name="overviewPillColorLightBlue">#039be5</color>
    <color name="colorOnPrimaryLightBlue">#63ccff</color>
    <color name="bottomBarBackgroundLightBlue">#039be5</color>

    <!-- CYAN Theme -->
    <color name="primaryColorCyan">#D900acc1</color>
    <color name="primaryLightColorCyan">#5ddef4</color>
    <color name="primaryDarkColorCyan">#007c91</color>
    <color name="primaryDarkColorVariantCyan">#0090A5</color>
    <color name="secondaryColorCyan">#f50057</color>
    <color name="secondaryLightColorCyan">#ff5983</color>
    <color name="secondaryDarkColorCyan">#bb002f</color>
    <color name="primaryTextColorCyan">#000000</color>
    <color name="secondaryTextColorCyan">#000000</color>
    <color name="overviewPillColorCyan">#00acc1</color>
    <color name="PillColorCyanStart">#007c91</color>
    <color name="PillColorCyanEnd">#00acc1</color>
    <color name="colorOnPrimaryCyan">#5ddef4</color>
    <color name="bottomBarBackgroundCyan">#00acc1</color>

    <!-- TEAL Theme -->
    <color name="primaryColorTeal">#D900796b</color>
    <color name="primaryLightColorTeal">#48a999</color>
    <color name="primaryDarkColorTeal">#004c40</color>
    <color name="secondaryColorTeal">#ffd180</color>
    <color name="secondaryLightColorTeal">#ffffb1</color>
    <color name="secondaryDarkColorTeal">#caa052</color>
    <color name="primaryTextColorTeal">#ffffff</color>
    <color name="secondaryTextColorTeal">#000000</color>
    <color name="overviewPillColorTeal">#00796b</color>
    <color name="colorOnPrimaryTeal">#48a999</color>
    <color name="bottomBarBackgroundTeal">#00796b</color>

    <!--  GREEN Theme -->
    <color name="primaryColorGreen">#4CAF50</color>
    <color name="primaryLightColorGreen">#C8E6C9</color>
    <color name="primaryDarkColorGreen">#388E3C</color>
    <color name="secondaryColorGreen">#00BCD4</color>
    <color name="secondaryLightColorGreen">#6cd1de</color>
    <color name="secondaryDarkColorGreen">#0197ab</color>
    <color name="primaryTextColorGreen">#ffffff</color>
    <color name="secondaryTextColorGreen">#000000</color>
    <color name="overviewPillColorGreen">#4CAF50</color>
    <color name="colorOnPrimaryGreen">#C8E6C9</color>
    <color name="bottomBarBackgroundGreen">#4CAF50</color>

    <!-- LIGHTGREEN Theme -->
    <color name="primaryColorLightGreen">#8BC34A</color>
    <color name="primaryLightColorLightGreen">#DCEDC8</color>
    <color name="primaryDarkColorLightGreen">#689F38</color>
    <color name="secondaryColorLightGreen">#448AFF</color>
    <color name="secondaryLightColorLightGreen">#83affa</color>
    <color name="secondaryDarkColorLightGreen">#1e58b8</color>
    <color name="primaryTextColorLightGreen">#ffffff</color>
    <color name="secondaryTextColorLightGreen">#000000</color>
    <color name="overviewPillColorLightGreen">#8BC34A</color>
    <color name="colorOnPrimaryLightGreen">#DCEDC8</color>
    <color name="bottomBarBackgroundLightGreen">#8BC34A</color>

    <!-- Lime Theme -->
    <color name="primaryColorLime">#6617817b</color>
    <color name="primaryLightColorLime">#53b1aa</color>
    <color name="primaryDarkColorLime">#6600544f</color>
    <color name="secondaryColorLime">#176480</color>
    <color name="secondaryLightColorLime">#5092af</color>
    <color name="secondaryDarkColorLime">#003a53</color>
    <color name="primaryTextColorLime">#ffffff</color>
    <color name="secondaryTextColorLime">#000000</color>
    <color name="PillColorStartLime">#17817b</color>
    <color name="PillColorEndLime">#00544f</color>
    <color name="colorOnPrimaryLime">#F0F4C3</color>
    <color name="bottomBarBackgroundLime">#CDDC39</color>
    <color name="bgInRangeColorLime">#1A237E</color>

    <!-- YELLOW Theme -->
    <color name="primaryColorYellow">#FFEB3B</color>
    <color name="primaryLightColorYellow">#FFF9C4</color>
    <color name="primaryDarkColorYellow">#FBC02D</color>
    <color name="secondaryColorYellow">#536DFE</color>
    <color name="secondaryLightColorYellow">#8799fd</color>
    <color name="secondaryDarkColorYellow">#3751e1</color>
    <color name="primaryTextColorYellow">#ffffff</color>
    <color name="secondaryTextColorYellow">#000000</color>
    <color name="overviewPillColorYellow">#FFEB3B</color>
    <color name="colorOnPrimaryYellow">#FFF9C4</color>
    <color name="bottomBarBackgroundYellow">#FFEB3B</color>

    <!-- AMBER Theme -->
    <color name="primaryColorAmber">#FFC107</color>
    <color name="primaryLightColorAmber">#FFECB3</color>
    <color name="primaryDarkColorAmber">#FFA000</color>
    <color name="secondaryColorAmber">#03A9F4</color>
    <color name="secondaryLightColorAmber">#65c4ef</color>
    <color name="secondaryDarkColorAmber">#1e87b6</color>
    <color name="primaryTextColorAmber">#ffffff</color>
    <color name="secondaryTextColorAmber">#000000</color>
    <color name="overviewPillColorAmber">#FFC107</color>
    <color name="colorOnPrimaryAmber">#FFECB3</color>
    <color name="bottomBarBackgroundAmber">#FFC107</color>

    <!-- ORANGE Theme -->
    <color name="primaryColorOrange">#FF9800</color>
    <color name="primaryLightColorOrange">#FFE0B2</color>
    <color name="primaryDarkColorOrange">#F57C00</color>
    <color name="secondaryColorOrange">#8BC34A</color>
    <color name="secondaryLightColorOrange">#b4e67a</color>
    <color name="secondaryDarkColorOrange">#649131</color>
    <color name="primaryTextColorOrange">#ffffff</color>
    <color name="secondaryTextColorOrange">#000000</color>
    <color name="overviewPillColorOrange">#FF9800</color>
    <color name="colorOnPrimaryOrange">#FFE0B2</color>
    <color name="bottomBarBackgroundOrange">#FF9800</color>

    <!-- DEEPORANGE Theme -->
    <color name="primaryColorDeepOrange">#FF5722</color>
    <color name="primaryLightColorDeepOrange">#FFCCBC</color>
    <color name="primaryDarkColorDeepOrange">#E64A19</color>
    <color name="secondaryColorDeepOrange">#00BCD4</color>
    <color name="secondaryLightColorDeepOrange">#75e8f6</color>
    <color name="secondaryDarkColorDeepOrange">#2a9cab</color>
    <color name="primaryTextColorDeepOrange">#ffffff</color>
    <color name="secondaryTextColorDeepOrange">#000000</color>
    <color name="overviewPillColorDeepOrange">#FF5722</color>
    <color name="colorOnPrimaryDeepOrange">#FFCCBC</color>
    <color name="bottomBarBackgroundDeepOrange">#FF5722</color>

    <!-- BROWN Theme -->
    <color name="primaryColorBrown">#795548</color>
    <color name="primaryLightColorBrown">#D7CCC8</color>
    <color name="primaryDarkColorBrown">#5D4037</color>
    <color name="secondaryColorBrown">#FFC107</color>
    <color name="secondaryLightColorBrown">#f6c83f</color>
    <color name="secondaryDarkColorBrown">#cf9c02</color>
    <color name="primaryTextColorBrown">#ffffff</color>
    <color name="secondaryTextColorBrown">#000000</color>
    <color name="overviewPillColorBrown">#795548</color>
    <color name="colorOnPrimaryBrown">#D7CCC8</color>
    <color name="bottomBarBackgroundBrown">#795548</color>

    <!-- GRAY Theme -->
    <color name="primaryColorGray">#9E9E9E</color>
    <color name="primaryLightColorGray">#F5F5F5</color>
    <color name="primaryDarkColorGray">#616161</color>
    <color name="secondaryColorGray">#536DFE</color>
    <color name="secondaryLightColorGray">#94a5ff</color>
    <color name="secondaryDarkColorGray">#2c44c9</color>
    <color name="primaryTextColorGray">#ffffff</color>
    <color name="secondaryTextColorGray">#000000</color>
    <color name="overviewPillColorGray">#9E9E9E</color>
    <color name="colorOnPrimaryGray">#F5F5F5</color>
    <color name="bottomBarBackgroundGray">#9E9E9E</color>

    <!-- BLUEGRAY Theme -->
    <color name="primaryColorBlueGray">#607D8B</color>
    <color name="primaryLightColorBlueGray">#CFD8DC</color>
    <color name="primaryDarkColorBlueGray">#455A64</color>
    <color name="secondaryColorBlueGray">#CDDC39</color>
    <color name="secondaryLightColorBlueGray">#e3f15c</color>
    <color name="secondaryDarkColorBlueGray">#a6b320</color>
    <color name="primaryTextColorBlueGray">#ffffff</color>
    <color name="secondaryTextColorBlueGray">#000000</color>
    <color name="overviewPillColorBlueGray">#607D8B</color>
    <color name="colorOnPrimaryBlueGray">#CFD8DC</color>
    <color name="bottomBarBackgroundBlueGray">#607D8B</color>


    <!-- Darkside Theme -->
    <color name="primaryColorDarkside">#222222</color>
    <color name="primaryLightColorDarkside">#bbb9bb</color>
    <color name="primaryDarkColorDarkside">#222222</color>
    <color name="secondaryColorDarkside">#a0a0a0</color>
    <color name="secondaryLightColorDarkside">#e3e3e3</color>
    <color name="secondaryDarkColorDarkside">#848484</color>
    <color name="primaryTextColorDarkside">#ffffff</color>
    <color name="secondaryTextColorDarkside">#000000</color>
    <color name="overviewPillColorDarkside">#1c171c</color>
    <color name="colorOnPrimaryDarkside">#FFFFFF</color>
    <color name="bottomBarBackgroundDarkside">#1c171c</color>
    <color name="fabmenubackgroundDarkside">#83141428</color>

    <color name="themeDeselected">#d69b9b9b</color>
    <color name="themeSelected">#e300aaff</color>

    <color name="r22_bg">#222222</color>

    <color name="rose">#f7806a</color>
    <color name="teal">#50149baf</color>
    <color name="amber">#f0a30a</color>
    <color name="smb">#90FFFFFF</color>
    <color name="treatments">#ffffff</color>
    <color name="color_white">#FFFFFF</color>

    <color name="sienna3">#cd6839</color>
    <color name="crimson">#911d10</color>


    <color name="loopgreen">#40b94f</color>
    <color name="lila">#fa8a4b</color>
    <color name="peach">#f06b0a</color>
    <color name="concinnity_black">#050503</color>
    <color name="concinnity_bright_grey">#bdbcb8</color>
    <color name="concinnity_cyan">#2495d7</color>
    <color name="concinnity_amber">#90faae00</color>
    <color name="concinnity_amber_icon">#FCC851</color>
    <color name="concinnity_grey">#999999</color>
    <color name="careportal_low">#fa8a4b</color>
    <color name="careportal_high">#f06b0a</color>


    <!-- iOS Colors -->>
    <color name="ios_blue_default">#0A84FF</color>

    <color name="colorButton">#00000000</color>

</resources><|MERGE_RESOLUTION|>--- conflicted
+++ resolved
@@ -9,7 +9,6 @@
     <!---Android Dark and Light Theme Base colors-->
     <color name="background_dark">#262626</color>
     <color name="background_light">#FFFFFF</color>
-    <color name="splashBackground">#000000</color>
 
     <!-- Default theme color -->
     <!-- This section describes the main theme colors -->
@@ -233,8 +232,6 @@
     <color name="deviationred">#72FF0000</color>
     <color name="deviationblack">#72000000</color>
 
-<<<<<<< HEAD
-=======
     <color name="splashBackground">#000000</color>
 
     <color name="extBolusStop">#FEAF05</color>
@@ -248,20 +245,16 @@
     <color name="pumpHistory">#67DFE8</color>
     <color name="userOption">#6AE86D</color>
 
->>>>>>> d3d28605
     <!-- Gray colors -->
     <color name="darkgray">#323232</color>
     <color name="darkgrayVariant">#424242</color>
     <color name="ribbonDefault">#5a595b</color>
     <color name="seperator">#7ca6a6a6</color>
     <color name="plastic_grey">#666666</color>
-<<<<<<< HEAD
     <color name="graphgrid">#757575</color>
     <color name="mdtp_line_dark">#808080</color>
     <color name="objectivesBackground">#3C3C3C</color>
-=======
     <color name="byodagray">#999999</color>
->>>>>>> d3d28605
     <color name="sphere_plastic_grey">#8c8c8c</color>
     <color name="lightSandGray">#72000000</color>
     <color name="sandGray">#c8666666</color>
