--- conflicted
+++ resolved
@@ -18,11 +18,7 @@
     <color name="colorAccent">#40bbaa</color>
     <color name="mdtp_white">#ffffff</color>
     <color name="cardColorBackground">#212121</color>
-<<<<<<< HEAD
     <color name="black_overlay">#66000000</color>
-=======
-    <color name="gray">#BBBBBB</color>
->>>>>>> aa29423e
     <color name="black">#FF000000</color>
     <color name="white">#FFFFFFFF</color>
 
@@ -244,20 +240,84 @@
     <color name="sphere_plastic_grey">#8c8c8c</color>
     <color name="lightSandGray">#72000000</color>
     <color name="sandGray">#c8666666</color>
-<<<<<<< HEAD
     <color name="treatment">#B2B2B2</color>
     <color name="gray">#BBBBBB</color>
-=======
     <color name="midgray">#B2B2B2</color>
->>>>>>> aa29423e
     <color name="lightgray">#4dB1B1B1</color>
     <color name="mdtp_button_selected">#33969696</color>
     <color name="colorLightGray">#d8d8d8</color>
     <color name="plastic">#EBEBEA</color>
 
-<<<<<<< HEAD
     <!-- White colors -->
     <color name="tempTargetBackground">#FAFAE1</color>
+
+    <!-- dash and eros colors -->
+    <color name="omni_yellow">#FFFF00</color>
+    <color name="omni_cyan">#00FFFF</color>
+    <color name="omni_green">#00FF00</color>
+
+    <!-- Button icons - general -->
+    <color name="pod_icon_outline">#9E9E9E</color>
+
+    <!-- Omnipod Wizard -->
+    <color name="omnipod_wizard_progress_bar">#0099CC</color>
+    <color name="omnipod_wizard_finish_button">#ff669900</color>
+    <color name="icon_omnipod_wizard_success">#77DD77</color>
+
+    <!-- Omnipod tab - Button icons -->
+    <color name="ic_omnipod_overview_acknowledge_alerts">#FF4444</color>
+    <color name="ic_omnipod_overview_acknowledge_alerts_outline">@color/pod_icon_outline</color>
+    <color name="ic_omnipod_overview_pod_management">#4CAF50</color>
+    <color name="ic_omnipod_overview_pod_management_graph">@color/pod_icon_outline</color>
+    <color name="ic_omnipod_overview_pod_management_outline">@color/pod_icon_outline</color>
+    <color name="ic_omnipod_overview_refresh_pod_status">#42A5F5</color>
+    <color name="ic_omnipod_overview_refresh_pod_status_outline">@color/pod_icon_outline</color>
+    <color name="ic_omnipod_overview_resume_delivery">#67E86A</color>
+    <color name="ic_omnipod_overview_resume_delivery_outline">@color/pod_icon_outline</color>
+    <color name="ic_omnipod_overview_set_time">#B39DDB</color>
+    <color name="ic_omnipod_overview_set_time_outline">@color/pod_icon_outline</color>
+    <color name="ic_omnipod_overview_suspend_delivery">#ffbf00</color>
+    <color name="ic_omnipod_overview_suspend_delivery_outline">@color/pod_icon_outline</color>
+
+    <!-- Pod Management - Button icons -->
+    <color name="ic_pod_management_activate_pod">#67E86A</color>
+    <color name="ic_pod_management_activate_pod_outline">@color/pod_icon_outline</color>
+    <color name="ic_pod_management_deactivate_pod">#FF4444</color>
+    <color name="ic_pod_management_deactivate_pod_outline">@color/pod_icon_outline</color>
+    <color name="ic_pod_management_discard_pod">#85F803</color>
+    <color name="ic_pod_management_discard_pod_outline">@color/pod_icon_outline</color>
+    <color name="ic_pod_management_play_test_beep">#ffbf00</color>
+    <color name="ic_pod_management_play_test_beep_outline">@color/pod_icon_outline</color>
+    <color name="ic_pod_management_pulse_log">#4DD0E1</color>
+    <color name="ic_pod_management_pulse_log_outline">@color/pod_icon_outline</color>
+    <color name="ic_pod_management_pod_history">#FB8C00</color>
+    <color name="ic_pod_management_pod_history_outline">@color/pod_icon_outline</color>
+
+    <!-- Button icons - general -->
+    <color name="rl_icon_outline">#b9d2d2</color>
+    <color name="rl_board_shape">#66BB6A</color>
+    <color name="rl_antenna_shape">#FF7043</color>
+
+    <!-- Actions tab - Button icons -->
+    <color name="ic_pod_activity_reset_rileylink_config">@color/rl_board_shape</color>
+    <color name="ic_pod_activity_reset_rileylink_config_outline">@color/rl_icon_outline</color>
+
+    <!-- Pod Management - Button icons -->
+    <color name="ic_pod_management_rl_stats">@color/rl_board_shape</color>
+    <color name="ic_pod_management_rl_stats_outline">@color/rl_icon_outline</color>
+
+    <!---Example light theme colors -->
+    <color name="aaps_theme_light_primary">#1D5FA5</color>
+    <color name="aaps_theme_light_onPrimary">#FFFFFF</color>
+    <color name="aaps_theme_light_secondary">#5954A8</color>
+    <color name="aaps_theme_light_onSecondary">#FFFFFF</color>
+    <color name="aaps_theme_light_error">#B3261E</color>
+    <color name="aaps_theme_light_onError">#FFFFFF</color>
+    <color name="aaps_theme_light_background">#FFFBFE</color>
+    <color name="aaps_theme_light_onBackground">#1C1B1F</color>
+    <color name="aaps_theme_light_surface">#FFFBFE</color>
+    <color name="aaps_theme_light_onSurface">#1C1B1F</color>
+    <color name="aaps_theme_light_surfaceVariant">#E7E0EC</color>
 
     <!-- Custom Theme Colors -->
     <!-- RED Theme -->
@@ -577,61 +637,5 @@
     <color name="ios_blue_default">#0A84FF</color>
 
     <color name="colorButton">#00000000</color>
-=======
-    <!-- dash and eros colors -->
-    <color name="omni_yellow">#FFFF00</color>
-    <color name="omni_cyan">#00FFFF</color>
-    <color name="omni_green">#00FF00</color>
-
-    <!-- Button icons - general -->
-    <color name="pod_icon_outline">#9E9E9E</color>
-
-    <!-- Omnipod Wizard -->
-    <color name="omnipod_wizard_progress_bar">#0099CC</color>
-    <color name="omnipod_wizard_finish_button">#ff669900</color>
-    <color name="icon_omnipod_wizard_success">#77DD77</color>
-
-    <!-- Omnipod tab - Button icons -->
-    <color name="ic_omnipod_overview_acknowledge_alerts">#FF4444</color>
-    <color name="ic_omnipod_overview_acknowledge_alerts_outline">@color/pod_icon_outline</color>
-    <color name="ic_omnipod_overview_pod_management">#4CAF50</color>
-    <color name="ic_omnipod_overview_pod_management_graph">@color/pod_icon_outline</color>
-    <color name="ic_omnipod_overview_pod_management_outline">@color/pod_icon_outline</color>
-    <color name="ic_omnipod_overview_refresh_pod_status">#42A5F5</color>
-    <color name="ic_omnipod_overview_refresh_pod_status_outline">@color/pod_icon_outline</color>
-    <color name="ic_omnipod_overview_resume_delivery">#67E86A</color>
-    <color name="ic_omnipod_overview_resume_delivery_outline">@color/pod_icon_outline</color>
-    <color name="ic_omnipod_overview_set_time">#B39DDB</color>
-    <color name="ic_omnipod_overview_set_time_outline">@color/pod_icon_outline</color>
-    <color name="ic_omnipod_overview_suspend_delivery">#ffbf00</color>
-    <color name="ic_omnipod_overview_suspend_delivery_outline">@color/pod_icon_outline</color>
-
-    <!-- Pod Management - Button icons -->
-    <color name="ic_pod_management_activate_pod">#67E86A</color>
-    <color name="ic_pod_management_activate_pod_outline">@color/pod_icon_outline</color>
-    <color name="ic_pod_management_deactivate_pod">#FF4444</color>
-    <color name="ic_pod_management_deactivate_pod_outline">@color/pod_icon_outline</color>
-    <color name="ic_pod_management_discard_pod">#85F803</color>
-    <color name="ic_pod_management_discard_pod_outline">@color/pod_icon_outline</color>
-    <color name="ic_pod_management_play_test_beep">#ffbf00</color>
-    <color name="ic_pod_management_play_test_beep_outline">@color/pod_icon_outline</color>
-    <color name="ic_pod_management_pulse_log">#4DD0E1</color>
-    <color name="ic_pod_management_pulse_log_outline">@color/pod_icon_outline</color>
-    <color name="ic_pod_management_pod_history">#FB8C00</color>
-    <color name="ic_pod_management_pod_history_outline">@color/pod_icon_outline</color>
-
-    <!-- Button icons - general -->
-    <color name="rl_icon_outline">#b9d2d2</color>
-    <color name="rl_board_shape">#66BB6A</color>
-    <color name="rl_antenna_shape">#FF7043</color>
-
-    <!-- Actions tab - Button icons -->
-    <color name="ic_pod_activity_reset_rileylink_config">@color/rl_board_shape</color>
-    <color name="ic_pod_activity_reset_rileylink_config_outline">@color/rl_icon_outline</color>
-
-    <!-- Pod Management - Button icons -->
-    <color name="ic_pod_management_rl_stats">@color/rl_board_shape</color>
-    <color name="ic_pod_management_rl_stats_outline">@color/rl_icon_outline</color>
->>>>>>> aa29423e
 
 </resources>