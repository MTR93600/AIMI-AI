<vector xmlns:android="http://schemas.android.com/apk/res/android"
    android:width="24dp"
    android:height="24dp"
    android:viewportWidth="24"
    android:viewportHeight="24">
  <path
<<<<<<< HEAD
      android:fillColor="?attr/iconColor"
=======
      android:fillColor="?attr/colorControlNormal"
>>>>>>> ea995f70
      android:pathData="M20,2L4,2c-1.1,0 -1.99,0.9 -1.99,2L2,22l4,-4h14c1.1,0 2,-0.9 2,-2L22,4c0,-1.1 -0.9,-2 -2,-2zM9,11L7,11L7,9h2v2zM13,11h-2L11,9h2v2zM17,11h-2L15,9h2v2z"/>
</vector><|MERGE_RESOLUTION|>--- conflicted
+++ resolved
@@ -4,10 +4,6 @@
     android:viewportWidth="24"
     android:viewportHeight="24">
   <path
-<<<<<<< HEAD
-      android:fillColor="?attr/iconColor"
-=======
       android:fillColor="?attr/colorControlNormal"
->>>>>>> ea995f70
       android:pathData="M20,2L4,2c-1.1,0 -1.99,0.9 -1.99,2L2,22l4,-4h14c1.1,0 2,-0.9 2,-2L22,4c0,-1.1 -0.9,-2 -2,-2zM9,11L7,11L7,9h2v2zM13,11h-2L11,9h2v2zM17,11h-2L15,9h2v2z"/>
 </vector>