<<<<<<< HEAD
<vector android:height="48dp" android:tint="#FFFFFF"
    android:viewportHeight="24.0" android:viewportWidth="24.0"
    android:width="48dp" xmlns:android="http://schemas.android.com/apk/res/android">
    <path android:fillColor="?attr/iconColorToolbar" android:pathData="M22,12l-4,-4v3H3v2h15v3z"/>
=======
<vector xmlns:android="http://schemas.android.com/apk/res/android"
    android:width="48dp"
    android:height="48dp"
    android:tint="#FFFFFF"
    android:viewportWidth="24.0"
    android:viewportHeight="24.0">
    <path
        android:fillColor="?attr/colorControlNormal"
        android:pathData="M22,12l-4,-4v3H3v2h15v3z" />
>>>>>>> ea995f70
</vector><|MERGE_RESOLUTION|>--- conflicted
+++ resolved
@@ -1,9 +1,3 @@
-<<<<<<< HEAD
-<vector android:height="48dp" android:tint="#FFFFFF"
-    android:viewportHeight="24.0" android:viewportWidth="24.0"
-    android:width="48dp" xmlns:android="http://schemas.android.com/apk/res/android">
-    <path android:fillColor="?attr/iconColorToolbar" android:pathData="M22,12l-4,-4v3H3v2h15v3z"/>
-=======
 <vector xmlns:android="http://schemas.android.com/apk/res/android"
     android:width="48dp"
     android:height="48dp"
@@ -13,5 +7,4 @@
     <path
         android:fillColor="?attr/colorControlNormal"
         android:pathData="M22,12l-4,-4v3H3v2h15v3z" />
->>>>>>> ea995f70
 </vector>