<vector xmlns:android="http://schemas.android.com/apk/res/android"
    android:width="64dp"
    android:height="64dp"
    android:viewportWidth="64"
    android:viewportHeight="64">
  <path
      android:pathData="M15.781,51.823l0,-37.292c0,-2.609 2.118,-4.727 4.727,-4.727l23.484,-0c2.609,-0 4.727,2.118 4.727,4.727l0,37.292c0,2.609 -2.118,4.727 -4.727,4.727l-23.484,-0c-2.609,-0 -4.727,-2.118 -4.727,-4.727ZM32.25,43.601l0.246,-0c6.347,-0 11.5,-5.152 11.5,-11.5c0,-6.347 -5.153,-11.5 -11.5,-11.5c-0.041,-0 -0.082,0.001 -0.123,0.001c-0.041,-0 -0.082,-0.001 -0.123,-0.001c-6.347,-0 -11.5,5.153 -11.5,11.5c0,6.348 5.153,11.5 11.5,11.5Z"
<<<<<<< HEAD
      android:fillColor="?attr/iconColor"/>
  <path
      android:pathData="M41.141,34.705l0,-5.207l-17.291,-0l0,5.207l17.291,-0Z"
      android:fillColor="?attr/iconColor"/>
  <path
      android:pathData="M29.894,40.747l5.207,-0.001l-0.002,-17.291l-5.207,0.001l0.002,17.291Z"
      android:fillColor="?attr/iconColor"/>
  <path
      android:pathData="M52.196,25.072l-0,-1.617l-3.037,0l0,1.617l3.037,0Z"
      android:fillColor="?attr/iconColor"/>
  <path
      android:pathData="M52.196,40.746l-0,-1.617l-3.037,0l0,1.617l3.037,0Z"
      android:fillColor="?attr/iconColor"/>
  <path
      android:pathData="M54.099,24.651c0,0.66 -1.612,1.852 -1.71,1.196c-0.116,-0.774 -1.047,-1.157 -1.711,-1.196c-0.941,-0.054 0.767,-1.195 1.711,-1.195c0.944,-0 1.71,0.536 1.71,1.195Z"
      android:fillColor="?attr/iconColor"/>
  <path
      android:pathData="M54.099,39.129l0,-14.056l-1.904,-0l0,14.056l1.904,-0Z"
      android:fillColor="?attr/iconColor"/>
  <path
      android:pathData="M54.099,39.484c0,0.697 -0.766,1.263 -1.71,1.263c-0.944,0 -2.611,-1.051 -1.711,-1.263c0.524,-0.124 1.639,-0.308 1.711,-1.263c0.051,-0.696 1.71,0.566 1.71,1.263Z"
      android:fillColor="?attr/iconColor"/>
=======
      android:fillColor="?attr/colorControlNormal"/>
  <path
      android:pathData="M41.141,34.705l0,-5.207l-17.291,-0l0,5.207l17.291,-0Z"
      android:fillColor="?attr/colorControlNormal"/>
  <path
      android:pathData="M29.894,40.747l5.207,-0.001l-0.002,-17.291l-5.207,0.001l0.002,17.291Z"
      android:fillColor="?attr/colorControlNormal"/>
  <path
      android:pathData="M52.196,25.072l-0,-1.617l-3.037,0l0,1.617l3.037,0Z"
      android:fillColor="?attr/colorControlNormal"/>
  <path
      android:pathData="M52.196,40.746l-0,-1.617l-3.037,0l0,1.617l3.037,0Z"
      android:fillColor="?attr/colorControlNormal"/>
  <path
      android:pathData="M54.099,24.651c0,0.66 -1.612,1.852 -1.71,1.196c-0.116,-0.774 -1.047,-1.157 -1.711,-1.196c-0.941,-0.054 0.767,-1.195 1.711,-1.195c0.944,-0 1.71,0.536 1.71,1.195Z"
      android:fillColor="?attr/colorControlNormal"/>
  <path
      android:pathData="M54.099,39.129l0,-14.056l-1.904,-0l0,14.056l1.904,-0Z"
      android:fillColor="?attr/colorControlNormal"/>
  <path
      android:pathData="M54.099,39.484c0,0.697 -0.766,1.263 -1.71,1.263c-0.944,0 -2.611,-1.051 -1.711,-1.263c0.524,-0.124 1.639,-0.308 1.711,-1.263c0.051,-0.696 1.71,0.566 1.71,1.263Z"
      android:fillColor="?attr/colorControlNormal"/>
>>>>>>> ea995f70
</vector><|MERGE_RESOLUTION|>--- conflicted
+++ resolved
@@ -5,30 +5,6 @@
     android:viewportHeight="64">
   <path
       android:pathData="M15.781,51.823l0,-37.292c0,-2.609 2.118,-4.727 4.727,-4.727l23.484,-0c2.609,-0 4.727,2.118 4.727,4.727l0,37.292c0,2.609 -2.118,4.727 -4.727,4.727l-23.484,-0c-2.609,-0 -4.727,-2.118 -4.727,-4.727ZM32.25,43.601l0.246,-0c6.347,-0 11.5,-5.152 11.5,-11.5c0,-6.347 -5.153,-11.5 -11.5,-11.5c-0.041,-0 -0.082,0.001 -0.123,0.001c-0.041,-0 -0.082,-0.001 -0.123,-0.001c-6.347,-0 -11.5,5.153 -11.5,11.5c0,6.348 5.153,11.5 11.5,11.5Z"
-<<<<<<< HEAD
-      android:fillColor="?attr/iconColor"/>
-  <path
-      android:pathData="M41.141,34.705l0,-5.207l-17.291,-0l0,5.207l17.291,-0Z"
-      android:fillColor="?attr/iconColor"/>
-  <path
-      android:pathData="M29.894,40.747l5.207,-0.001l-0.002,-17.291l-5.207,0.001l0.002,17.291Z"
-      android:fillColor="?attr/iconColor"/>
-  <path
-      android:pathData="M52.196,25.072l-0,-1.617l-3.037,0l0,1.617l3.037,0Z"
-      android:fillColor="?attr/iconColor"/>
-  <path
-      android:pathData="M52.196,40.746l-0,-1.617l-3.037,0l0,1.617l3.037,0Z"
-      android:fillColor="?attr/iconColor"/>
-  <path
-      android:pathData="M54.099,24.651c0,0.66 -1.612,1.852 -1.71,1.196c-0.116,-0.774 -1.047,-1.157 -1.711,-1.196c-0.941,-0.054 0.767,-1.195 1.711,-1.195c0.944,-0 1.71,0.536 1.71,1.195Z"
-      android:fillColor="?attr/iconColor"/>
-  <path
-      android:pathData="M54.099,39.129l0,-14.056l-1.904,-0l0,14.056l1.904,-0Z"
-      android:fillColor="?attr/iconColor"/>
-  <path
-      android:pathData="M54.099,39.484c0,0.697 -0.766,1.263 -1.71,1.263c-0.944,0 -2.611,-1.051 -1.711,-1.263c0.524,-0.124 1.639,-0.308 1.711,-1.263c0.051,-0.696 1.71,0.566 1.71,1.263Z"
-      android:fillColor="?attr/iconColor"/>
-=======
       android:fillColor="?attr/colorControlNormal"/>
   <path
       android:pathData="M41.141,34.705l0,-5.207l-17.291,-0l0,5.207l17.291,-0Z"
@@ -51,5 +27,4 @@
   <path
       android:pathData="M54.099,39.484c0,0.697 -0.766,1.263 -1.71,1.263c-0.944,0 -2.611,-1.051 -1.711,-1.263c0.524,-0.124 1.639,-0.308 1.711,-1.263c0.051,-0.696 1.71,0.566 1.71,1.263Z"
       android:fillColor="?attr/colorControlNormal"/>
->>>>>>> ea995f70
 </vector>