--- conflicted
+++ resolved
@@ -4,10 +4,6 @@
     android:viewportWidth="24"
     android:viewportHeight="24">
   <path
-<<<<<<< HEAD
-      android:fillColor="?attr/iconColor"
-=======
       android:fillColor="?attr/colorControlNormal"
->>>>>>> ea995f70
       android:pathData="M10,20v-6h4v6h5v-8h3L12,3 2,12h3v8z"/>
 </vector>