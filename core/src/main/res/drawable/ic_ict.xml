<vector xmlns:android="http://schemas.android.com/apk/res/android"
    android:width="64dp"
    android:height="64dp"
    android:viewportWidth="64"
    android:viewportHeight="64">
  <path
      android:pathData="M6.171,24.3397C3.8502,26.496 3.5322,29.698 5.4601,31.4917C7.3872,33.2847 10.8312,32.9912 13.152,30.835L6.171,24.3397ZM6.1447,24.3153L13.1257,30.8105L32.4135,12.8898L25.4325,6.3946L6.1447,24.3153Z"
<<<<<<< HEAD
      android:fillColor="?attr/iconColor"/>
  <path
      android:pathData="M27.8111,21.5928C28.4437,21.5932 28.9565,21.048 28.9569,20.3756C28.9573,19.7033 28.4444,19.1566 27.8126,19.1562C27.18,19.1558 26.6664,19.701 26.666,20.3742L27.8118,20.3749L27.8111,21.5928Z"
      android:fillColor="?attr/iconColor"/>
  <path
      android:pathData="M28.3077,20.9977C28.4591,20.8544 28.4651,20.615 28.3218,20.4636L27.8025,19.9148C27.6593,19.7634 27.4206,19.7567 27.2692,19.9L13.0015,33.3152C12.8501,33.4584 13.1194,33.5198 13.2627,33.6712L13.7819,34.22C13.9252,34.3715 14.1646,34.3788 14.316,34.2355L28.3077,20.9977Z"
      android:fillColor="?attr/iconColor"/>
  <path
      android:pathData="M12.8796,30.7117l1.4542,1.4634l-1.2991,1.2909l-1.4542,-1.4634z"
      android:fillColor="?attr/iconColor"/>
  <path
      android:pathData="M11.2926,57.0326L15.0819,53.5125L15.523,53.923L11.7337,57.4431L10.9249,57.7851L11.2926,57.0326Z"
      android:fillColor="?attr/iconColor"/>
=======
      android:fillColor="?attr/colorControlNormal"/>
  <path
      android:pathData="M27.8111,21.5928C28.4437,21.5932 28.9565,21.048 28.9569,20.3756C28.9573,19.7033 28.4444,19.1566 27.8126,19.1562C27.18,19.1558 26.6664,19.701 26.666,20.3742L27.8118,20.3749L27.8111,21.5928Z"
      android:fillColor="?attr/colorControlNormal"/>
  <path
      android:pathData="M28.3077,20.9977C28.4591,20.8544 28.4651,20.615 28.3218,20.4636L27.8025,19.9148C27.6593,19.7634 27.4206,19.7567 27.2692,19.9L13.0015,33.3152C12.8501,33.4584 13.1194,33.5198 13.2627,33.6712L13.7819,34.22C13.9252,34.3715 14.1646,34.3788 14.316,34.2355L28.3077,20.9977Z"
      android:fillColor="?attr/colorControlNormal"/>
  <path
      android:pathData="M12.8796,30.7117l1.4542,1.4634l-1.2991,1.2909l-1.4542,-1.4634z"
      android:fillColor="?attr/colorControlNormal"/>
  <path
      android:pathData="M11.2926,57.0326L15.0819,53.5125L15.523,53.923L11.7337,57.4431L10.9249,57.7851L11.2926,57.0326Z"
      android:fillColor="?attr/colorControlNormal"/>
>>>>>>> ea995f70
  <path
      android:pathData="M16.3239,48.4068l4.6153,4.2949l-3.3673,3.1281l-4.6153,-4.2949z"
      android:strokeWidth="1.15"
      android:fillColor="#00000000"
<<<<<<< HEAD
      android:strokeColor="?attr/iconColor"/>
=======
      android:strokeColor="?attr/colorControlNormal"/>
>>>>>>> ea995f70
  <path
      android:pathData="M32.6362,32.3306l5.8109,5.4075l-16.8087,15.6146l-5.8109,-5.4075z"
      android:strokeWidth="0.68"
      android:fillColor="#00000000"
<<<<<<< HEAD
      android:strokeColor="?attr/iconColor"/>
  <path
      android:pathData="M30.0742,35.3171l2.3081,2.1478l-0.4207,0.3908l-2.3081,-2.1478z"
      android:fillColor="?attr/iconColor"/>
  <path
      android:pathData="M19.738,44.8949l2.3081,2.1478l-0.4207,0.3908l-2.3081,-2.1478z"
      android:fillColor="?attr/iconColor"/>
  <path
      android:pathData="M21.8556,42.9278l2.3081,2.1478l-0.4207,0.3908l-2.3081,-2.1478z"
      android:fillColor="?attr/iconColor"/>
  <path
      android:pathData="M23.955,40.9775l2.3081,2.1478l-0.4207,0.3908l-2.3081,-2.1478z"
      android:fillColor="?attr/iconColor"/>
  <path
      android:pathData="M26.0246,39.0549l2.3081,2.1478l-0.4207,0.3908l-2.3081,-2.1478z"
      android:fillColor="?attr/iconColor"/>
  <path
      android:pathData="M28.0977,37.1291l2.3081,2.1478l-0.4207,0.3908l-2.3081,-2.1478z"
      android:fillColor="?attr/iconColor"/>
  <path
      android:pathData="M50.4865,14.7282C53.0833,12.3159 56.7436,11.8079 58.6621,13.5932C60.5806,15.3785 60.0311,18.7813 57.4343,21.1936L38.5619,38.7252L31.6141,32.2598L50.4865,14.7282Z"
      android:fillColor="?attr/iconColor"/>
=======
      android:strokeColor="?attr/colorControlNormal"/>
  <path
      android:pathData="M30.0742,35.3171l2.3081,2.1478l-0.4207,0.3908l-2.3081,-2.1478z"
      android:fillColor="?attr/colorControlNormal"/>
  <path
      android:pathData="M19.738,44.8949l2.3081,2.1478l-0.4207,0.3908l-2.3081,-2.1478z"
      android:fillColor="?attr/colorControlNormal"/>
  <path
      android:pathData="M21.8556,42.9278l2.3081,2.1478l-0.4207,0.3908l-2.3081,-2.1478z"
      android:fillColor="?attr/colorControlNormal"/>
  <path
      android:pathData="M23.955,40.9775l2.3081,2.1478l-0.4207,0.3908l-2.3081,-2.1478z"
      android:fillColor="?attr/colorControlNormal"/>
  <path
      android:pathData="M26.0246,39.0549l2.3081,2.1478l-0.4207,0.3908l-2.3081,-2.1478z"
      android:fillColor="?attr/colorControlNormal"/>
  <path
      android:pathData="M28.0977,37.1291l2.3081,2.1478l-0.4207,0.3908l-2.3081,-2.1478z"
      android:fillColor="?attr/colorControlNormal"/>
  <path
      android:pathData="M50.4865,14.7282C53.0833,12.3159 56.7436,11.8079 58.6621,13.5932C60.5806,15.3785 60.0311,18.7813 57.4343,21.1936L38.5619,38.7252L31.6141,32.2598L50.4865,14.7282Z"
      android:fillColor="?attr/colorControlNormal"/>
>>>>>>> ea995f70
</vector><|MERGE_RESOLUTION|>--- conflicted
+++ resolved
@@ -5,21 +5,6 @@
     android:viewportHeight="64">
   <path
       android:pathData="M6.171,24.3397C3.8502,26.496 3.5322,29.698 5.4601,31.4917C7.3872,33.2847 10.8312,32.9912 13.152,30.835L6.171,24.3397ZM6.1447,24.3153L13.1257,30.8105L32.4135,12.8898L25.4325,6.3946L6.1447,24.3153Z"
-<<<<<<< HEAD
-      android:fillColor="?attr/iconColor"/>
-  <path
-      android:pathData="M27.8111,21.5928C28.4437,21.5932 28.9565,21.048 28.9569,20.3756C28.9573,19.7033 28.4444,19.1566 27.8126,19.1562C27.18,19.1558 26.6664,19.701 26.666,20.3742L27.8118,20.3749L27.8111,21.5928Z"
-      android:fillColor="?attr/iconColor"/>
-  <path
-      android:pathData="M28.3077,20.9977C28.4591,20.8544 28.4651,20.615 28.3218,20.4636L27.8025,19.9148C27.6593,19.7634 27.4206,19.7567 27.2692,19.9L13.0015,33.3152C12.8501,33.4584 13.1194,33.5198 13.2627,33.6712L13.7819,34.22C13.9252,34.3715 14.1646,34.3788 14.316,34.2355L28.3077,20.9977Z"
-      android:fillColor="?attr/iconColor"/>
-  <path
-      android:pathData="M12.8796,30.7117l1.4542,1.4634l-1.2991,1.2909l-1.4542,-1.4634z"
-      android:fillColor="?attr/iconColor"/>
-  <path
-      android:pathData="M11.2926,57.0326L15.0819,53.5125L15.523,53.923L11.7337,57.4431L10.9249,57.7851L11.2926,57.0326Z"
-      android:fillColor="?attr/iconColor"/>
-=======
       android:fillColor="?attr/colorControlNormal"/>
   <path
       android:pathData="M27.8111,21.5928C28.4437,21.5932 28.9565,21.048 28.9569,20.3756C28.9573,19.7033 28.4444,19.1566 27.8126,19.1562C27.18,19.1558 26.6664,19.701 26.666,20.3742L27.8118,20.3749L27.8111,21.5928Z"
@@ -33,44 +18,15 @@
   <path
       android:pathData="M11.2926,57.0326L15.0819,53.5125L15.523,53.923L11.7337,57.4431L10.9249,57.7851L11.2926,57.0326Z"
       android:fillColor="?attr/colorControlNormal"/>
->>>>>>> ea995f70
   <path
       android:pathData="M16.3239,48.4068l4.6153,4.2949l-3.3673,3.1281l-4.6153,-4.2949z"
       android:strokeWidth="1.15"
       android:fillColor="#00000000"
-<<<<<<< HEAD
-      android:strokeColor="?attr/iconColor"/>
-=======
       android:strokeColor="?attr/colorControlNormal"/>
->>>>>>> ea995f70
   <path
       android:pathData="M32.6362,32.3306l5.8109,5.4075l-16.8087,15.6146l-5.8109,-5.4075z"
       android:strokeWidth="0.68"
       android:fillColor="#00000000"
-<<<<<<< HEAD
-      android:strokeColor="?attr/iconColor"/>
-  <path
-      android:pathData="M30.0742,35.3171l2.3081,2.1478l-0.4207,0.3908l-2.3081,-2.1478z"
-      android:fillColor="?attr/iconColor"/>
-  <path
-      android:pathData="M19.738,44.8949l2.3081,2.1478l-0.4207,0.3908l-2.3081,-2.1478z"
-      android:fillColor="?attr/iconColor"/>
-  <path
-      android:pathData="M21.8556,42.9278l2.3081,2.1478l-0.4207,0.3908l-2.3081,-2.1478z"
-      android:fillColor="?attr/iconColor"/>
-  <path
-      android:pathData="M23.955,40.9775l2.3081,2.1478l-0.4207,0.3908l-2.3081,-2.1478z"
-      android:fillColor="?attr/iconColor"/>
-  <path
-      android:pathData="M26.0246,39.0549l2.3081,2.1478l-0.4207,0.3908l-2.3081,-2.1478z"
-      android:fillColor="?attr/iconColor"/>
-  <path
-      android:pathData="M28.0977,37.1291l2.3081,2.1478l-0.4207,0.3908l-2.3081,-2.1478z"
-      android:fillColor="?attr/iconColor"/>
-  <path
-      android:pathData="M50.4865,14.7282C53.0833,12.3159 56.7436,11.8079 58.6621,13.5932C60.5806,15.3785 60.0311,18.7813 57.4343,21.1936L38.5619,38.7252L31.6141,32.2598L50.4865,14.7282Z"
-      android:fillColor="?attr/iconColor"/>
-=======
       android:strokeColor="?attr/colorControlNormal"/>
   <path
       android:pathData="M30.0742,35.3171l2.3081,2.1478l-0.4207,0.3908l-2.3081,-2.1478z"
@@ -93,5 +49,4 @@
   <path
       android:pathData="M50.4865,14.7282C53.0833,12.3159 56.7436,11.8079 58.6621,13.5932C60.5806,15.3785 60.0311,18.7813 57.4343,21.1936L38.5619,38.7252L31.6141,32.2598L50.4865,14.7282Z"
       android:fillColor="?attr/colorControlNormal"/>
->>>>>>> ea995f70
 </vector>