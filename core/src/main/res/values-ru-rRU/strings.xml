--- conflicted
+++ resolved
@@ -162,10 +162,7 @@
     <string name="waitingforpumpresult">Ожидание результата</string>
     <string name="smb_shortname">Супер микро болюс SMB</string>
     <!--    CarbsReq-->
-<<<<<<< HEAD
-=======
     <string name="carbsreq">\"%d г Необходимы дополнительные углеводы в течение %d минут\"</string>
->>>>>>> 4a46dce7
     <!--    TDDStatsActivity-->
     <string name="stats">Статистика</string>
     <string name="cumulative_tdd">накопительные TDD</string>
