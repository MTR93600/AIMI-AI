--- conflicted
+++ resolved
@@ -24,7 +24,7 @@
         <item name="android:actionBarTheme">@android:style/Theme.Material.Light</item>
         <item name="iconColor">@color/sphere_plastic_grey</item>
         <item name="iconColorbottomAppbar">@color/iconColorbottomAppbar</item>
-        <item name="iconColorToolbar">@color/black</item>
+        <item name="iconColorToolbar">@color/sphere_plastic_grey</item>
         <item name="iobBorder">@color/white</item>
         <item name="cobBorder">@color/white</item>
         <item name="iobColor">@color/iob</item>
@@ -279,6 +279,7 @@
         <item name="colorScheduled" >@color/squash</item>
         <!---windowBackground -->
         <item name="windowBackground" >?attr/colorSurface</item>
+        <item name="backgroundColor" >?attr/colorSurface</item>
         <item name="activity_title_background" >@color/background_light</item>
         <item name="graphViwewportBackground" >@color/black_alpha_20</item>
         <!---diaconn -->
@@ -373,8 +374,6 @@
         <item name="splashBackgroundColor">@color/splashBackground</item>
         <!---Application Background Color  -->
         <item name="android:windowBackground">@color/white</item>
-        <!---Dialogfragment Background Color  -->
-        <item name="android:dialogCornerRadius">12dp</item>
     </style>
 
     <style name="MaterialDatePickerTheme" parent="@style/ThemeOverlay.MaterialComponents.MaterialCalendar">
@@ -512,7 +511,7 @@
     <style name="PodInfoListView" parent="@android:style/Widget.ListView">
         <item name="android:background">@color/colorLightGray</item>
         <item name="android:cacheColorHint">@android:color/transparent</item>
-        <item name="android:divider">@android:color/black</item>
+        <item name="android:divider">?attr/colorControlNormal</item>
         <item name="android:dividerHeight">1dp</item>
     </style>
 
@@ -573,10 +572,9 @@
         <item name="android:focusable">true</item>
     </style>
 
-<<<<<<< HEAD
     <style name="mdtp_ActionButton.Text" ns2:ignore="NewApi">
         <item name="android:textSize">@dimen/mdtp_material_button_textsize</item>
-=======
+    </style>
     <style name="StyleDialog">
         <item name="android:padding">0dp</item>
         <item name="android:minWidth">300dp</item>
@@ -590,19 +588,6 @@
         <item name="android:background">@drawable/dialog_header</item>
     </style>
 
-    <style name="OkCancelButton.Text" ns2:ignore="NewApi">
-        <item name="android:textSize">@dimen/material_button_text_size</item>
->>>>>>> ea995f70
-        <item name="android:singleLine">true</item>
-        <item name="android:layout_gravity">center_vertical</item>
-        <item name="android:gravity">center</item>
-        <item name="android:stateListAnimator">@null</item>
-        <item name="android:minWidth">@dimen/mdtp_material_button_minwidth</item>
-        <item name="android:paddingStart">@dimen/mdtp_material_button_textpadding_horizontal</item>
-        <item name="android:paddingEnd">@dimen/mdtp_material_button_textpadding_horizontal</item>
-        <item name="android:textColor">@color/mdtp_button_color</item>
-        <item name="android:textAllCaps">true</item>
-    </style>
 
     <style name="ProfileHelperAppTheme" parent="Theme.MaterialComponents.DayNight.NoActionBar"/>
 
@@ -657,6 +642,7 @@
         <item name="colorAccent">@color/secondaryColorRed</item>
         <item name="overviewPillColor">@color/overviewPillColorRed</item>
         <item name="iconColor">@color/sphere_plastic_grey</item>
+        <item name="iconColorToolbar">@color/sphere_plastic_grey</item>
         <item name="iconColorbottomAppbar">@color/white</item>
         <item name="bottomAppBarStyle">@style/Widget.MaterialComponents.BottomAppBar.Colored</item>
         <item name="bgInRange">@color/primaryColorPurple</item>
@@ -681,7 +667,7 @@
         <item name="android:textColorPrimary">@color/primaryTextColorPink</item>
         <item name="android:textColorSecondary">@color/secondaryTextColorPink</item>
         <item name="iconColor">@color/sphere_plastic_grey</item>
-        <item name="iconColorToolbar">@color/concinnity_grey</item>
+        <item name="iconColorToolbar">@color/sphere_plastic_grey</item>
         <item name="iconColorbottomAppbar">@color/white</item>
         <item name="overviewPillColor">@color/overviewPillColorPink</item>
         <item name="bottomAppBarStyle">@style/Widget.MaterialComponents.BottomAppBar.Colored</item>
@@ -757,6 +743,7 @@
         <item name="colorAccent">@color/secondaryColorPurple</item>
         <item name="overviewPillColor">@color/overviewPillColorPurple</item>
         <item name="iconColor">@color/sphere_plastic_grey</item>
+        <item name="iconColorToolbar">@color/sphere_plastic_grey</item>
         <item name="iconColorbottomAppbar">@color/white</item>
         <item name="bottomAppBarStyle">@style/Widget.MaterialComponents.BottomAppBar.Colored</item>
     </style>
@@ -768,6 +755,7 @@
         <item name="colorAccent">@color/secondaryColorDeepPurple</item>
         <item name="overviewPillColor">@color/overviewPillColorDeepPurple</item>
         <item name="iconColor">@color/sphere_plastic_grey</item>
+        <item name="iconColorToolbar">@color/sphere_plastic_grey</item>
         <item name="iconColorbottomAppbar">@color/white</item>
         <item name="bottomAppBarStyle">@style/Widget.MaterialComponents.BottomAppBar.Colored</item>
     </style>
@@ -779,6 +767,7 @@
         <item name="colorAccent">@color/secondaryColorIndigo</item>
         <item name="overviewPillColor">@color/overviewPillColorIndigo</item>
         <item name="iconColor">@color/sphere_plastic_grey</item>
+        <item name="iconColorToolbar">@color/sphere_plastic_grey</item>
         <item name="iconColorbottomAppbar">@color/white</item>
         <item name="bottomAppBarStyle">@style/Widget.MaterialComponents.BottomAppBar.Colored</item>
     </style>
@@ -806,7 +795,7 @@
         <item name="PillColorStart">@color/primaryColorLightBlue</item>
         <item name="PillColorEnd">@color/primaryDarkColorLightBlue</item>
         <item name="iconColor">@color/white_alpha_80</item>
-        <item name="iconColorToolbar">@color/white_alpha_80</item>
+        <item name="iconColorToolbar">@color/gray</item>
         <item name="iconColorbottomAppbar">@color/white</item>
         <item name="android:textColorPrimary">@color/black</item>
         <item name="android:textColor">@color/black</item>
@@ -872,6 +861,7 @@
         <item name="colorAccent">@color/secondaryColorCyan</item>
         <item name="overviewPillColor">@color/overviewPillColorCyan</item>
         <item name="iconColor">@color/sphere_plastic_grey</item>
+        <item name="iconColorToolbar">@color/sphere_plastic_grey</item>
         <item name="iconColorbottomAppbar">@color/white</item>
         <!---Bolus Icon Color-->
         <item name="bolusIconColor" >@color/white</item>
