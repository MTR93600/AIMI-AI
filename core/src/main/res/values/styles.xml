<resources xmlns:ns2="http://schemas.android.com/tools">
    <style name="AppTheme" parent="Theme.MaterialComponents.DayNight.DarkActionBar">
        <!--The Base 3 Color of this theme !!! CHANGE this 3 color for a new colored  theme -->
        <item name="colorPrimary">@color/primaryColorDefault</item>
        <item name="colorPrimaryDark">@color/primaryDarkColorDefault</item>
        <item name="colorAccent">@color/secondaryColorDefault</item>
        <!-- New MaterialComponents attributes. -->
        <item name="colorSecondary">@color/white</item>
        <item name="colorPrimaryVariant">@color/primaryLightColorDefault</item>
        <item name="colorSecondaryVariant">@color/secondaryLightColorDefault</item>
        <item name="colorSurface">@color/plastic</item>
        <item name="colorOnPrimary">@color/black</item>
        <item name="colorOnSecondary">@color/black</item>
        <item name="colorOnBackground">@color/black</item>
        <item name="colorOnError">@color/black</item>
        <item name="colorOnSurface">@color/black</item>
        <item name="scrimBackground">@color/white</item>
        <item name="android:textColorSecondary">@color/black</item>
        <item name="android:textColorPrimary">@color/black</item>
        <item name="android:textColor">@color/black_alpha_80</item>
        <!-- Misc. colors -->
        <item name="android:navigationBarColor">?attr/colorPrimary</item>
        <item name="android:actionBarTheme">@android:style/Theme.Material.Light</item>
        <item name="iconColor">@color/sphere_plastic_grey</item>
        <item name="iconColorbottomAppbar">@color/iconColorbottomAppbar</item>
        <item name="iconColorToolbar">@color/black</item>
        <item name="iobBorder">@color/white</item>
        <item name="cobBorder">@color/white</item>
        <item name="iobColor">@color/iob</item>
        <item name="cobColor">@color/cob</item>
        <item name="uamColor">@color/swampGreen</item>
        <item name="smbColor">@color/cyan</item>
        <item name="ztColor">@color/cyan</item>
        <item name="ratio">@color/lightgray</item>
        <item name="InMemoryGlucoseValue">@color/black</item>
        <item name="textAppearanceHeadline1">@style/TextAppearance.MaterialComponents.Headline1</item>
        <item name="textAppearanceHeadline2">@style/TextAppearance.MaterialComponents.Headline2</item>
        <item name="textAppearanceHeadline3">@style/TextAppearance.MaterialComponents.Headline3</item>
        <item name="textAppearanceHeadline4">@style/TextAppearance.MaterialComponents.Headline4</item>
        <item name="textAppearanceHeadline5">@style/TextAppearance.MaterialComponents.Headline5</item>
        <item name="textAppearanceHeadline6">@style/TextAppearance.MaterialComponents.Headline6</item>
        <item name="textAppearanceSubtitle1">@style/TextAppearance.MaterialComponents.Subtitle1</item>
        <item name="textAppearanceSubtitle2">@style/TextAppearance.MaterialComponents.Subtitle2</item>
        <item name="textAppearanceBody1">@style/TextAppearance.MaterialComponents.Body1</item>
        <item name="textAppearanceBody2">@style/TextAppearance.MaterialComponents.Body2</item>
        <item name="textAppearanceCaption">@style/TextAppearance.MaterialComponents.Caption</item>
        <item name="textAppearanceButton">@style/TextAppearance.MaterialComponents.Button</item>
        <item name="textAppearanceOverline">@style/TextAppearance.MaterialComponents.Overline</item>
        <item name="popupMenuStyle">@style/Widget.MaterialComponents.PopupMenu</item>
        <item name="actionOverflowMenuStyle">@style/Widget.MaterialComponents.PopupMenu.Overflow</item>
        <!-- Color of bg value -->
        <item name="bgInRange">@color/lightGreen</item>
        <item name="bgLow">@color/red</item>
        <item name="bgHigh">@color/midorange</item>
        <!-- Color of dialog -->
        <item name="colorPrimaryDialog">?attr/colorPrimary</item>
        <item name="colorPrimaryDarkDialog">?attr/colorPrimaryDark</item>
        <item name="colorAccentDialog">?attr/colorAccent</item>
        <!-- Color of graph background -->
        <item name="colorGraphBackground">@color/black_alpha_10</item>
        <item name="inrangeBackground">@color/black_alpha_10</item>
        <!-- Top bar icons -->
        <item name="iconSensor">@drawable/ic_dexcom_g6</item>
        <!-- Icons of bottom naviagtion bar -->
        <item name="iconInsulin">@drawable/ic_insulin</item>
        <item name="iconCgm">@drawable/ic_blooddrop_48</item>
        <!-- Fragment background for some themes default transparent  -->
        <item name="fragmentbackground">@color/transparent</item>
        <!-- Graph specific colors  -->
        <item name="graphHorizontalLabelText">@color/sphere_plastic_grey</item>
        <item name="graphVerticalLabelText">@color/sphere_plastic_grey</item>
        <item name="graphGrid">@color/graphgrid</item>
        <!-- Dialog specific colors  -->
        <item name="dialogTitleBackground">?attr/colorPrimary</item>
        <item name="dialogTitleColor">@color/white</item>
        <item name="dialogTitleIconTint">@color/white</item>
        <item name="dialogUrgent" >@color/red</item>
        <!-- wizard dialog -->
        <item name="totalBackground" >@color/gray</item>
        <!-- TDD Stats   -->
        <item name="backgroundStatsColor">@color/background_stats_color</item>
        <!---Android Dark ans Light Theme Base colors-->
        <item name="backgroundBaseColorDark" >@color/background_dark</item>
        <item name="backgroundBaseColorLight" >@color/background_light</item>
        <item name="backgroundBaseColor" >@color/background_light</item>
        <!-- colors for statuslight handler    -->
        <item name="statuslightNormal" >@color/black</item>
        <item name="statuslightWarning" >@color/statuslight_Warning</item>
        <item name="statuslightAlarm" >@color/red</item>
        <!-- back arrow actionbar    -->
        <!--  <item name="android:homeAsUpIndicator">@drawable/ic_arrowleft</item>    -->
        <!-- colors for splash background    -->
        <item name="splashBackground" >@color/splashBackground</item>
        <!-- colors for information background  -->
        <item name="informationBackground" >?attr/colorPrimary</item>
        <item name="informationText" >?attr/colorOnPrimary</item>
        <!-- colors for default cases ( near white ) -->
        <item name="defaultColor" >@color/gray</item>
        <!-- treatment -->
        <item name="treatmentSheduled" >@color/squash</item>
        <item name="treatmentActive" >@color/emerald</item>
        <!-- filling dialog -->
        <item name="actionsConfirm" >@color/midyellow</item>
        <!-- local profil dialog -->
        <item name="errorBackground" >@color/lightPastelRed</item>
        <item name="okBackground" >@color/gray</item>
        <item name="defaultBackground" >@color/darkgrayVariant</item>
        <!-- Custom tabs background -->
        <item name="tabBgColorSelected" >@color/kobaltblue</item>
        <!-- Predictions -->
        <item name="iobPred" >@color/cyan</item>
        <!---Deviation in Graph -->
        <item name="deviationCsf" >@color/sandGray</item>
        <item name="deviationPlus" >@color/lightGreen</item>
        <item name="deviationMinus" >@color/lightPastelRed</item>
        <item name="deviationEqual" >@color/lightSandGray</item>
        <!---Notification -->
        <item name="notificationUrgent" >@color/red</item>
        <item name="notificationNormal" >@color/notificationNormal</item>
        <item name="notificationLow" >@color/notificationLow</item>
        <item name="notificationInfo" >@color/notificationInfo</item>
        <item name="notificationAnnouncement" >@color/notificationAnnouncement</item>
        <!---The pills for active profile and temp target -->
        <item name="ribbonTextWarning" >@color/black</item>
        <item name="defaultPillTextColor" >@color/white</item>
        <!---TDD Statistics -->
        <item name="rowBackgroundEven" >@color/darkgray</item>
        <item name="rowBackgroundOdd" >@color/gray</item>
        <item name="rowTextColor" >@color/white</item>
        <!-- Icon specific colors begin -->
        <!---Loop Paused Icon Color-->
        <item name="loopPaused" >@color/ribbonWarning</item>
        <!---Loop Closed Icon Color-->
        <item name="loopClosed" >@color/loopGreen</item>
        <!---Loop Disabled Icon Color-->
        <item name="loopDisabled" >@color/sandGray</item>
        <!---Loop Disconnected Icon Color-->
        <item name="loopDisconnected" >@color/red</item>
        <!---Loop Opened Icon Color-->
        <item name="loopOpened" >@color/blue_default</item>
        <!---Profile Switch Icon Color-->
        <item name="profileswitchIconColor" >@color/white</item>
        <!---Sensitivity Icon Color-->
        <item name="sensitivityIconColor" >@color/sensGreen</item>
        <!---Bolus Icon Color-->
        <item name="bolusIconColor" >@color/cyan_blue</item>
        <!---Carbs Icon Color-->
        <item name="carbsIconColor" >@color/carbsOrange</item>
        <!---Wizard Icon Color-->
        <item name="wizardIconColor" >@color/calcGreen</item>
        <!---Calibration Icon Color-->
        <item name="calibrationIconColor" >@color/calibrationRed</item>
        <!---CGM Icon Color-->
        <item name="cgmIconColor" >@color/darkRed</item>
        <!---QuickWizzard Icon Color-->
        <item name="quickwizzardIconColor" >@color/carbsOrange</item>
        <!---Temp target Icon Color-->
        <item name="temptargetIconColor" >@color/lightGreen</item>
        <item name="temptargetIconColor1" >@color/tempTargetConfirmation</item>
        <!---Start temp basal Icon Color-->
        <item name="tempbasalIconColor" >@color/pastellPurple</item>
        <!---Cancel temp basal Icon Color-->
        <item name="canceltempbasalIconColor" >@color/pastellPurple</item>
        <!---Start extended bolus Icon Color-->
        <item name="startextbolusIconColor" >@color/cyan_blue</item>
        <!---Cancel extended bolus Icon Color-->
        <item name="cancelextbolusIconColor" >@color/carbsOrange</item>
        <!---BG check Icon Color-->
        <item name="bgcheckIconColor" >@color/calibrationRed</item>
        <!---Prime fill Icon Color-->
        <item name="primefillIconColor" >@color/cyan_blue</item>
        <!---CGM insert Icon Color-->
        <item name="cgminsertIconColor" >@color/cyan_blue</item>
        <!---Note Icon Color-->
        <item name="noteIconColor" >@color/carbsOrange</item>
        <!---Question Icon Color-->
        <item name="questionIconColor" >@color/carbsOrange</item>
        <!---History Icon Color-->
        <item name="historyIconColor" >@color/cyan_blue</item>
        <!---Stats Icon Color-->
        <item name="statsIconColor" >@color/carbsOrange</item>
        <!---Announcement Icon Color-->
        <item name="announcementIconColor" >@color/pastellPurple</item>
        <!---Exercise Icon Color-->
        <item name="exerciseIconColor01" >@color/cyan_blue</item>
        <item name="exerciseIconColor02" >@color/lightGreen</item>
        <!---Pump Battery Icon Color-->
        <item name="pumpBatteryIconColor" >@color/lightGreen</item>
        <!---User Option Icon Color-->
        <item name="userOptionsIconColor" >@color/calcGreen</item>
        <!---Refill Icon Color-->
        <item name="refillIconColor" >@color/calibrationRed</item>
        <!---Trashbin Icon Color-->
        <item name="trashbinIconColor" >@color/gray</item>
        <!---Target Hypo Icon Color-->
        <item name="targetHypoBgIconColor" >@color/red</item>
        <!---Refresh Icon Color-->
        <item name="refreshIconColor" >@color/black</item>
        <!-- Icon specific colors end -->
        <!---Therapy Event Announcement-->
        <item name="therapyeventAnnouncement" >@color/notificationAnnouncement</item>
        <!-- bgsource dialog -->
        <item name="errorAlertBackground" >@color/metadataTextError</item>
        <!---NS MBG Event-->
        <item name="therapyeventNsmbg" >@color/red</item>
        <!---Finger Stick Event-->
        <item name="therapyeventFingerstick" >@color/red</item>
        <!---Exercise Event-->
        <item name="therapyeventExercise" >@color/blue_default</item>
        <!---AAPS offline Event-->
        <item name="therapyeventAapsoffline" >@color/lightSandGray</item>
        <!---Default  Event-->
        <item name="therapyeventDefault" >@color/gray</item>
        <!---SMS Communicator -->
        <item name="smsCommunicatorOK" >@color/lightGreen</item>
        <item name="smsCommunicatorWrongLength" >@color/midyellow</item>
        <item name="smsCommunicatorWrongPin" >@color/red</item>
        <item name="smsCommunicatorOtp" >@color/red</item>
        <!---Misc -->
        <item name="carbsColor" >@color/carbsOrange</item>
        <item name="tempTargetConfirmation" >@color/tempTargetConfirmation</item>
        <item name="lightGreen" >@color/lightGreen</item>
        <item name="prediction" >@color/prediction</item>
        <item name="basal" >@color/basal</item>
        <item name="overviewShowDeviations" >@color/red</item>
        <item name="overviewShowSensitivity" >@color/sphere_plastic_grey</item>
        <item name="activity" >@color/activity</item>
        <item name="bgi" >@color/bgi</item>
        <item name="devslopepos" >@color/devslopepos</item>
        <item name="devslopeneg" >@color/devslopeneg</item>
        <item name="bolus" >@color/bolus</item>
        <item name="colorInsulinButton" >@color/colorInsulinButton</item>
        <item name="cobAlert" >@color/cobAlert</item>
        <item name="info" >@color/info</item>
        <item name="basebasal" >@color/basebasal</item>
        <item name="tempbasal" >@color/tempbasal</item>
        <item name="lightblue" >@color/lightblue</item>
        <item name="ribbonWarning" >@color/ribbonWarning</item>
        <item name="ribbonDefault" >@color/ribbonDefault</item>
        <item name="tempTargetBackground" >@color/tempTargetBackground</item>
        <item name="defaultTextColor" >@color/defaulttextcolor</item>
        <item name="automationBgUrgent" >@color/red</item>
        <item name="iobPredAS" >@color/iobPredAS</item>
        <item name="labelBackground" >@color/sphere_plastic_grey</item>
        <item name="examinedProfile" >@color/red</item>
        <item name="spinnerBackground" >@color/black_alpha_40</item>
        <item name="triggerConnectorBackground" >@color/mdtp_line_dark</item>
        <item name="treatmentsRed" >@color/red</item>
        <item name="profilViewerLabel" >@color/white</item>
        <item name="metadataOk" >@color/metadataOk</item>
        <item name="metadataTextWarning" >@color/metadataTextWarning</item>
        <item name="trendarrow" >@color/black</item>
        <item name="profilSwitch" >@color/black</item>
        <item name="automationTitleText" >@color/white</item>
        <item name="automationSelectedItemBackground" >@color/gray</item>
        <item name="fortyfiveup" >@color/darkgrayVariant</item>
        <item name="objectivesBackground" >@color/darkgrayVariant</item>
        <item name="extendedBolus" >@color/cyan</item>
        <item name="TitleAndLabelTextColor" >@color/white</item>
        <item name="tddStatsActivityBackgroundColor" >@color/transparent</item>
        <item name="colorScheduled" >@color/squash</item>
        <!---Round dialog corner only if sdk >= 28 -->
        <item name="android:dialogCornerRadius" ns2:targetApi="p">8dp</item>
        <!---windowBackground -->
        <item name="windowBackground" >?attr/colorSurface</item>
        <item name="activity_title_background" >@color/background_light</item>
        <item name="graphViwewportBackground" >@color/black_alpha_20</item>
        <!---diaconn -->
        <item name="colorInitializingBorder" >@color/colorInitializingBorder</item>
    </style>

    <style name="Theme.MaterialComponents.DayNight.DarkActionBar" parent="Theme.MaterialComponents.DayNight.Bridge"/>

<<<<<<< HEAD
    <!-- The launcher theme. It sets the main window background to the launch_screen drawable -->
    <style name="AppTheme.Launcher"  parent="Theme.MaterialComponents.NoActionBar">
        <item name="android:windowBackground">@drawable/launch_screen</item>
        <!-- Optional, on Android 5+ you can modify the colorPrimaryDark color to match the windowBackground color for further branding-->
        <!-- <item name="colorPrimaryDark">@android:color/white</item> -->
    </style>

    <style name="AppTheme.base" parent="Theme.MaterialComponents">
        <item name="android:textColorSecondary">@color/white</item>
    </style>

    <style name="AppTheme.NoActionBar">
        <item name="windowActionBar">true</item>
        <item name="windowNoTitle">true</item>
    </style>

    <style name="BottomAppbar" parent="Widget.MaterialComponents.BottomAppBar.Colored" >
        <item name="android:backgroundTint">@color/plastic</item>
        <item name="android:textColor">@color/sphere_plastic_grey</item>
    </style>

    <style name="AppTheme.AppBarOverlay" parent="ThemeOverlay.AppCompat.Dark.ActionBar" />

    <!-- Text styles -->
    <style name="Text" parent="TextAppearance.AppCompat"/>
    <style name="Text.Caption" parent="TextAppearance.AppCompat.Caption"/>
    <style name="Text.Small" parent="TextAppearance.AppCompat.Small"/>
    <style name="Text.Body1" parent="TextAppearance.AppCompat.Body1"/>
    <style name="Text.Body2" parent="TextAppearance.AppCompat.Body2"/>
    <style name="Text.Medium" parent="TextAppearance.AppCompat.Medium"/>
    <style name="Text.Large" parent="TextAppearance.AppCompat.Large"/>
    <style name="Text.Headline" parent="TextAppearance.AppCompat.Headline"/>
    <style name="Text.Title" parent="TextAppearance.AppCompat.Title"/>
    <style name="Text.Display1" parent="TextAppearance.AppCompat.Display1"/>
    <style name="Text.Subhead" parent="TextAppearance.AppCompat.Subhead"/>
    <style name="Text.Button" parent="TextAppearance.AppCompat.Button"/>

    <!-- Button Styles-->
    <style name="Buton" parent="Widget.AppCompat.Button"/>
    <style name="Buton.Small" parent="Widget.AppCompat.Button.Small"/>
    <style name="Buton.Colored" parent="Widget.MaterialComponents.Button"/>
    <style name="Buton.Borderless" parent="Widget.AppCompat.Button.Borderless"/>
    <style name="Buton.Borderless.Colored" parent="Widget.AppCompat.Button.Borderless.Colored"/>


    <style name="Theme.AppCompat.Translucent" parent="AppTheme">
=======
    <style name="AppTheme" parent="Theme.MaterialComponents">
        <item name="colorPrimary">@color/colorPrimary</item>
        <item name="colorPrimaryDark">@color/colorPrimaryDark</item>
        <item name="colorAccent">@color/secondaryColorDefault</item>
        <item name="dialogTitleBackground">@color/dialog_title_background</item>
        <item name="dialogTitleColor">@color/dialog_title_color</item>
        <item name="dialogTitleIconTint">@color/dialog_title_icon_tint</item>
        <!-- New MaterialComponents attributes. -->
        <item name="colorSecondary">@color/secondaryColorDefault</item>
        <item name="colorPrimaryVariant">@color/primaryLightColorDefault</item>
        <item name="colorSecondaryVariant">@color/secondaryLightColorDefault</item>
        <item name="colorOnPrimary">@color/primaryTextColorDefault</item>
        <item name="colorSurface">@color/black_alpha_90</item>
        <item name="colorOnSurface">@color/gray</item>
        <item name="colorOnSecondary">@color/white</item>
        <item name="colorOnBackground">@color/white</item>
        <item name="colorOnError">@color/black</item>
        <item name="scrimBackground">@color/mtrl_scrim_color</item>
        <item name="android:textColorSecondary">@color/white</item>
        <item name="android:textColorPrimary">@color/white</item>
        <item name="android:textColor">@color/white</item>
    </style>

    <style name="AppTheme.NoActionBar" parent="Theme.MaterialComponents.NoActionBar">
        <item name="colorPrimary">@color/colorPrimary</item>
        <item name="colorPrimaryDark">@color/colorPrimaryDark</item>
        <item name="colorAccent">@color/colorAccent</item>
        <item name="windowActionModeOverlay">true</item>
        <item name="actionModeCloseDrawable">@drawable/ic_close</item>
    </style>

    <!-- BolusProgress, Error -->
    <style name="Theme.MaterialComponents.Translucent" parent="Theme.MaterialComponents.NoActionBar">
>>>>>>> 2e2b6179
        <item name="android:windowNoTitle">true</item>
        <item name="android:windowBackground">@android:color/transparent</item>
        <item name="android:colorBackgroundCacheHint">@null</item>
        <item name="android:windowIsTranslucent">true</item>
        <item name="android:windowAnimationStyle">@android:style/Animation</item>
    </style>

<<<<<<< HEAD
    <style name="InsightAlertDialog" parent="Theme.MaterialComponents.Dialog">
        <item name="android:windowMinWidthMajor">96%</item>
        <item name="android:windowMinWidthMinor">96%</item>
    </style>

    <!-- TODO: themes below are still missing light/dark variant or parent! -->

    <style name="Theme.AppCompat.NoTitle" parent="Theme.AppCompat.NoActionBar">
        <item name="android:windowNoTitle">true</item>
        <item name="android:windowBackground">@android:color/transparent</item>
        <item name="android:colorBackgroundCacheHint">@null</item>
        <item name="android:windowIsTranslucent">false</item>
        <item name="android:windowAnimationStyle">@android:style/Animation</item>
    </style>

    <style name="section_header_label">
        <item name="android:layout_width">match_parent</item>
        <item name="android:layout_height">wrap_content</item>
        <item name="android:layout_marginTop">15dp</item>
        <item name="android:paddingStart">15dp</item>
        <item name="android:paddingEnd">15dp</item>
        <item name="android:textColor">@color/white</item>
    </style>

    <style name="warning_label">
        <item name="android:layout_width">match_parent</item>
        <item name="android:layout_height">wrap_content</item>
        <item name="android:layout_marginTop">5dp</item>
        <item name="android:layout_marginBottom">5dp</item>
        <item name="android:paddingStart">15dp</item>
        <item name="android:paddingEnd">15dp</item>
        <item name="android:textAlignment">center</item>
        <item name="android:textColor">#ff0000</item>
    </style>

    <style name="WizardPagePodContent">
        <item name="android:layout_width">match_parent</item>
        <item name="android:layout_height">wrap_content</item>
        <item name="android:layout_marginBottom">8dp</item>
        <item name="android:paddingStart">20px</item>
        <item name="android:paddingEnd">20px</item>
        <item name="android:textSize">18sp</item>
    </style>

    <style name="WizardPagePodListItem">
        <item name="android:layout_width">match_parent</item>
        <item name="android:layout_height">wrap_content</item>
        <item name="android:layout_marginBottom">20dp</item>
        <item name="android:layout_marginTop">20dp</item>
        <item name="android:paddingTop">20px</item>
        <item name="android:paddingBottom">20px</item>
        <item name="android:paddingStart">60px</item>
        <item name="android:paddingEnd">60px</item>
        <item name="android:textSize">18sp</item>
    </style>

    <style name="PodInfoListView" parent="@android:style/Widget.ListView">
        <item name="android:background">@color/colorLightGray</item>
        <item name="android:cacheColorHint">@android:color/transparent</item>
        <item name="android:divider">@android:color/black</item>
        <item name="android:dividerHeight">1dp</item>
=======
    <!--    Buttons from MaterialDateTimePicker, Dialogs ...    -->
    <dimen name="material_button_height">48dp</dimen>
    <dimen name="material_button_text_size">14sp</dimen>
    <dimen name="material_button_min_width">64dp</dimen>
    <dimen name="material_button_text_padding_horizontal">8dp</dimen>

    <style name="OkCancelButton">
        <item name="android:layout_width">wrap_content</item>
        <item name="android:layout_height">@dimen/material_button_height</item>
        <item name="android:layout_gravity">center_vertical</item>
        <item name="android:focusable">true</item>
    </style>

    <style name="OkCancelButton.Text" ns2:ignore="NewApi">
        <item name="android:textSize">@dimen/material_button_text_size</item>
        <item name="android:singleLine">true</item>
        <item name="android:layout_gravity">center_vertical</item>
        <item name="android:gravity">center</item>
        <item name="android:stateListAnimator">@null</item>
        <item name="android:background">@drawable/material_button_background</item>
        <item name="android:minWidth">@dimen/material_button_min_width</item>
        <item name="android:paddingLeft">@dimen/material_button_text_padding_horizontal</item>
        <item name="android:paddingRight">@dimen/material_button_text_padding_horizontal</item>
        <item name="android:textColor">@color/okButtonText</item>
        <item name="android:textAllCaps">true</item>
    </style>

    <style name="MaterialPickerTheme" parent="android:Theme.Material.Dialog.Alert">
        <item name="buttonBarPositiveButtonStyle">@style/PickerTextButton</item>
        <item name="buttonBarNegativeButtonStyle">@style/PickerTextButton</item>
    </style>
    <style name="PickerTextButton" parent="Widget.MaterialComponents.Button.TextButton.Dialog">
        <item name="android:textColor">@color/okButtonText</item>
    </style>

    <!--    Common Buttons -->
    <dimen name="gray_material_button_margin_horizontal">5dp</dimen>

    <style name="GrayButton" parent="Widget.MaterialComponents.Button">
        <item name="android:backgroundTint">@color/buttonBackground</item>
        <item name="android:textColor">@color/buttonText</item>
        <item name="android:layout_width">wrap_content</item>
        <item name="android:layout_height">wrap_content</item>
        <item name="android:layout_gravity">center_vertical</item>
        <item name="android:gravity">center</item>
        <item name="android:layout_marginStart">@dimen/gray_material_button_margin_horizontal</item>
        <item name="android:layout_marginEnd">@dimen/gray_material_button_margin_horizontal</item>
        <item name="android:textAllCaps">true</item>
>>>>>>> 2e2b6179
    </style>

    <style name="ButtonSmallFontStyle" parent="GrayButton">
        <item name="android:textSize">10sp</item>
    </style>

    <style name="ButtonMediumFontStyle" parent="GrayButton">
        <item name="android:textSize">15sp</item>
    </style>

    <!-- Alert Dialogs -->
    <style name="DialogTheme" parent="ThemeOverlay.MaterialComponents.Dialog.Alert">
        <item name="buttonBarNegativeButtonStyle">@style/DialogOkCancelButtonStyle</item>
        <item name="buttonBarPositiveButtonStyle">@style/DialogOkCancelButtonStyle</item>
        <item name="buttonBarNeutralButtonStyle">@style/DialogOkCancelButtonStyle</item>
    </style>

    <style name="DialogOkCancelButtonStyle" parent="Widget.MaterialComponents.Button.TextButton.Dialog">
        <item name="android:textColor">@color/okButtonText</item>
    </style>

    <style name="AppThemeWarningDialog" parent="DialogTheme">
        <item name="alertDialogTheme">@style/AppThemeWarningDialogTheme</item>
        <item name="dialogTitleBackground">@color/warningAlertBackground</item>
        <item name="dialogTitleColor">@color/black</item>
        <item name="dialogTitleIconTint">@color/black</item>
    </style>

    <style name="AppThemeWarningDialogTheme" parent="Theme.MaterialComponents.Dialog.MinWidth">
        <item name="android:windowBackground">@drawable/alert_border_warning</item>
        <item name="colorAccent">@color/warningAlertBackground</item>
    </style>

    <style name="AppThemeErrorDialog" parent="DialogTheme">
        <item name="alertDialogTheme">@style/AppThemeErrorDialogTheme</item>
        <item name="dialogTitleBackground">@color/red</item>
        <item name="dialogTitleColor">@color/black</item>
        <item name="dialogTitleIconTint">@color/black</item>
    </style>

    <style name="AppThemeErrorDialogTheme" parent="Theme.MaterialComponents.Dialog.MinWidth">
        <item name="android:windowBackground">@drawable/alert_border_error</item>
<<<<<<< HEAD
        <item name="colorAccent">@color/red</item>
    </style>

    <style name="ButtonMediumFontStyle">
        <item name="android:textSize">15sp</item>
    </style>

    <style name="ButtonSmallFontStyle" parent="Widget.MaterialComponents.Button.UnelevatedButton">
        <item name="android:textSize">10sp</item>
    </style>

    <!--    Buttons from MaterialDateTimePicker    -->
    <dimen name="mdtp_material_button_height">48dp</dimen>
    <dimen name="mdtp_material_button_textsize">14sp</dimen>
    <dimen name="mdtp_material_button_minwidth">64dp</dimen>
    <dimen name="mdtp_material_button_textpadding_horizontal">8dp</dimen>

    <style name="mdtp_ActionButton">
        <item name="android:layout_width">wrap_content</item>
        <item name="android:layout_height">@dimen/mdtp_material_button_height</item>
        <item name="android:layout_gravity">center_vertical</item>
        <item name="android:focusable">true</item>
    </style>

    <style name="mdtp_ActionButton.Text" ns2:ignore="NewApi">
        <item name="android:textSize">@dimen/mdtp_material_button_textsize</item>
        <item name="android:singleLine">true</item>
        <item name="android:layout_gravity">center_vertical</item>
        <item name="android:gravity">center</item>
        <item name="android:stateListAnimator">@null</item>
        <item name="android:background">@drawable/mdtp_material_button_background</item>
        <item name="android:minWidth">@dimen/mdtp_material_button_minwidth</item>
        <item name="android:paddingStart">@dimen/mdtp_material_button_textpadding_horizontal</item>
        <item name="android:paddingEnd">@dimen/mdtp_material_button_textpadding_horizontal</item>
        <item name="android:textColor">@color/mdtp_button_color</item>
        <item name="android:textAllCaps">true</item>
    </style>

    <style name="ProfileHelperAppTheme" parent="Theme.MaterialComponents.DayNight.NoActionBar"/>

    <!-- Custom Theme -->
    <style name="CustomTheme">
    </style>
=======
        <item name="colorAccent">@color/errorAlertBackground</item>
    </style>

>>>>>>> 2e2b6179
</resources><|MERGE_RESOLUTION|>--- conflicted
+++ resolved
@@ -271,7 +271,6 @@
 
     <style name="Theme.MaterialComponents.DayNight.DarkActionBar" parent="Theme.MaterialComponents.DayNight.Bridge"/>
 
-<<<<<<< HEAD
     <!-- The launcher theme. It sets the main window background to the launch_screen drawable -->
     <style name="AppTheme.Launcher"  parent="Theme.MaterialComponents.NoActionBar">
         <item name="android:windowBackground">@drawable/launch_screen</item>
@@ -318,41 +317,6 @@
 
 
     <style name="Theme.AppCompat.Translucent" parent="AppTheme">
-=======
-    <style name="AppTheme" parent="Theme.MaterialComponents">
-        <item name="colorPrimary">@color/colorPrimary</item>
-        <item name="colorPrimaryDark">@color/colorPrimaryDark</item>
-        <item name="colorAccent">@color/secondaryColorDefault</item>
-        <item name="dialogTitleBackground">@color/dialog_title_background</item>
-        <item name="dialogTitleColor">@color/dialog_title_color</item>
-        <item name="dialogTitleIconTint">@color/dialog_title_icon_tint</item>
-        <!-- New MaterialComponents attributes. -->
-        <item name="colorSecondary">@color/secondaryColorDefault</item>
-        <item name="colorPrimaryVariant">@color/primaryLightColorDefault</item>
-        <item name="colorSecondaryVariant">@color/secondaryLightColorDefault</item>
-        <item name="colorOnPrimary">@color/primaryTextColorDefault</item>
-        <item name="colorSurface">@color/black_alpha_90</item>
-        <item name="colorOnSurface">@color/gray</item>
-        <item name="colorOnSecondary">@color/white</item>
-        <item name="colorOnBackground">@color/white</item>
-        <item name="colorOnError">@color/black</item>
-        <item name="scrimBackground">@color/mtrl_scrim_color</item>
-        <item name="android:textColorSecondary">@color/white</item>
-        <item name="android:textColorPrimary">@color/white</item>
-        <item name="android:textColor">@color/white</item>
-    </style>
-
-    <style name="AppTheme.NoActionBar" parent="Theme.MaterialComponents.NoActionBar">
-        <item name="colorPrimary">@color/colorPrimary</item>
-        <item name="colorPrimaryDark">@color/colorPrimaryDark</item>
-        <item name="colorAccent">@color/colorAccent</item>
-        <item name="windowActionModeOverlay">true</item>
-        <item name="actionModeCloseDrawable">@drawable/ic_close</item>
-    </style>
-
-    <!-- BolusProgress, Error -->
-    <style name="Theme.MaterialComponents.Translucent" parent="Theme.MaterialComponents.NoActionBar">
->>>>>>> 2e2b6179
         <item name="android:windowNoTitle">true</item>
         <item name="android:windowBackground">@android:color/transparent</item>
         <item name="android:colorBackgroundCacheHint">@null</item>
@@ -360,7 +324,6 @@
         <item name="android:windowAnimationStyle">@android:style/Animation</item>
     </style>
 
-<<<<<<< HEAD
     <style name="InsightAlertDialog" parent="Theme.MaterialComponents.Dialog">
         <item name="android:windowMinWidthMajor">96%</item>
         <item name="android:windowMinWidthMinor">96%</item>
@@ -422,56 +385,6 @@
         <item name="android:cacheColorHint">@android:color/transparent</item>
         <item name="android:divider">@android:color/black</item>
         <item name="android:dividerHeight">1dp</item>
-=======
-    <!--    Buttons from MaterialDateTimePicker, Dialogs ...    -->
-    <dimen name="material_button_height">48dp</dimen>
-    <dimen name="material_button_text_size">14sp</dimen>
-    <dimen name="material_button_min_width">64dp</dimen>
-    <dimen name="material_button_text_padding_horizontal">8dp</dimen>
-
-    <style name="OkCancelButton">
-        <item name="android:layout_width">wrap_content</item>
-        <item name="android:layout_height">@dimen/material_button_height</item>
-        <item name="android:layout_gravity">center_vertical</item>
-        <item name="android:focusable">true</item>
-    </style>
-
-    <style name="OkCancelButton.Text" ns2:ignore="NewApi">
-        <item name="android:textSize">@dimen/material_button_text_size</item>
-        <item name="android:singleLine">true</item>
-        <item name="android:layout_gravity">center_vertical</item>
-        <item name="android:gravity">center</item>
-        <item name="android:stateListAnimator">@null</item>
-        <item name="android:background">@drawable/material_button_background</item>
-        <item name="android:minWidth">@dimen/material_button_min_width</item>
-        <item name="android:paddingLeft">@dimen/material_button_text_padding_horizontal</item>
-        <item name="android:paddingRight">@dimen/material_button_text_padding_horizontal</item>
-        <item name="android:textColor">@color/okButtonText</item>
-        <item name="android:textAllCaps">true</item>
-    </style>
-
-    <style name="MaterialPickerTheme" parent="android:Theme.Material.Dialog.Alert">
-        <item name="buttonBarPositiveButtonStyle">@style/PickerTextButton</item>
-        <item name="buttonBarNegativeButtonStyle">@style/PickerTextButton</item>
-    </style>
-    <style name="PickerTextButton" parent="Widget.MaterialComponents.Button.TextButton.Dialog">
-        <item name="android:textColor">@color/okButtonText</item>
-    </style>
-
-    <!--    Common Buttons -->
-    <dimen name="gray_material_button_margin_horizontal">5dp</dimen>
-
-    <style name="GrayButton" parent="Widget.MaterialComponents.Button">
-        <item name="android:backgroundTint">@color/buttonBackground</item>
-        <item name="android:textColor">@color/buttonText</item>
-        <item name="android:layout_width">wrap_content</item>
-        <item name="android:layout_height">wrap_content</item>
-        <item name="android:layout_gravity">center_vertical</item>
-        <item name="android:gravity">center</item>
-        <item name="android:layout_marginStart">@dimen/gray_material_button_margin_horizontal</item>
-        <item name="android:layout_marginEnd">@dimen/gray_material_button_margin_horizontal</item>
-        <item name="android:textAllCaps">true</item>
->>>>>>> 2e2b6179
     </style>
 
     <style name="ButtonSmallFontStyle" parent="GrayButton">
@@ -514,7 +427,6 @@
 
     <style name="AppThemeErrorDialogTheme" parent="Theme.MaterialComponents.Dialog.MinWidth">
         <item name="android:windowBackground">@drawable/alert_border_error</item>
-<<<<<<< HEAD
         <item name="colorAccent">@color/red</item>
     </style>
 
@@ -558,9 +470,4 @@
     <!-- Custom Theme -->
     <style name="CustomTheme">
     </style>
-=======
-        <item name="colorAccent">@color/errorAlertBackground</item>
-    </style>
-
->>>>>>> 2e2b6179
 </resources>