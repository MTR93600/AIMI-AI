<resources xmlns:ns2="http://schemas.android.com/tools">
<<<<<<< HEAD
    <style name="AppTheme" parent="Theme.Material3.DynamicColors.Light">
        <!--The Base 3 Color of this theme !!! CHANGE this 3 color for a new colored  theme -->
        <item name="colorPrimary">@color/colorPrimary</item>
        <item name="colorPrimaryDark">@color/colorPrimaryDark</item>
        <item name="colorAccent">@color/secondaryColorDefault</item>
        <!-- New MaterialComponents attributes. -->
        <item name="colorSecondary">@color/white</item>
        <item name="colorPrimaryVariant">@color/primaryLightColorDefault</item>
        <item name="colorSecondaryVariant">@color/secondaryLightColorDefault</item>
        <item name="colorSurface">@color/plastic</item>
        <item name="colorOnPrimary">@color/black</item>
        <item name="colorOnSecondary">@color/black</item>
        <item name="colorOnBackground">@color/black</item>
        <item name="colorOnError">@color/black</item>
        <item name="colorOnSurface">@color/black</item>
        <item name="colorOnSurfaceVariant">@color/black</item>
=======

    <style name="AppTheme" parent="Theme.MaterialComponents.Light.DarkActionBar">
        <!---Example light theme colors -->
        <item name="colorPrimary">@color/lightSandGray</item>
        <item name="colorOnPrimary">@color/aaps_theme_light_onPrimary</item>
        <item name="colorSecondary">@color/aaps_theme_light_secondary</item>
        <item name="colorOnSecondary">@color/aaps_theme_light_onSecondary</item>
        <item name="colorError">@color/aaps_theme_light_error</item>
        <item name="colorOnError">@color/aaps_theme_light_onError</item>
        <item name="android:colorBackground">@color/aaps_theme_light_background</item>
        <item name="colorOnBackground">@color/aaps_theme_light_onBackground</item>
        <item name="colorSurface">@color/aaps_theme_light_surface</item>
        <item name="colorOnSurface">@color/aaps_theme_light_onSurface</item>

        <item name="colorPrimaryDark">@color/colorPrimaryDark</item>
        <item name="colorAccent">@color/aaps_theme_light_secondary</item>
        <item name="dialogTitleBackground">@color/dialog_title_background</item>
        <item name="dialogTitleColor">@color/dialog_title_color</item>
        <item name="dialogTitleIconTint">@color/dialog_title_icon_tint</item>
        <!-- New MaterialComponents attributes. -->
        <item name="colorPrimaryVariant">@color/primaryLightColorDefault</item>
        <item name="colorSecondaryVariant">@color/secondaryLightColorDefault</item>
>>>>>>> aa29423e
        <item name="scrimBackground">@color/white</item>
        <item name="android:textColorSecondary">@color/black</item>
        <item name="android:textColorPrimary">@color/black</item>
        <item name="android:textColor">@color/black_alpha_80</item>
        <!-- Misc. colors -->
        <item name="android:navigationBarColor">?attr/colorPrimary</item>
        <item name="android:actionBarTheme">@android:style/Theme.Material.Light</item>
        <item name="iconColor">@color/sphere_plastic_grey</item>
        <item name="iconColorbottomAppbar">@color/iconColorbottomAppbar</item>
        <item name="iconColorToolbar">@color/sphere_plastic_grey</item>
        <item name="iobBorder">@color/white</item>
        <item name="cobBorder">@color/white</item>
        <item name="iobColor">@color/iob</item>
        <item name="cobColor">@color/cob</item>
        <item name="uamColor">@color/swampGreen</item>
        <item name="smbColor">@color/cyan</item>
        <item name="ztColor">@color/cyan</item>
        <item name="ratio">@color/lightgray</item>
        <item name="InMemoryGlucoseValue">@color/black</item>
        <item name="textAppearanceHeadline1">@style/TextAppearance.MaterialComponents.Headline1</item>
        <item name="textAppearanceHeadline2">@style/TextAppearance.MaterialComponents.Headline2</item>
        <item name="textAppearanceHeadline3">@style/TextAppearance.MaterialComponents.Headline3</item>
        <item name="textAppearanceHeadline4">@style/TextAppearance.MaterialComponents.Headline4</item>
        <item name="textAppearanceHeadline5">@style/TextAppearance.MaterialComponents.Headline5</item>
        <item name="textAppearanceHeadline6">@style/TextAppearance.MaterialComponents.Headline6</item>
        <item name="textAppearanceSubtitle1">@style/TextAppearance.MaterialComponents.Subtitle1</item>
        <item name="textAppearanceSubtitle2">@style/TextAppearance.MaterialComponents.Subtitle2</item>
        <item name="textAppearanceBody1">@style/TextAppearance.MaterialComponents.Body1</item>
        <item name="textAppearanceBody2">@style/TextAppearance.MaterialComponents.Body2</item>
        <item name="textAppearanceCaption">@style/TextAppearance.MaterialComponents.Caption</item>
        <item name="textAppearanceButton">@style/TextAppearance.MaterialComponents.Button</item>
        <item name="textAppearanceOverline">@style/TextAppearance.MaterialComponents.Overline</item>
        <item name="popupMenuStyle">@style/Widget.MaterialComponents.PopupMenu</item>
        <item name="actionOverflowMenuStyle">@style/Widget.MaterialComponents.PopupMenu.Overflow</item>
        <!-- Color of dialog -->
        <item name="colorPrimaryDialog">?attr/colorPrimary</item>
        <item name="colorPrimaryDarkDialog">?attr/colorPrimaryDark</item>
        <item name="colorAccentDialog">?attr/colorAccent</item>
        <!-- Color of graph background -->
        <item name="colorGraphBackground">@color/black_alpha_10</item>
        <item name="inrangeBackground">@color/black_alpha_10</item>
        <!-- Top bar icons -->
        <item name="iconSensor">@drawable/ic_dexcom_g6</item>
        <item name="iconReservoir">@drawable/ic_cartridge</item>
        <item name="iconCanula">@drawable/ic_katheter</item>
        <item name="iconBattery">@drawable/ic_battery</item>
        <!-- Icons of bottom naviagtion bar -->
        <item name="iconInsulin">@drawable/ic_insulin</item>
        <item name="iconCarbs">@drawable/ic_carb_48</item>
        <item name="iconWizzard">@drawable/ic_calculator_48</item>
        <item name="iconCgm">@drawable/ic_blooddrop_48</item>
        <item name="iconTreatment">@drawable/ic_treatments</item>
        <!-- Fragment background for some themes default transparent  -->
        <item name="fragmentbackground">@color/transparent</item>
        <!-- Graph specific colors  -->
        <item name="graphHorizontalLabelText">@color/sphere_plastic_grey</item>
        <item name="graphVerticalLabelText">@color/sphere_plastic_grey</item>
        <item name="graphGrid">@color/graphgrid</item>
        <!-- Dialog specific colors  -->
        <item name="dialogTitleBackground">?attr/colorPrimary</item>
        <item name="dialogTitleColor">@color/white</item>
        <item name="dialogTitleIconTint">@color/white</item>
        <item name="dialogUrgent" >@color/red</item>
        <!-- wizard dialog -->
        <item name="totalBackground" >@color/gray</item>
        <!-- TDD Stats   -->
        <item name="backgroundStatsColor">@color/background_stats_color</item>
        <!---Android Dark ans Light Theme Base colors-->
        <item name="backgroundBaseColorDark" >@color/background_dark</item>
        <item name="backgroundBaseColorLight" >@color/background_light</item>
        <item name="backgroundBaseColor" >@color/background_light</item>
        <!-- colors for statuslight handler    -->
        <item name="statuslightNormal" >@color/black</item>
        <item name="statuslightWarning" >@color/statuslight_Warning</item>
        <item name="statuslightAlarm" >@color/red</item>
        <!-- back arrow actionbar    -->
        <!--  <item name="android:homeAsUpIndicator">@drawable/ic_arrowleft</item>    -->
        <!-- colors for splash background    -->
        <item name="splashBackground" >@color/splashBackground</item>
        <!-- colors for information background  -->
        <item name="informationBackground" >?attr/colorPrimary</item>
        <item name="informationText" >?attr/colorOnPrimary</item>
        <!-- colors for default cases ( near white ) -->
        <item name="defaultColor" >@color/gray</item>
        <!-- treatment -->
        <item name="treatmentSheduled" >@color/squash</item>
        <item name="treatmentActive" >@color/emerald</item>
        <!-- filling dialog -->
        <item name="actionsConfirm" >@color/midyellow</item>
        <!-- local profil dialog -->
        <item name="errorBackground" >@color/lightPastelRed</item>
        <item name="okBackground" >@color/gray</item>
        <item name="defaultbackground" >@color/darkgrayVariant</item>
        <!-- Custom tabs background -->
        <item name="tabBgColorSelected" >@color/kobaltblue</item>
        <!-- Predictions -->
        <item name="iobPred" >@color/cyan</item>
        <!---Deviation in Graph -->
        <item name="deviationCsf" >@color/sandGray</item>
        <item name="deviationPlus" >@color/lightGreen</item>
        <item name="deviationMinus" >@color/lightPastelRed</item>
        <item name="deviationEqual" >@color/lightSandGray</item>
        <!---Notification -->
        <item name="notificationUrgent">@color/notificationUrgent</item>
        <item name="notificationNormal">@color/notificationNormal</item>
        <item name="notificationLow">@color/notificationLow</item>
        <item name="notificationInfo">@color/notificationInfo</item>
        <item name="notificationAnnouncement">@color/notificationAnnouncement</item>
        <!---The pills for active profile and temp target -->
        <item name="ribbonTextWarning" >@color/black</item>
        <item name="defaultPillTextColor" >@color/white</item>
        <!---TDD Statistics -->
        <item name="rowBackgroundEven" >@color/darkgray</item>
        <item name="rowBackgroundOdd" >@color/gray</item>
        <item name="rowTextColor" >@color/white</item>
        <!-- Icon specific colors begin -->
        <!---Loop Paused Icon Color-->
        <item name="loopPaused" >@color/ribbonWarning</item>
        <!---Loop Closed Icon Color-->
        <item name="loopClosed" >@color/loopGreen</item>
        <!---Loop Disabled Icon Color-->
        <item name="loopDisabled" >@color/sandGray</item>
        <!---Loop Disconnected Icon Color-->
        <item name="loopDisconnected" >@color/red</item>
        <!---Loop Opened Icon Color-->
        <item name="loopOpened" >@color/blue_default</item>
        <!---Profile Switch Icon Color-->
        <item name="profileswitchIconColor" >@color/white</item>
        <!---Sensitivity Icon Color-->
        <item name="sensitivityIconColor" >@color/sensGreen</item>
        <!---Bolus Icon Color-->
        <item name="bolusIconColor" >@color/cyan_blue</item>
        <!---Carbs Icon Color-->
        <item name="carbsIconColor" >@color/carbsOrange</item>
        <!---Wizard Icon Color-->
        <item name="wizardIconColor" >@color/calcGreen</item>
        <!---Calibration Icon Color-->
        <item name="calibrationIconColor" >@color/calibrationRed</item>
        <!---CGM Icon Color-->
        <item name="cgmIconColor" >@color/darkRed</item>
        <!---CGM BOYDA Icon Color-->
        <item name="boyda" >@color/colorLightGray</item>
        <!---QuickWizzard Icon Color-->
        <item name="quickwizzardIconColor" >@color/carbsOrange</item>
        <!---Temp target Icon Color-->
        <item name="temptargetIconColor" >@color/lightGreen</item>
        <item name="temptargetIconColor1" >@color/tempTargetConfirmation</item>
        <!---Start temp basal Icon Color-->
        <item name="tempbasalIconColor" >@color/pastellPurple</item>
        <!---Cancel temp basal Icon Color-->
        <item name="canceltempbasalIconColor" >@color/pastellPurple</item>
        <!---Start extended bolus Icon Color-->
        <item name="startextbolusIconColor" >@color/cyan_blue</item>
        <!---Cancel extended bolus Icon Color-->
        <item name="cancelextbolusIconColor" >@color/carbsOrange</item>
        <!---BG check Icon Color-->
        <item name="bgcheckIconColor" >@color/calibrationRed</item>
        <!---Prime fill Icon Color-->
        <item name="primefillIconColor" >@color/cyan_blue</item>
        <!---CGM insert Icon Color-->
        <item name="cgminsertIconColor" >@color/cyan_blue</item>
        <!---Note Icon Color-->
        <item name="noteIconColor" >@color/carbsOrange</item>
        <!---Question Icon Color-->
        <item name="questionIconColor" >@color/carbsOrange</item>
        <!---History Icon Color-->
        <item name="historyIconColor" >@color/cyan_blue</item>
        <!---Stats Icon Color-->
        <item name="statsIconColor" >@color/carbsOrange</item>
        <!---Announcement Icon Color-->
        <item name="announcementIconColor" >@color/pastellPurple</item>
        <!---Exercise Icon Color-->
        <item name="exerciseIconColor01" >@color/cyan_blue</item>
        <item name="exerciseIconColor02" >@color/lightGreen</item>
        <!---Pump Battery Icon Color-->
        <item name="pumpBatteryIconColor" >@color/lightGreen</item>
        <!---User Option Icon Color-->
        <item name="userOptionsIconColor" >@color/calcGreen</item>
        <!---Refill Icon Color-->
        <item name="refillIconColor" >@color/calibrationRed</item>
        <!---Trashbin Icon Color-->
        <item name="trashbinIconColor" >@color/gray</item>
        <!---Target Hypo Icon Color-->
        <item name="targetHypoBgIconColor" >@color/red</item>
        <!---Refresh Icon Color-->
        <item name="refreshIconColor" >@color/black</item>
        <!---First Aid Icon Color-->
        <item name="firstAidIconColor" >@color/white</item>
        <!---Patchpump Icon Color-->
        <item name="patchPumpIconColor" >@color/black</item>
        <!---Add Cross Icon Color-->
        <item name="addCrossIconColor" >@color/black</item>
        <!---More Icon Color-->
        <item name="dotmoreIconColor" >@color/black</item>
        <!---More Icon Color-->
        <!-- Icon specific colors end -->
        <!---Therapy Event Announcement-->
        <item name="therapyeventAnnouncement" >@color/notificationAnnouncement</item>
        <!-- bgsource dialog -->
        <item name="errorAlertBackground" >@color/metadataTextError</item>
        <!---NS MBG Event-->
        <item name="therapyeventNsmbg" >@color/red</item>
        <!---Finger Stick Event-->
        <item name="therapyeventFingerstick" >@color/red</item>
        <!---Exercise Event-->
        <item name="therapyeventExercise" >@color/blue_default</item>
        <!---AAPS offline Event-->
        <item name="therapyeventAapsoffline" >@color/lightSandGray</item>
        <!---Default  Event-->
        <item name="therapyeventDefault" >@color/gray</item>
        <!---SMS Communicator -->
        <item name="smsCommunicatorOK" >@color/lightGreen</item>
        <item name="smsCommunicatorWrongLength" >@color/midyellow</item>
        <item name="smsCommunicatorWrongPin" >@color/red</item>
        <item name="smsCommunicatorOtp" >@color/red</item>
        <!---Misc -->
        <item name="carbsColor" >@color/carbsOrange</item>
        <item name="tempTargetConfirmation" >@color/tempTargetConfirmation</item>
        <item name="lightGreen" >@color/lightGreen</item>
        <item name="prediction" >@color/prediction</item>
        <item name="basal" >@color/basal</item>
        <item name="overviewShowDeviations" >@color/red</item>
        <item name="overviewShowSensitivity" >@color/sphere_plastic_grey</item>
        <item name="activity" >@color/activity</item>
        <item name="bgi" >@color/bgi</item>
        <item name="devslopepos" >@color/devslopepos</item>
        <item name="devslopeneg" >@color/devslopeneg</item>
        <item name="bolus" >@color/bolus</item>
        <item name="colorInsulinButton" >@color/colorInsulinButton</item>
        <item name="cobAlert" >@color/cobAlert</item>
        <item name="info" >@color/info</item>
        <item name="basebasal" >@color/basebasal</item>
        <item name="tempbasal" >@color/tempbasal</item>
        <item name="lightblue" >@color/lightblue</item>
        <item name="ribbonWarning" >@color/ribbonWarning</item>
        <item name="ribbonDefault" >@color/ribbonDefault</item>
        <item name="tempTargetBackground" >@color/tempTargetBackground</item>
        <item name="defaultTextColor" >@color/defaulttextcolor</item>
        <item name="automationBgUrgent" >@color/red</item>
        <item name="iobPredAS" >@color/iobPredAS</item>
        <item name="labelBackground" >@color/sphere_plastic_grey</item>
        <item name="examinedProfile" >@color/red</item>
        <item name="spinnerBackground" >@color/black_alpha_40</item>
        <item name="triggerConnectorBackground" >@color/mdtp_line_dark</item>
        <item name="treatmentsRed" >@color/red</item>
        <item name="profilViewerLabel" >@color/white</item>
        <item name="metadataOk" >@color/metadataOk</item>
        <item name="metadataTextWarning" >@color/metadataTextWarning</item>
        <item name="trendarrow" >@color/black</item>
        <item name="profilSwitch" >@color/black</item>
        <item name="automationTitleText" >@color/white</item>
        <item name="automationSelectedItemBackground" >@color/gray</item>
        <item name="fortyfiveup" >@color/darkgrayVariant</item>
        <item name="objectivesBackground" >@color/darkgrayVariant</item>
        <item name="extendedBolus" >@color/cyan</item>
        <item name="TitleAndLabelTextColor" >@color/white</item>
        <item name="tddStatsActivityBackgroundColor" >@color/transparent</item>
        <item name="colorScheduled" >@color/squash</item>
        <!---windowBackground -->
        <item name="windowBackground" >?attr/colorSurface</item>
        <item name="backgroundColor" >?attr/colorSurface</item>
        <item name="activity_title_background" >@color/background_light</item>
        <item name="graphViwewportBackground" >@color/black_alpha_20</item>
        <!---diaconn -->
        <item name="colorInitializingBorder" >@color/colorInitializingBorder</item>
        <item name="ic_actions_refill" >@color/calibrationRed</item>
        <item name="ic_local_reset" >@color/calibrationRed</item>
        <item name="ic_local_activate" >@color/ic_local_activate</item>
        <item name="okButtonSelected" >@color/okButtonSelected</item>
        <!---Number Picker Text Color-->
        <item name="numPickerText" >@color/black</item>
        <item name="numPickerBackground" >@color/white</item>
        <!---Swipe Refresh Color-->
        <item name="swipeRefreshBackground" >@color/white_alpha_20</item>
        <!---Fab Menue-->
        <item name="fabmenubackground">@color/lightgray</item>
        <!---Bluring enabled for dialogs-->
        <item name="android:windowBlurBehindEnabled" ns2:targetApi="s">true</item>
        <item name="android:windowBlurBehindRadius" ns2:targetApi="s">10dp</item>
        <item name="android:windowBackgroundBlurRadius" ns2:targetApi="s">10dp</item>
        <!---material calender-->
        <item name="materialCalendarStyle">@style/Widget.MaterialComponents.MaterialCalendar</item>
        <item name="materialCalendarFullscreenTheme">@style/ThemeOverlay.MaterialComponents.MaterialCalendar.Fullscreen</item>
        <item name="materialCalendarTheme">@style/MaterialDatePickerTheme</item>
        <!---material time picker -->
        <item name="materialTimePickerTheme">@style/AppTheme.MaterialTimePickerTheme</item>
        <item name="actionModeCloseDrawable">@drawable/ic_close</item>
        <!---bolus color -->
        <item name="bolusColor">@color/bolus</item>
        <!---NS Client action text color -->
        <item name="actionButton">@android:color/holo_orange_light</item>
        <!---Text color for Quickwizard and more -->
        <item name="cardObjectiveText">@color/cardObjectiveText</item>
        <!---Text color for misc buttons and texts -->
        <item name="alarmColor">@color/alarm</item>
        <!-- BG source temp button -->
        <item name="setTempButton">@color/colorSetTempButton</item>
        <!-- Card Item-->
        <item name="cardItemBackgroundColor">@color/cardColorBackground</item>
        <!-- Exercise -->
        <item name="exerciseColor">@color/exercise</item>
        <!-- BG low -->
        <item name="lowColor">@color/low</item>
        <!-- Treatments -->
        <item name="setExtendedButtonColor">@color/colorSetExtendedButton</item>
        <item name="activeColor">@color/colorActive</item>
        <item name="scheduledColor">@color/colorScheduled</item>
        <!-- Carbs Button -->
        <item name="carbsButtonColor">@color/colorCarbsButton</item>
        <!-- Temp Button Button -->
        <item name="acceptTempButtonColor">@color/colorAcceptTempButton</item>
        <!-- Treatment Button -->
        <item name="treatmentButton">@color/colorTreatmentButton</item>
        <!-- Insulin Button -->
        <item name="insulinButtonColor">@color/colorInsulinButton</item>
        <!-- Calculator Button -->
        <item name="calculatorButtonColor">@color/colorCalculatorButton</item>
        <!-- Calibration Button -->
        <item name="calibrationButtonColor">@color/colorCalibrationButton</item>
        <!-- QuickWizard Button -->
        <item name="quickWizardButtonColor">@color/colorQuickWizardButton</item>
        <!-- Pump -->
        <item name="pumpStatusBackground">@color/pumpStatusBackground</item>
        <!-- Objectives -->
        <item name="objectivesBackgroundColor">@color/objectivesBackground</item>
        <item name="objectivesDisabledTextColor">@color/colorObjectivesDisabledText</item>
        <!---Import List -->
        <item name="importListFileNameColor">@color/importListFileName</item>
        <item name="importListAdditionalInfoColor">@color/importListAdditionalInfo</item>
        <item name="metadataTextWarningColor">@color/metadataTextWarning</item>
        <item name="metadataTextOkColor">@color/metadataOk</item>
        <!---Delete selection -->
        <item name="trashBinTintColor">@color/black</item>
        <!---Dialog  -->
        <item name="activity_title_backgroundColor">@color/activity_title_background</item>
        <!---Automation  -->
        <item name="ribbonDefaultColor">@color/ribbonDefault</item>
        <item name="ribbonWarningColor">@color/ribbonWarning</item>
        <item name="ribbonCriticalColor">@color/ribbonCritical</item>
        <item name="ribbonTextDefaultColor">@color/ribbonTextDefault</item>
        <item name="ribbonTextWarningColor">@color/ribbonTextWarning</item>
        <!---Main Activity Tab  -->
        <item name="tabSelectedTextColor">@color/tabSelectedText</item>
        <item name="tabTextColor">@color/tabText</item>
        <!---Toast  -->
        <item name="toastBaseTextColor">@color/toastBase</item>
        <!---Input  -->
        <item name="boxStrokeColor">@color/white</item>
        <!---Dialog Helper  -->
        <item name="materialAlertDialogTheme">@style/DialogTheme</item>
        <item name="android:alertDialogTheme">@style/DialogTheme</item>
        <item name="alertDialogTheme">@style/DialogTheme</item>
        <!---Disabled Text Color  -->
        <item name="disabledTextColor">@color/sandGray</item>
        <!---Splash Background  -->
        <item name="splashBackgroundColor">@color/splashBackground</item>
        <!---Application Background Color  -->
        <item name="android:windowBackground">@color/white</item>
        <item name="dialogbackgroundColor">?attr/backgroundColor</item>
        <!---Dialogfragment Background Color  -->
        <item name="android:dialogCornerRadius">12dp</item>
        <!---Overview and Historybrowser  -->
        <item name="graphgrid">@color/graphgrid</item>
        <item name="viewPortbackgroundColor">@color/white_alpha_20</item>
        <item name="tempTargetBackgroundColor">@color/tempTargetBackground</item>
        <!---CGM source-->
        <item name="cgmdexColor">@color/mdtp_line_dark</item>
        <item name="cgmxdripColor">@color/colorCalibrationButton</item>
        <!---BG color-->
<<<<<<< HEAD
        <item name="bgInRange">@color/lightGreen</item>
        <item name="bgLow">@color/red</item>
        <item name="bgHigh">@color/midorange</item>
=======
        <item name="bgLow">@color/low</item>
        <item name="highColor">@color/high</item>
        <item name="bgInRange">@color/inrange</item>
>>>>>>> aa29423e
        <!---Profile Helper -->
        <item name="helperProfileColor">@color/helperProfile</item>
        <item name="examinedProfileColor">@color/examinedProfile</item>
        <!---Local profile -->
        <item name="okBackgroundColor">@color/ok_background</item>
        <item name="errorBackgroundColor">@color/error_background</item>
        <!---Warning  -->
        <item name="warningColor">@color/warning</item>
        <!---TempBasal -->
        <item name="tempBasalColor">@color/tempbasal</item>
        <item name="infoColor">@color/info</item>
        <!---Bolus wizard -->
        <item name="cobAlertColor">@color/cobAlert</item>
        <!---Fill dialog -->
        <item name="actionsConfirmColor">@color/actionsConfirm</item>
        <!-- dash and eros colors -->
        <item name="omniMagentaColor">@color/prediction</item>
        <item name="omniYellowColor">@color/omni_yellow</item>
        <item name="omniCyanColor">@color/omni_cyan</item>
        <item name="omniGreenColor">@color/omni_green</item>
        <item name="omniGrayColor">@color/midgray</item>
        <item name="omniWizardFinishButtonColor">@color/omnipod_wizard_finish_button</item>
        <!---Warning Colors : WarnColors.kt-->
        <item name="warnColor">@color/high</item>
        <item name="urgentColor">@color/alarm</item>
        <!---Automation -->
        <item name="userAction">@color/mdtp_line_dark</item>
        <item name="validActions">@color/ribbonDefault</item>
        <item name="actionsError">@color/errorAlertBackground</item>
        <item name="automationBackgroundColor">@color/black</item>
        <item name="automationOverlayColor">@color/black_alpha_40</item>
        <!---BG source -->
        <item name="bgsourceError">@color/errorAlertBackground</item>
        <!---TDD-statistics -->
        <item name="tddHeaderBackground">@android:color/darker_gray</item>
        <item name="mainTableBackground">@android:color/transparent</item>
        <item name="dummyBackground">@color/dummy_background</item>
        <!-- Icon Colors -->
        <!-- Trend Arrow -->
        <item name="icCheckboxTrendColor">@color/plastic_grey</item>
        <!-- Overview Buttons -->
        <item name="icBolusColor">@color/bolus</item>
        <item name="icBolusCarbsColor">@color/colorCarbsButton</item>
        <item name="icCalculatorColor">@color/colorCalculatorButton</item>
        <item name="icQuickWizardColor">@color/colorQuickWizardButton</item>
        <item name="icCalibrationColor">@color/colorCalibrationButton</item>
        <item name="icTreatmentColor">@color/bolus</item>

    </style>

    <style name="MaterialDatePickerTheme" parent="@style/ThemeOverlay.MaterialComponents.MaterialCalendar">
        <item name="buttonBarPositiveButtonStyle">@style/PickerTextButton</item>
        <item name="buttonBarNegativeButtonStyle">@style/PickerTextButton</item>
    </style>

    <style name="Theme.MaterialComponents.DayNight.DarkActionBar" parent="Theme.MaterialComponents.DayNight.Bridge"/>

    <!-- The launcher theme. It sets the main window background to the launch_screen drawable -->
    <style name="AppTheme.Launcher"  parent="AppTheme.NoActionBar">
        <item name="android:windowBackground">@drawable/launch_screen</item>
        <item name="android:navigationBarColor">@color/transparent</item>
        <!-- Optional, on Android 5+ you can modify the colorPrimaryDark color to match the windowBackground color for further branding-->
        <!-- <item name="colorPrimaryDark">@android:color/white</item> -->
    </style>

    <style name="AppTheme.base" parent="Theme.MaterialComponents">
        <item name="android:textColorSecondary">@color/white</item>
        <item name="android:textColorPrimary">@color/white</item>
        <item name="android:textColor">@color/white</item>
        <!---Notification -->
        <item name="notificationUrgent">@color/notificationUrgent</item>
        <item name="notificationNormal">@color/notificationNormal</item>
        <item name="notificationLow">@color/notificationLow</item>
        <item name="notificationInfo">@color/notificationInfo</item>
        <item name="notificationAnnouncement">@color/notificationAnnouncement</item>

        <item name="actionModeCloseDrawable">@drawable/ic_close</item>
    </style>

    <style name="AppTheme.NoActionBar" parent="AppTheme">
        <item name="windowActionBar">true</item>
        <item name="windowNoTitle">true</item>
    </style>

    <style name="BottomAppbar" parent="Widget.MaterialComponents.BottomAppBar.Colored" >
        <item name="android:backgroundTint">@color/plastic</item>
        <item name="android:textColor">@color/sphere_plastic_grey</item>
    </style>

    <style name="AppTheme.AppBarOverlay" parent="ThemeOverlay.AppCompat.Dark.ActionBar" />

    <!-- Theme for Material Time Picker -->
    <style name="AppTheme.MaterialTimePickerTheme" parent="ThemeOverlay.MaterialComponents.TimePicker">
        <item name="android:layout_height">wrap_content</item>
    </style>


    <!-- Text styles -->
    <style name="Text" parent="TextAppearance.AppCompat"/>
    <style name="Text.Caption" parent="TextAppearance.AppCompat.Caption"/>
    <style name="Text.Small" parent="TextAppearance.AppCompat.Small"/>
    <style name="Text.Body1" parent="TextAppearance.AppCompat.Body1"/>
    <style name="Text.Body2" parent="TextAppearance.AppCompat.Body2"/>
    <style name="Text.Medium" parent="TextAppearance.AppCompat.Medium"/>
    <style name="Text.Large" parent="TextAppearance.AppCompat.Large"/>
    <style name="Text.Headline" parent="TextAppearance.AppCompat.Headline"/>
    <style name="Text.Title" parent="TextAppearance.AppCompat.Title"/>
    <style name="Text.Display1" parent="TextAppearance.AppCompat.Display1"/>
    <style name="Text.Subhead" parent="TextAppearance.AppCompat.Subhead"/>
    <style name="Text.Button" parent="TextAppearance.AppCompat.Button"/>

    <!-- Button Styles-->
    <style name="Buton" parent="Widget.AppCompat.Button"/>
    <style name="Buton.Small" parent="Widget.AppCompat.Button.Small"/>
    <style name="Buton.Colored" parent="Widget.MaterialComponents.Button"/>
    <style name="Buton.Borderless" parent="Widget.AppCompat.Button.Borderless"/>
    <style name="Buton.Borderless.Colored" parent="Widget.AppCompat.Button.Borderless.Colored"/>


    <style name="Theme.AppCompat.Translucent" parent="AppTheme">
        <item name="android:windowNoTitle">true</item>
        <item name="android:windowBackground">@android:color/transparent</item>
        <item name="android:colorBackgroundCacheHint">@null</item>
        <item name="android:windowIsTranslucent">true</item>
        <item name="android:windowAnimationStyle">@android:style/Animation</item>
    </style>

    <style name="InsightAlertDialog" parent="Theme.MaterialComponents.Dialog">
        <item name="android:windowMinWidthMajor">96%</item>
        <item name="android:windowMinWidthMinor">96%</item>
    </style>

    <!-- TODO: themes below are still missing light/dark variant or parent! -->

    <style name="Theme.AppCompat.NoTitle" parent="Theme.AppCompat.NoActionBar">
        <item name="android:windowNoTitle">true</item>
        <item name="android:windowBackground">@android:color/transparent</item>
        <item name="android:colorBackgroundCacheHint">@null</item>
        <item name="android:windowIsTranslucent">false</item>
        <item name="android:windowAnimationStyle">@android:style/Animation</item>
    </style>

    <style name="section_header_label">
        <item name="android:layout_width">match_parent</item>
        <item name="android:layout_height">wrap_content</item>
        <item name="android:layout_marginTop">15dp</item>
        <item name="android:paddingStart">15dp</item>
        <item name="android:paddingEnd">15dp</item>
        <item name="android:textColor">@color/white</item>
    </style>

    <style name="warning_label">
        <item name="android:layout_width">match_parent</item>
        <item name="android:layout_height">wrap_content</item>
        <item name="android:layout_marginTop">5dp</item>
        <item name="android:layout_marginBottom">5dp</item>
        <item name="android:paddingStart">15dp</item>
        <item name="android:paddingEnd">15dp</item>
        <item name="android:textAlignment">center</item>
        <item name="android:textColor">#ff0000</item>
    </style>

    <style name="WizardPagePodContent">
        <item name="android:layout_width">match_parent</item>
        <item name="android:layout_height">wrap_content</item>
        <item name="android:layout_marginBottom">8dp</item>
        <item name="android:paddingStart">20px</item>
        <item name="android:paddingEnd">20px</item>
        <item name="android:textSize">18sp</item>
    </style>

    <style name="WizardPagePodListItem">
        <item name="android:layout_width">match_parent</item>
        <item name="android:layout_height">wrap_content</item>
        <item name="android:layout_marginBottom">20dp</item>
        <item name="android:layout_marginTop">20dp</item>
        <item name="android:paddingTop">20px</item>
        <item name="android:paddingBottom">20px</item>
        <item name="android:paddingStart">60px</item>
        <item name="android:paddingEnd">60px</item>
        <item name="android:textSize">18sp</item>
    </style>

    <style name="PodInfoListView" parent="@android:style/Widget.ListView">
        <item name="android:background">@color/colorLightGray</item>
        <item name="android:cacheColorHint">@android:color/transparent</item>
        <item name="android:divider">?attr/colorControlNormal</item>
        <item name="android:dividerHeight">1dp</item>
    </style>

    <!-- Alert Dialogs -->
    <style name="DialogTheme" parent="ThemeOverlay.MaterialComponents.Dialog.Alert">
        <item name="buttonBarNegativeButtonStyle">@style/DialogOkCancelButtonStyle</item>
        <item name="buttonBarPositiveButtonStyle">@style/DialogOkCancelButtonStyle</item>
        <item name="buttonBarNeutralButtonStyle">@style/DialogOkCancelButtonStyle</item>
        <item name="android:windowBackground">?attr/windowBackground</item>
    </style>

    <style name="DialogOkCancelButtonStyle" parent="Widget.MaterialComponents.Button.TextButton.Dialog">
        <item name="android:textColor">?android:textColorPrimary</item>
    </style>

    <style name="AppThemeWarningDialog" parent="DialogTheme">
        <item name="alertDialogTheme">@style/AppThemeWarningDialogTheme</item>
        <item name="dialogTitleBackground">@color/warningAlertBackground</item>
        <item name="dialogTitleColor">@color/black</item>
        <item name="dialogTitleIconTint">@color/black</item>
    </style>

    <style name="AppThemeWarningDialogTheme" parent="Theme.MaterialComponents.Dialog.MinWidth">
        <item name="android:windowBackground">@drawable/alert_border_warning</item>
        <item name="colorAccent">@color/warningAlertBackground</item>
    </style>

    <style name="AppThemeErrorDialog" parent="DialogTheme">
        <item name="alertDialogTheme">@style/AppThemeErrorDialogTheme</item>
        <item name="dialogTitleBackground">@color/red</item>
        <item name="dialogTitleColor">@color/black</item>
        <item name="dialogTitleIconTint">@color/black</item>
    </style>

    <style name="AppThemeErrorDialogTheme" parent="Theme.MaterialComponents.Dialog.MinWidth">
        <item name="android:windowBackground">@drawable/alert_border_error</item>
        <item name="colorAccent">@color/red</item>
    </style>

    <style name="ButtonMediumFontStyle">
        <item name="android:textSize">15sp</item>
    </style>

    <style name="ButtonSmallFontStyle" parent="Widget.MaterialComponents.Button">
        <item name="android:textSize">10sp</item>
    </style>

    <!--    Buttons from MaterialDateTimePicker    -->
    <dimen name="mdtp_material_button_height">48dp</dimen>
    <dimen name="mdtp_material_button_textsize">14sp</dimen>
    <dimen name="mdtp_material_button_minwidth">64dp</dimen>
    <dimen name="mdtp_material_button_textpadding_horizontal">8dp</dimen>

    <style name="mdtp_ActionButton">
        <item name="android:layout_width">wrap_content</item>
        <item name="android:layout_height">@dimen/mdtp_material_button_height</item>
        <item name="android:layout_gravity">center_vertical</item>
        <item name="android:focusable">true</item>
    </style>

    <style name="mdtp_ActionButton.Text" ns2:ignore="NewApi">
        <item name="android:textSize">@dimen/mdtp_material_button_textsize</item>
    </style>
    <style name="StyleDialog">
        <item name="android:padding">0dp</item>
        <item name="android:minWidth">300dp</item>
        <item name="android:orientation">vertical</item>
        <item name="android:background">@drawable/dialog</item>
    </style>

    <style name="StyleDialogHeader">
        <item name="android:padding">5dp</item>
        <item name="android:orientation">horizontal</item>
        <item name="android:background">@drawable/dialog_header</item>
    </style>


    <style name="ProfileHelperAppTheme" parent="Theme.MaterialComponents.DayNight.NoActionBar"/>

    <style name="MaterialPickerTheme" parent="android:Theme.Material.Dialog.Alert">
        <item name="android:buttonBarPositiveButtonStyle">@style/PickerTextButton</item>
        <item name="android:buttonBarNegativeButtonStyle">@style/PickerTextButton</item>
    </style>
    <style name="PickerTextButton" parent="Widget.MaterialComponents.Button.TextButton.Dialog">
        <item name="android:textColor">?android:textColorPrimary</item>
    </style>

    <!-- BolusProgress, Error -->
    <style name="Theme.MaterialComponents.Translucent" parent="Theme.MaterialComponents.NoActionBar">
        <item name="android:windowNoTitle">true</item>
        <item name="android:windowBackground">@android:color/transparent</item>
        <item name="android:colorBackgroundCacheHint">@null</item>
        <item name="android:windowIsTranslucent">true</item>
        <item name="android:windowAnimationStyle">@android:style/Animation</item>
    </style>

    <style name="OkCancelButton">
        <item name="android:layout_width">wrap_content</item>
        <item name="android:layout_height">@dimen/mdtp_material_button_height</item>
        <item name="android:layout_gravity">center_vertical</item>
        <item name="android:focusable">true</item>
    </style>

    <style name="OkCancelButton.Text" ns2:ignore="NewApi">
        <item name="android:textSize">@dimen/mdtp_material_button_textsize</item>
        <item name="android:singleLine">true</item>
        <item name="android:layout_gravity">center_vertical</item>
        <item name="android:gravity">center</item>
        <item name="android:stateListAnimator">@null</item>
        <item name="android:background">@drawable/material_button_background</item>
        <item name="android:minWidth">@dimen/mdtp_material_button_minwidth</item>
        <item name="android:paddingLeft">@dimen/mdtp_material_button_textpadding_horizontal</item>
        <item name="android:paddingRight">@dimen/mdtp_material_button_textpadding_horizontal</item>
        <item name="android:textAllCaps">true</item>
        <item name="android:textColor">?attr/colorOnSurface</item>
    </style>

    <!-- Custom Theme -->
    <style name="CustomTheme" parent="AppTheme.NoActionBar">
    </style>

    <style name="AppTheme_DEFAULT" parent="AppTheme.NoActionBar">
        <item name="android:statusBarColor">@color/md_theme_light_primary</item>
        <item name="colorPrimary">@color/md_theme_light_primary</item>
        <item name="colorOnPrimary">@color/md_theme_light_onPrimary</item>
        <item name="colorPrimaryContainer">@color/md_theme_light_primaryContainer</item>
        <item name="colorOnPrimaryContainer">@color/md_theme_light_onPrimaryContainer</item>
        <item name="colorSecondary">@color/md_theme_light_secondary</item>
        <item name="colorOnSecondary">@color/md_theme_light_onSecondary</item>
        <item name="colorSecondaryContainer">@color/md_theme_light_secondaryContainer</item>
        <item name="colorOnSecondaryContainer">@color/md_theme_light_onSecondaryContainer</item>
        <item name="colorTertiary">@color/md_theme_light_tertiary</item>
        <item name="colorOnTertiary">@color/md_theme_light_onTertiary</item>
        <item name="colorTertiaryContainer">@color/md_theme_light_tertiaryContainer</item>
        <item name="colorOnTertiaryContainer">@color/md_theme_light_onTertiaryContainer</item>
        <item name="colorError">@color/md_theme_light_error</item>
        <item name="colorErrorContainer">@color/md_theme_light_errorContainer</item>
        <item name="colorOnError">@color/md_theme_light_onError</item>
        <item name="colorOnErrorContainer">@color/md_theme_light_onErrorContainer</item>
        <item name="android:colorBackground">@color/md_theme_light_background</item>
        <item name="colorOnBackground">@color/md_theme_light_onBackground</item>
        <item name="colorSurface">@color/md_theme_light_surface</item>
        <item name="colorOnSurface">@color/md_theme_light_onSurface</item>
        <item name="colorSurfaceVariant">@color/md_theme_light_surfaceVariant</item>
        <item name="colorOnSurfaceVariant">@color/md_theme_light_onSurfaceVariant</item>
        <item name="colorOutline">@color/md_theme_light_outline</item>
        <item name="colorOnSurfaceInverse">@color/md_theme_light_inverseOnSurface</item>
        <item name="colorSurfaceInverse">@color/md_theme_light_inverseSurface</item>
        <item name="colorPrimaryInverse">@color/md_theme_light_primaryInverse</item>
        <item name="android:dialogCornerRadius">12dp</item>
        <!---Carbs Icon Color-->
        <item name="carbsIconColor" >@color/white</item>
        <!---Wizard Icon Color-->
        <item name="wizardIconColor" >@color/white</item>
        <!---CGM BOYDA Icon Color-->
        <item name="boyda" >@color/white</item>
        <!---Profile Switch Icon Color-->
        <item name="profileswitchIconColor" >@color/white</item>
        <!---Temp target Icon Color-->
        <item name="temptargetIconColor" >@color/white</item>
        <item name="temptargetIconColor1" >@color/white</item>
        <!---Start extended bolus Icon Color-->
        <item name="startextbolusIconColor" >@color/white</item>
        <!---Cancel extended bolus Icon Color-->
        <item name="cancelextbolusIconColor" >@color/white</item>
        <!---BG check Icon Color-->
        <item name="bgcheckIconColor" >@color/white</item>
        <!---Prime fill Icon Color-->
        <item name="primefillIconColor" >@color/white</item>
        <!---CGM insert Icon Color-->
        <item name="cgminsertIconColor" >@color/white</item>
        <!---Pump Battery Icon Color-->
        <item name="pumpBatteryIconColor" >@color/white</item>
        <!---Note Icon Color-->
        <item name="noteIconColor" >@color/white</item>
        <!---Exercise Icon Color-->
        <item name="exerciseIconColor01" >@color/white</item>
        <item name="exerciseIconColor02" >@color/white</item>
        <!---Announcement Icon Color-->
        <item name="announcementIconColor" >@color/white</item>
        <!---Question Icon Color-->
        <item name="questionIconColor" >@color/white</item>
        <!---History Icon Color-->
        <item name="historyIconColor" >@color/white</item>
        <!---Stats Icon Color-->
        <item name="statsIconColor" >@color/white</item>
        <!---User Option Icon Color-->
        <item name="userOptionsIconColor" >@color/white</item>
        <!---Target Hypo Icon Color-->
        <item name="targetHypoBgIconColor" >@color/white</item>
        <!---QuickWizzard Icon Color-->
        <item name="quickwizzardIconColor" >@color/white</item>
        <!---Add Cross Icon Color-->
        <item name="addCrossIconColor" >@color/white</item>
        <!---Calibration Icon Color-->
        <item name="calibrationIconColor" >@color/white</item>
        <item name="android:navigationBarColor">?attr/colorPrimary</item>
    </style>


    <style name="AppTheme.RED" parent="AppTheme.NoActionBar">
        <!-- Customize your theme here. -->
        <item name="colorPrimary">@color/red_theme_light_primary</item>
        <item name="colorOnPrimary">@color/red_theme_light_onPrimary</item>
        <item name="colorPrimaryContainer">@color/red_theme_light_primaryContainer</item>
        <item name="colorOnPrimaryContainer">@color/red_theme_light_onPrimaryContainer</item>
        <item name="colorSecondary">@color/red_theme_light_secondary</item>
        <item name="colorOnSecondary">@color/red_theme_light_onSecondary</item>
        <item name="colorSecondaryContainer">@color/red_theme_light_secondaryContainer</item>
        <item name="colorOnSecondaryContainer">@color/red_theme_light_onSecondaryContainer</item>
        <item name="colorTertiary">@color/red_theme_light_tertiary</item>
        <item name="colorOnTertiary">@color/red_theme_light_onTertiary</item>
        <item name="colorTertiaryContainer">@color/red_theme_light_tertiaryContainer</item>
        <item name="colorOnTertiaryContainer">@color/red_theme_light_onTertiaryContainer</item>
        <item name="colorError">@color/red_theme_light_error</item>
        <item name="colorErrorContainer">@color/red_theme_light_errorContainer</item>
        <item name="colorOnError">@color/red_theme_light_onError</item>
        <item name="colorOnErrorContainer">@color/red_theme_light_onErrorContainer</item>
        <item name="android:colorBackground">@color/red_theme_light_background</item>
        <item name="colorOnBackground">@color/red_theme_light_onBackground</item>
        <item name="colorSurface">@color/red_theme_light_surface</item>
        <item name="colorOnSurface">@color/red_theme_light_onSurface</item>
        <item name="colorSurfaceVariant">@color/red_theme_light_surfaceVariant</item>
        <item name="colorOnSurfaceVariant">@color/red_theme_light_onSurfaceVariant</item>
        <item name="colorOutline">@color/red_theme_light_outline</item>
        <item name="colorOnSurfaceInverse">@color/red_theme_light_inverseOnSurface</item>
        <item name="colorSurfaceInverse">@color/red_theme_light_inverseSurface</item>
        <item name="colorPrimaryInverse">@color/red_theme_light_primaryInverse</item>

        <item name="colorPrimaryDark">@color/primaryDarkColorRed</item>
        <item name="colorAccent">@color/secondaryColorRed</item>
        <item name="overviewPillColor">@color/overviewPillColorRed</item>
        <item name="iconColor">@color/sphere_plastic_grey</item>
        <item name="iconColorToolbar">@color/sphere_plastic_grey</item>
        <item name="iconColorbottomAppbar">@color/white</item>
        <item name="bottomAppBarStyle">@style/Widget.MaterialComponents.BottomAppBar.Colored</item>
        <item name="bgInRange">@color/primaryColorPurple</item>
        <!-- Color of pills -->
        <item name="PillColorStart">@color/PillColorStartRed</item>
        <item name="PillColorEnd">@color/PillColorEndRed</item>

        <!---Wizard Icon Color-->
        <item name="wizardIconColor" >@color/white</item>
        <!---CGM BOYDA Icon Color-->
        <item name="boyda" >@color/white</item>
        <!---Profile Switch Icon Color-->
        <item name="profileswitchIconColor" >@color/white</item>
        <!---Temp target Icon Color-->
        <item name="temptargetIconColor" >@color/white</item>
        <item name="temptargetIconColor1" >@color/white</item>
        <!---Start extended bolus Icon Color-->
        <item name="startextbolusIconColor" >@color/white</item>
        <!---Cancel extended bolus Icon Color-->
        <item name="cancelextbolusIconColor" >@color/white</item>
        <!---BG check Icon Color-->
        <item name="bgcheckIconColor" >@color/white</item>
        <!---Prime fill Icon Color-->
        <item name="primefillIconColor" >@color/white</item>
        <!---CGM insert Icon Color-->
        <item name="cgminsertIconColor" >@color/white</item>
        <!---Pump Battery Icon Color-->
        <item name="pumpBatteryIconColor" >@color/white</item>
        <!---Note Icon Color-->
        <item name="noteIconColor" >@color/white</item>
        <!---Exercise Icon Color-->
        <item name="exerciseIconColor01" >@color/white</item>
        <item name="exerciseIconColor02" >@color/white</item>
        <!---Announcement Icon Color-->
        <item name="announcementIconColor" >@color/white</item>
        <!---Question Icon Color-->
        <item name="questionIconColor" >@color/white</item>
        <!---History Icon Color-->
        <item name="historyIconColor" >@color/white</item>
        <!---Stats Icon Color-->
        <item name="statsIconColor" >@color/white</item>
        <!---User Option Icon Color-->
        <item name="userOptionsIconColor" >@color/white</item>
        <!---Target Hypo Icon Color-->
        <item name="targetHypoBgIconColor" >@color/white</item>
        <!---QuickWizzard Icon Color-->
        <item name="quickwizzardIconColor" >@color/white</item>
        <!---Add Cross Icon Color-->
        <item name="addCrossIconColor" >@color/white</item>
        <!---Calibration Icon Color-->
        <item name="calibrationIconColor" >@color/white</item>
    </style>

    <style name="AppTheme.PINK" parent="AppTheme.NoActionBar">
        <!-- PINK Theme -->
        <item name="colorPrimary">@color/pink_theme_light_primary</item>
        <item name="colorOnPrimary">@color/pink_theme_light_onPrimary</item>
        <item name="colorPrimaryContainer">@color/pink_theme_light_primaryContainer</item>
        <item name="colorOnPrimaryContainer">@color/pink_theme_light_onPrimaryContainer</item>
        <item name="colorSecondary">@color/pink_theme_light_secondary</item>
        <item name="colorOnSecondary">@color/pink_theme_light_onSecondary</item>
        <item name="colorSecondaryContainer">@color/pink_theme_light_secondaryContainer</item>
        <item name="colorOnSecondaryContainer">@color/pink_theme_light_onSecondaryContainer</item>
        <item name="colorTertiary">@color/pink_theme_light_tertiary</item>
        <item name="colorOnTertiary">@color/pink_theme_light_onTertiary</item>
        <item name="colorTertiaryContainer">@color/pink_theme_light_tertiaryContainer</item>
        <item name="colorOnTertiaryContainer">@color/pink_theme_light_onTertiaryContainer</item>
        <item name="colorError">@color/pink_theme_light_error</item>
        <item name="colorErrorContainer">@color/pink_theme_light_errorContainer</item>
        <item name="colorOnError">@color/pink_theme_light_onError</item>
        <item name="colorOnErrorContainer">@color/pink_theme_light_onErrorContainer</item>
        <item name="android:colorBackground">@color/pink_theme_light_background</item>
        <item name="colorOnBackground">@color/pink_theme_light_onBackground</item>
        <item name="colorSurface">@color/pink_theme_light_surface</item>
        <item name="colorOnSurface">@color/pink_theme_light_onSurface</item>
        <item name="colorSurfaceVariant">@color/pink_theme_light_surfaceVariant</item>
        <item name="colorOnSurfaceVariant">@color/pink_theme_light_onSurfaceVariant</item>
        <item name="colorOutline">@color/pink_theme_light_outline</item>
        <item name="colorOnSurfaceInverse">@color/pink_theme_light_inverseOnSurface</item>
        <item name="colorSurfaceInverse">@color/pink_theme_light_inverseSurface</item>
        <item name="colorPrimaryInverse">@color/pink_theme_light_primaryInverse</item>

        <item name="colorPrimaryDark">@color/primaryDarkColorPink</item>
        <item name="colorPrimaryVariant">@color/primaryColorPinkVariant</item>
        <item name="colorSecondaryVariant">@color/colorSecondaryVariantPink</item>
        <item name="colorAccent">@color/primaryColorPink</item>
        <item name="android:textColorPrimary">@color/primaryTextColorPink</item>
        <item name="android:textColorSecondary">@color/secondaryTextColorPink</item>
        <item name="iconColor">@color/sphere_plastic_grey</item>
        <item name="iconColorToolbar">@color/sphere_plastic_grey</item>
        <item name="iconColorbottomAppbar">@color/white</item>
        <item name="overviewPillColor">@color/overviewPillColorPink</item>
        <item name="bottomAppBarStyle">@style/Widget.MaterialComponents.BottomAppBar.Colored</item>
        <item name="PillColorStart">@color/primaryColorPinkVariant</item>
        <item name="PillColorEnd">@color/primaryColorPink</item>
        <!---Bolus Icon Color-->
        <item name="bolusIconColor" >@color/white</item>
        <!---Carbs Icon Color-->
        <item name="carbsIconColor" >@color/white</item>
        <!---Wizard Icon Color-->
        <item name="wizardIconColor" >@color/white</item>
        <!---Calibration Icon Color-->
        <item name="calibrationIconColor" >@color/white</item>
        <!---CGM BOYDA Icon Color-->
        <item name="boyda" >@color/white</item>
        <!---Profile Switch Icon Color-->
        <item name="profileswitchIconColor" >@color/white</item>
        <!---Temp target Icon Color-->
        <item name="temptargetIconColor" >@color/white</item>
        <item name="temptargetIconColor1" >@color/white</item>
        <!---Start temp basal Icon Color-->
        <item name="tempbasalIconColor" >@color/white</item>
        <!---Cancel temp basal Icon Color-->
        <item name="canceltempbasalIconColor" >@color/white</item>
        <!---Start extended bolus Icon Color-->
        <item name="startextbolusIconColor" >@color/white</item>
        <!---Cancel extended bolus Icon Color-->
        <item name="cancelextbolusIconColor" >@color/white</item>
        <!---BG check Icon Color-->
        <item name="bgcheckIconColor" >@color/white</item>
        <!---Prime fill Icon Color-->
        <item name="primefillIconColor" >@color/white</item>
        <!---CGM insert Icon Color-->
        <item name="cgminsertIconColor" >@color/white</item>
        <!---Pump Battery Icon Color-->
        <item name="pumpBatteryIconColor" >@color/white</item>
        <!---Note Icon Color-->
        <item name="noteIconColor" >@color/white</item>
        <!---Exercise Icon Color-->
        <item name="exerciseIconColor01" >@color/white</item>
        <item name="exerciseIconColor02" >@color/white</item>
        <!---Announcement Icon Color-->
        <item name="announcementIconColor" >@color/white</item>
        <!---Question Icon Color-->
        <item name="questionIconColor" >@color/white</item>
        <!---History Icon Color-->
        <item name="historyIconColor" >@color/white</item>
        <!---Stats Icon Color-->
        <item name="statsIconColor" >@color/white</item>
        <!---User Option Icon Color-->
        <item name="userOptionsIconColor" >@color/white</item>
        <!---Target Hypo Icon Color-->
        <item name="targetHypoBgIconColor" >@color/white</item>
        <!---QuickWizzard Icon Color-->
        <item name="quickwizzardIconColor" >@color/white</item>
        <!---Add Cross Icon Color-->
        <item name="addCrossIconColor" >@color/white</item>
        <item name="android:windowBackground">@drawable/fancy03</item>
    </style>

    <style name="AppTheme.PURPLE" parent="AppTheme.NoActionBar">
        <!-- Customize your theme here. -->
        <item name="colorPrimary">@color/purple_theme_light_primary</item>
        <item name="colorOnPrimary">@color/purple_theme_light_onPrimary</item>
        <item name="colorPrimaryContainer">@color/purple_theme_light_primaryContainer</item>
        <item name="colorOnPrimaryContainer">@color/purple_theme_light_onPrimaryContainer</item>
        <item name="colorSecondary">@color/purple_theme_light_secondary</item>
        <item name="colorOnSecondary">@color/purple_theme_light_onSecondary</item>
        <item name="colorSecondaryContainer">@color/purple_theme_light_secondaryContainer</item>
        <item name="colorOnSecondaryContainer">@color/purple_theme_light_onSecondaryContainer</item>
        <item name="colorTertiary">@color/purple_theme_light_tertiary</item>
        <item name="colorOnTertiary">@color/purple_theme_light_onTertiary</item>
        <item name="colorTertiaryContainer">@color/purple_theme_light_tertiaryContainer</item>
        <item name="colorOnTertiaryContainer">@color/purple_theme_light_onTertiaryContainer</item>
        <item name="colorError">@color/purple_theme_light_error</item>
        <item name="colorErrorContainer">@color/purple_theme_light_errorContainer</item>
        <item name="colorOnError">@color/purple_theme_light_onError</item>
        <item name="colorOnErrorContainer">@color/purple_theme_light_onErrorContainer</item>
        <item name="android:colorBackground">@color/purple_theme_light_background</item>
        <item name="colorOnBackground">@color/purple_theme_light_onBackground</item>
        <item name="colorSurface">@color/purple_theme_light_surface</item>
        <item name="colorOnSurface">@color/purple_theme_light_onSurface</item>
        <item name="colorSurfaceVariant">@color/purple_theme_light_surfaceVariant</item>
        <item name="colorOnSurfaceVariant">@color/purple_theme_light_onSurfaceVariant</item>
        <item name="colorOutline">@color/purple_theme_light_outline</item>
        <item name="colorOnSurfaceInverse">@color/purple_theme_light_inverseOnSurface</item>
        <item name="colorSurfaceInverse">@color/purple_theme_light_inverseSurface</item>
        <item name="colorPrimaryInverse">@color/purple_theme_light_primaryInverse</item>

        <item name="colorPrimaryVariant">@color/primaryColorPurpleVariant</item>
        <item name="colorSecondaryVariant">@color/colorSecondaryVariantPurple</item>
        <item name="colorPrimaryDark">@color/primaryDarkColorPurple</item>
        <item name="colorAccent">@color/secondaryColorPurple</item>
        <item name="overviewPillColor">@color/overviewPillColorPurple</item>
        <item name="iconColor">@color/sphere_plastic_grey</item>
        <item name="iconColorToolbar">@color/sphere_plastic_grey</item>
        <item name="iconColorbottomAppbar">@color/white</item>
        <item name="bottomAppBarStyle">@style/Widget.MaterialComponents.BottomAppBar.Colored</item>
        <item name="android:dialogCornerRadius">12dp</item>
        <!---Wizard Icon Color-->
        <item name="wizardIconColor" >@color/white</item>
        <!---CGM BOYDA Icon Color-->
        <item name="boyda" >@color/white</item>
        <!---Profile Switch Icon Color-->
        <item name="profileswitchIconColor" >@color/white</item>
        <!---Temp target Icon Color-->
        <item name="temptargetIconColor" >@color/white</item>
        <item name="temptargetIconColor1" >@color/white</item>
        <!---Start extended bolus Icon Color-->
        <item name="startextbolusIconColor" >@color/white</item>
        <!---Cancel extended bolus Icon Color-->
        <item name="cancelextbolusIconColor" >@color/white</item>
        <!---BG check Icon Color-->
        <item name="bgcheckIconColor" >@color/white</item>
        <!---Prime fill Icon Color-->
        <item name="primefillIconColor" >@color/white</item>
        <!---CGM insert Icon Color-->
        <item name="cgminsertIconColor" >@color/white</item>
        <!---Pump Battery Icon Color-->
        <item name="pumpBatteryIconColor" >@color/white</item>
        <!---Note Icon Color-->
        <item name="noteIconColor" >@color/white</item>
        <!---Exercise Icon Color-->
        <item name="exerciseIconColor01" >@color/white</item>
        <item name="exerciseIconColor02" >@color/white</item>
        <!---Announcement Icon Color-->
        <item name="announcementIconColor" >@color/white</item>
        <!---Question Icon Color-->
        <item name="questionIconColor" >@color/white</item>
        <!---History Icon Color-->
        <item name="historyIconColor" >@color/white</item>
        <!---Stats Icon Color-->
        <item name="statsIconColor" >@color/white</item>
        <!---User Option Icon Color-->
        <item name="userOptionsIconColor" >@color/white</item>
        <!---Target Hypo Icon Color-->
        <item name="targetHypoBgIconColor" >@color/white</item>
        <!---QuickWizzard Icon Color-->
        <item name="quickwizzardIconColor" >@color/white</item>
        <!---Add Cross Icon Color-->
        <item name="addCrossIconColor" >@color/white</item>
        <!---Calibration Icon Color-->
        <item name="calibrationIconColor" >@color/white</item>
    </style>

    <style name="AppTheme.DEEPPURPLE" parent="AppTheme.NoActionBar">
        <!-- Customize your theme here. -->
        <item name="colorPrimary">@color/deeppurple_theme_light_primary</item>
        <item name="colorOnPrimary">@color/deeppurple_theme_light_onPrimary</item>
        <item name="colorPrimaryContainer">@color/deeppurple_theme_light_primaryContainer</item>
        <item name="colorOnPrimaryContainer">@color/deeppurple_theme_light_onPrimaryContainer</item>
        <item name="colorSecondary">@color/deeppurple_theme_light_secondary</item>
        <item name="colorOnSecondary">@color/deeppurple_theme_light_onSecondary</item>
        <item name="colorSecondaryContainer">@color/deeppurple_theme_light_secondaryContainer</item>
        <item name="colorOnSecondaryContainer">@color/deeppurple_theme_light_onSecondaryContainer</item>
        <item name="colorTertiary">@color/deeppurple_theme_light_tertiary</item>
        <item name="colorOnTertiary">@color/deeppurple_theme_light_onTertiary</item>
        <item name="colorTertiaryContainer">@color/deeppurple_theme_light_tertiaryContainer</item>
        <item name="colorOnTertiaryContainer">@color/deeppurple_theme_light_onTertiaryContainer</item>
        <item name="colorError">@color/deeppurple_theme_light_error</item>
        <item name="colorErrorContainer">@color/deeppurple_theme_light_errorContainer</item>
        <item name="colorOnError">@color/deeppurple_theme_light_onError</item>
        <item name="colorOnErrorContainer">@color/deeppurple_theme_light_onErrorContainer</item>
        <item name="android:colorBackground">@color/deeppurple_theme_light_background</item>
        <item name="colorOnBackground">@color/deeppurple_theme_light_onBackground</item>
        <item name="colorSurface">@color/deeppurple_theme_light_surface</item>
        <item name="colorOnSurface">@color/deeppurple_theme_light_onSurface</item>
        <item name="colorSurfaceVariant">@color/deeppurple_theme_light_surfaceVariant</item>
        <item name="colorOnSurfaceVariant">@color/deeppurple_theme_light_onSurfaceVariant</item>
        <item name="colorOutline">@color/deeppurple_theme_light_outline</item>
        <item name="colorOnSurfaceInverse">@color/deeppurple_theme_light_inverseOnSurface</item>
        <item name="colorSurfaceInverse">@color/deeppurple_theme_light_inverseSurface</item>
        <item name="colorPrimaryInverse">@color/deeppurple_theme_light_primaryInverse</item>

        <item name="colorPrimaryDark">@color/primaryDarkColorDeepPurple</item>
        <item name="colorAccent">@color/purple_theme_light_secondary</item>
        <item name="overviewPillColor">@color/overviewPillColorDeepPurple</item>
        <item name="iconColor">@color/sphere_plastic_grey</item>
        <item name="iconColorToolbar">@color/sphere_plastic_grey</item>
        <item name="iconColorbottomAppbar">@color/white</item>
        <item name="bottomAppBarStyle">@style/Widget.MaterialComponents.BottomAppBar.Colored</item>
    </style>

    <style name="AppTheme.INDIGO" parent="AppTheme.NoActionBar">
        <!-- Customize your theme here. -->
        <item name="colorPrimary">@color/indigo_theme_light_primary</item>
        <item name="colorOnPrimary">@color/indigo_theme_light_onPrimary</item>
        <item name="colorPrimaryContainer">@color/indigo_theme_light_primaryContainer</item>
        <item name="colorOnPrimaryContainer">@color/indigo_theme_light_onPrimaryContainer</item>
        <item name="colorSecondary">@color/indigo_theme_light_secondary</item>
        <item name="colorOnSecondary">@color/indigo_theme_light_onSecondary</item>
        <item name="colorSecondaryContainer">@color/indigo_theme_light_secondaryContainer</item>
        <item name="colorOnSecondaryContainer">@color/indigo_theme_light_onSecondaryContainer</item>
        <item name="colorTertiary">@color/indigo_theme_light_tertiary</item>
        <item name="colorOnTertiary">@color/indigo_theme_light_onTertiary</item>
        <item name="colorTertiaryContainer">@color/indigo_theme_light_tertiaryContainer</item>
        <item name="colorOnTertiaryContainer">@color/indigo_theme_light_onTertiaryContainer</item>
        <item name="colorError">@color/indigo_theme_light_error</item>
        <item name="colorErrorContainer">@color/indigo_theme_light_errorContainer</item>
        <item name="colorOnError">@color/indigo_theme_light_onError</item>
        <item name="colorOnErrorContainer">@color/indigo_theme_light_onErrorContainer</item>
        <item name="android:colorBackground">@color/indigo_theme_light_background</item>
        <item name="colorOnBackground">@color/indigo_theme_light_onBackground</item>
        <item name="colorSurface">@color/indigo_theme_light_surface</item>
        <item name="colorOnSurface">@color/indigo_theme_light_onSurface</item>
        <item name="colorSurfaceVariant">@color/indigo_theme_light_surfaceVariant</item>
        <item name="colorOnSurfaceVariant">@color/indigo_theme_light_onSurfaceVariant</item>
        <item name="colorOutline">@color/indigo_theme_light_outline</item>
        <item name="colorOnSurfaceInverse">@color/indigo_theme_light_inverseOnSurface</item>
        <item name="colorSurfaceInverse">@color/indigo_theme_light_inverseSurface</item>
        <item name="colorPrimaryInverse">@color/indigo_theme_light_primaryInverse</item>

        <item name="colorPrimaryDark">@color/primaryDarkColorIndigo</item>
        <item name="colorAccent">@color/secondaryColorIndigo</item>
        <item name="overviewPillColor">@color/overviewPillColorIndigo</item>
        <item name="iconColor">@color/sphere_plastic_grey</item>
        <item name="iconColorToolbar">@color/sphere_plastic_grey</item>
        <item name="iconColorbottomAppbar">@color/white</item>
        <item name="bottomAppBarStyle">@style/Widget.MaterialComponents.BottomAppBar.Colored</item>
    </style>

    <style name="AppTheme.BLUE" parent="AppTheme.NoActionBar">
        <!-- Customize your theme here. -->
        <item name="colorPrimary">@color/blue_theme_light_primary</item>
        <item name="colorOnPrimary">@color/blue_theme_light_onPrimary</item>
        <item name="colorPrimaryContainer">@color/blue_theme_light_primaryContainer</item>
        <item name="colorOnPrimaryContainer">@color/blue_theme_light_onPrimaryContainer</item>
        <item name="colorSecondary">@color/blue_theme_light_secondary</item>
        <item name="colorOnSecondary">@color/blue_theme_light_onSecondary</item>
        <item name="colorSecondaryContainer">@color/blue_theme_light_secondaryContainer</item>
        <item name="colorOnSecondaryContainer">@color/blue_theme_light_onSecondaryContainer</item>
        <item name="colorTertiary">@color/blue_theme_light_tertiary</item>
        <item name="colorOnTertiary">@color/blue_theme_light_onTertiary</item>
        <item name="colorTertiaryContainer">@color/blue_theme_light_tertiaryContainer</item>
        <item name="colorOnTertiaryContainer">@color/blue_theme_light_onTertiaryContainer</item>
        <item name="colorError">@color/blue_theme_light_error</item>
        <item name="colorErrorContainer">@color/blue_theme_light_errorContainer</item>
        <item name="colorOnError">@color/blue_theme_light_onError</item>
        <item name="colorOnErrorContainer">@color/blue_theme_light_onErrorContainer</item>
        <item name="android:colorBackground">@color/blue_theme_light_background</item>
        <item name="colorOnBackground">@color/blue_theme_light_onBackground</item>
        <item name="colorSurface">@color/blue_theme_light_surface</item>
        <item name="colorOnSurface">@color/blue_theme_light_onSurface</item>
        <item name="colorSurfaceVariant">@color/blue_theme_light_surfaceVariant</item>
        <item name="colorOnSurfaceVariant">@color/blue_theme_light_onSurfaceVariant</item>
        <item name="colorOutline">@color/blue_theme_light_outline</item>
        <item name="colorOnSurfaceInverse">@color/blue_theme_light_inverseOnSurface</item>
        <item name="colorSurfaceInverse">@color/blue_theme_light_inverseSurface</item>
        <item name="colorPrimaryInverse">@color/blue_theme_light_primaryInverse</item>

        <item name="colorPrimaryDark">@color/primaryDarkColorBlue</item>
        <item name="colorAccent">@color/secondaryColorBlue</item>
        <item name="overviewPillColor">@color/overviewPillColorBlue</item>
        <item name="iconColor">@color/sphere_plastic_grey</item>
        <item name="iconColorToolbar">@color/sphere_plastic_grey</item>
        <item name="iconColorbottomAppbar">@color/white</item>
        <item name="android:windowBackground">@drawable/frozen04</item>
        <item name="android:textColorPrimary">@color/black</item>
        <item name="android:textColor">@color/black</item>
        <item name="bottomAppBarStyle">@style/Widget.MaterialComponents.BottomAppBar.Colored</item>
    </style>

    <style name="AppTheme.LIGHTBLUE" parent="AppTheme.NoActionBar">
        <!-- Customize your theme here. -->
        <item name="colorPrimary">@color/lightblue_theme_light_primary</item>
        <item name="colorOnPrimary">@color/lightblue_theme_light_onPrimary</item>
        <item name="colorPrimaryContainer">@color/lightblue_theme_light_primaryContainer</item>
        <item name="colorOnPrimaryContainer">@color/lightblue_theme_light_onPrimaryContainer</item>
        <item name="colorSecondary">@color/lightblue_theme_light_secondary</item>
        <item name="colorOnSecondary">@color/lightblue_theme_light_onSecondary</item>
        <item name="colorSecondaryContainer">@color/lightblue_theme_light_secondaryContainer</item>
        <item name="colorOnSecondaryContainer">@color/lightblue_theme_light_onSecondaryContainer</item>
        <item name="colorTertiary">@color/lightblue_theme_light_tertiary</item>
        <item name="colorOnTertiary">@color/lightblue_theme_light_onTertiary</item>
        <item name="colorTertiaryContainer">@color/lightblue_theme_light_tertiaryContainer</item>
        <item name="colorOnTertiaryContainer">@color/lightblue_theme_light_onTertiaryContainer</item>
        <item name="colorError">@color/lightblue_theme_light_error</item>
        <item name="colorErrorContainer">@color/lightblue_theme_light_errorContainer</item>
        <item name="colorOnError">@color/lightblue_theme_light_onError</item>
        <item name="colorOnErrorContainer">@color/lightblue_theme_light_onErrorContainer</item>
        <item name="android:colorBackground">@color/lightblue_theme_light_background</item>
        <item name="colorOnBackground">@color/lightblue_theme_light_onBackground</item>
        <item name="colorSurface">@color/lightblue_theme_light_surface</item>
        <item name="colorOnSurface">@color/lightblue_theme_light_onSurface</item>
        <item name="colorSurfaceVariant">@color/lightblue_theme_light_surfaceVariant</item>
        <item name="colorOnSurfaceVariant">@color/lightblue_theme_light_onSurfaceVariant</item>
        <item name="colorOutline">@color/lightblue_theme_light_outline</item>
        <item name="colorOnSurfaceInverse">@color/lightblue_theme_light_inverseOnSurface</item>
        <item name="colorSurfaceInverse">@color/lightblue_theme_light_inverseSurface</item>
        <item name="colorPrimaryInverse">@color/lightblue_theme_light_primaryInverse</item>

        <item name="colorPrimaryDark">@color/primaryDarkColorLightBlue</item>
        <item name="colorAccent">@color/secondaryColorLightBlue</item>
        <item name="PillColorStart">@color/primaryColorLightBlue</item>
        <item name="PillColorEnd">@color/primaryDarkColorLightBlue</item>
        <item name="iconColor">@color/white_alpha_80</item>
        <item name="iconColorToolbar">@color/gray</item>
        <item name="iconColorbottomAppbar">@color/white</item>
        <item name="android:textColorPrimary">@color/black</item>
        <item name="android:textColor">@color/black</item>
        <!---Bolus Icon Color-->
        <item name="bolusIconColor" >@color/white</item>
        <!---Carbs Icon Color-->
        <item name="carbsIconColor" >@color/white</item>
        <!---Wizard Icon Color-->
        <item name="wizardIconColor" >@color/white</item>
        <!---CGM BOYDA Icon Color-->
        <item name="boyda" >@color/white</item>
        <!---Profile Switch Icon Color-->
        <item name="profileswitchIconColor" >@color/white</item>
        <!---Temp target Icon Color-->
        <item name="temptargetIconColor" >@color/white</item>
        <item name="temptargetIconColor1" >@color/white</item>
        <!---Start temp basal Icon Color-->
        <item name="tempbasalIconColor" >@color/white</item>
        <!---Cancel temp basal Icon Color-->
        <item name="canceltempbasalIconColor" >@color/white</item>
        <!---Start extended bolus Icon Color-->
        <item name="startextbolusIconColor" >@color/white</item>
        <!---Cancel extended bolus Icon Color-->
        <item name="cancelextbolusIconColor" >@color/white</item>
        <!---BG check Icon Color-->
        <item name="bgcheckIconColor" >@color/white</item>
        <!---Prime fill Icon Color-->
        <item name="primefillIconColor" >@color/white</item>
        <!---CGM insert Icon Color-->
        <item name="cgminsertIconColor" >@color/white</item>
        <!---Pump Battery Icon Color-->
        <item name="pumpBatteryIconColor" >@color/white</item>
        <!---Note Icon Color-->
        <item name="noteIconColor" >@color/white</item>
        <!---Exercise Icon Color-->
        <item name="exerciseIconColor01" >@color/white</item>
        <item name="exerciseIconColor02" >@color/white</item>
        <!---Announcement Icon Color-->
        <item name="announcementIconColor" >@color/white</item>
        <!---Question Icon Color-->
        <item name="questionIconColor" >@color/white</item>
        <!---History Icon Color-->
        <item name="historyIconColor" >@color/white</item>
        <!---Stats Icon Color-->
        <item name="statsIconColor" >@color/white</item>
        <!---User Option Icon Color-->
        <item name="userOptionsIconColor" >@color/white</item>
        <!---Target Hypo Icon Color-->
        <item name="targetHypoBgIconColor" >@color/white</item>
        <!---QuickWizzard Icon Color-->
        <item name="quickwizzardIconColor" >@color/white</item>
        <!---Calibration Icon Color-->
        <item name="calibrationIconColor" >@color/white</item>
        <item name="android:windowBackground">@drawable/winter</item>
        <item name="bottomAppBarStyle">@style/Widget.MaterialComponents.BottomAppBar.Colored</item>
    </style>

    <style name="AppTheme.CYAN" parent="AppTheme.NoActionBar">
        <!-- Customize your theme here. -->
        <item name="colorPrimary">@color/cyan_theme_light_primary</item>
        <item name="colorOnPrimary">@color/cyan_theme_light_onPrimary</item>
        <item name="colorPrimaryContainer">@color/cyan_theme_light_primaryContainer</item>
        <item name="colorOnPrimaryContainer">@color/cyan_theme_light_onPrimaryContainer</item>
        <item name="colorSecondary">@color/cyan_theme_light_secondary</item>
        <item name="colorOnSecondary">@color/cyan_theme_light_onSecondary</item>
        <item name="colorSecondaryContainer">@color/cyan_theme_light_secondaryContainer</item>
        <item name="colorOnSecondaryContainer">@color/cyan_theme_light_onSecondaryContainer</item>
        <item name="colorTertiary">@color/cyan_theme_light_tertiary</item>
        <item name="colorOnTertiary">@color/cyan_theme_light_onTertiary</item>
        <item name="colorTertiaryContainer">@color/cyan_theme_light_tertiaryContainer</item>
        <item name="colorOnTertiaryContainer">@color/cyan_theme_light_onTertiaryContainer</item>
        <item name="colorError">@color/cyan_theme_light_error</item>
        <item name="colorErrorContainer">@color/cyan_theme_light_errorContainer</item>
        <item name="colorOnError">@color/cyan_theme_light_onError</item>
        <item name="colorOnErrorContainer">@color/cyan_theme_light_onErrorContainer</item>
        <item name="android:colorBackground">@color/cyan_theme_light_background</item>
        <item name="colorOnBackground">@color/cyan_theme_light_onBackground</item>
        <item name="colorSurface">@color/cyan_theme_light_surface</item>
        <item name="colorOnSurface">@color/cyan_theme_light_onSurface</item>
        <item name="colorSurfaceVariant">@color/cyan_theme_light_surfaceVariant</item>
        <item name="colorOnSurfaceVariant">@color/cyan_theme_light_onSurfaceVariant</item>
        <item name="colorOutline">@color/cyan_theme_light_outline</item>
        <item name="colorOnSurfaceInverse">@color/cyan_theme_light_inverseOnSurface</item>
        <item name="colorSurfaceInverse">@color/cyan_theme_light_inverseSurface</item>
        <item name="colorPrimaryInverse">@color/cyan_theme_light_primaryInverse</item>

        <item name="colorPrimaryDark">@color/primaryDarkColorCyan</item>
        <item name="colorPrimaryVariant">@color/primaryDarkColorCyan</item>
        <item name="colorAccent">@color/secondaryColorCyan</item>
        <item name="overviewPillColor">@color/overviewPillColorCyan</item>
        <item name="iconColor">@color/sphere_plastic_grey</item>
        <item name="iconColorToolbar">@color/sphere_plastic_grey</item>
        <item name="iconColorbottomAppbar">@color/white</item>
        <!---Bolus Icon Color-->
        <item name="bolusIconColor" >@color/white</item>
        <!---Carbs Icon Color-->
        <item name="carbsIconColor" >@color/white</item>
        <!---Wizard Icon Color-->
        <item name="wizardIconColor" >@color/white</item>
        <!---CGM BOYDA Icon Color-->
        <item name="boyda" >@color/white</item>
        <!---Profile Switch Icon Color-->
        <item name="profileswitchIconColor" >@color/white</item>
        <!---Temp target Icon Color-->
        <item name="temptargetIconColor" >@color/white</item>
        <item name="temptargetIconColor1" >@color/white</item>
        <!---Start temp basal Icon Color-->
        <item name="tempbasalIconColor" >@color/white</item>
        <!---Cancel temp basal Icon Color-->
        <item name="canceltempbasalIconColor" >@color/white</item>
        <!---Start extended bolus Icon Color-->
        <item name="startextbolusIconColor" >@color/white</item>
        <!---Cancel extended bolus Icon Color-->
        <item name="cancelextbolusIconColor" >@color/white</item>
        <!---BG check Icon Color-->
        <item name="bgcheckIconColor" >@color/white</item>
        <!---Prime fill Icon Color-->
        <item name="primefillIconColor" >@color/white</item>
        <!---CGM insert Icon Color-->
        <item name="cgminsertIconColor" >@color/white</item>
        <!---Pump Battery Icon Color-->
        <item name="pumpBatteryIconColor" >@color/white</item>
        <!---Note Icon Color-->
        <item name="noteIconColor" >@color/white</item>
        <!---Exercise Icon Color-->
        <item name="exerciseIconColor01" >@color/white</item>
        <item name="exerciseIconColor02" >@color/white</item>
        <!---Announcement Icon Color-->
        <item name="announcementIconColor" >@color/white</item>
        <!---Question Icon Color-->
        <item name="questionIconColor" >@color/white</item>
        <!---History Icon Color-->
        <item name="historyIconColor" >@color/white</item>
        <!---Stats Icon Color-->
        <item name="statsIconColor" >@color/white</item>
        <!---User Option Icon Color-->
        <item name="userOptionsIconColor" >@color/white</item>
        <!---Target Hypo Icon Color-->
        <item name="targetHypoBgIconColor" >@color/white</item>
        <!---QuickWizzard Icon Color-->
        <item name="quickwizzardIconColor" >@color/white</item>
        <!---Calibration Icon Color-->
        <item name="calibrationIconColor" >@color/white</item>
        <item name="bottomAppBarStyle">@style/Widget.MaterialComponents.BottomAppBar.Colored</item>
    </style>

    <style name="AppTheme.TEAL" parent="AppTheme.NoActionBar">
        <!-- Customize your theme here. -->
        <item name="colorPrimary">@color/teal_theme_light_primary</item>
        <item name="colorOnPrimary">@color/teal_theme_light_onPrimary</item>
        <item name="colorPrimaryContainer">@color/teal_theme_light_primaryContainer</item>
        <item name="colorOnPrimaryContainer">@color/teal_theme_light_onPrimaryContainer</item>
        <item name="colorSecondary">@color/teal_theme_light_secondary</item>
        <item name="colorOnSecondary">@color/teal_theme_light_onSecondary</item>
        <item name="colorSecondaryContainer">@color/teal_theme_light_secondaryContainer</item>
        <item name="colorOnSecondaryContainer">@color/teal_theme_light_onSecondaryContainer</item>
        <item name="colorTertiary">@color/teal_theme_light_tertiary</item>
        <item name="colorOnTertiary">@color/teal_theme_light_onTertiary</item>
        <item name="colorTertiaryContainer">@color/teal_theme_light_tertiaryContainer</item>
        <item name="colorOnTertiaryContainer">@color/teal_theme_light_onTertiaryContainer</item>
        <item name="colorError">@color/teal_theme_light_error</item>
        <item name="colorErrorContainer">@color/teal_theme_light_errorContainer</item>
        <item name="colorOnError">@color/teal_theme_light_onError</item>
        <item name="colorOnErrorContainer">@color/teal_theme_light_onErrorContainer</item>
        <item name="android:colorBackground">@color/teal_theme_light_background</item>
        <item name="colorOnBackground">@color/teal_theme_light_onBackground</item>
        <item name="colorSurface">@color/teal_theme_light_surface</item>
        <item name="colorOnSurface">@color/teal_theme_light_onSurface</item>
        <item name="colorSurfaceVariant">@color/teal_theme_light_surfaceVariant</item>
        <item name="colorOnSurfaceVariant">@color/teal_theme_light_onSurfaceVariant</item>
        <item name="colorOutline">@color/teal_theme_light_outline</item>
        <item name="colorOnSurfaceInverse">@color/teal_theme_light_inverseOnSurface</item>
        <item name="colorSurfaceInverse">@color/teal_theme_light_inverseSurface</item>
        <item name="colorPrimaryInverse">@color/teal_theme_light_primaryInverse</item>

        <item name="colorPrimaryDark">@color/primaryDarkColorTeal</item>
        <item name="colorAccent">@color/secondaryColorTeal</item>
        <item name="overviewPillColor">@color/overviewPillColorTeal</item>
        <item name="iconColorToolbar">@color/sphere_plastic_grey</item>
        <item name="iconColor">@color/sphere_plastic_grey</item>
        <item name="iconColorbottomAppbar">@color/white</item>
        <!---Bolus Icon Color-->
        <item name="bolusIconColor" >@color/white</item>
        <!---Carbs Icon Color-->
        <item name="carbsIconColor" >@color/white</item>
        <!---Wizard Icon Color-->
        <item name="wizardIconColor" >@color/white</item>
        <!---CGM BOYDA Icon Color-->
        <item name="boyda" >@color/white</item>
        <!---Profile Switch Icon Color-->
        <item name="profileswitchIconColor" >@color/white</item>
        <!---Temp target Icon Color-->
        <item name="temptargetIconColor" >@color/white</item>
        <item name="temptargetIconColor1" >@color/white</item>
        <!---Start temp basal Icon Color-->
        <item name="tempbasalIconColor" >@color/white</item>
        <!---Cancel temp basal Icon Color-->
        <item name="canceltempbasalIconColor" >@color/white</item>
        <!---Start extended bolus Icon Color-->
        <item name="startextbolusIconColor" >@color/white</item>
        <!---Cancel extended bolus Icon Color-->
        <item name="cancelextbolusIconColor" >@color/white</item>
        <!---BG check Icon Color-->
        <item name="bgcheckIconColor" >@color/white</item>
        <!---Prime fill Icon Color-->
        <item name="primefillIconColor" >@color/white</item>
        <!---CGM insert Icon Color-->
        <item name="cgminsertIconColor" >@color/white</item>
        <!---Pump Battery Icon Color-->
        <item name="pumpBatteryIconColor" >@color/white</item>
        <!---Note Icon Color-->
        <item name="noteIconColor" >@color/white</item>
        <!---Exercise Icon Color-->
        <item name="exerciseIconColor01" >@color/white</item>
        <item name="exerciseIconColor02" >@color/white</item>
        <!---Announcement Icon Color-->
        <item name="announcementIconColor" >@color/white</item>
        <!---Question Icon Color-->
        <item name="questionIconColor" >@color/white</item>
        <!---History Icon Color-->
        <item name="historyIconColor" >@color/white</item>
        <!---Stats Icon Color-->
        <item name="statsIconColor" >@color/white</item>
        <!---User Option Icon Color-->
        <item name="userOptionsIconColor" >@color/white</item>
        <!---Target Hypo Icon Color-->
        <item name="targetHypoBgIconColor" >@color/white</item>
        <!---QuickWizzard Icon Color-->
        <item name="quickwizzardIconColor" >@color/white</item>
        <!---Calibration Icon Color-->
        <item name="calibrationIconColor" >@color/white</item>
        <item name="bottomAppBarStyle">@style/Widget.MaterialComponents.BottomAppBar.Colored</item>
    </style>

    <style name="AppTheme.GREEN" parent="AppTheme.NoActionBar">
        <!-- Customize your theme here. -->
        <item name="colorPrimary">@color/green_theme_light_primary</item>
        <item name="colorOnPrimary">@color/green_theme_light_onPrimary</item>
        <item name="colorPrimaryContainer">@color/green_theme_light_primaryContainer</item>
        <item name="colorOnPrimaryContainer">@color/green_theme_light_onPrimaryContainer</item>
        <item name="colorSecondary">@color/green_theme_light_secondary</item>
        <item name="colorOnSecondary">@color/green_theme_light_onSecondary</item>
        <item name="colorSecondaryContainer">@color/green_theme_light_secondaryContainer</item>
        <item name="colorOnSecondaryContainer">@color/green_theme_light_onSecondaryContainer</item>
        <item name="colorTertiary">@color/green_theme_light_tertiary</item>
        <item name="colorOnTertiary">@color/green_theme_light_onTertiary</item>
        <item name="colorTertiaryContainer">@color/green_theme_light_tertiaryContainer</item>
        <item name="colorOnTertiaryContainer">@color/green_theme_light_onTertiaryContainer</item>
        <item name="colorError">@color/green_theme_light_error</item>
        <item name="colorErrorContainer">@color/green_theme_light_errorContainer</item>
        <item name="colorOnError">@color/green_theme_light_onError</item>
        <item name="colorOnErrorContainer">@color/green_theme_light_onErrorContainer</item>
        <item name="android:colorBackground">@color/green_theme_light_background</item>
        <item name="colorOnBackground">@color/green_theme_light_onBackground</item>
        <item name="colorSurface">@color/green_theme_light_surface</item>
        <item name="colorOnSurface">@color/green_theme_light_onSurface</item>
        <item name="colorSurfaceVariant">@color/green_theme_light_surfaceVariant</item>
        <item name="colorOnSurfaceVariant">@color/green_theme_light_onSurfaceVariant</item>
        <item name="colorOutline">@color/green_theme_light_outline</item>
        <item name="colorOnSurfaceInverse">@color/green_theme_light_inverseOnSurface</item>
        <item name="colorSurfaceInverse">@color/green_theme_light_inverseSurface</item>
        <item name="colorPrimaryInverse">@color/green_theme_light_primaryInverse</item>

        <item name="colorPrimaryDark">@color/primaryDarkColorGreen</item>
        <item name="colorAccent">@color/secondaryColorGreen</item>
        <item name="overviewPillColor">@color/overviewPillColorGreen</item>
        <item name="iconColorToolbar">@color/sphere_plastic_grey</item>
        <item name="iconColor">@color/sphere_plastic_grey</item>
        <item name="iconColorbottomAppbar">@color/white</item>
        <!---Bolus Icon Color-->
        <item name="bolusIconColor" >@color/white</item>
        <!---Carbs Icon Color-->
        <item name="carbsIconColor" >@color/white</item>
        <!---Wizard Icon Color-->
        <item name="wizardIconColor" >@color/white</item>
        <!---CGM BOYDA Icon Color-->
        <item name="boyda" >@color/white</item>
        <!---Profile Switch Icon Color-->
        <item name="profileswitchIconColor" >@color/white</item>
        <!---Temp target Icon Color-->
        <item name="temptargetIconColor" >@color/white</item>
        <item name="temptargetIconColor1" >@color/white</item>
        <!---Start temp basal Icon Color-->
        <item name="tempbasalIconColor" >@color/white</item>
        <!---Cancel temp basal Icon Color-->
        <item name="canceltempbasalIconColor" >@color/white</item>
        <!---Start extended bolus Icon Color-->
        <item name="startextbolusIconColor" >@color/white</item>
        <!---Cancel extended bolus Icon Color-->
        <item name="cancelextbolusIconColor" >@color/white</item>
        <!---BG check Icon Color-->
        <item name="bgcheckIconColor" >@color/white</item>
        <!---Prime fill Icon Color-->
        <item name="primefillIconColor" >@color/white</item>
        <!---CGM insert Icon Color-->
        <item name="cgminsertIconColor" >@color/white</item>
        <!---Pump Battery Icon Color-->
        <item name="pumpBatteryIconColor" >@color/white</item>
        <!---Note Icon Color-->
        <item name="noteIconColor" >@color/white</item>
        <!---Exercise Icon Color-->
        <item name="exerciseIconColor01" >@color/white</item>
        <item name="exerciseIconColor02" >@color/white</item>
        <!---Announcement Icon Color-->
        <item name="announcementIconColor" >@color/white</item>
        <!---Question Icon Color-->
        <item name="questionIconColor" >@color/white</item>
        <!---History Icon Color-->
        <item name="historyIconColor" >@color/white</item>
        <!---Stats Icon Color-->
        <item name="statsIconColor" >@color/white</item>
        <!---User Option Icon Color-->
        <item name="userOptionsIconColor" >@color/white</item>
        <!---Target Hypo Icon Color-->
        <item name="targetHypoBgIconColor" >@color/white</item>
        <!---QuickWizzard Icon Color-->
        <item name="quickwizzardIconColor" >@color/white</item>
        <!---Calibration Icon Color-->
        <item name="calibrationIconColor" >@color/white</item>
        <item name="bottomAppBarStyle">@style/Widget.MaterialComponents.BottomAppBar.Colored</item>
    </style>

    <style name="AppTheme.LIGHTGREEN" parent="AppTheme.NoActionBar">
        <!-- Customize your theme here. -->
        <item name="colorPrimary">@color/lightgreen_theme_light_primary</item>
        <item name="colorOnPrimary">@color/lightgreen_theme_light_onPrimary</item>
        <item name="colorPrimaryContainer">@color/lightgreen_theme_light_primaryContainer</item>
        <item name="colorOnPrimaryContainer">@color/lightgreen_theme_light_onPrimaryContainer</item>
        <item name="colorSecondary">@color/lightgreen_theme_light_secondary</item>
        <item name="colorOnSecondary">@color/lightgreen_theme_light_onSecondary</item>
        <item name="colorSecondaryContainer">@color/lightgreen_theme_light_secondaryContainer</item>
        <item name="colorOnSecondaryContainer">@color/lightgreen_theme_light_onSecondaryContainer</item>
        <item name="colorTertiary">@color/lightgreen_theme_light_tertiary</item>
        <item name="colorOnTertiary">@color/lightgreen_theme_light_onTertiary</item>
        <item name="colorTertiaryContainer">@color/lightgreen_theme_light_tertiaryContainer</item>
        <item name="colorOnTertiaryContainer">@color/lightgreen_theme_light_onTertiaryContainer</item>
        <item name="colorError">@color/lightgreen_theme_light_error</item>
        <item name="colorErrorContainer">@color/lightgreen_theme_light_errorContainer</item>
        <item name="colorOnError">@color/lightgreen_theme_light_onError</item>
        <item name="colorOnErrorContainer">@color/lightgreen_theme_light_onErrorContainer</item>
        <item name="android:colorBackground">@color/lightgreen_theme_light_background</item>
        <item name="colorOnBackground">@color/lightgreen_theme_light_onBackground</item>
        <item name="colorSurface">@color/lightgreen_theme_light_surface</item>
        <item name="colorOnSurface">@color/lightgreen_theme_light_onSurface</item>
        <item name="colorSurfaceVariant">@color/lightgreen_theme_light_surfaceVariant</item>
        <item name="colorOnSurfaceVariant">@color/lightgreen_theme_light_onSurfaceVariant</item>
        <item name="colorOutline">@color/lightgreen_theme_light_outline</item>
        <item name="colorOnSurfaceInverse">@color/lightgreen_theme_light_inverseOnSurface</item>
        <item name="colorSurfaceInverse">@color/lightgreen_theme_light_inverseSurface</item>
        <item name="colorPrimaryInverse">@color/lightgreen_theme_light_primaryInverse</item>

        <item name="colorPrimaryDark">@color/primaryDarkColorLightGreen</item>
        <item name="colorAccent">@color/secondaryColorLightGreen</item>
        <item name="overviewPillColor">@color/overviewPillColorLightGreen</item>
        <item name="iconColorToolbar">@color/sphere_plastic_grey</item>
        <item name="iconColor">@color/sphere_plastic_grey</item>
        <item name="iconColorbottomAppbar">@color/white</item>
        <!---Bolus Icon Color-->
        <item name="bolusIconColor" >@color/white</item>
        <!---Carbs Icon Color-->
        <item name="carbsIconColor" >@color/white</item>
        <!---Wizard Icon Color-->
        <item name="wizardIconColor" >@color/white</item>
        <!---CGM BOYDA Icon Color-->
        <item name="boyda" >@color/white</item>
        <!---Profile Switch Icon Color-->
        <item name="profileswitchIconColor" >@color/white</item>
        <!---Temp target Icon Color-->
        <item name="temptargetIconColor" >@color/white</item>
        <item name="temptargetIconColor1" >@color/white</item>
        <!---Start temp basal Icon Color-->
        <item name="tempbasalIconColor" >@color/white</item>
        <!---Cancel temp basal Icon Color-->
        <item name="canceltempbasalIconColor" >@color/white</item>
        <!---Start extended bolus Icon Color-->
        <item name="startextbolusIconColor" >@color/white</item>
        <!---Cancel extended bolus Icon Color-->
        <item name="cancelextbolusIconColor" >@color/white</item>
        <!---BG check Icon Color-->
        <item name="bgcheckIconColor" >@color/white</item>
        <!---Prime fill Icon Color-->
        <item name="primefillIconColor" >@color/white</item>
        <!---CGM insert Icon Color-->
        <item name="cgminsertIconColor" >@color/white</item>
        <!---Pump Battery Icon Color-->
        <item name="pumpBatteryIconColor" >@color/white</item>
        <!---Note Icon Color-->
        <item name="noteIconColor" >@color/white</item>
        <!---Exercise Icon Color-->
        <item name="exerciseIconColor01" >@color/white</item>
        <item name="exerciseIconColor02" >@color/white</item>
        <!---Announcement Icon Color-->
        <item name="announcementIconColor" >@color/white</item>
        <!---Question Icon Color-->
        <item name="questionIconColor" >@color/white</item>
        <!---History Icon Color-->
        <item name="historyIconColor" >@color/white</item>
        <!---Stats Icon Color-->
        <item name="statsIconColor" >@color/white</item>
        <!---User Option Icon Color-->
        <item name="userOptionsIconColor" >@color/white</item>
        <!---Target Hypo Icon Color-->
        <item name="targetHypoBgIconColor" >@color/white</item>
        <!---QuickWizzard Icon Color-->
        <item name="quickwizzardIconColor" >@color/white</item>
        <!---Calibration Icon Color-->
        <item name="calibrationIconColor" >@color/white</item>
        <item name="bottomAppBarStyle">@style/Widget.MaterialComponents.BottomAppBar.Colored</item>
    </style>

    <style name="AppTheme.LIME" parent="AppTheme.NoActionBar">
        <!-- Customize your theme here. -->
        <item name="colorPrimary">@color/lime_theme_light_primary</item>
        <item name="colorOnPrimary">@color/lime_theme_light_onPrimary</item>
        <item name="colorPrimaryContainer">@color/lime_theme_light_primaryContainer</item>
        <item name="colorOnPrimaryContainer">@color/lime_theme_light_onPrimaryContainer</item>
        <item name="colorSecondary">@color/lime_theme_light_secondary</item>
        <item name="colorOnSecondary">@color/lime_theme_light_onSecondary</item>
        <item name="colorSecondaryContainer">@color/lime_theme_light_secondaryContainer</item>
        <item name="colorOnSecondaryContainer">@color/lime_theme_light_onSecondaryContainer</item>
        <item name="colorTertiary">@color/lime_theme_light_tertiary</item>
        <item name="colorOnTertiary">@color/lime_theme_light_onTertiary</item>
        <item name="colorTertiaryContainer">@color/lime_theme_light_tertiaryContainer</item>
        <item name="colorOnTertiaryContainer">@color/lime_theme_light_onTertiaryContainer</item>
        <item name="colorError">@color/lime_theme_light_error</item>
        <item name="colorErrorContainer">@color/lime_theme_light_errorContainer</item>
        <item name="colorOnError">@color/lime_theme_light_onError</item>
        <item name="colorOnErrorContainer">@color/lime_theme_light_onErrorContainer</item>
        <item name="android:colorBackground">@color/lime_theme_light_background</item>
        <item name="colorOnBackground">@color/lime_theme_light_onBackground</item>
        <item name="colorSurface">@color/lime_theme_light_surface</item>
        <item name="colorOnSurface">@color/lime_theme_light_onSurface</item>
        <item name="colorSurfaceVariant">@color/lime_theme_light_surfaceVariant</item>
        <item name="colorOnSurfaceVariant">@color/lime_theme_light_onSurfaceVariant</item>
        <item name="colorOutline">@color/lime_theme_light_outline</item>
        <item name="colorOnSurfaceInverse">@color/lime_theme_light_inverseOnSurface</item>
        <item name="colorSurfaceInverse">@color/lime_theme_light_inverseSurface</item>
        <item name="colorPrimaryInverse">@color/lime_theme_light_primaryInverse</item>

        <item name="colorPrimaryDark">@color/primaryDarkColorLime</item>
        <item name="colorAccent">@color/secondaryColorLime</item>
        <item name="bottomAppBarStyle">@style/Widget.MaterialComponents.BottomAppBar.Colored</item>
        <!-- Color of pills -->
        <item name="PillColorStart">@color/PillColorStartLime</item>
        <item name="PillColorEnd">@color/PillColorEndLime</item>
        <item name="iconColorToolbar">@color/sphere_plastic_grey</item>
        <item name="iconColor">@color/sphere_plastic_grey</item>
        <item name="iconColorbottomAppbar">@color/white</item>
        <!---Bolus Icon Color-->
        <item name="bolusIconColor" >@color/white</item>
        <!---Carbs Icon Color-->
        <item name="carbsIconColor" >@color/white</item>
        <!---Wizard Icon Color-->
        <item name="wizardIconColor" >@color/white</item>
        <!---CGM BOYDA Icon Color-->
        <item name="boyda" >@color/white</item>
        <!---Profile Switch Icon Color-->
        <item name="profileswitchIconColor" >@color/white</item>
        <!---Temp target Icon Color-->
        <item name="temptargetIconColor" >@color/white</item>
        <item name="temptargetIconColor1" >@color/white</item>
        <!---Start temp basal Icon Color-->
        <item name="tempbasalIconColor" >@color/white</item>
        <!---Cancel temp basal Icon Color-->
        <item name="canceltempbasalIconColor" >@color/white</item>
        <!---Start extended bolus Icon Color-->
        <item name="startextbolusIconColor" >@color/white</item>
        <!---Cancel extended bolus Icon Color-->
        <item name="cancelextbolusIconColor" >@color/white</item>
        <!---BG check Icon Color-->
        <item name="bgcheckIconColor" >@color/white</item>
        <!---Prime fill Icon Color-->
        <item name="primefillIconColor" >@color/white</item>
        <!---CGM insert Icon Color-->
        <item name="cgminsertIconColor" >@color/white</item>
        <!---Pump Battery Icon Color-->
        <item name="pumpBatteryIconColor" >@color/white</item>
        <!---Note Icon Color-->
        <item name="noteIconColor" >@color/white</item>
        <!---Exercise Icon Color-->
        <item name="exerciseIconColor01" >@color/white</item>
        <item name="exerciseIconColor02" >@color/white</item>
        <!---Announcement Icon Color-->
        <item name="announcementIconColor" >@color/white</item>
        <!---Question Icon Color-->
        <item name="questionIconColor" >@color/white</item>
        <!---History Icon Color-->
        <item name="historyIconColor" >@color/white</item>
        <!---Stats Icon Color-->
        <item name="statsIconColor" >@color/white</item>
        <!---User Option Icon Color-->
        <item name="userOptionsIconColor" >@color/white</item>
        <!---Target Hypo Icon Color-->
        <item name="targetHypoBgIconColor" >@color/white</item>
        <!---QuickWizzard Icon Color-->
        <item name="quickwizzardIconColor" >@color/white</item>
        <!---Calibration Icon Color-->
        <item name="calibrationIconColor" >@color/white</item>
    </style>

    <style name="AppTheme.YELLOW" parent="AppTheme.NoActionBar">
        <!-- Customize your theme here. -->
        <item name="colorPrimary">@color/primaryDarkColorYellow</item>
        <item name="colorOnPrimary">@color/yellow_theme_light_onPrimary</item>
        <item name="colorPrimaryContainer">@color/yellow_theme_light_primaryContainer</item>
        <item name="colorOnPrimaryContainer">@color/yellow_theme_light_onPrimaryContainer</item>
        <item name="colorSecondary">@color/yellow_theme_light_secondary</item>
        <item name="colorOnSecondary">@color/yellow_theme_light_onSecondary</item>
        <item name="colorSecondaryContainer">@color/yellow_theme_light_secondaryContainer</item>
        <item name="colorOnSecondaryContainer">@color/yellow_theme_light_onSecondaryContainer</item>
        <item name="colorTertiary">@color/yellow_theme_light_tertiary</item>
        <item name="colorOnTertiary">@color/yellow_theme_light_onTertiary</item>
        <item name="colorTertiaryContainer">@color/yellow_theme_light_tertiaryContainer</item>
        <item name="colorOnTertiaryContainer">@color/yellow_theme_light_onTertiaryContainer</item>
        <item name="colorError">@color/yellow_theme_light_error</item>
        <item name="colorErrorContainer">@color/yellow_theme_light_errorContainer</item>
        <item name="colorOnError">@color/yellow_theme_light_onError</item>
        <item name="colorOnErrorContainer">@color/yellow_theme_light_onErrorContainer</item>
        <item name="android:colorBackground">@color/yellow_theme_light_background</item>
        <item name="colorOnBackground">@color/yellow_theme_light_onBackground</item>
        <item name="colorSurface">@color/yellow_theme_light_surface</item>
        <item name="colorOnSurface">@color/yellow_theme_light_onSurface</item>
        <item name="colorSurfaceVariant">@color/yellow_theme_light_surfaceVariant</item>
        <item name="colorOnSurfaceVariant">@color/yellow_theme_light_onSurfaceVariant</item>
        <item name="colorOutline">@color/yellow_theme_light_outline</item>
        <item name="colorOnSurfaceInverse">@color/yellow_theme_light_inverseOnSurface</item>
        <item name="colorSurfaceInverse">@color/yellow_theme_light_inverseSurface</item>
        <item name="colorPrimaryInverse">@color/yellow_theme_light_primaryInverse</item>

        <item name="colorPrimaryDark">@color/primaryDarkColorYellow</item>
        <item name="colorAccent">@color/secondaryColorYellow</item>
        <item name="overviewPillColor">@color/overviewPillColorYellow</item>
        <item name="android:popupBackground">@color/white_alpha_80</item>
        <item name="android:windowBackground">@drawable/minions2</item>
        <item name="iconColorbottomAppbar">@color/black_alpha_60</item>
        <item name="iconColorToolbar">@color/black_alpha_60</item>
        <item name="iconColor">@color/sphere_plastic_grey</item>
        <!---Bolus Icon Color-->
        <item name="bolusIconColor" >@color/black</item>
        <!---Carbs Icon Color-->
        <item name="carbsIconColor" >@color/black</item>
        <!---Wizard Icon Color-->
        <item name="wizardIconColor" >@color/black</item>
        <!---CGM BOYDA Icon Color-->
        <item name="boyda" >@color/black</item>
        <!---Profile Switch Icon Color-->
        <item name="profileswitchIconColor" >@color/black</item>
        <!---Temp target Icon Color-->
        <item name="temptargetIconColor" >@color/black</item>
        <item name="temptargetIconColor1" >@color/black</item>
        <!---Start temp basal Icon Color-->
        <item name="tempbasalIconColor" >@color/black</item>
        <!---Cancel temp basal Icon Color-->
        <item name="canceltempbasalIconColor" >@color/black</item>
        <!---Start extended bolus Icon Color-->
        <item name="startextbolusIconColor" >@color/black</item>
        <!---Cancel extended bolus Icon Color-->
        <item name="cancelextbolusIconColor" >@color/black</item>
        <!---BG check Icon Color-->
        <item name="bgcheckIconColor" >@color/black</item>
        <!---Prime fill Icon Color-->
        <item name="primefillIconColor" >@color/black</item>
        <!---CGM insert Icon Color-->
        <item name="cgminsertIconColor" >@color/black</item>
        <!---Pump Battery Icon Color-->
        <item name="pumpBatteryIconColor" >@color/black</item>
        <!---Note Icon Color-->
        <item name="noteIconColor" >@color/black</item>
        <!---Exercise Icon Color-->
        <item name="exerciseIconColor01" >@color/black</item>
        <item name="exerciseIconColor02" >@color/black</item>
        <!---Announcement Icon Color-->
        <item name="announcementIconColor" >@color/black</item>
        <!---Question Icon Color-->
        <item name="questionIconColor" >@color/black</item>
        <!---History Icon Color-->
        <item name="historyIconColor" >@color/black</item>
        <!---Stats Icon Color-->
        <item name="statsIconColor" >@color/black</item>
        <!---User Option Icon Color-->
        <item name="userOptionsIconColor" >@color/black</item>
        <!---Target Hypo Icon Color-->
        <item name="targetHypoBgIconColor" >@color/black</item>
        <!---QuickWizzard Icon Color-->
        <item name="quickwizzardIconColor" >@color/black</item>
        <!---Calibration Icon Color-->
        <item name="calibrationIconColor" >@color/black</item>
        <!---First Aid Icon Color-->
        <item name="firstAidIconColor" >@color/black</item>
        <!-- Fragment background for some themes default transparent  -->
        <item name="fragmentbackground">@color/white_alpha_40</item>
        <item name="bottomAppBarStyle">@style/Widget.MaterialComponents.BottomAppBar.Colored</item>
    </style>

    <style name="AppTheme.AMBER" parent="AppTheme.NoActionBar">
        <!-- Customize your theme here. -->
        <item name="colorPrimary">@color/primaryColorAmber</item>
        <item name="colorOnPrimary">@color/amber_theme_light_onPrimary</item>
        <item name="colorPrimaryContainer">@color/amber_theme_light_primaryContainer</item>
        <item name="colorOnPrimaryContainer">@color/amber_theme_light_onPrimaryContainer</item>
        <item name="colorSecondary">@color/amber_theme_light_secondary</item>
        <item name="colorOnSecondary">@color/amber_theme_light_onSecondary</item>
        <item name="colorSecondaryContainer">@color/amber_theme_light_secondaryContainer</item>
        <item name="colorOnSecondaryContainer">@color/amber_theme_light_onSecondaryContainer</item>
        <item name="colorTertiary">@color/amber_theme_light_tertiary</item>
        <item name="colorOnTertiary">@color/amber_theme_light_onTertiary</item>
        <item name="colorTertiaryContainer">@color/amber_theme_light_tertiaryContainer</item>
        <item name="colorOnTertiaryContainer">@color/amber_theme_light_onTertiaryContainer</item>
        <item name="colorError">@color/amber_theme_light_error</item>
        <item name="colorErrorContainer">@color/amber_theme_light_errorContainer</item>
        <item name="colorOnError">@color/amber_theme_light_onError</item>
        <item name="colorOnErrorContainer">@color/amber_theme_light_onErrorContainer</item>
        <item name="android:colorBackground">@color/amber_theme_light_background</item>
        <item name="colorOnBackground">@color/amber_theme_light_onBackground</item>
        <item name="colorSurface">@color/amber_theme_light_surface</item>
        <item name="colorOnSurface">@color/amber_theme_light_onSurface</item>
        <item name="colorSurfaceVariant">@color/amber_theme_light_surfaceVariant</item>
        <item name="colorOnSurfaceVariant">@color/amber_theme_light_onSurfaceVariant</item>
        <item name="colorOutline">@color/amber_theme_light_outline</item>
        <item name="colorOnSurfaceInverse">@color/amber_theme_light_inverseOnSurface</item>
        <item name="colorSurfaceInverse">@color/amber_theme_light_inverseSurface</item>
        <item name="colorPrimaryInverse">@color/amber_theme_light_primaryInverse</item>

        <item name="colorPrimaryDark">@color/primaryDarkColorAmber</item>
        <item name="colorAccent">@color/secondaryColorAmber</item>
        <item name="overviewPillColor">@color/overviewPillColorAmber</item>
        <item name="iconColorToolbar">@color/black_alpha_60</item>
        <item name="iconColor">@color/sphere_plastic_grey</item>
        <!---Bolus Icon Color-->
        <item name="bolusIconColor" >@color/black</item>
        <!---Carbs Icon Color-->
        <item name="carbsIconColor" >@color/black</item>
        <!---Wizard Icon Color-->
        <item name="wizardIconColor" >@color/black</item>
        <!---CGM BOYDA Icon Color-->
        <item name="boyda" >@color/black</item>
        <!---Profile Switch Icon Color-->
        <item name="profileswitchIconColor" >@color/black</item>
        <!---Temp target Icon Color-->
        <item name="temptargetIconColor" >@color/black</item>
        <item name="temptargetIconColor1" >@color/black</item>
        <!---Start temp basal Icon Color-->
        <item name="tempbasalIconColor" >@color/black</item>
        <!---Cancel temp basal Icon Color-->
        <item name="canceltempbasalIconColor" >@color/black</item>
        <!---Start extended bolus Icon Color-->
        <item name="startextbolusIconColor" >@color/black</item>
        <!---Cancel extended bolus Icon Color-->
        <item name="cancelextbolusIconColor" >@color/black</item>
        <!---BG check Icon Color-->
        <item name="bgcheckIconColor" >@color/black</item>
        <!---Prime fill Icon Color-->
        <item name="primefillIconColor" >@color/black</item>
        <!---CGM insert Icon Color-->
        <item name="cgminsertIconColor" >@color/black</item>
        <!---Pump Battery Icon Color-->
        <item name="pumpBatteryIconColor" >@color/black</item>
        <!---Note Icon Color-->
        <item name="noteIconColor" >@color/black</item>
        <!---Exercise Icon Color-->
        <item name="exerciseIconColor01" >@color/black</item>
        <item name="exerciseIconColor02" >@color/black</item>
        <!---Announcement Icon Color-->
        <item name="announcementIconColor" >@color/black</item>
        <!---Question Icon Color-->
        <item name="questionIconColor" >@color/black</item>
        <!---History Icon Color-->
        <item name="historyIconColor" >@color/black</item>
        <!---Stats Icon Color-->
        <item name="statsIconColor" >@color/black</item>
        <!---User Option Icon Color-->
        <item name="userOptionsIconColor" >@color/black</item>
        <!---Target Hypo Icon Color-->
        <item name="targetHypoBgIconColor" >@color/black</item>
        <!---QuickWizzard Icon Color-->
        <item name="quickwizzardIconColor" >@color/black</item>
        <!---Calibration Icon Color-->
        <item name="calibrationIconColor" >@color/black</item>
        <!---First Aid Icon Color-->
        <item name="firstAidIconColor" >@color/black</item>
        <item name="iconColorbottomAppbar" >@color/white</item>
        <item name="bottomAppBarStyle">@style/Widget.MaterialComponents.BottomAppBar.Colored</item>
    </style>

    <style name="AppTheme.ORANGE" parent="AppTheme.NoActionBar">
        <!-- Customize your theme here. -->
        <item name="colorPrimary">@color/orange_theme_light_primary</item>
        <item name="colorOnPrimary">@color/orange_theme_light_onPrimary</item>
        <item name="colorPrimaryContainer">@color/orange_theme_light_primaryContainer</item>
        <item name="colorOnPrimaryContainer">@color/orange_theme_light_onPrimaryContainer</item>
        <item name="colorSecondary">@color/orange_theme_light_secondary</item>
        <item name="colorOnSecondary">@color/orange_theme_light_onSecondary</item>
        <item name="colorSecondaryContainer">@color/orange_theme_light_secondaryContainer</item>
        <item name="colorOnSecondaryContainer">@color/orange_theme_light_onSecondaryContainer</item>
        <item name="colorTertiary">@color/orange_theme_light_tertiary</item>
        <item name="colorOnTertiary">@color/orange_theme_light_onTertiary</item>
        <item name="colorTertiaryContainer">@color/orange_theme_light_tertiaryContainer</item>
        <item name="colorOnTertiaryContainer">@color/orange_theme_light_onTertiaryContainer</item>
        <item name="colorError">@color/orange_theme_light_error</item>
        <item name="colorErrorContainer">@color/orange_theme_light_errorContainer</item>
        <item name="colorOnError">@color/orange_theme_light_onError</item>
        <item name="colorOnErrorContainer">@color/orange_theme_light_onErrorContainer</item>
        <item name="android:colorBackground">@color/orange_theme_light_background</item>
        <item name="colorOnBackground">@color/orange_theme_light_onBackground</item>
        <item name="colorSurface">@color/orange_theme_light_surface</item>
        <item name="colorOnSurface">@color/orange_theme_light_onSurface</item>
        <item name="colorSurfaceVariant">@color/orange_theme_light_surfaceVariant</item>
        <item name="colorOnSurfaceVariant">@color/orange_theme_light_onSurfaceVariant</item>
        <item name="colorOutline">@color/orange_theme_light_outline</item>
        <item name="colorOnSurfaceInverse">@color/orange_theme_light_inverseOnSurface</item>
        <item name="colorSurfaceInverse">@color/orange_theme_light_inverseSurface</item>
        <item name="colorPrimaryInverse">@color/orange_theme_light_primaryInverse</item>

        <item name="colorPrimaryDark">@color/primaryDarkColorOrange</item>
        <item name="colorAccent">@color/secondaryColorOrange</item>
        <item name="overviewPillColor">@color/overviewPillColorOrange</item>
        <item name="iconColorbottomAppbar">@color/black_alpha_60</item>
        <item name="iconColorToolbar">@color/black_alpha_60</item>
        <item name="iconColor">@color/sphere_plastic_grey</item>
        <!---Bolus Icon Color-->
        <item name="bolusIconColor" >@color/black</item>
        <!---Carbs Icon Color-->
        <item name="carbsIconColor" >@color/black</item>
        <!---Wizard Icon Color-->
        <item name="wizardIconColor" >@color/black</item>
        <!---CGM BOYDA Icon Color-->
        <item name="boyda" >@color/black</item>
        <!---Profile Switch Icon Color-->
        <item name="profileswitchIconColor" >@color/black</item>
        <!---Temp target Icon Color-->
        <item name="temptargetIconColor" >@color/black</item>
        <item name="temptargetIconColor1" >@color/black</item>
        <!---Start temp basal Icon Color-->
        <item name="tempbasalIconColor" >@color/black</item>
        <!---Cancel temp basal Icon Color-->
        <item name="canceltempbasalIconColor" >@color/black</item>
        <!---Start extended bolus Icon Color-->
        <item name="startextbolusIconColor" >@color/black</item>
        <!---Cancel extended bolus Icon Color-->
        <item name="cancelextbolusIconColor" >@color/black</item>
        <!---BG check Icon Color-->
        <item name="bgcheckIconColor" >@color/black</item>
        <!---Prime fill Icon Color-->
        <item name="primefillIconColor" >@color/black</item>
        <!---CGM insert Icon Color-->
        <item name="cgminsertIconColor" >@color/black</item>
        <!---Pump Battery Icon Color-->
        <item name="pumpBatteryIconColor" >@color/black</item>
        <!---Note Icon Color-->
        <item name="noteIconColor" >@color/black</item>
        <!---Exercise Icon Color-->
        <item name="exerciseIconColor01" >@color/black</item>
        <item name="exerciseIconColor02" >@color/black</item>
        <!---Announcement Icon Color-->
        <item name="announcementIconColor" >@color/black</item>
        <!---Question Icon Color-->
        <item name="questionIconColor" >@color/black</item>
        <!---History Icon Color-->
        <item name="historyIconColor" >@color/black</item>
        <!---Stats Icon Color-->
        <item name="statsIconColor" >@color/black</item>
        <!---User Option Icon Color-->
        <item name="userOptionsIconColor" >@color/black</item>
        <!---Target Hypo Icon Color-->
        <item name="targetHypoBgIconColor" >@color/black</item>
        <!---QuickWizzard Icon Color-->
        <item name="quickwizzardIconColor" >@color/black</item>
        <!---Calibration Icon Color-->
        <item name="calibrationIconColor" >@color/black</item>
        <!---First Aid Icon Color-->
        <item name="firstAidIconColor" >@color/black</item>
        <item name="bottomAppBarStyle">@style/Widget.MaterialComponents.BottomAppBar.Colored</item>
    </style>

    <style name="AppTheme.DEEPORANGE" parent="AppTheme.NoActionBar">
        <!-- Customize your theme here. -->
        <item name="colorPrimary">@color/deeporange_theme_light_primary</item>
        <item name="colorOnPrimary">@color/deeporange_theme_light_onPrimary</item>
        <item name="colorPrimaryContainer">@color/deeporange_theme_light_primaryContainer</item>
        <item name="colorOnPrimaryContainer">@color/deeporange_theme_light_onPrimaryContainer</item>
        <item name="colorSecondary">@color/deeporange_theme_light_secondary</item>
        <item name="colorOnSecondary">@color/deeporange_theme_light_onSecondary</item>
        <item name="colorSecondaryContainer">@color/deeporange_theme_light_secondaryContainer</item>
        <item name="colorOnSecondaryContainer">@color/deeporange_theme_light_onSecondaryContainer</item>
        <item name="colorTertiary">@color/deeporange_theme_light_tertiary</item>
        <item name="colorOnTertiary">@color/deeporange_theme_light_onTertiary</item>
        <item name="colorTertiaryContainer">@color/deeporange_theme_light_tertiaryContainer</item>
        <item name="colorOnTertiaryContainer">@color/deeporange_theme_light_onTertiaryContainer</item>
        <item name="colorError">@color/deeporange_theme_light_error</item>
        <item name="colorErrorContainer">@color/deeporange_theme_light_errorContainer</item>
        <item name="colorOnError">@color/deeporange_theme_light_onError</item>
        <item name="colorOnErrorContainer">@color/deeporange_theme_light_onErrorContainer</item>
        <item name="android:colorBackground">@color/deeporange_theme_light_background</item>
        <item name="colorOnBackground">@color/deeporange_theme_light_onBackground</item>
        <item name="colorSurface">@color/deeporange_theme_light_surface</item>
        <item name="colorOnSurface">@color/deeporange_theme_light_onSurface</item>
        <item name="colorSurfaceVariant">@color/deeporange_theme_light_surfaceVariant</item>
        <item name="colorOnSurfaceVariant">@color/deeporange_theme_light_onSurfaceVariant</item>
        <item name="colorOutline">@color/deeporange_theme_light_outline</item>
        <item name="colorOnSurfaceInverse">@color/deeporange_theme_light_inverseOnSurface</item>
        <item name="colorSurfaceInverse">@color/deeporange_theme_light_inverseSurface</item>
        <item name="colorPrimaryInverse">@color/deeporange_theme_light_primaryInverse</item>

        <item name="colorPrimaryDark">@color/primaryDarkColorDeepOrange</item>
        <item name="colorAccent">@color/secondaryColorDeepOrange</item>
        <item name="overviewPillColor">@color/overviewPillColorDeepOrange</item>
        <item name="iconColorToolbar">@color/black_alpha_60</item>
        <item name="iconColor">@color/sphere_plastic_grey</item>
        <!---Bolus Icon Color-->
        <item name="bolusIconColor" >@color/black</item>
        <!---Carbs Icon Color-->
        <item name="carbsIconColor" >@color/black</item>
        <!---Wizard Icon Color-->
        <item name="wizardIconColor" >@color/black</item>
        <!---CGM BOYDA Icon Color-->
        <item name="boyda" >@color/black</item>
        <!---Profile Switch Icon Color-->
        <item name="profileswitchIconColor" >@color/black</item>
        <!---Temp target Icon Color-->
        <item name="temptargetIconColor" >@color/black</item>
        <item name="temptargetIconColor1" >@color/black</item>
        <!---Start temp basal Icon Color-->
        <item name="tempbasalIconColor" >@color/black</item>
        <!---Cancel temp basal Icon Color-->
        <item name="canceltempbasalIconColor" >@color/black</item>
        <!---Start extended bolus Icon Color-->
        <item name="startextbolusIconColor" >@color/black</item>
        <!---Cancel extended bolus Icon Color-->
        <item name="cancelextbolusIconColor" >@color/black</item>
        <!---BG check Icon Color-->
        <item name="bgcheckIconColor" >@color/black</item>
        <!---Prime fill Icon Color-->
        <item name="primefillIconColor" >@color/black</item>
        <!---CGM insert Icon Color-->
        <item name="cgminsertIconColor" >@color/black</item>
        <!---Pump Battery Icon Color-->
        <item name="pumpBatteryIconColor" >@color/black</item>
        <!---Note Icon Color-->
        <item name="noteIconColor" >@color/black</item>
        <!---Exercise Icon Color-->
        <item name="exerciseIconColor01" >@color/black</item>
        <item name="exerciseIconColor02" >@color/black</item>
        <!---Announcement Icon Color-->
        <item name="announcementIconColor" >@color/black</item>
        <!---Question Icon Color-->
        <item name="questionIconColor" >@color/black</item>
        <!---History Icon Color-->
        <item name="historyIconColor" >@color/black</item>
        <!---Stats Icon Color-->
        <item name="statsIconColor" >@color/black</item>
        <!---User Option Icon Color-->
        <item name="userOptionsIconColor" >@color/black</item>
        <!---Target Hypo Icon Color-->
        <item name="targetHypoBgIconColor" >@color/black</item>
        <!---QuickWizzard Icon Color-->
        <item name="quickwizzardIconColor" >@color/black</item>
        <!---Calibration Icon Color-->
        <item name="calibrationIconColor" >@color/black</item>
        <!---First Aid Icon Color-->
        <item name="firstAidIconColor" >@color/black</item>
        <item name="android:windowBackground">@drawable/orange</item>
        <item name="iconColorbottomAppbar">@color/deeporange_theme_light_onPrimary</item>
        <item name="bottomAppBarStyle">@style/Widget.MaterialComponents.BottomAppBar.Colored</item>
    </style>

    <style name="AppTheme.BROWN" parent="AppTheme.NoActionBar">
        <!-- Customize your theme here. -->
        <item name="colorPrimary">@color/brown_theme_light_primary</item>
        <item name="colorOnPrimary">@color/brown_theme_light_onPrimary</item>
        <item name="colorPrimaryContainer">@color/brown_theme_light_primaryContainer</item>
        <item name="colorOnPrimaryContainer">@color/brown_theme_light_onPrimaryContainer</item>
        <item name="colorSecondary">@color/brown_theme_light_secondary</item>
        <item name="colorOnSecondary">@color/brown_theme_light_onSecondary</item>
        <item name="colorSecondaryContainer">@color/brown_theme_light_secondaryContainer</item>
        <item name="colorOnSecondaryContainer">@color/brown_theme_light_onSecondaryContainer</item>
        <item name="colorTertiary">@color/brown_theme_light_tertiary</item>
        <item name="colorOnTertiary">@color/brown_theme_light_onTertiary</item>
        <item name="colorTertiaryContainer">@color/brown_theme_light_tertiaryContainer</item>
        <item name="colorOnTertiaryContainer">@color/brown_theme_light_onTertiaryContainer</item>
        <item name="colorError">@color/brown_theme_light_error</item>
        <item name="colorErrorContainer">@color/brown_theme_light_errorContainer</item>
        <item name="colorOnError">@color/brown_theme_light_onError</item>
        <item name="colorOnErrorContainer">@color/brown_theme_light_onErrorContainer</item>
        <item name="android:colorBackground">@color/brown_theme_light_background</item>
        <item name="colorOnBackground">@color/brown_theme_light_onBackground</item>
        <item name="colorSurface">@color/brown_theme_light_surface</item>
        <item name="colorOnSurface">@color/brown_theme_light_onSurface</item>
        <item name="colorSurfaceVariant">@color/brown_theme_light_surfaceVariant</item>
        <item name="colorOnSurfaceVariant">@color/brown_theme_light_onSurfaceVariant</item>
        <item name="colorOutline">@color/brown_theme_light_outline</item>
        <item name="colorOnSurfaceInverse">@color/brown_theme_light_inverseOnSurface</item>
        <item name="colorSurfaceInverse">@color/brown_theme_light_inverseSurface</item>
        <item name="colorPrimaryInverse">@color/brown_theme_light_primaryInverse</item>

        <item name="colorPrimaryDark">@color/primaryDarkColorBrown</item>
        <item name="colorAccent">@color/secondaryColorBrown</item>
        <item name="overviewPillColor">@color/overviewPillColorBrown</item>
        <item name="iconColor">@color/sphere_plastic_grey</item>
        <item name="iconColorbottomAppbar">@color/deeporange_theme_light_onPrimary</item>
        <item name="bottomAppBarStyle">@style/Widget.MaterialComponents.BottomAppBar.Colored</item>
    </style>

    <style name="AppTheme.GRAY" parent="AppTheme.NoActionBar">
        <!-- Customize your theme here. -->
        <item name="colorPrimary">@color/primaryColorGray</item>
        <item name="colorPrimaryDark">@color/primaryDarkColorGray</item>
        <item name="colorAccent">@color/secondaryColorGray</item>
        <item name="overviewPillColor">@color/overviewPillColorGray</item>
        <item name="iconColorbottomAppbar">@color/black_alpha_60</item>
        <item name="iconColorToolbar">@color/black_alpha_60</item>
        <item name="iconColor">@color/sphere_plastic_grey</item>
        <!---Bolus Icon Color-->
        <item name="bolusIconColor" >@color/black</item>
        <!---Carbs Icon Color-->
        <item name="carbsIconColor" >@color/black</item>
        <!---Wizard Icon Color-->
        <item name="wizardIconColor" >@color/black</item>
        <!---CGM BOYDA Icon Color-->
        <item name="boyda" >@color/black</item>
        <!---Profile Switch Icon Color-->
        <item name="profileswitchIconColor" >@color/black</item>
        <!---Temp target Icon Color-->
        <item name="temptargetIconColor" >@color/black</item>
        <item name="temptargetIconColor1" >@color/black</item>
        <!---Start temp basal Icon Color-->
        <item name="tempbasalIconColor" >@color/black</item>
        <!---Cancel temp basal Icon Color-->
        <item name="canceltempbasalIconColor" >@color/black</item>
        <!---Start extended bolus Icon Color-->
        <item name="startextbolusIconColor" >@color/black</item>
        <!---Cancel extended bolus Icon Color-->
        <item name="cancelextbolusIconColor" >@color/black</item>
        <!---BG check Icon Color-->
        <item name="bgcheckIconColor" >@color/black</item>
        <!---Prime fill Icon Color-->
        <item name="primefillIconColor" >@color/black</item>
        <!---CGM insert Icon Color-->
        <item name="cgminsertIconColor" >@color/black</item>
        <!---Pump Battery Icon Color-->
        <item name="pumpBatteryIconColor" >@color/black</item>
        <!---Note Icon Color-->
        <item name="noteIconColor" >@color/black</item>
        <!---Exercise Icon Color-->
        <item name="exerciseIconColor01" >@color/black</item>
        <item name="exerciseIconColor02" >@color/black</item>
        <!---Announcement Icon Color-->
        <item name="announcementIconColor" >@color/black</item>
        <!---Question Icon Color-->
        <item name="questionIconColor" >@color/black</item>
        <!---History Icon Color-->
        <item name="historyIconColor" >@color/black</item>
        <!---Stats Icon Color-->
        <item name="statsIconColor" >@color/black</item>
        <!---User Option Icon Color-->
        <item name="userOptionsIconColor" >@color/black</item>
        <!---Target Hypo Icon Color-->
        <item name="targetHypoBgIconColor" >@color/black</item>
        <!---QuickWizzard Icon Color-->
        <item name="quickwizzardIconColor" >@color/black</item>
        <!---Calibration Icon Color-->
        <item name="calibrationIconColor" >@color/black</item>
        <!---First Aid Icon Color-->
        <item name="firstAidIconColor" >@color/black</item>
        <item name="bottomAppBarStyle">@style/Widget.MaterialComponents.BottomAppBar.Colored</item>
    </style>

    <style name="AppTheme.BLUEGRAY" parent="AppTheme.NoActionBar">
        <!-- Customize your theme here. -->
        <item name="colorPrimary">@color/primaryColorBlueGray</item>
        <item name="colorPrimaryDark">@color/primaryDarkColorBlueGray</item>
        <item name="colorAccent">@color/secondaryColorBlueGray</item>
        <item name="overviewPillColor">@color/overviewPillColorBlueGray</item>
        <item name="iconColorbottomAppbar">@color/black_alpha_60</item>
        <item name="iconColorToolbar">@color/black_alpha_60</item>
        <item name="iconColor">@color/sphere_plastic_grey</item>
        <item name="bottomAppBarStyle">@style/Widget.MaterialComponents.BottomAppBar.Colored</item>
    </style>

    <style name="AppTheme.DARKSIDE" parent="AppTheme.NoActionBar">
        <!-- Customize your theme here. -->
        <item name="bgInRange">@color/blue_default</item>
        <item name="colorPrimary">@color/primaryColorDarkside</item>
        <item name="colorPrimaryDark">@color/primaryDarkColorDarkside</item>
        <item name="colorAccent">@color/secondaryColorDarkside</item>
        <item name="colorSecondary">@color/secondaryColorDarkside</item>
        <item name="colorPrimaryVariant">@color/primaryLightColorDarkside</item>
        <item name="colorSecondaryVariant">@color/secondaryLightColorDarkside</item>
        <item name="colorOnPrimary">@color/primaryTextColorDarkside</item>
        <item name="overviewPillColor">@color/plastic_grey</item>
        <item name="android:navigationBarColor">@color/sphere_plastic_grey</item>
        <item name="android:windowBackground">@drawable/ic_overview_bg_gradient</item>
        <item name="bottomAppBarStyle">@style/BottomAppbar</item>
        <item name="colorSurface">@color/plastic</item>
        <item name="colorOnSurface">@color/sphere_plastic_grey</item>
        <item name="fabmenubackground">@color/fabmenubackgroundDarkside</item>
        <!-- Color of pills -->
        <item name="PillColorStart">@color/PillColorStartDarkside</item>
        <item name="PillColorEnd">@color/PillColorEndDarkside</item>
        <item name="colorGraphBackground">@color/plastic_grey</item>
        <!-- Icons of bottom naviagtion bar -->
        <item name="iconInsulin">@drawable/ic_pumpe_48</item>
        <item name="iconCarbs">@drawable/ic_carb_48</item>
        <item name="iconColorToolbar">@color/sphere_plastic_grey</item>
        <item name="iconColorbottomAppbar">@color/sphere_plastic_grey</item>
        <!---Wizard Icon Color-->
        <item name="wizardIconColor" >@color/white</item>
        <!---CGM BOYDA Icon Color-->
        <item name="boyda" >@color/white</item>
        <!---Profile Switch Icon Color-->
        <item name="profileswitchIconColor" >@color/white</item>
        <!---Temp target Icon Color-->
        <item name="temptargetIconColor" >@color/white</item>
        <item name="temptargetIconColor1" >@color/white</item>
        <!---Start extended bolus Icon Color-->
        <item name="startextbolusIconColor" >@color/white</item>
        <!---Cancel extended bolus Icon Color-->
        <item name="cancelextbolusIconColor" >@color/white</item>
        <!---BG check Icon Color-->
        <item name="bgcheckIconColor" >@color/white</item>
        <!---Prime fill Icon Color-->
        <item name="primefillIconColor" >@color/white</item>
        <!---CGM insert Icon Color-->
        <item name="cgminsertIconColor" >@color/white</item>
        <!---Pump Battery Icon Color-->
        <item name="pumpBatteryIconColor" >@color/white</item>
        <!---Note Icon Color-->
        <item name="noteIconColor" >@color/white</item>
        <!---Exercise Icon Color-->
        <item name="exerciseIconColor01" >@color/white</item>
        <item name="exerciseIconColor02" >@color/white</item>
        <!---Announcement Icon Color-->
        <item name="announcementIconColor" >@color/white</item>
        <!---Question Icon Color-->
        <item name="questionIconColor" >@color/white</item>
        <!---History Icon Color-->
        <item name="historyIconColor" >@color/white</item>
        <!---Stats Icon Color-->
        <item name="statsIconColor" >@color/white</item>
        <!---User Option Icon Color-->
        <item name="userOptionsIconColor" >@color/white</item>
        <!---Target Hypo Icon Color-->
        <item name="targetHypoBgIconColor" >@color/white</item>
        <!---QuickWizzard Icon Color-->
        <item name="quickwizzardIconColor" >@color/white</item>
        <!---Calibration Icon Color-->
        <item name="calibrationIconColor" >@color/white</item>
    </style>

    <style name="AppTheme.PopupOverlay" parent="ThemeOverlay.AppCompat.Light" />

    <style name="NavigationDrawer" />


</resources><|MERGE_RESOLUTION|>--- conflicted
+++ resolved
@@ -1,5 +1,4 @@
 <resources xmlns:ns2="http://schemas.android.com/tools">
-<<<<<<< HEAD
     <style name="AppTheme" parent="Theme.Material3.DynamicColors.Light">
         <!--The Base 3 Color of this theme !!! CHANGE this 3 color for a new colored  theme -->
         <item name="colorPrimary">@color/colorPrimary</item>
@@ -16,30 +15,6 @@
         <item name="colorOnError">@color/black</item>
         <item name="colorOnSurface">@color/black</item>
         <item name="colorOnSurfaceVariant">@color/black</item>
-=======
-
-    <style name="AppTheme" parent="Theme.MaterialComponents.Light.DarkActionBar">
-        <!---Example light theme colors -->
-        <item name="colorPrimary">@color/lightSandGray</item>
-        <item name="colorOnPrimary">@color/aaps_theme_light_onPrimary</item>
-        <item name="colorSecondary">@color/aaps_theme_light_secondary</item>
-        <item name="colorOnSecondary">@color/aaps_theme_light_onSecondary</item>
-        <item name="colorError">@color/aaps_theme_light_error</item>
-        <item name="colorOnError">@color/aaps_theme_light_onError</item>
-        <item name="android:colorBackground">@color/aaps_theme_light_background</item>
-        <item name="colorOnBackground">@color/aaps_theme_light_onBackground</item>
-        <item name="colorSurface">@color/aaps_theme_light_surface</item>
-        <item name="colorOnSurface">@color/aaps_theme_light_onSurface</item>
-
-        <item name="colorPrimaryDark">@color/colorPrimaryDark</item>
-        <item name="colorAccent">@color/aaps_theme_light_secondary</item>
-        <item name="dialogTitleBackground">@color/dialog_title_background</item>
-        <item name="dialogTitleColor">@color/dialog_title_color</item>
-        <item name="dialogTitleIconTint">@color/dialog_title_icon_tint</item>
-        <!-- New MaterialComponents attributes. -->
-        <item name="colorPrimaryVariant">@color/primaryLightColorDefault</item>
-        <item name="colorSecondaryVariant">@color/secondaryLightColorDefault</item>
->>>>>>> aa29423e
         <item name="scrimBackground">@color/white</item>
         <item name="android:textColorSecondary">@color/black</item>
         <item name="android:textColorPrimary">@color/black</item>
@@ -409,15 +384,9 @@
         <item name="cgmdexColor">@color/mdtp_line_dark</item>
         <item name="cgmxdripColor">@color/colorCalibrationButton</item>
         <!---BG color-->
-<<<<<<< HEAD
-        <item name="bgInRange">@color/lightGreen</item>
-        <item name="bgLow">@color/red</item>
-        <item name="bgHigh">@color/midorange</item>
-=======
         <item name="bgLow">@color/low</item>
         <item name="highColor">@color/high</item>
         <item name="bgInRange">@color/inrange</item>
->>>>>>> aa29423e
         <!---Profile Helper -->
         <item name="helperProfileColor">@color/helperProfile</item>
         <item name="examinedProfileColor">@color/examinedProfile</item>
