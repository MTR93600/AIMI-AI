--- conflicted
+++ resolved
@@ -16,7 +16,6 @@
         <item name="colorOnSurface">@color/black</item>
         <item name="colorOnSurfaceVariant">@color/black</item>
         <item name="scrimBackground">@color/white</item>
-<<<<<<< HEAD
         <item name="android:textColorSecondary">@color/black</item>
         <item name="android:textColorPrimary">@color/black</item>
         <item name="android:textColor">@color/black_alpha_80</item>
@@ -48,8 +47,6 @@
         <item name="textAppearanceCaption">@style/TextAppearance.MaterialComponents.Caption</item>
         <item name="textAppearanceButton">@style/TextAppearance.MaterialComponents.Button</item>
         <item name="textAppearanceOverline">@style/TextAppearance.MaterialComponents.Overline</item>
-=======
->>>>>>> 59d6f146
         <item name="popupMenuStyle">@style/Widget.MaterialComponents.PopupMenu</item>
         <item name="actionOverflowMenuStyle">@style/Widget.MaterialComponents.PopupMenu.Overflow</item>
         <!-- Color of bg value -->
@@ -381,14 +378,7 @@
         <item name="splashBackgroundColor">@color/splashBackground</item>
         <!---Application Background Color  -->
         <item name="android:windowBackground">@color/white</item>
-<<<<<<< HEAD
         <item name="dialogbackgroundColor">?attr/backgroundColor</item>
-    </style>
-
-    <style name="MaterialDatePickerTheme" parent="@style/ThemeOverlay.MaterialComponents.MaterialCalendar">
-        <item name="buttonBarPositiveButtonStyle">@style/PickerTextButton</item>
-        <item name="buttonBarNegativeButtonStyle">@style/PickerTextButton</item>
-=======
         <!---Dialogfragment Background Color  -->
         <item name="android:dialogCornerRadius">12dp</item>
         <!---Overview and Historybrowser  -->
@@ -402,7 +392,11 @@
         <item name="bgLow">@color/low</item>
         <item name="bgHigh">@color/high</item>
         <item name="bgInRange">@color/inrange</item>
->>>>>>> 59d6f146
+    </style>
+
+        <style name="MaterialDatePickerTheme" parent="@style/ThemeOverlay.MaterialComponents.MaterialCalendar">
+            <item name="buttonBarPositiveButtonStyle">@style/PickerTextButton</item>
+            <item name="buttonBarNegativeButtonStyle">@style/PickerTextButton</item>
     </style>
 
     <style name="Theme.MaterialComponents.DayNight.DarkActionBar" parent="Theme.MaterialComponents.DayNight.Bridge"/>
@@ -734,7 +728,6 @@
         <item name="android:navigationBarColor">?attr/colorPrimary</item>
     </style>
 
-<<<<<<< HEAD
 
     <style name="AppTheme.RED" parent="AppTheme.NoActionBar">
         <!-- Customize your theme here. -->
@@ -821,14 +814,6 @@
         <item name="addCrossIconColor" >@color/white</item>
         <!---Calibration Icon Color-->
         <item name="calibrationIconColor" >@color/white</item>
-=======
-    <!-- Alert Dialogs -->
-    <style name="DialogTheme" parent="ThemeOverlay.MaterialComponents.Dialog.Alert">
-        <item name="buttonBarNegativeButtonStyle">@style/DialogOkCancelButtonStyle</item>
-        <item name="buttonBarPositiveButtonStyle">@style/DialogOkCancelButtonStyle</item>
-        <item name="dialogTitleBackground">@color/dialog_title_background</item>
-        <item name="buttonBarNeutralButtonStyle">@style/DialogOkCancelButtonStyle</item>
->>>>>>> 59d6f146
     </style>
 
     <style name="AppTheme.PINK" parent="AppTheme.NoActionBar">
