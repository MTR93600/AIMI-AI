--- conflicted
+++ resolved
@@ -1,12 +1,9 @@
 <resources>
-<<<<<<< HEAD
     <bool name="isTablet">false</bool>
-=======
     <style name="AppTheme.NoActionBar" parent="Theme.AppCompat.NoActionBar">
         <item name="colorPrimary">@color/colorPrimary</item>
         <item name="colorPrimaryDark">@color/colorPrimaryDark</item>
         <item name="colorAccent">@color/colorAccent</item>
     </style>
 
->>>>>>> 9e397f3b
 </resources>