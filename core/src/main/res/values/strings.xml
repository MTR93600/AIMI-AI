--- conflicted
+++ resolved
@@ -255,40 +255,6 @@
     <string name="location_not_found_title">Location Is Not Enabled</string>
     <string name="location_not_found_message">For Bluetooth discovery to work on newer devices, location must be enabled. AAPS does not track your location and it can be disabled after pairing is successful.</string>
 
-<<<<<<< HEAD
-    <!--    DateUtil-->
-    <string name="minafter">After %1$d mins</string>
-    <string name="hoursafter">After %1$.1f hours</string>
-
-    <string name="minago">%1$d m ago</string>
-    <string name="minago_long">%1$d minutes ago</string>
-    <string name="hoursago">%1$.1f h ago</string>
-    <string name="days_ago">%1$.1f days ago</string>
-    <string name="days_ago_round">%1$.0f days ago</string>
-    <string name="in_days">in %1$.0f days</string>
-    <string name="in_days_round">in %1$.0f days</string>
-    <string name="shorthour">h</string>
-    <string name="days">days</string>
-    <string name="hours">hours</string>
-    <string name="unit_second">second</string>
-    <string name="unit_minute">minute</string>
-    <string name="unit_hour">hour</string>
-    <string name="unit_day">day</string>
-    <string name="unit_week">week</string>
-    <string name="unit_seconds">seconds</string>
-    <string name="unit_minutes">minutes</string>
-    <string name="unit_hours">hours</string>
-    <string name="unit_days">days</string>
-    <string name="unit_weeks">weeks</string>
-    <string name="shortminute">m</string>
-    <string name="shortday">d</string>
-    <string name="later_today">Later today</string>
-    <string name="tomorrow">Tomorrow</string>
-    <string name="today">Today</string>
-    <string name="yesterday">Yesterday</string>
-
-=======
->>>>>>> 7818945a
     <!--    Protection-->
     <string name="wrongpassword">Wrong password</string>
     <string name="wrongpin">Wrong PIN</string>
