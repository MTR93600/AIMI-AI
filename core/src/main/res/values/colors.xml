--- conflicted
+++ resolved
@@ -152,7 +152,6 @@
     <color name="tempTargetBackground">#FAFAE1</color>
 
     <!-- Custom Theme Colors -->
-<<<<<<< HEAD
     <!-- RED Theme -->
     <color name="primaryColorRed">#F44336</color>
     <color name="primaryLightColorRed">#FFCDD2</color>
@@ -472,10 +471,8 @@
     <color name="ios_blue_default">#0A84FF</color>
 
     <color name="colorButton">#00000000</color>
-=======
     <color name="ic_local_activate">#67DFE8</color>
     <color name="ic_local_reset">#E93057</color>
     <color name="ic_local_save">#67E86A</color>
     <color name="okButtonSelected">#33969696</color>
->>>>>>> b337325e
 </resources>