--- conflicted
+++ resolved
@@ -5,26 +5,11 @@
     <color name="weekdayOutline">#1ea3e5</color>
     <color name="weekendOutline">#1e88e5</color>
 
-<<<<<<< HEAD
-=======
-    <!-- Notification-->
-    <color name="notificationAnnouncement">#FF8C00</color>
-    <color name="notificationUrgent">#ff0400</color>
-    <color name="notificationNormal">#ff5e55</color>
-    <color name="notificationLow">#ff827c</color>
-
-    <!-- Green Colors -->
-    <color name="notificationInfo">#009705</color>
 
     <!--    Toasts-->
     <color name="toastBorder">#666666</color>
     <color name="toastBase">#ffffff</color>
-    <color name="toastOk">#77dd77</color>
-    <color name="toastError">#ff0400</color>
-    <color name="toastWarn">#FF8C00</color>
-    <color name="toastInfo">#03A9F4</color>
 
->>>>>>> 59bb5937
     <!-- Black and White transparent - glass effect-->
     <color name="black">#000000</color>
     <color name="white">#FFFFFF</color>
@@ -35,7 +20,6 @@
     <color name="black_alpha_50">#80000000</color>
     <color name="black_alpha_60">#99000000</color>
     <color name="black_alpha_65">#A6000000</color>
-    <color name="black_alpha_70">#B3000000</color>
     <color name="black_alpha_80">#CC000000</color>
     <color name="black_alpha_90">#E6000000</color>
 
@@ -107,6 +91,7 @@
     <color name="warningAlertBackground">#FFFB8C00</color>
     <color name="statuslight_Warning" >#FF9900</color>
     <color name="notificationAnnouncement">#FF8C00</color>
+    <color name="notificationUrgent">#ff0400</color>
     <color name="metadataTextWarning">#FF8C00</color>
     <color name="cob">#f0a30a</color>
     <color name="carbsOrange">#C98301</color>
