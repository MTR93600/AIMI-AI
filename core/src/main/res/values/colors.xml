<?xml version="1.0" encoding="utf-8"?>
<resources>
    <color name="ratio">#FFFFFF</color>

    <color name="defaulttextcolor">#000000</color>

    <color name="dialog_title_background">#EEEEEE</color>
    <color name="activity_title_background">#EEEEEE</color>

<<<<<<< HEAD
    <!---Graph Color for horizontal and vertical label text-->
    <color name="graphHorizontalLabelText">#8c8c8c</color>
    <color name="graphVerticalLabelText">#8c8c8c</color>
=======
    <color name="daySelected">#D000FF00</color>
    <color name="weekdayOutline">#1ea3e5</color>
    <color name="weekendOutline">#1e88e5</color>

    <!--    CareportalEvent-->
    <color name="notificationAnnouncement">#FF8C00</color>

    <!--    Toasts-->
    <color name="toastBorder">#666666</color>
    <color name="toastBase">#ffffff</color>
    <color name="toastOk">#77dd77</color>
    <color name="toastError">#ff0400</color>
    <color name="toastWarn">#FF8C00</color>
    <color name="toastInfo">#03A9F4</color>
>>>>>>> 3ff61459

    <!-- Black and White transparent - glass effect-->
    <color name="black">#000000</color>
    <color name="white">#FFFFFF</color>
    <color name="black_alpha_10">#1A000000</color>
    <color name="black_alpha_20">#33000000</color>
    <color name="black_alpha_30">#4D000000</color>
    <color name="black_alpha_40">#66000000</color>
    <color name="black_alpha_50">#80000000</color>
    <color name="black_alpha_60">#99000000</color>
    <color name="black_alpha_65">#A6000000</color>
    <color name="black_alpha_70">#B3000000</color>
    <color name="black_alpha_80">#CC000000</color>
    <color name="black_alpha_90">#E6000000</color>

    <color name="white_alpha_08">#10FFFFFF</color>
    <color name="white_alpha_10">#1AFFFFFF</color>
    <color name="white_alpha_20">#33FFFFFF</color>
    <color name="white_alpha_30">#4DFFFFFF</color>
    <color name="white_alpha_40">#66FFFFFF</color>
    <color name="white_alpha_50">#80FFFFFF</color>
    <color name="white_alpha_60">#99FFFFFF</color>
    <color name="white_alpha_65">#A6FFFFFF</color>
    <color name="white_alpha_70">#B3FFFFFF</color>
    <color name="white_alpha_80">#CCFFFFFF</color>
    <color name="white_alpha_90">#E6FFFFFF</color>

    <color name="transparent">#00000000</color>

    <!---Theme based colors-->
    <color name="colorAccent">#FFFFFF</color>
    <color name="iconColorbottomAppbar">#999999</color>
    <color name="actionBarColor">#FFFFFF</color>

    <!-- TDD Stats   -->
    <color name="background_stats_color">#707991</color>

    <!---Android Dark ans Light Theme Base colors-->
    <color name="background_dark">#121212</color>
    <color name="background_light">#FFFFFF</color>
    <color name="splashBackground">#000000</color>

    <!-- Default theme color -->
    <!-- This section describes the main theme colors -->
    <color name="primaryColorDefault">@color/lightgray</color>
    <color name="primaryLightColorDefault">#bbb9bb</color>
    <color name="primaryDarkColorDefault">#666666</color>
    <color name="secondaryColorDefault">#a0a0a0</color>
    <color name="secondaryLightColorDefault">#e3e3e3</color>
    <color name="secondaryDarkColorDefault">#848484</color>
    <color name="primaryTextColorDefault">#4e4e4e</color>
    <color name="secondaryTextColorDefault">#000000</color>
    <color name="overviewPillColorDefault">#1c171c</color>
    <color name="colorOnPrimaryDefault">#FFFFFF</color>

    <!--    Dialogs-->
    <color name="warningAlertHeaderText">#FF000000</color>
    <color name="errorAlertHeaderText">#FF000000</color>>

    <!-- Pink Colors -->
    <color name="prediction">#ff00ff</color>
    <color name="devslopeneg">#FFFF00FF</color>
    <color name="colorSetExtendedButton">#FFDD7792</color>

    <!-- Red Colors -->
    <color name="red">#FF0000</color>
    <color name="lightPastelRed">#66FC0000</color>
    <color name="notificationNormal">#ff5e55</color>
    <color name="notificationLow">#ff827c</color>
    <color name="metadataTextError">#FF5555</color>

    <!-- Yellow Colors -->
    <color name="lightyellow">#FFFF00</color>
    <color name="devslopepos">#FFFFFF00</color>
    <color name="ribbonWarning">#f4d700</color>

    <!-- Orange Colors -->
    <color name="squash">#de7550</color>
    <color name="warningAccentText">#FFFB8C00</color>
    <color name="toastWarn">#FF8C00</color>
    <color name="warningAlertBackground">#FFFB8C00</color>
    <color name="statuslight_Warning" >#FF9900</color>
    <color name="notificationAnnouncement">#FF8C00</color>
    <color name="metadataTextWarning">#FF8C00</color>
    <color name="cob">#f0a30a</color>
    <color name="carbs">#F2A370</color>
    <color name="midorange">#f0a30a</color>

    <!-- Green Colors -->
    <color name="lightGreen">#7200FF00</color>
    <color name="swampGreen">#c9bd60</color>
    <color name="activity">#d3f166</color>
    <color name="toastOk">#77dd77</color>
    <color name="tempTargetConfirmation">#77dd77</color>
    <color name="metadataOk">#77dd77</color>
    <color name="info">#77dd77</color>
    <color name="emerald">#25912e</color>
    <color name="notificationInfo">#009705</color>
    <color name="colorCalculatorButton">#67e86a</color>
    <color name="lightgreen">#00FF00</color>

    <!-- Blue Colors -->
    <color name="blue_default">#007AFF</color>
    <color name="kobaltblue">#5F7BA6</color>
    <color name="lightblue">#1ba1e2</color>
    <color name="bgi">#00EEEE</color>
    <color name="cyan">#00d2d2</color>
    <color name="exercise">#67DFE8</color>
    <color name="bolus">#1ea3e5</color>
    <color name="iobPredAS">#1ea3e5</color>
    <color name="basebasal">#3D15FF</color>
    <color name="iob">#1ba1e2</color>
    <color name="tempTargetDisabledBackground">#303F9F</color>
    <color name="mdtp_button_color">@color/mdtp_accent_color</color>
    <color name="toastInfo">#03A9F4</color>
    <color name="mdtp_accent_color">#3A7EFF</color>
    <color name="basal">#6B85FF</color>
    <color name="cobAlert">#7484E2</color>
    <color name="cardObjectiveText">#779ECB</color>
    <color name="colorInsulinButton">#8EC1FF</color>
    <color name="colorSetTempButton">#FF478EFF</color>

    <!-- Gray colors -->
    <color name="darkgray">#323232</color>
    <color name="darkgrayVariant">#424242</color>
    <color name="gray">#BBBBBB</color>
    <color name="lightgray">#4dB1B1B1</color>
    <color name="plastic">#EBEBEA</color>
    <color name="plastic_grey">#666666</color>
    <color name="sphere_plastic_grey">#8c8c8c</color>
    <color name="mdtp_button_selected">#33969696</color>
    <color name="mdtp_line_dark">#808080</color>
    <color name="importListAdditionalInfo">#BBBBBB</color>
    <color name="treatment">#B2B2B2</color>
    <color name="graphgrid">#757575</color>
    <color name="colorLightGray">#d8d8d8</color>
    <color name="defaulttext">#BBBBBB</color>
    <color name="sandGray">#c8666666</color>
    <color name="lightSandGray">#72000000</color>
    <color name="ribbonDefault">#5a595b</color>
    <color name="ribbonTextWarning">#303030</color>
    <color name="toastBorder">#666666</color>

    <!-- White colors -->
    <color name="tempTargetBackground">#FAFAE1</color>

</resources><|MERGE_RESOLUTION|>--- conflicted
+++ resolved
@@ -7,26 +7,16 @@
     <color name="dialog_title_background">#EEEEEE</color>
     <color name="activity_title_background">#EEEEEE</color>
 
-<<<<<<< HEAD
     <!---Graph Color for horizontal and vertical label text-->
     <color name="graphHorizontalLabelText">#8c8c8c</color>
     <color name="graphVerticalLabelText">#8c8c8c</color>
-=======
     <color name="daySelected">#D000FF00</color>
     <color name="weekdayOutline">#1ea3e5</color>
     <color name="weekendOutline">#1e88e5</color>
 
-    <!--    CareportalEvent-->
-    <color name="notificationAnnouncement">#FF8C00</color>
-
     <!--    Toasts-->
-    <color name="toastBorder">#666666</color>
     <color name="toastBase">#ffffff</color>
-    <color name="toastOk">#77dd77</color>
     <color name="toastError">#ff0400</color>
-    <color name="toastWarn">#FF8C00</color>
-    <color name="toastInfo">#03A9F4</color>
->>>>>>> 3ff61459
 
     <!-- Black and White transparent - glass effect-->
     <color name="black">#000000</color>
