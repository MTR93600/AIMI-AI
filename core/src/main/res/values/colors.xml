--- conflicted
+++ resolved
@@ -5,26 +5,14 @@
     <color name="weekdayOutline">#1ea3e5</color>
     <color name="weekendOutline">#1e88e5</color>
 
-<<<<<<< HEAD
-=======
     <!-- Notification-->
-    <color name="notificationAnnouncement">#FF8C00</color>
     <color name="notificationUrgent">#ff0400</color>
-    <color name="notificationNormal">#ff5e55</color>
-    <color name="notificationLow">#ff827c</color>
-
-    <!-- Green Colors -->
-    <color name="notificationInfo">#009705</color>
 
     <!--    Toasts-->
     <color name="toastBorder">#666666</color>
     <color name="toastBase">#ffffff</color>
-    <color name="toastOk">#77dd77</color>
     <color name="toastError">#ff0400</color>
-    <color name="toastWarn">#FF8C00</color>
-    <color name="toastInfo">#03A9F4</color>
-
->>>>>>> b4bab7ac
+
     <!-- Black and White transparent - glass effect-->
     <color name="black">#000000</color>
     <color name="white">#FFFFFF</color>
