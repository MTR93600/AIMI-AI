--- conflicted
+++ resolved
@@ -12,10 +12,6 @@
     <color name="defaultbackground">#424242</color>
     <color name="defaulttextcolor">#B3FFFFFF</color>
 
-    <!---Android Dark ans Light Theme Base colors-->
-    <color name="background_dark">#262626</color>
-    <color name="background_light">#FFFFFF</color>
-
     <!--    Tabs-->
     <color name="tabText">#d0d0d0</color>
     <color name="tabSelectedText">@color/white</color>
@@ -31,12 +27,8 @@
     <color name="pumpStatusBackground">#505050</color>
 
     <!--    Dialogs-->
-<<<<<<< HEAD
-    <color name="dialog_title_background">#303030</color>
-=======
     <color name="dialog_title_background">#CCCCCC</color>
     <color name="activity_title_background">#121212</color>
->>>>>>> ea995f70
     <color name="dialog_title_color">#FFFFFF</color>
     <color name="dialog_title_icon_tint">#FFFFFF</color>
     <color name="warningAlertHeaderText">#FF000000</color>
@@ -113,11 +105,9 @@
     <color name="background_stats_color">#707991</color>
 
     <!---Android Dark and Light Theme Base colors-->
-    <color name="background_dark">#121212</color>
+    <color name="background_dark">#262626</color>
     <color name="background_light">#EEEEEE</color>
     <color name="splashBackground">#FFFFFF</color>
-
-    <color name="activity_title_background">#121212</color>
 
     <!-- Default theme color -->
     <!-- This section describes the main theme colors -->
