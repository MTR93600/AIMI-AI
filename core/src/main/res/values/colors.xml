<?xml version="1.0" encoding="utf-8"?>
<resources>
    <color name="defaulttextcolor">#000000</color>
    <color name="daySelected">#D000FF00</color>
    <color name="weekdayOutline">#1ea3e5</color>
    <color name="weekendOutline">#1e88e5</color>

<<<<<<< HEAD
    <!-- Notification-->
    <color name="notificationUrgent">#ff0400</color>
=======
>>>>>>> dd512909

    <!--    Toasts-->
    <color name="toastBorder">#666666</color>
    <color name="toastBase">#ffffff</color>
<<<<<<< HEAD
    <color name="toastError">#ff0400</color>
=======
>>>>>>> dd512909

    <!-- Black and White transparent - glass effect-->
    <color name="black">#000000</color>
    <color name="white">#FFFFFF</color>
    <color name="black_alpha_10">#1A000000</color>
    <color name="black_alpha_20">#33000000</color>
    <color name="black_alpha_30">#4D000000</color>
    <color name="black_alpha_40">#66000000</color>
    <color name="black_alpha_50">#80000000</color>
    <color name="black_alpha_60">#99000000</color>
    <color name="black_alpha_65">#A6000000</color>
    <color name="black_alpha_80">#CC000000</color>
    <color name="black_alpha_90">#E6000000</color>

    <color name="white_alpha_08">#10FFFFFF</color>
    <color name="white_alpha_10">#1AFFFFFF</color>
    <color name="white_alpha_20">#33FFFFFF</color>
    <color name="white_alpha_30">#4DFFFFFF</color>
    <color name="white_alpha_40">#66FFFFFF</color>
    <color name="white_alpha_50">#80FFFFFF</color>
    <color name="white_alpha_60">#99FFFFFF</color>
    <color name="white_alpha_65">#A6FFFFFF</color>
    <color name="white_alpha_70">#B3FFFFFF</color>
    <color name="white_alpha_80">#CCFFFFFF</color>
    <color name="white_alpha_90">#E6FFFFFF</color>

    <color name="transparent">#00000000</color>

    <!---Theme based colors-->
    <color name="iconColorbottomAppbar">#999999</color>

    <!-- TDD Stats   -->
    <color name="background_stats_color">#707991</color>

    <!---Android Dark and Light Theme Base colors-->
    <color name="background_dark">#121212</color>
    <color name="background_light">#EEEEEE</color>
    <color name="splashBackground">#FFFFFF</color>

    <color name="activity_title_background">#121212</color>

    <!-- Default theme color -->
    <!-- This section describes the main theme colors -->
    <color name="primaryColorDefault">@color/gray</color>
    <color name="primaryDarkColorDefault">@color/graphgrid</color>
    <color name="primaryLightColorDefault">#bbb9bb</color>
    <color name="secondaryColorDefault">#03dac6</color>
    <color name="secondaryLightColorDefault">#e3e3e3</color>
    <color name="secondaryDarkColorDefault">#848484</color>
    <color name="primaryTextColorDefault">#4e4e4e</color>
    <color name="secondaryTextColorDefault">#000000</color>
    <color name="overviewPillColorDefault">#1c171c</color>
    <color name="colorOnPrimaryDefault">#FFFFFF</color>

    <!-- Pink Colors -->
    <color name="prediction">#ff00ff</color>
    <color name="devslopeneg">#FFFF00FF</color>
    <color name="colorSetExtendedButton">#FFDD7792</color>
    <color name="pastellPurple">#CF8BFE</color>

    <!-- Red Colors -->
    <color name="darkRed">#B92929</color>
    <color name="red">#FF0000</color>
    <color name="lightPastelRed">#66FC0000</color>
    <color name="calibrationRed">#E83258</color>
    <color name="notificationNormal">#ff5e55</color>
    <color name="notificationLow">#ff827c</color>
    <color name="metadataTextError">#FFFF5555</color>

    <!-- Yellow Colors -->
    <color name="lightyellow">#FFFF00</color>
    <color name="midyellow">#BABA00</color>
    <color name="devslopepos">#CFCF00</color>
    <color name="ribbonWarning">#E4C700</color>

    <!-- Orange Colors -->
    <color name="squash">#de7550</color>
    <color name="warningAccentText">#FFFB8C00</color>
    <color name="toastWarn">#FF8C00</color>
    <color name="warningAlertBackground">#FFFB8C00</color>
    <color name="statuslight_Warning" >#FF9900</color>
    <color name="notificationAnnouncement">#FF8C00</color>
    <color name="notificationUrgent">#ff0400</color>
    <color name="metadataTextWarning">#FF8C00</color>
    <color name="cob">#f0a30a</color>
    <color name="carbsOrange">#C98301</color>
    <color name="midorange">#f0a30a</color>

    <!-- Green Colors -->
    <color name="emerald">#25912e</color>
    <color name="notificationInfo">#009705</color>
    <color name="sensGreen">#008585</color>
    <color name="tempTargetConfirmation">#5BB65B</color>
    <color name="lightPastelGreen">#7200FF00</color>
    <color name="lightGreen">#00C300</color>
    <color name="calcGreen">#67e86a</color>
    <color name="swampGreen">#c9bd60</color>
    <color name="toastOk">#77dd77</color>
    <color name="metadataOk">#77dd77</color>
    <color name="info">#77dd77</color>
    <color name="colorCalculatorButton">#67e86a</color>
    <color name="loopGreen">#00C03E</color>
    <color name="activity">#95B259</color>

    <!-- Blue Colors -->
    <color name="tempTargetDisabledBackground">#303F9F</color>
    <color name="basebasal">#3D15FF</color>
    <color name="blue_default">#007AFF</color>
    <color name="colorInitializingBorder">#00695c</color>
    <color name="kobaltblue">#5F7BA6</color>
    <color name="mdtp_accent_color">#3A7EFF</color>
    <color name="mdtp_button_color">@color/mdtp_accent_color</color>
    <color name="lightblue">#1ba1e2</color>
    <color name="bolus">#1ea3e5</color>
    <color name="iobPredAS">#1ea3e5</color>
    <color name="iob">#1ba1e2</color>
    <color name="tempbasal">#C803A9F4</color>
    <color name="toastInfo">#03A9F4</color>
    <color name="basal">#6B85FF</color>
    <color name="cobAlert">#7484E2</color>
    <color name="cardObjectiveText">#779ECB</color>
    <color name="colorInsulinButton">#8EC1FF</color>
    <color name="colorSetTempButton">#FF478EFF</color>
    <color name="bgi">#00DADA</color>
    <color name="cyan">#00C6C6</color>
    <color name="cyan_blue">#5AABB4</color>

    <!-- Gray colors -->
    <color name="darkgray">#323232</color>
    <color name="darkgrayVariant">#424242</color>
    <color name="ribbonDefault">#5a595b</color>
    <color name="plastic_grey">#666666</color>
    <color name="graphgrid">#757575</color>
    <color name="mdtp_line_dark">#808080</color>
    <color name="sphere_plastic_grey">#8c8c8c</color>
    <color name="lightSandGray">#72000000</color>
    <color name="sandGray">#c8666666</color>
    <color name="treatment">#B2B2B2</color>
    <color name="gray">#BBBBBB</color>
    <color name="lightgray">#4dB1B1B1</color>
    <color name="mdtp_button_selected">#33969696</color>
    <color name="colorLightGray">#d8d8d8</color>
    <color name="plastic">#EBEBEA</color>

    <!-- White colors -->
    <color name="tempTargetBackground">#FAFAE1</color>

    <!-- Custom Theme Colors -->
    <!-- RED Theme -->
    <color name="primaryColorRed">#F44336</color>
    <color name="primaryLightColorRed">#FFCDD2</color>
    <color name="primaryDarkColorRed">#D32F2F</color>
    <color name="secondaryColorRed">#FFC107</color>
    <color name="secondaryLightColorRed">#fccf4a</color>
    <color name="secondaryDarkColorRed">#e1a902</color>
    <color name="primaryTextColorRed">#ffffff</color>
    <color name="secondaryTextColorRed">#000000</color>
    <color name="overviewPillColorRed">#3A7EFF</color>
    <color name="colorOnPrimaryRed">#FFCDD2</color>
    <color name="bottomBarBackgroundRed">#F44336</color>
    <color name="PillColorStartRed">#D32F2F</color>
    <color name="PillColorEndRed">#F44336</color>

    <!-- PINK Theme -->
    <color name="primaryColorPink">#f76dc9</color>
    <color name="primaryColorPinkVariant">#c13998</color>
    <color name="primaryLightColorPink">#ffa0fc</color>
    <color name="primaryDarkColorPink">#c13998</color>
    <color name="secondaryColorPink">#bdbdbd</color>
    <color name="secondaryLightColorPink">#efefef</color>
    <color name="secondaryDarkColorPink">#8d8d8d</color>
    <color name="colorSecondaryPink">#bdbdbd</color>
    <color name="colorSecondaryVariantPink">#efefef</color>
    <color name="colorOnPrimaryPink">#FFFFFF</color>
    <color name="colorOnSecondaryPink">#000000</color>
    <color name="colorOnBackgroundPink">#000000</color>
    <color name="colorOnSurfacePink">#000000</color>
    <color name="colorOnErrorPink">#FFFFFF</color>
    <color name="primaryTextColorPink">#000000</color>
    <color name="secondaryTextColorPink">#000000</color>
    <color name="overviewPillColorPink">#E91E63</color>
    <color name="bottomBarBackgroundPink">#f76dc9</color>

    <!-- PURPLE Theme -->
    <color name="primaryColorPurple">#6200EE</color>
    <color name="primaryColorPurpleVariant">#BB86FC</color>
    <color name="colorSecondaryPurple">#03DAC6</color>
    <color name="colorSecondaryVariantPurple">#018786</color>
    <color name="colorOnPrimaryPurple">@color/concinnity_bright_grey</color>
    <color name="colorOnSecondaryPurple">#000000</color>
    <color name="colorOnBackgroundPurple">#000000</color>
    <color name="colorOnSurfacePurple">#000000</color>
    <color name="colorOnErrorPurple">#FFFFFF</color>
    <color name="primaryLightColorPurple">#BB868C</color>
    <color name="primaryDarkColorPurple">#3700B3</color>
    <color name="secondaryColorPurple">#03DAC6</color>
    <color name="secondaryLightColorPurple">#03F5E1</color>
    <color name="secondaryDarkColorPurple">#018786</color>
    <color name="primaryTextColorPurple">#ffffff</color>
    <color name="secondaryTextColorPurple">#000000</color>
    <color name="overviewPillColorPurple">#6200EE</color>
    <color name="bottomBarBackgroundPurple">#6200EE</color>


    <!-- DEEPPURPLE Theme -->
    <color name="primaryColorDeepPurple">#673AB7</color>
    <color name="primaryLightColorDeepPurple">#D1C4E9</color>
    <color name="primaryDarkColorDeepPurple">#512DA8</color>
    <color name="secondaryColorDeepPurple">#FFEB3B</color>
    <color name="secondaryLightColorDeepPurple">#fff599</color>
    <color name="secondaryDarkColorDeepPurple">#e0cd24</color>
    <color name="primaryTextColorDeepPurple">#ffffff</color>
    <color name="secondaryTextColorDeepPurple">#000000</color>
    <color name="overviewPillColorDeepPurple">#673AB7</color>
    <color name="colorOnPrimaryDeepPurple">#D1C4E9</color>
    <color name="bottomBarBackgroundDeepPurple">#673AB7</color>

    <!-- INDIGO Theme -->
    <color name="primaryColorIndigo">#3F51B5</color>
    <color name="primaryLightColorIndigo">#C5CAE9</color>
    <color name="primaryDarkColorIndigo">#303F9F</color>
    <color name="secondaryColorIndigo">#FF9800</color>
    <color name="secondaryLightColorIndigo">#feba56</color>
    <color name="secondaryDarkColorIndigo">#cf7b00</color>
    <color name="primaryTextColorIndigo">#ffffff</color>
    <color name="secondaryTextColorIndigo">#000000</color>
    <color name="overviewPillColorIndigo">#3F51B5</color>
    <color name="colorOnPrimaryIndigo">#C5CAE9</color>
    <color name="bottomBarBackgroundIndigo">#3F51B5</color>

    <!-- BLUE Theme -->
    <color name="primaryColorBlue">#1ba1e2</color>
    <color name="primaryLightColorBlue">#bbe3f6</color>
    <color name="primaryDarkColorBlue">#1085d6</color>
    <color name="secondaryColorBlue">#607D8B</color>
    <color name="secondaryLightColorBlue">#CFD8DC</color>
    <color name="secondaryDarkColorBlue">#455A64</color>
    <color name="primaryTextColorBlue">#000000</color>
    <color name="secondaryTextColorBlue">#000000</color>
    <color name="overviewPillColorBlue">#1ba1e2</color>
    <color name="colorOnPrimaryBlue">#bbe3f6</color>
    <color name="bottomBarBackgroundBlue">#1ba1e2</color>

    <!-- LIGHTBLUE Theme -->
    <color name="primaryColorLightBlue">#039be5</color>
    <color name="primaryLightColorLightBlue">#63ccff</color>
    <color name="primaryDarkColorLightBlue">#006db3</color>
    <color name="secondaryColorLightBlue">#CDDC39</color>
    <color name="secondaryLightColorLightBlue">#F0F4C3</color>
    <color name="secondaryDarkColorLightBlue">#AFB42B</color>
    <color name="primaryTextColorLightBlue">#000000</color>
    <color name="secondaryTextColorLightBlue">#000000</color>
    <color name="overviewPillColorLightBlue">#039be5</color>
    <color name="colorOnPrimaryLightBlue">#63ccff</color>
    <color name="bottomBarBackgroundLightBlue">#039be5</color>

    <!-- CYAN Theme -->
    <color name="primaryColorCyan">#00acc1</color>
    <color name="primaryLightColorCyan">#5ddef4</color>
    <color name="primaryDarkColorCyan">#007c91</color>
    <color name="primaryDarkColorVariantCyan">#0090A5</color>
    <color name="secondaryColorCyan">#f50057</color>
    <color name="secondaryLightColorCyan">#ff5983</color>
    <color name="secondaryDarkColorCyan">#bb002f</color>
    <color name="primaryTextColorCyan">#000000</color>
    <color name="secondaryTextColorCyan">#000000</color>
    <color name="overviewPillColorCyan">#00acc1</color>
    <color name="PillColorCyanStart">#007c91</color>
    <color name="PillColorCyanEnd">#00acc1</color>
    <color name="colorOnPrimaryCyan">#5ddef4</color>
    <color name="bottomBarBackgroundCyan">#00acc1</color>

    <!-- TEAL Theme -->
    <color name="primaryColorTeal">#00796b</color>
    <color name="primaryLightColorTeal">#48a999</color>
    <color name="primaryDarkColorTeal">#004c40</color>
    <color name="secondaryColorTeal">#ffd180</color>
    <color name="secondaryLightColorTeal">#ffffb1</color>
    <color name="secondaryDarkColorTeal">#caa052</color>
    <color name="primaryTextColorTeal">#ffffff</color>
    <color name="secondaryTextColorTeal">#000000</color>
    <color name="overviewPillColorTeal">#00796b</color>
    <color name="colorOnPrimaryTeal">#48a999</color>
    <color name="bottomBarBackgroundTeal">#00796b</color>

    <!--  GREEN Theme -->
    <color name="primaryColorGreen">#4CAF50</color>
    <color name="primaryLightColorGreen">#C8E6C9</color>
    <color name="primaryDarkColorGreen">#388E3C</color>
    <color name="secondaryColorGreen">#00BCD4</color>
    <color name="secondaryLightColorGreen">#6cd1de</color>
    <color name="secondaryDarkColorGreen">#0197ab</color>
    <color name="primaryTextColorGreen">#ffffff</color>
    <color name="secondaryTextColorGreen">#000000</color>
    <color name="overviewPillColorGreen">#4CAF50</color>
    <color name="colorOnPrimaryGreen">#C8E6C9</color>
    <color name="bottomBarBackgroundGreen">#4CAF50</color>

    <!-- LIGHTGREEN Theme -->
    <color name="primaryColorLightGreen">#8BC34A</color>
    <color name="primaryLightColorLightGreen">#DCEDC8</color>
    <color name="primaryDarkColorLightGreen">#689F38</color>
    <color name="secondaryColorLightGreen">#448AFF</color>
    <color name="secondaryLightColorLightGreen">#83affa</color>
    <color name="secondaryDarkColorLightGreen">#1e58b8</color>
    <color name="primaryTextColorLightGreen">#ffffff</color>
    <color name="secondaryTextColorLightGreen">#000000</color>
    <color name="overviewPillColorLightGreen">#8BC34A</color>
    <color name="colorOnPrimaryLightGreen">#DCEDC8</color>
    <color name="bottomBarBackgroundLightGreen">#8BC34A</color>

    <!-- Lime Theme -->
    <color name="primaryColorLime">#17817b</color>
    <color name="primaryLightColorLime">#53b1aa</color>
    <color name="primaryDarkColorLime">#00544f</color>
    <color name="secondaryColorLime">#176480</color>
    <color name="secondaryLightColorLime">#5092af</color>
    <color name="secondaryDarkColorLime">#003a53</color>
    <color name="primaryTextColorLime">#ffffff</color>
    <color name="secondaryTextColorLime">#000000</color>
    <color name="PillColorStartLime">#D32F2F</color>
    <color name="PillColorEndLime">#00544f</color>
    <color name="colorOnPrimaryLime">#F0F4C3</color>
    <color name="bottomBarBackgroundLime">#CDDC39</color>
    <color name="bgInRangeColorLime">#2A18FF</color>

    <!-- YELLOW Theme -->
    <color name="primaryColorYellow">#FFEB3B</color>
    <color name="primaryLightColorYellow">#FFF9C4</color>
    <color name="primaryDarkColorYellow">#FBC02D</color>
    <color name="secondaryColorYellow">#536DFE</color>
    <color name="secondaryLightColorYellow">#8799fd</color>
    <color name="secondaryDarkColorYellow">#3751e1</color>
    <color name="primaryTextColorYellow">#ffffff</color>
    <color name="secondaryTextColorYellow">#000000</color>
    <color name="overviewPillColorYellow">#FFEB3B</color>
    <color name="colorOnPrimaryYellow">#FFF9C4</color>
    <color name="bottomBarBackgroundYellow">#FFEB3B</color>

    <!-- AMBER Theme -->
    <color name="primaryColorAmber">#FFC107</color>
    <color name="primaryLightColorAmber">#FFECB3</color>
    <color name="primaryDarkColorAmber">#FFA000</color>
    <color name="secondaryColorAmber">#03A9F4</color>
    <color name="secondaryLightColorAmber">#65c4ef</color>
    <color name="secondaryDarkColorAmber">#1e87b6</color>
    <color name="primaryTextColorAmber">#ffffff</color>
    <color name="secondaryTextColorAmber">#000000</color>
    <color name="overviewPillColorAmber">#FFC107</color>
    <color name="colorOnPrimaryAmber">#FFECB3</color>
    <color name="bottomBarBackgroundAmber">#FFC107</color>

    <!-- ORANGE Theme -->
    <color name="primaryColorOrange">#FF9800</color>
    <color name="primaryLightColorOrange">#FFE0B2</color>
    <color name="primaryDarkColorOrange">#F57C00</color>
    <color name="secondaryColorOrange">#8BC34A</color>
    <color name="secondaryLightColorOrange">#b4e67a</color>
    <color name="secondaryDarkColorOrange">#649131</color>
    <color name="primaryTextColorOrange">#ffffff</color>
    <color name="secondaryTextColorOrange">#000000</color>
    <color name="overviewPillColorOrange">#FF9800</color>
    <color name="colorOnPrimaryOrange">#FFE0B2</color>
    <color name="bottomBarBackgroundOrange">#FF9800</color>

    <!-- DEEPORANGE Theme -->
    <color name="primaryColorDeepOrange">#FF5722</color>
    <color name="primaryLightColorDeepOrange">#FFCCBC</color>
    <color name="primaryDarkColorDeepOrange">#E64A19</color>
    <color name="secondaryColorDeepOrange">#00BCD4</color>
    <color name="secondaryLightColorDeepOrange">#75e8f6</color>
    <color name="secondaryDarkColorDeepOrange">#2a9cab</color>
    <color name="primaryTextColorDeepOrange">#ffffff</color>
    <color name="secondaryTextColorDeepOrange">#000000</color>
    <color name="overviewPillColorDeepOrange">#FF5722</color>
    <color name="colorOnPrimaryDeepOrange">#FFCCBC</color>
    <color name="bottomBarBackgroundDeepOrange">#FF5722</color>

    <!-- BROWN Theme -->
    <color name="primaryColorBrown">#795548</color>
    <color name="primaryLightColorBrown">#D7CCC8</color>
    <color name="primaryDarkColorBrown">#5D4037</color>
    <color name="secondaryColorBrown">#FFC107</color>
    <color name="secondaryLightColorBrown">#f6c83f</color>
    <color name="secondaryDarkColorBrown">#cf9c02</color>
    <color name="primaryTextColorBrown">#ffffff</color>
    <color name="secondaryTextColorBrown">#000000</color>
    <color name="overviewPillColorBrown">#795548</color>
    <color name="colorOnPrimaryBrown">#D7CCC8</color>
    <color name="bottomBarBackgroundBrown">#795548</color>

    <!-- GRAY Theme -->
    <color name="primaryColorGray">#9E9E9E</color>
    <color name="primaryLightColorGray">#F5F5F5</color>
    <color name="primaryDarkColorGray">#616161</color>
    <color name="secondaryColorGray">#536DFE</color>
    <color name="secondaryLightColorGray">#94a5ff</color>
    <color name="secondaryDarkColorGray">#2c44c9</color>
    <color name="primaryTextColorGray">#ffffff</color>
    <color name="secondaryTextColorGray">#000000</color>
    <color name="overviewPillColorGray">#9E9E9E</color>
    <color name="colorOnPrimaryGray">#F5F5F5</color>
    <color name="bottomBarBackgroundGray">#9E9E9E</color>

    <!-- BLUEGRAY Theme -->
    <color name="primaryColorBlueGray">#607D8B</color>
    <color name="primaryLightColorBlueGray">#CFD8DC</color>
    <color name="primaryDarkColorBlueGray">#455A64</color>
    <color name="secondaryColorBlueGray">#CDDC39</color>
    <color name="secondaryLightColorBlueGray">#e3f15c</color>
    <color name="secondaryDarkColorBlueGray">#a6b320</color>
    <color name="primaryTextColorBlueGray">#ffffff</color>
    <color name="secondaryTextColorBlueGray">#000000</color>
    <color name="overviewPillColorBlueGray">#607D8B</color>
    <color name="colorOnPrimaryBlueGray">#CFD8DC</color>
    <color name="bottomBarBackgroundBlueGray">#607D8B</color>


    <!-- Darkside Theme -->
    <color name="primaryColorDarkside">#8c8c8c</color>
    <color name="primaryLightColorDarkside">#bbb9bb</color>
    <color name="seperator">#7ca6a6a6</color>
    <color name="primaryDarkColorDarkside">#666666</color>
    <color name="secondaryColorDarkside">#a0a0a0</color>
    <color name="secondaryLightColorDarkside">#e3e3e3</color>
    <color name="secondaryDarkColorDarkside">#848484</color>
    <color name="primaryTextColorDarkside">#4e4e4e</color>
    <color name="secondaryTextColorDarkside">#000000</color>
    <color name="overviewPillColorDarkside">#1c171c</color>
    <color name="colorOnPrimaryDarkside">#FFFFFF</color>
    <color name="bottomBarBackgroundDarkside">#8c8c8c</color>
    <color name="PillColorStartDarkside">#bbb9bb</color>
    <color name="PillColorEndDarkside">#666666</color>
    <color name="fabmenubackgroundDarkside">#43141428</color>

    <color name="themeDeselected">#d69b9b9b</color>
    <color name="themeSelected">#e300aaff</color>

    <color name="r22_bg">#222222</color>

    <color name="rose">#f7806a</color>
    <color name="teal">#50149baf</color>
    <color name="amber">#f0a30a</color>
    <color name="smb">#90FFFFFF</color>
    <color name="treatments">#ffffff</color>
    <color name="color_white">#FFFFFF</color>

    <color name="sienna3">#cd6839</color>
    <color name="crimson">#911d10</color>


    <color name="loopgreen">#40b94f</color>
    <color name="lila">#fa8a4b</color>
    <color name="peach">#f06b0a</color>
    <color name="concinnity_black">#050503</color>
    <color name="concinnity_bright_grey">#bdbcb8</color>
    <color name="concinnity_cyan">#2495d7</color>
    <color name="concinnity_amber">#90faae00</color>
    <color name="concinnity_amber_icon">#FCC851</color>
    <color name="concinnity_grey">#999999</color>
    <color name="careportal_low">#fa8a4b</color>
    <color name="careportal_high">#f06b0a</color>

    <!-- iOS Colors -->>
    <color name="ios_blue_default">#0A84FF</color>

    <color name="colorButton">#00000000</color>
    <color name="ic_local_activate">#67DFE8</color>
    <color name="ic_local_reset">#E93057</color>
    <color name="ic_local_save">#67E86A</color>
    <color name="okButtonSelected">#33969696</color>
</resources><|MERGE_RESOLUTION|>--- conflicted
+++ resolved
@@ -5,19 +5,10 @@
     <color name="weekdayOutline">#1ea3e5</color>
     <color name="weekendOutline">#1e88e5</color>
 
-<<<<<<< HEAD
-    <!-- Notification-->
-    <color name="notificationUrgent">#ff0400</color>
-=======
->>>>>>> dd512909
 
     <!--    Toasts-->
     <color name="toastBorder">#666666</color>
     <color name="toastBase">#ffffff</color>
-<<<<<<< HEAD
-    <color name="toastError">#ff0400</color>
-=======
->>>>>>> dd512909
 
     <!-- Black and White transparent - glass effect-->
     <color name="black">#000000</color>
