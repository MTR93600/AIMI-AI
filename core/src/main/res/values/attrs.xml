--- conflicted
+++ resolved
@@ -238,25 +238,8 @@
 <attr name="okButtonSelected" format="reference" />
 <attr name="numPickerText" format="reference" />
 
-<<<<<<< HEAD
 <declare-styleable name="NumberPicker">
 <attr name="customContentDescription" format="string" />
 </declare-styleable>
-=======
-    <attr name="dialogTitleBackground" format="reference" />
-    <attr name="dialogTitleColor" format="reference" />
-    <attr name="dialogTitleIconTint" format="reference" />
 
-    <declare-styleable name="NumberPicker">
-        <attr name="customContentDescription" format="string" />
-    </declare-styleable>
-
-    <!---Notification -->
-    <attr name="notificationUrgent" format="reference|color" />
-    <attr name="notificationNormal" format="reference|color" />
-    <attr name="notificationLow" format="reference|color" />
-    <attr name="notificationInfo" format="reference|color" />
-    <attr name="notificationAnnouncement" format="reference|color" />
-
->>>>>>> 59bb5937
 </resources>