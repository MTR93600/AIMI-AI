<resources>
<!---The 2 pills in overview page-->
<attr name="overviewPillColor" format="reference|color" />
<!---The 2 pills in overview page with gradient color-->
<attr name="PillColorStart" format="reference|color" />
<attr name="PillColorEnd" format="reference|color" />
<attr name="fabmenubackground" format="reference|color" />
<attr name="iconColor" format="reference|color" />
<attr name="iconColorbottomAppbar" format="reference|color" />
<attr name="iconColorToolbar" format="reference|color" />
<attr name="iconColorDialog" format="reference|color" />
<attr name="iobBorder" format="reference|color" />
<attr name="cobBorder" format="reference|color" />
<attr name="iobColor" format="reference|color" />
<attr name="cobColor" format="reference|color" />
<attr name="uamColor" format="reference|color" />
<attr name="ztColor" format="reference|color" />
<attr name="matButtonBackground" format="reference|color" />
<attr name="color_val" format="reference|color" />
<attr name="colorPrimaryDialog" format="reference|color" />
<attr name="colorPrimaryDarkDialog" format="reference|color" />
<attr name="colorAccentDialog" format="reference|color" />
<attr name="colorGraphBackground" format="reference|color" />
<!-- Top bar icons -->
<attr name="iconSensor" format="reference|color" />
<attr name="iconReservoir" format="reference|color" />
<attr name="iconCanula" format="reference|color" />
<attr name="iconBattery" format="reference|color" />
<!-- Bottom bar icons -->
<attr name="iconInsulin" format="reference|color" />
<attr name="iconCarbs" format="reference|color" />
<attr name="iconWizzard" format="reference|color" />
<attr name="iconCgm" format="reference|color" />
<attr name="iconTreatment" format="reference|color" />
<attr name="iconCalibration" format="reference|color" />
<!-- Fragment background for some themes default transparent  -->
<attr name="fragmentbackground" format="reference|color" />
<!-- Graph specific colors  -->
<attr name="graphHorizontalLabelText" format="reference|color" />
<attr name="graphVerticalLabelText" format="reference|color" />
<attr name="inrangeBackground" format="reference|color" />
<attr name="graphGrid" format="reference|color" />
<attr name="dialogUrgent" format="reference" />
<!-- TDD Stats   -->
<attr name="backgroundStatsColor" format="reference" />
<!---Android Dark ans Light Theme Base colors-->
<attr name="backgroundBaseColorDark" format="reference" />
<attr name="backgroundBaseColorLight" format="reference" />
<attr name="backgroundBaseColor" format="reference" />
<!-- colors for statuslight handler    -->
<attr name="statuslightNormal" format="reference|color" />
<attr name="statuslightWarning" format="reference|color" />
<attr name="statuslightAlarm" format="reference|color" />
<!-- colors for statuslight handler    -->
<attr name="splashBackground" format="reference|color" />
<!-- colors for information background  -->
<attr name="informationBackground" format="reference|color" />
<attr name="informationText" format="reference|color" />
<!-- colors for default cases ( near white ) -->
<attr name="defaultColor" format="reference|color" />
<!-- treatment -->
<attr name="treatmentSheduled" format="reference|color" />
<attr name="treatmentActive" format="reference|color" />
<!-- filling dialog -->
<attr name="actionsConfirm" format="reference|color" />
<!-- local profil dialog -->
<attr name="errorBackground" format="reference|color" />
<attr name="okBackground" format="reference|color" />
<attr name="defaultbackground" format="reference|color" />
<!-- wizard dialog -->
<attr name="totalBackground" format="reference|color" />
<!-- bgsource dialog -->
<attr name="errorAlertBackground" format="reference|color" />
<!-- Custom tabs background -->
<attr name="tabBgColorSelected" format="reference|color" />
<attr name="tabBgColor" format="reference|color" />
<!-- Predictions -->
<attr name="iobPred" format="reference|color" />
<!---Deviation in Graph -->
<attr name="deviationCsf" format="reference|color" />
<attr name="deviationPlus" format="reference|color" />
<attr name="deviationMinus" format="reference|color" />
<attr name="deviationEqual" format="reference|color" />
<!---Notification -->
<attr name="notificationUrgent" format="reference|color" />
<attr name="notificationNormal" format="reference|color" />
<attr name="notificationLow" format="reference|color" />
<attr name="notificationInfo" format="reference|color" />
<attr name="notificationAnnouncement" format="reference|color" />
<!---The pills for active profile and temp target -->
<attr name="ribbonWarning" format="reference|color" />
<attr name="ribbonTextWarning" format="reference|color" />
<!---TDD Statistics -->
<attr name="rowBackgroundEven" format="reference|color" />
<attr name="rowBackgroundOdd" format="reference|color" />
<attr name="rowTextColor" format="reference|color" />
<!---Loop Paused Icon Color-->
<attr name="loopPaused" format="reference|color" />
<!---Loop Closed Icon Color-->
<attr name="loopClosed" format="reference|color" />
<!---Loop Disabled Icon Color-->
<attr name="loopDisabled" format="reference|color" />
<!---Loop Disconnected Icon Color-->
<attr name="loopDisconnected" format="reference|color" />
<!---Loop Opened Icon Color-->
<attr name="loopOpened" format="reference|color" />
<!---Sensitivity Icon Color-->
<attr name="sensitivityIconColor" format="reference|color" />
<!---Refill Icon Color-->
<attr name="refillIconColor" format="reference|color" />
<!---Bolus Icon Color-->
<attr name="bolusIconColor" format="reference|color" />
<!---Carbs Icon Color-->
<attr name="carbsIconColor" format="reference|color" />
<!---Wizard Icon Color-->
<attr name="wizardIconColor" format="reference|color" />
<!---Calibration Icon Color-->
<attr name="calibrationIconColor" format="reference|color" />
<!---CGM Icon Color-->
<attr name="cgmIconColor" format="reference|color" />
<!---QuickWizzard Icon Color-->
<attr name="quickwizzardIconColor" format="reference|color" />
<!---Profile switch Icon Color-->
<attr name="profileswitchIconColor" format="reference|color" />
<!---Temp target Icon Color-->
<attr name="temptargetIconColor" format="reference|color" />
<attr name="temptargetIconColor1" format="reference|color" />
<!---Start temp basal Icon Color-->
<attr name="tempbasalIconColor" format="reference|color" />
<!---Cancel temp basal Icon Color-->
<attr name="canceltempbasalIconColor" format="reference|color" />
<!---Start extended bolus Icon Color-->
<attr name="startextbolusIconColor" format="reference|color" />
<!---Cancel extended bolus Icon Color-->
<attr name="cancelextbolusIconColor" format="reference|color" />
<!---BG check Icon Color-->
<attr name="bgcheckIconColor" format="reference|color" />
<!---Prime fill Icon Color-->
<attr name="primefillIconColor" format="reference|color" />
<!---CGM insert Icon Color-->
<attr name="cgminsertIconColor" format="reference|color" />
<!---CGM insert Icon Color-->
<attr name="boyda" format="reference|color" />
<!---Note Icon Color-->
<attr name="noteIconColor" format="reference|color" />
<!---Announcement Icon Color-->
<attr name="announcementIconColor" format="reference|color" />
<!---Question Icon Color-->
<attr name="questionIconColor" format="reference|color" />
<!---History Icon Color-->
<attr name="historyIconColor" format="reference|color" />
<!---Stats Icon Color-->
<attr name="statsIconColor" format="reference|color" />
<!---Exercise Icon Color-->
<attr name="exerciseIconColor01" format="reference|color" />
<attr name="exerciseIconColor02" format="reference|color" />
<!---Pump Battery Icon Color-->
<attr name="pumpBatteryIconColor" format="reference|color" />
<!---User Option Icon Color-->
<attr name="userOptionsIconColor" format="reference|color" />
<!---Therapy Event Announcement-->
<attr name="therapyeventAnnouncement" format="reference|color" />
<!---Trashbin Icon Color-->
<attr name="trashbinIconColor" format="reference|color" />
<!---Target Hypo Icon Color-->
<attr name="targetHypoBgIconColor" format="reference|color" />
<!---Refresh Icon Color-->
<attr name="refreshIconColor" format="reference|color" />
<!---First Aid Icon Color-->
<attr name="firstAidIconColor" format="reference|color" />
<!---Patch Pump Icon Color-->
<attr name="patchPumpIconColor" format="reference|color" />
<!---Add Cross Icon Color-->
<attr name="addCrossIconColor" format="reference|color" />
<!---More Icon Color-->
<attr name="dotmoreIconColor" format="reference|color" />
<!---NS MBG Event-->
<attr name="therapyeventNsmbg" format="reference|color" />
<!---Finger Stick Event-->
<attr name="therapyeventFingerstick" format="reference|color" />
<!---Exercise Event-->
<attr name="therapyeventExercise" format="reference|color" />
<!---AAPS offline Event-->
<attr name="therapyeventAapsoffline" format="reference|color" />
<!---Default Event-->
<attr name="therapyeventDefault" format="reference|color" />
<!---SMS Communicator -->
<attr name="smsCommunicatorOK" format="reference|color" />
<attr name="smsCommunicatorWrongLength" format="reference|color" />
<attr name="smsCommunicatorWrongPin" format="reference|color" />
<attr name="smsCommunicatorOtp" format="reference|color" />
    <!---Graph Viewport-->
    <attr name="graphViwewportBackground" format="reference|color" />
<!---Misc -->
<attr name="carbsColor" format="reference|color" />
<attr name="smbColor" format="reference|color" />
<attr name="tempTargetConfirmation" format="reference|color" />
<attr name="lightGreen" format="reference|color" />
<attr name="prediction" format="reference|color" />
<attr name="basal" format="reference|color" />
<attr name="overviewShowDeviations" format="reference|color" />
<attr name="overviewShowSensitivity" format="reference|color" />
<attr name="activity" format="reference|color" />
<attr name="bgi" format="reference|color" />
<attr name="devslopepos" format="reference|color" />
<attr name="devslopeneg" format="reference|color" />
<attr name="bolus" format="reference|color" />
<attr name="colorInsulinButton" format="reference|color" />
<attr name="cobAlert" format="reference|color" />
<attr name="info" format="reference|color" />
<attr name="basebasal" format="reference|color" />
<attr name="lightblue" format="reference|color" />
<attr name="ribbonDefault" format="reference|color" />
<attr name="tempTargetBackground" format="reference|color" />
<attr name="defaultTextColor" format="reference|color" />
<attr name="defaultPillTextColor" format="reference|color" />
<attr name="automationBgUrgent" format="reference|color" />
<attr name="iobPredAS" format="reference|color" />
<attr name="labelBackground" format="reference|color" />
<attr name="examinedProfile" format="reference|color" />
<attr name="spinnerBackground" format="reference|color" />
<attr name="triggerConnectorBackground" format="reference|color" />
<attr name="treatmentsRed" format="reference|color" />
<attr name="profilViewerLabel" format="reference|color" />
<attr name="metadataOk" format="reference|color" />
<attr name="metadataTextWarning" format="reference|color" />
<attr name="trendarrow" format="reference|color" />
<attr name="profilSwitch" format="reference|color" />
<attr name="automationSelectedItemBackground" format="reference|color" />
<attr name="automationTitleText" format="reference|color" />
<attr name="objectivesBackground" format="reference" />
<attr name="extendedBolus" format="reference" />
<attr name="TitleAndLabelTextColor" format="reference" />
<attr name="tddStatsActivityBackgroundColor" format="reference" />
<attr name="activity_title_background" format="reference" />
<attr name="ratio" format="reference" />
<attr name="InMemoryGlucoseValue" format="reference" />
<attr name="colorScheduled" format="reference" />
<attr name="tempbasal" format="reference" />
<attr name="colorInitializingBorder" format="reference" />
<!-- Window background-->
<attr name="windowBackground" format="reference|color" />
<attr name="dialogTitleBackground" format="reference" />
<attr name="dialogTitleColor" format="reference" />
<attr name="dialogTitleIconTint" format="reference" />
<attr name="fortyfiveup" format="reference" />
<attr name="ic_actions_refill" format="reference" />
<attr name="ic_local_reset" format="reference" />
<attr name="ic_local_activate" format="reference" />
<attr name="okButtonSelected" format="reference" />
<attr name="numPickerText" format="reference" />
<attr name="numPickerBackground" format="reference" />
<attr name="swipeRefreshBackground" format="reference" />

<declare-styleable name="NumberPicker">
<attr name="customContentDescription" format="string" />
</declare-styleable>
<!-- For bluring effect -->
<declare-styleable name="BlurringView">
    <attr name="radius" format="integer"/>
    <attr name="downScaleFactor" format="integer"/>
    <attr name="overlayColor" format="color"/>
    <attr name="allowFallback" format="boolean"/>
    <attr name="debug" format="boolean"/>
</declare-styleable>
    <!---bolus color -->
    <attr name="bolusColor" format="reference|color" />
    <!---Number Picker text color -->
    <!---NS Client action text color -->
    <attr name="actionButton" format="reference|color" />
    <!---Text color for Quickwizard and more -->
    <attr name="cardObjectiveText" format="reference|color" />
    <!---Text color for misc buttons and texts -->
    <attr name="alarmColor" format="reference|color" />
    <!-- Number picker and more -->
    <!-- BG source temp button -->
    <attr name="setTempButton" format="reference|color" />
    <!-- Card Item-->
    <attr name="cardItemBackgroundColor" format="reference|color" />
    <!-- Carbs -->
    <!-- Exercise -->
    <attr name="exerciseColor" format="reference|color" />
    <!-- BG low -->
    <attr name="lowColor" format="reference|color" />
    <!-- Treatments -->
    <attr name="setExtendedButtonColor" format="reference|color" />
    <!-- Carbs Button -->
    <attr name="carbsButtonColor" format="reference|color" />
    <!-- Temp Button Button -->
    <attr name="acceptTempButtonColor" format="reference|color" />
    <!---Treatment -->
    <attr name="treatmentButton" format="reference|color" />
    <attr name="activeColor" format="reference|color" />
    <attr name="scheduledColor" format="reference|color" />
    <!-- Insulin Button -->
    <attr name="insulinButtonColor" format="reference|color" />
    <!-- Calculator Button -->
    <attr name="calculatorButtonColor" format="reference|color" />
    <!-- Calibration Button -->
    <attr name="calibrationButtonColor" format="reference|color" />
    <!-- QuickWizard Button -->
    <attr name="quickWizardButtonColor" format="reference|color" />
    <!-- Pump -->
    <attr name="pumpStatusBackground" format="reference|color" />
    <!-- Objectives -->
    <attr name="objectivesBackgroundColor" format="reference|color" />
    <attr name="objectivesDisabledTextColor" format="reference|color" />
    <!---Import List -->
    <attr name="importListFileNameColor" format="reference|color" />
    <attr name="importListAdditionalInfoColor" format="reference|color" />
    <attr name="metadataTextWarningColor" format="reference|color" />
    <attr name="metadataTextOkColor" format="reference|color" />
    <!---Delete selection -->
    <attr name="trashBinTintColor" format="reference|color" />
    <!---Dialog  -->
    <attr name="activity_title_backgroundColor" format="reference|color" />
    <!---Dialog  -->
    <attr name="dialogbackgroundColor" format="reference|color" />
    <!---Automation  -->
    <attr name="ribbonDefaultColor" format="reference|color" />
    <attr name="ribbonWarningColor" format="reference|color" />
    <attr name="ribbonCriticalColor" format="reference|color" />
    <attr name="ribbonTextDefaultColor" format="reference|color" />
    <attr name="ribbonTextWarningColor" format="reference|color" />
    <!---Main Activity Tab  -->
    <attr name="tabSelectedTextColor" format="reference|color" />
    <attr name="tabTextColor" format="reference|color" />
    <!---Toast  -->
    <attr name="toastBaseTextColor" format="reference|color" />
    <!---Input  -->
    <attr name="boxStrokeColor" format="reference|color" />
    <!---Splash Background  -->
    <attr name="splashBackgroundColor" format="reference|color" />
    <!---Disabled Text Color  -->
    <attr name="disabledTextColor" format="reference|color" />
    <!---Overview and Historybrowser  -->
    <attr name="graphgrid" format="reference|color" />
    <attr name="viewPortbackgroundColor" format="reference|color" />
    <attr name="tempTargetBackgroundColor" format="reference|color" />
    <!---CGM source-->
    <attr name="cgmdexColor" format="reference|color" />
    <attr name="cgmxdripColor" format="reference|color" />
    <!---BG color-->
    <attr name="bgLow" format="reference|color" />
    <attr name="bgHigh" format="reference|color" />
    <attr name="bgInRange" format="reference|color" />
    <!---Profile Helper -->
    <attr name="helperProfileColor" format="reference|color" />
    <attr name="examinedProfileColor" format="reference|color" />
    <!---Local profile -->
    <attr name="okBackgroundColor" format="reference|color" />
    <attr name="errorBackgroundColor" format="reference|color" />
<<<<<<< HEAD
=======
    <!---Warning  -->
    <attr name="warningColor" format="reference|color" />
    <!---TextColor -->
    <attr name="defaultTextColor" format="reference|color" />
    <!---Profile viewer TempBasal -->
    <attr name="tempBasalColor" format="reference|color" />
    <attr name="infoColor" format="reference|color" />
    <!---Bolus wizard -->
    <attr name="cobAlertColor" format="reference|color" />
>>>>>>> 75cb6d46
</resources><|MERGE_RESOLUTION|>--- conflicted
+++ resolved
@@ -212,7 +212,6 @@
 <attr name="lightblue" format="reference|color" />
 <attr name="ribbonDefault" format="reference|color" />
 <attr name="tempTargetBackground" format="reference|color" />
-<attr name="defaultTextColor" format="reference|color" />
 <attr name="defaultPillTextColor" format="reference|color" />
 <attr name="automationBgUrgent" format="reference|color" />
 <attr name="iobPredAS" format="reference|color" />
@@ -350,8 +349,6 @@
     <!---Local profile -->
     <attr name="okBackgroundColor" format="reference|color" />
     <attr name="errorBackgroundColor" format="reference|color" />
-<<<<<<< HEAD
-=======
     <!---Warning  -->
     <attr name="warningColor" format="reference|color" />
     <!---TextColor -->
@@ -361,5 +358,4 @@
     <attr name="infoColor" format="reference|color" />
     <!---Bolus wizard -->
     <attr name="cobAlertColor" format="reference|color" />
->>>>>>> 75cb6d46
 </resources>