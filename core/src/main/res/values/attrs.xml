--- conflicted
+++ resolved
@@ -1,5 +1,4 @@
 <resources>
-<<<<<<< HEAD
 <!---The 2 pills in overview page-->
 <attr name="overviewPillColor" format="reference|color" />
 <!---The 2 pills in overview page with gradient color-->
@@ -267,13 +266,11 @@
     <attr name="allowFallback" format="boolean"/>
     <attr name="debug" format="boolean"/>
 </declare-styleable>
-=======
     <!---bolus color -->
     <attr name="bolusColor" format="reference|color" />
     <!---Treatment button color -->
     <attr name="treatmentButton" format="reference|color" />
     <!---Number Picker text color -->
-    <attr name="numPickerText" format="reference|color" />
     <!---NS Client action text color -->
     <attr name="actionButton" format="reference|color" />
     <!---Text color for Quickwizard and more -->
@@ -281,19 +278,15 @@
     <!---Text color for misc buttons and texts -->
     <attr name="alarmColor" format="reference|color" />
     <!-- Number picker and more -->
-    <attr name="totalBackground" format="reference|color" />
     <!-- BG source temp button -->
     <attr name="setTempButton" format="reference|color" />
     <!-- Card Item-->
     <attr name="cardItemBackgroundColor" format="reference|color" />
     <!-- Carbs -->
-    <attr name="carbsColor" format="reference|color" />
     <!-- Exercise -->
     <attr name="exerciseColor" format="reference|color" />
     <!-- BG low -->
     <attr name="lowColor" format="reference|color" />
-    <!-- Temp Target -->
-    <attr name="tempTargetConfirmation" format="reference|color" />
     <!-- Treatments -->
     <attr name="setExtendedButtonColor" format="reference|color" />
     <!-- Carbs Button -->
@@ -322,9 +315,6 @@
     <attr name="metadataTextOkColor" format="reference|color" />
     <!---Delete selection -->
     <attr name="trashBinTintColor" format="reference|color" />
-    <attr name="dialogTitleBackground" format="reference|color" />
-    <attr name="dialogTitleColor" format="reference|color" />
-    <attr name="dialogTitleIconTint" format="reference|color" />
     <!---Dialog  -->
     <attr name="activity_title_backgroundColor" format="reference|color" />
     <!---Automation  -->
@@ -338,21 +328,7 @@
     <attr name="toastBaseTextColor" format="reference|color" />
     <!---Input  -->
     <attr name="boxStrokeColor" format="reference|color" />
-    <!---Profile Helper  -->
-    <attr name="tabBgColorSelected" format="reference|color" />
-    <!-- Fragment background for some themes default transparent  -->
-    <attr name="fragmentbackground" format="reference|color" />
-    <declare-styleable name="NumberPicker">
-        <attr name="customContentDescription" format="string" />
-    </declare-styleable>
-    <!---Notification -->
-    <attr name="notificationUrgent" format="reference|color" />
-    <attr name="notificationNormal" format="reference|color" />
-    <attr name="notificationLow" format="reference|color" />
-    <attr name="notificationInfo" format="reference|color" />
-    <attr name="notificationAnnouncement" format="reference|color" />
     <!---Splash Background  -->
     <attr name="splashBackgroundColor" format="reference|color" />
 
->>>>>>> 5621d5e1
 </resources>