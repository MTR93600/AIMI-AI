<?xml version="1.0" encoding="utf-8"?>
<resources>
    <!--    Keys-->
    <!--    General-->
    <string name="refresh">Atualizar</string>
    <string name="error">Erro</string>
    <string name="not_set_short">Não definido</string>
    <string name="failedupdatebasalprofile">Falha ao atualizar o perfil basal</string>
    <string name="profile_set_ok">Perfil Basal atualizado na bomba</string>
    <string name="invalidinput">Dados de entrada inválidos</string>
    <string name="tempbasaldeliveryerror">Erro na entrega da basal temporária</string>
    <string name="waitingforpump">Aguardando a bomba</string>
    <string name="connectingfor">Conectando para %1$d</string>
    <string name="handshaking">Cumprimento</string>
    <string name="connecting">Conectando</string>
    <string name="connected">Conectado</string>
    <string name="disconnected">Desconectado</string>
    <string name="disconnecting">A desligar</string>
    <string name="androidaps_start">AndroidAPS iniciado</string>
    <string name="reservoirvalue">%1$.0f / %2$d U</string>
    <string name="pump_basebasalrate">%1$.2f U/h</string>
    <string name="format_hours">%1$.2f h</string>
    <string name="pumpbusy">A bomba está ocupada</string>
    <string name="connectionerror">Erro de conexão com a bomba</string>
    <string name="youareonallowedlimit">Atingiu o limite autorizado</string>
    <string name="objectives">Objetivos</string>
    <string name="close">Fechar</string>
    <string name="please_wait">Por favor aguarde…</string>
    <string name="mute">Silêncio</string>
    <string name="reload">Recarregar</string>
    <string name="stoppressed">STOP PRESSIONADO</string>
    <string name="stop">Parar</string>
    <string name="carbs">Carbos</string>
    <string name="invalidprofile">Perfil inválido !!!</string>
    <string name="noprofileset">SEM PERFIL DEFINIDO</string>
    <string name="date">Data</string>
    <string name="units_label">Unidades</string>
    <string name="dia_label">DIA</string>
    <string name="ic_label">IC</string>
    <string name="isf_label">ISF</string>
    <string name="basal_label">Basal</string>
    <string name="target_label">Meta</string>
    <string name="initializing">Inicializando...</string>
    <string name="serialnumber">Número de série</string>
    <string name="battery_label">Bateria</string>
    <string name="lastconnection_label">Última ligação</string>
    <string name="lastbolus_label">Último Bolus</string>
    <string name="dailyunits">Unidades diárias</string>
    <string name="basebasalrate_label">Taxa Basal de base</string>
    <string name="tempbasal_label">Basal temporaria</string>
    <string name="virtualpump_extendedbolus_label">Bólus estendido</string>
    <string name="reservoir_label">Reservatório</string>
    <string name="pumphistory">Histórico da Bomba</string>
    <string name="viewprofile">Ver perfil</string>
    <string name="eventtype">Tipo de evento</string>
    <string name="mgdl">mg/dL</string>
    <string name="mmol">mmol/L</string>
    <string name="advancedsettings_title">Configurações Avançadas</string>
    <string name="bluetooth">Bluetooth</string>
    <string name="btwatchdog_title">Watchdog BT</string>
    <string name="btwatchdog_summary">Desliga o bluetooth do telefone durante um segundo se nenhuma conexão com bomba for possível. Este parâmetro pode ser util em alguns telefones, onde a pilha bluetooth congela.</string>
    <string name="pairing">Emparelhando</string>
    <string name="yes">Sim</string>
    <string name="no">Não</string>
    <string name="loopdisabled">LOOP DESATIVADO POR RESTRIÇÕES</string>
    <string name="novalidbasalrate">Nenhum valor de basal temporaria valido foi lido da bomba</string>
    <string name="limitingmaxiob">A limitar IOB máx. para %1$.1f U porque %2$s</string>
    <string name="unsafeusage">uso não seguro</string>
    <string name="pump_unreachable">Bomba inacessível</string>
    <string name="pump_time_updated">Hora da bomba actualizada</string>
    <string name="disableloop">Desativar loop</string>
    <string name="enableloop">Ativar loop</string>
    <string name="resumeloop">Retomar loop</string>
    <string name="suspendloop">Suspender loop</string>
    <string name="notification">Notificação</string>
    <string name="noprofile">Nenhum perfil carregado de NS ainda</string>
    <string name="exists">existe</string>
    <string name="notexists">não existe</string>
    <string name="glucose">Glicose</string>
    <string name="name_short">Nome:</string>
    <string name="time">Hora</string>
    <string name="ns_wifi_ssids">WiFi SSID</string>
    <string name="loading">Carregando…</string>
    <string name="event_time_label">Hora do Evento</string>
    <string name="notes_label">Notas</string>
    <string name="addnew">Adicionar novo</string>
    <!--    Constraints-->
    <string name="limitingbasalratio">A basal max está limitada a %1$.2f U/h por %2$s</string>
    <string name="pumplimit">limite da bomba</string>
    <string name="limitingpercentrate">A limitar rácio percentagem máx para %1$d%% porque %2$s</string>
    <string name="itmustbepositivevalue">deve ser valor positivo</string>
    <string name="limitingbolus">Limitando bólus para %1$.1f U porque %2$s</string>
    <string name="pumpNotInitializedProfileNotSet">Bomba não inicializada, perfil não definido!</string>
    <!--    Dialogs-->
    <string name="confirmation">Confirmação</string>
    <string name="message">Mensagem</string>
    <string name="ok">OK</string>
    <string name="cancel">Cancelar</string>
    <string name="dismiss">Dispensar</string>
    <!--    BlePreCheck-->
    <string name="ble_not_supported">Bluetooth de energia baixa (LE) não suportado.</string>
    <string name="ble_not_enabled">Bluetooth não está ativado.</string>
    <string name="location_not_found_title">Localização Não Está Ativada</string>
    <string name="location_not_found_message">Para que a procura de Bluetooth funcione em aparelhos mais recentes, a localização tem que ser activada. A app não rastreia a sua localização e pode ser desativada depois de um emparelhamento bem sucedido.</string>
<<<<<<< HEAD
    <!--    DateUtil-->
    <string name="minafter">Daqui a %1$d minutos</string>
    <string name="hoursafter">Daqui a %1$.1f horas</string>
    <string name="shorthour">h</string>
    <string name="days">dias</string>
    <string name="hours">horas</string>
    <string name="unit_second">segundo</string>
    <string name="unit_minute">minuto</string>
    <string name="unit_hour">hora</string>
    <string name="unit_day">dia</string>
    <string name="unit_week">semana</string>
    <string name="unit_seconds">segundos</string>
    <string name="unit_minutes">minutos</string>
    <string name="unit_hours">horas</string>
    <string name="unit_days">dias</string>
    <string name="unit_weeks">semanas</string>
    <string name="shortminute">m</string>
=======
>>>>>>> f8acbad7
    <!--    Protection-->
    <string name="passwords_dont_match">As passwords não coincidem</string>
    <!--    Profile-->
    <string name="basalprofilenotaligned">Valores das basais não definidos por horas: %1$s</string>
    <string name="minimalbasalvaluereplaced">Valor da basal alterado para o valor mínimo suportado: %1$s</string>
    <string name="maximumbasalvaluereplaced">Valor da basal alterado para o valor máximo suportado: %1$s</string>
    <string name="profile_per_unit">/U</string>
    <string name="profile_ins_units_per_hour">U/h</string>
    <string name="profile_carbs_per_unit">g/U</string>
    <!--    ProfileFunction-->
    <string name="startprofile">Iniciar perfil %1$d%% para %2$d min</string>
    <!--    PumpType-->
    <string name="def_extended_note">* Somente valores discretos nos intervalos são suportados como granularidade para basal/bolus na bomba virtual.</string>
    <!--    APSResult-->
    <string name="canceltemp">Cancelar basal temporário</string>
    <string name="let_temp_basal_run">Deixa o basal temporário em andamento</string>
    <string name="rate">Rácio</string>
    <string name="duration">Duração</string>
    <string name="reason">Motivo</string>
    <string name="nochangerequested">Nenhuma alteração solicitada</string>
    <!--    ProfileSwitch-->
    <string name="zerovalueinprofile">Perfil inválido: %1$s</string>
    <!--    Temptarget-->
    <!--    Translator-->
    <string name="careportal_bgcheck">Verificação BG</string>
    <string name="careportal_announcement">Anúncio</string>
    <string name="careportal_note">Anotação</string>
    <string name="careportal_question">Pergunta</string>
    <string name="careportal_exercise">Exercício</string>
    <string name="careportal_pumpsitechange">Alteração do local do cateter</string>
    <string name="careportal_cgmsensorinsert">Colocação do Sensor CGM</string>
    <string name="careportal_cgmsensorstart">Início do Sensor CGM</string>
    <string name="careportal_insulincartridgechange">Troca de Reservatório de Insulina</string>
    <string name="careportal_profileswitch">Troca de Perfil</string>
    <string name="careportal_snackbolus">Bólus Lanche</string>
    <string name="careportal_mealbolus">Bólus Refeição</string>
    <string name="careportal_correctionbolus">Bólus Correção</string>
    <string name="careportal_combobolus">Bólus Combo</string>
    <string name="careportal_tempbasalstart">Início Basal Temp</string>
    <string name="careportal_tempbasalend">Fim do Basal Temp</string>
    <string name="careportal_carbscorrection">Correção Carboidratos</string>
    <string name="careportal_openapsoffline">OpenAPS Offline</string>
    <string name="careportal_pumpbatterychange">Troca de Bateria da Bomba</string>
    <string name="careportal_temporarytarget">Alvo Temporário</string>
    <string name="careportal_temporarytargetcancel">Cancelar alvo temporário</string>
    <string name="boluswizard">Assistente de Bólus</string>
    <string name="glucosetype_finger">Dedo</string>
    <string name="glucosetype_sensor">Sensor</string>
    <string name="manual">Manual</string>
    <string name="unknown">desconhecido</string>
    <string name="eatingsoon">Comer em breve</string>
    <string name="hypo">Hipo</string>
    <string name="wear">Wear</string>
    <string name="automation">Automação</string>
    <string name="custom">Personalizado</string>
    <!--    Command-->
    <string name="connectiontimedout">Ligação expirou</string>
    <!--    PumpEnactResult-->
    <string name="enacted">Executado</string>
    <string name="comment">Commentário</string>
    <string name="success">Sucesso</string>
    <string name="percent">Percentagem</string>
    <string name="absolute">Absoluto</string>
    <string name="configbuilder_insulin">Insulina</string>
    <string name="insulin_unit_shortname">U</string>
    <string name="waitingforpumpresult">Aguardando resultados</string>
    <string name="smb_shortname">SMB</string>
    <!--    CarbsReq-->
    <!--    TDDStatsActivity-->
    <string name="cumulative_tdd">Dose diária acumulativa</string>
    <string name="expweight">Dose diária exponencialmente ponderada</string>
    <string name="basalrate">Basal</string>
    <string name="bolus">Bólus</string>
    <string name="tdd">TDD</string>
    <string name="ratio">Média</string>
    <string name="amount_days"># Dias</string>
    <string name="weight">Peso</string>
    <string name="warning_Message">Possivelmente impreciso se o bolus for usado para purgar!</string>
    <string name="olddata_Message">Dados antigos, pressione \"Recarregar\"</string>
    <string name="tbb">Basal Diária Total</string>
    <string name="tbb2">Basal diária * 2</string>
    <!--    Ntp-->
    <string name="timedetection">Deteção de tempo</string>
    <!-- Maintenance -->
    <string name="metadata_label_created_at">Criado em</string>
    <string name="metadata_label_aaps_version">Versão AAPS</string>
    <string name="metadata_label_aaps_flavour">Variante de Compilação</string>
    <string name="metadata_label_device_name">Exportando nome do paciente do dispositivo</string>
    <string name="metadata_label_device_model">Exportando modelo do dispositivo</string>
    <string name="metadata_label_encryption">Criptografia do arquivo</string>
    <string name="metadata_format_new">Novo formato de encriptação</string>
    <string name="metadata_format_debug">Novo formato de depuração (não encriptado)</string>
    <string name="metadata_format_other">Formato de exportação desconhecido</string>
    <string name="exported_ago" comment="at placeholder we add pluralized number of hours/minutes">exportado %1$s atrás</string>
    <string name="exported_less_than_hour_ago">exportado há menos de uma hora</string>
    <string name="preferences_import_list_title">Selecionar arquivo para importar</string>
    <string name="metadata_warning_different_flavour">As preferências foram criadas com uma variante diferente do AAPS (%1$s) enquanto tem: %2$s.\n\nAlgumas configurações podem estar ausentes ou inválidas - após a importação, por favor verifique e atualize suas preferências.</string>
    <string name="metadata_warning_different_device">Preferências foram criadas num dispositivo diferente. Não há problema se estiver a importar de telefone diferente/antigo, mas se certifique que as preferências importadas estão corretas!</string>
    <string name="metadata_warning_outdated_format">Você está usando o formato de legado desatualizado a partir de versões antigas da AAPS, que não é seguro! Use apenas como último recurso, se você não tiver uma exportação em formato atual, JSON.</string>
    <string name="metadata_warning_old_export">As preferências importadas já têm %1$s dias de idade! Talvez você tenha preferências mais atualizadas ou escolha o arquivo errado? Lembre-se de exportar preferências regularmente!</string>
    <string name="metadata_warning_date_format">Formato de data-hora inválido!</string>
    <string name="prefdecrypt_settings_tampered">Arquivo de configurações adulterado</string>
    <string name="prefdecrypt_settings_secure">Arquivo de configurações é seguro</string>
    <string name="prefdecrypt_settings_unencrypted">A usar um formato de configurações não seguro e não encriptado</string>
    <string name="prefdecrypt_wrong_json">Erro de formato JSON, campo necessário ausente (formato, conteúdo, metadados ou segurança)</string>
    <string name="prefdecrypt_wrong_password">Erro ao desencriptar, a senha inserida não pode desencriptar o arquivo</string>
    <string name="prefdecrypt_issue_missing_file_hash">Arquivo de verificação (hash) em falta, não é possível verificar a autenticidade de configurações!</string>
    <string name="prefdecrypt_issue_modified">Arquivo foi modificado após exportação!</string>
    <string name="prefdecrypt_issue_parsing">Erro desencriptação, a análise de preferências falhou!</string>
    <string name="prefdecrypt_issue_wrong_pass">Erro de desencriptação, a senha é inválida ou configurações de arquivo foram modificadas! Pode acontecer que o arquivo importado foi exportado com uma senha mestre diferente.</string>
    <string name="prefdecrypt_issue_wrong_format">Configuração de encriptação ausente, formato de configurações é inválido!</string>
    <string name="prefdecrypt_issue_wrong_algorithm">Algoritmo de encriptação não suportado ou não especificado!</string>
    <!-- VersionChecker -->
    <string name="signature_verifier">Verificador de assinatura</string>
    <string name="running_invalid_version">Detectamos que está  a correr uma versão inválida. Loop desactivado!</string>
    <string name="versionavailable">Disponível %1$s disponível</string>
    <!-- Permissions -->
    <!-- WeekdayPicker -->
    <!-- User Entry -->
    <!-- HardLimits -->
    <string name="valuelimitedto">%1$.2f limitado a %2$.2f</string>
    <!-- Command Queue + readStatus reasons -->
    <!-- Autotune -->
    <string name="autotune_tune_insulin_curve_title">Ajustar curva da insulina</string>
    <string name="autotune_tune_insulin_curve_summary">Habilitar apenas se você usar pico livre. Esta opção irá ajustar a duração do pico e da DAI</string>
    <string name="autotune_default_tune_days_summary">Número padrão de dias de dados a serem processados por Autotune (até 30)</string>
    <string name="autotune_error">Erro nos dados de entrada, tente executar novamente autotune ou reduza o número de dias</string>
    <string name="needconnectpermission">O aplicativo precisa de permissão bluetooth</string>
    <plurals name="days">
        <item quantity="one">%1$d dia</item>
        <item quantity="other">%1$d dias</item>
    </plurals>
    <plurals name="hours">
        <item quantity="one">%1$d hora</item>
        <item quantity="other">%1$d horas</item>
    </plurals>
</resources><|MERGE_RESOLUTION|>--- conflicted
+++ resolved
@@ -102,7 +102,6 @@
     <string name="ble_not_enabled">Bluetooth não está ativado.</string>
     <string name="location_not_found_title">Localização Não Está Ativada</string>
     <string name="location_not_found_message">Para que a procura de Bluetooth funcione em aparelhos mais recentes, a localização tem que ser activada. A app não rastreia a sua localização e pode ser desativada depois de um emparelhamento bem sucedido.</string>
-<<<<<<< HEAD
     <!--    DateUtil-->
     <string name="minafter">Daqui a %1$d minutos</string>
     <string name="hoursafter">Daqui a %1$.1f horas</string>
@@ -120,8 +119,6 @@
     <string name="unit_days">dias</string>
     <string name="unit_weeks">semanas</string>
     <string name="shortminute">m</string>
-=======
->>>>>>> f8acbad7
     <!--    Protection-->
     <string name="passwords_dont_match">As passwords não coincidem</string>
     <!--    Profile-->
